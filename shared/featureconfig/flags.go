--- conflicted
+++ resolved
@@ -148,15 +148,13 @@
 		Name:  "altona",
 		Usage: "This defines the flag through which we can run on the Altona Multiclient Testnet",
 	}
-<<<<<<< HEAD
 	enableAccountsV2 = &cli.BoolFlag{
 		Name:  "enable-accounts-v2",
 		Usage: "Enables usage of v2 for Prysm validator accounts",
-=======
+	}
 	batchBlockVerify = &cli.BoolFlag{
 		Name:  "batch-block-verify",
 		Usage: "When enabled we will perform full signature verification of blocks in batches instead of singularly.",
->>>>>>> 87c18d4e
 	}
 )
 
