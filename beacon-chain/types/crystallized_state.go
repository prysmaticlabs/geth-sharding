package types

import (
	"fmt"
	"os"

	"github.com/ethereum/go-ethereum/common"
	"github.com/gogo/protobuf/proto"
	"github.com/golang/protobuf/jsonpb"
	"github.com/prysmaticlabs/prysm/beacon-chain/casper"
	"github.com/prysmaticlabs/prysm/beacon-chain/params"
	pb "github.com/prysmaticlabs/prysm/proto/beacon/p2p/v1"
	"github.com/prysmaticlabs/prysm/shared"
	"golang.org/x/crypto/blake2b"
)

var shardCount = params.GetConfig().ShardCount

// CrystallizedState contains fields of every Slot state,
// it changes every Slot.
type CrystallizedState struct {
	data *pb.CrystallizedState
}

// NewCrystallizedState creates a new crystallized state with a explicitly set data field.
func NewCrystallizedState(data *pb.CrystallizedState) *CrystallizedState {
	return &CrystallizedState{data: data}
}

func initialValidators() []*pb.ValidatorRecord {
	var validators []*pb.ValidatorRecord
	for i := 0; i < params.GetConfig().BootstrappedValidatorsCount; i++ {
		validator := &pb.ValidatorRecord{
			StartDynasty:      0,
			EndDynasty:        params.GetConfig().DefaultEndDynasty,
			Balance:           params.GetConfig().DefaultBalance.Uint64(),
			WithdrawalAddress: []byte{},
			PublicKey:         []byte{},
		}
		validators = append(validators, validator)
	}
	return validators
}

func initialValidatorsFromJSON(genesisJSONPath string) ([]*pb.ValidatorRecord, error) {
	// #nosec G304
	// genesisJSONPath is a user input for the path of genesis.json.
	// Ex: /path/to/my/genesis.json.
	f, err := os.Open(genesisJSONPath)
	if err != nil {
		return nil, err
	}

	cState := &pb.CrystallizedState{}
	if err := jsonpb.Unmarshal(f, cState); err != nil {
		return nil, fmt.Errorf("error converting JSON to proto: %v", err)
	}

	return cState.Validators, nil
}

func initialShardAndCommitteesForSlots(validators []*pb.ValidatorRecord) ([]*pb.ShardAndCommitteeArray, error) {
	seed := make([]byte, 0, 32)
	committees, err := casper.ShuffleValidatorsToCommittees(common.BytesToHash(seed), validators, 1, 0)
	if err != nil {
		return nil, err
	}

	// Starting with 2 cycles (128 slots) with the same committees.
	return append(committees, committees...), nil
}

// NewGenesisCrystallizedState initializes the crystallized state for slot 0.
func NewGenesisCrystallizedState(genesisJSONPath string) (*CrystallizedState, error) {
	// We seed the genesis crystallized state with a bunch of validators to
	// bootstrap the system.
	var genesisValidators []*pb.ValidatorRecord
	var err error
	if genesisJSONPath != "" {
		log.Infof("Initializing crystallized state from %s", genesisJSONPath)
		genesisValidators, err = initialValidatorsFromJSON(genesisJSONPath)
		if err != nil {
			return nil, err
		}
	} else {
		genesisValidators = initialValidators()
	}

	// Bootstrap attester indices for slots, each slot contains an array of attester indices.
	shardAndCommitteesForSlots, err := initialShardAndCommitteesForSlots(genesisValidators)
	if err != nil {
		return nil, err
	}

	// Bootstrap cross link records.
	var crosslinkRecords []*pb.CrosslinkRecord
	for i := 0; i < shardCount; i++ {
		crosslinkRecords = append(crosslinkRecords, &pb.CrosslinkRecord{
			Dynasty:   0,
			Blockhash: make([]byte, 0, 32),
			Slot:      0,
		})
	}

	// Calculate total deposit from boot strapped validators.
	var totalDeposit uint64
	for _, v := range genesisValidators {
		totalDeposit += v.Balance
	}

	return &CrystallizedState{
		data: &pb.CrystallizedState{
			LastStateRecalc:            0,
			JustifiedStreak:            0,
			LastJustifiedSlot:          0,
			LastFinalizedSlot:          0,
			CurrentDynasty:             1,
			DynastySeed:                []byte{},
			DynastyStart:               0,
			CrosslinkRecords:           crosslinkRecords,
			Validators:                 genesisValidators,
			ShardAndCommitteesForSlots: shardAndCommitteesForSlots,
		},
	}, nil
}

// Proto returns the underlying protobuf data within a state primitive.
func (c *CrystallizedState) Proto() *pb.CrystallizedState {
	return c.data
}

// Marshal encodes crystallized state object into the wire format.
func (c *CrystallizedState) Marshal() ([]byte, error) {
	return proto.Marshal(c.data)
}

// Hash serializes the crystallized state object then uses
// blake2b to hash the serialized object.
func (c *CrystallizedState) Hash() ([32]byte, error) {
	data, err := proto.Marshal(c.data)
	if err != nil {
		return [32]byte{}, err
	}
	var hash [32]byte
	h := blake2b.Sum512(data)
	copy(hash[:], h[:32])
	return hash, nil
}

// LastStateRecalc returns when the last time crystallized state recalculated.
func (c *CrystallizedState) LastStateRecalc() uint64 {
	return c.data.LastStateRecalc
}

// JustifiedStreak returns number of consecutive justified slots ending at head.
func (c *CrystallizedState) JustifiedStreak() uint64 {
	return c.data.JustifiedStreak
}

// LastJustifiedSlot return the last justified slot of the beacon chain.
func (c *CrystallizedState) LastJustifiedSlot() uint64 {
	return c.data.LastJustifiedSlot
}

// LastFinalizedSlot returns the last finalized Slot of the beacon chain.
func (c *CrystallizedState) LastFinalizedSlot() uint64 {
	return c.data.LastFinalizedSlot
}

// CurrentDynasty returns the current dynasty of the beacon chain.
func (c *CrystallizedState) CurrentDynasty() uint64 {
	return c.data.CurrentDynasty
}

// TotalDeposits returns total balance of the deposits of the active validators.
func (c *CrystallizedState) TotalDeposits() uint64 {
	dynasty := c.data.CurrentDynasty
	validators := c.data.Validators
	totalDeposit := casper.TotalActiveValidatorDeposit(dynasty, validators)
	return totalDeposit
}

// DynastyStart returns the last dynasty start number.
func (c *CrystallizedState) DynastyStart() uint64 {
	return c.data.DynastyStart
}

// ShardAndCommitteesForSlots returns the shard committee object.
func (c *CrystallizedState) ShardAndCommitteesForSlots() []*pb.ShardAndCommitteeArray {
	return c.data.ShardAndCommitteesForSlots
}

// CrosslinkRecords returns the cross link records of the all the shards.
func (c *CrystallizedState) CrosslinkRecords() []*pb.CrosslinkRecord {
	return c.data.CrosslinkRecords
}

// DynastySeed is used to select the committee for each shard.
func (c *CrystallizedState) DynastySeed() [32]byte {
	var h [32]byte
	copy(h[:], c.data.DynastySeed)
	return h
}

// Validators returns list of validators.
func (c *CrystallizedState) Validators() []*pb.ValidatorRecord {
	return c.data.Validators
}

// IsCycleTransition checks if a new cycle has been reached. At that point,
// a new crystallized state and active state transition will occur.
func (c *CrystallizedState) IsCycleTransition(slotNumber uint64) bool {
	return slotNumber >= c.LastStateRecalc()+params.GetConfig().CycleLength
}

// isDynastyTransition checks if a dynasty transition can be processed. At that point,
// validator shuffle will occur.
func (c *CrystallizedState) isDynastyTransition(slotNumber uint64) bool {
	if c.LastFinalizedSlot() <= c.DynastyStart() {
		return false
	}
	if slotNumber-c.DynastyStart() < params.GetConfig().MinDynastyLength {
		return false
	}

	shardProcessed := map[uint64]bool{}

	for _, shardAndCommittee := range c.ShardAndCommitteesForSlots() {
		for _, committee := range shardAndCommittee.ArrayShardAndCommittee {
			shardProcessed[committee.ShardId] = true
		}
	}

	crosslinks := c.CrosslinkRecords()
	for shard := range shardProcessed {
		if c.DynastyStart() >= crosslinks[shard].Slot {
			return false
		}
	}
	return true
}

// getAttesterIndices fetches the attesters for a given attestation record.
func (c *CrystallizedState) getAttesterIndices(attestation *pb.AggregatedAttestation) ([]uint32, error) {
	slotsStart := c.LastStateRecalc() - params.GetConfig().CycleLength
	slotIndex := (attestation.Slot - slotsStart) % params.GetConfig().CycleLength
	// TODO(#267): ShardAndCommitteesForSlots will return default value because the spec for dynasty transition is not finalized.
	shardCommitteeArray := c.data.ShardAndCommitteesForSlots
	shardCommittee := shardCommitteeArray[slotIndex].ArrayShardAndCommittee
	for i := 0; i < len(shardCommittee); i++ {
		if attestation.ShardId == shardCommittee[i].ShardId {
			return shardCommittee[i].Committee, nil
		}
	}
	return nil, fmt.Errorf("unable to find attestation based on slot: %v, shardID: %v", attestation.Slot, attestation.ShardId)
}

// NewStateRecalculations computes the new crystallized state, given the previous crystallized state
// and the current active state. This method is called during a cycle transition.
// We also check for dynasty transition and compute for a new dynasty if necessary during this transition.
func (c *CrystallizedState) NewStateRecalculations(aState *ActiveState, block *Block, enableCrossLinks bool, enableRewardChecking bool) (*CrystallizedState, *ActiveState, error) {
	var blockVoteBalance uint64
	var lastStateRecalcCycleBack uint64
	var newValidators []*pb.ValidatorRecord
	var newCrossLinkRecords []*pb.CrosslinkRecord
	var err error

	justifiedStreak := c.JustifiedStreak()
	justifiedSlot := c.LastJustifiedSlot()
	finalizedSlot := c.LastFinalizedSlot()
	lastStateRecalc := c.LastStateRecalc()
	currentDynasty := c.CurrentDynasty()
	dynastyStart := c.DynastyStart()
	blockVoteCache := aState.GetBlockVoteCache()
	ShardAndCommitteesForSlots := c.ShardAndCommitteesForSlots()
	timeSinceFinality := block.SlotNumber() - c.LastFinalizedSlot()
	recentBlockHashes := aState.RecentBlockHashes()

	if lastStateRecalc < params.GetConfig().CycleLength {
		lastStateRecalcCycleBack = 0
	} else {
		lastStateRecalcCycleBack = lastStateRecalc - params.GetConfig().CycleLength
	}

	// If reward checking is disabled, the new set of validators for the cycle
	// will remain the same.
	if !enableRewardChecking {
		newValidators = c.data.Validators
	}

	// walk through all the slots from LastStateRecalc - cycleLength to LastStateRecalc - 1.
	for i := uint64(0); i < params.GetConfig().CycleLength; i++ {
		var voterIndices []uint32

		slot := lastStateRecalcCycleBack + i
		blockHash := recentBlockHashes[i]
		if _, ok := blockVoteCache[blockHash]; ok {
			blockVoteBalance = blockVoteCache[blockHash].VoteTotalDeposit
			voterIndices = blockVoteCache[blockHash].VoterIndices

			// Apply Rewards for each slot.
			if enableRewardChecking {
				newValidators = casper.CalculateRewards(
					slot,
					voterIndices,
					c.Validators(),
					c.CurrentDynasty(),
					blockVoteBalance,
					timeSinceFinality)
			}
		} else {
			blockVoteBalance = 0
		}

		// TODO(#542): This should have been total balance of the validators in the slot committee.
		if 3*blockVoteBalance >= 2*c.TotalDeposits() {
			if slot > justifiedSlot {
				justifiedSlot = slot
			}
			justifiedStreak++
		} else {
			justifiedStreak = 0
		}

		if slot > params.GetConfig().CycleLength && justifiedStreak >= params.GetConfig().CycleLength+1 && slot-params.GetConfig().CycleLength-1 > finalizedSlot {
			finalizedSlot = slot - params.GetConfig().CycleLength - 1
		}

<<<<<<< HEAD
		// TODO: Skip for demo.
		//newCrossLinkRecords, err = c.processCrosslinks(aState.PendingAttestations(), slot, block.SlotNumber())
		//if err != nil {
		//	return nil, nil, err
		//}
=======
		if enableCrossLinks {
			newCrossLinkRecords, err = c.processCrosslinks(aState.PendingAttestations(), slot, block.SlotNumber())
			if err != nil {
				return nil, nil, err
			}
		}
>>>>>>> d5bf7339
	}

	// Clean up old attestations.
	newPendingAttestations := aState.cleanUpAttestations(lastStateRecalc)

	c.data.LastFinalizedSlot = finalizedSlot
	// Entering new dynasty transition.
	if c.isDynastyTransition(block.SlotNumber()) {
		log.Info("Entering dynasty transition")
		dynastyStart = lastStateRecalc
		currentDynasty, ShardAndCommitteesForSlots, err = c.newDynastyRecalculations(block.ParentHash())
		if err != nil {
			return nil, nil, err
		}
	}

	// Construct new crystallized state after cycle and dynasty transition.
	newCrystallizedState := NewCrystallizedState(&pb.CrystallizedState{
		DynastySeed:                c.data.DynastySeed,
		ShardAndCommitteesForSlots: ShardAndCommitteesForSlots,
		Validators:                 newValidators,
		LastStateRecalc:            lastStateRecalc + params.GetConfig().CycleLength,
		LastJustifiedSlot:          justifiedSlot,
		JustifiedStreak:            justifiedStreak,
		LastFinalizedSlot:          finalizedSlot,
		CrosslinkRecords:           newCrossLinkRecords,
		DynastyStart:               dynastyStart,
		CurrentDynasty:             currentDynasty,
	})

	// Construct new active state after clean up pending attestations.
	newActiveState := NewActiveState(&pb.ActiveState{
		PendingAttestations: newPendingAttestations,
		RecentBlockHashes:   aState.data.RecentBlockHashes,
	}, aState.blockVoteCache)

	return newCrystallizedState, newActiveState, nil
}

// newDynastyRecalculations recomputes the validator set. This method is called during a dynasty transition.
func (c *CrystallizedState) newDynastyRecalculations(seed [32]byte) (uint64, []*pb.ShardAndCommitteeArray, error) {
	lastSlot := len(c.data.ShardAndCommitteesForSlots) - 1
	lastCommitteeFromLastSlot := len(c.ShardAndCommitteesForSlots()[lastSlot].ArrayShardAndCommittee) - 1
	crosslinkLastShard := c.ShardAndCommitteesForSlots()[lastSlot].ArrayShardAndCommittee[lastCommitteeFromLastSlot].ShardId
	crosslinkNextShard := (crosslinkLastShard + 1) % uint64(shardCount)
	nextDynasty := c.CurrentDynasty() + 1

	newShardCommitteeArray, err := casper.ShuffleValidatorsToCommittees(
		seed,
		c.data.Validators,
		nextDynasty,
		crosslinkNextShard,
	)
	if err != nil {
		return 0, nil, err
	}

	return nextDynasty, append(c.data.ShardAndCommitteesForSlots[:params.GetConfig().CycleLength], newShardCommitteeArray...), nil
}

type shardAttestation struct {
	shardID        uint64
	shardBlockHash [32]byte
}

func copyCrosslinks(existing []*pb.CrosslinkRecord) []*pb.CrosslinkRecord {
	new := make([]*pb.CrosslinkRecord, len(existing))
	for i := 0; i < len(existing); i++ {
		oldCL := existing[i]
		newBlockhash := make([]byte, len(oldCL.Blockhash))
		copy(newBlockhash, oldCL.Blockhash)
		newCL := &pb.CrosslinkRecord{
			Dynasty:   oldCL.Dynasty,
			Blockhash: newBlockhash,
			Slot:      oldCL.Slot,
		}
		new[i] = newCL
	}

	return new
}

// processCrosslinks checks if the proposed shard block has recevied
// 2/3 of the votes. If yes, we update crosslink record to point to
// the proposed shard block with latest dynasty and slot numbers.
func (c *CrystallizedState) processCrosslinks(pendingAttestations []*pb.AggregatedAttestation, slot uint64, currentSlot uint64) ([]*pb.CrosslinkRecord, error) {
	validators := c.data.Validators
	dynasty := c.data.CurrentDynasty
	crosslinkRecords := copyCrosslinks(c.data.CrosslinkRecords)
	rewardQuotient := casper.RewardQuotient(dynasty, validators)

	shardAttestationBalance := map[shardAttestation]uint64{}
	for _, attestation := range pendingAttestations {
		indices, err := c.getAttesterIndices(attestation)
		if err != nil {
			return nil, err
		}

		shardBlockHash := [32]byte{}
		copy(shardBlockHash[:], attestation.ShardBlockHash)
		shardAtt := shardAttestation{
			shardID:        attestation.ShardId,
			shardBlockHash: shardBlockHash,
		}
		if _, ok := shardAttestationBalance[shardAtt]; !ok {
			shardAttestationBalance[shardAtt] = 0
		}

		// find the total and vote balance of the shard committee.
		var totalBalance uint64
		var voteBalance uint64
		for _, attesterIndex := range indices {
			// find balance of validators who voted.
			if shared.CheckBit(attestation.AttesterBitfield, int(attesterIndex)) {
				voteBalance += validators[attesterIndex].Balance
			}
			// add to total balance of the committee.
			totalBalance += validators[attesterIndex].Balance
		}

		for _, attesterIndex := range indices {
			timeSinceLastConfirmation := currentSlot - crosslinkRecords[attestation.ShardId].GetSlot()

			if crosslinkRecords[attestation.ShardId].GetDynasty() != dynasty {
				if shared.CheckBit(attestation.AttesterBitfield, int(attesterIndex)) {
					casper.RewardValidatorCrosslink(totalBalance, voteBalance, rewardQuotient, validators[attesterIndex])
				} else {
					casper.PenaliseValidatorCrosslink(timeSinceLastConfirmation, rewardQuotient, validators[attesterIndex])
				}
			}
		}

		shardAttestationBalance[shardAtt] += voteBalance

		// if 2/3 of committee voted on this crosslink, update the crosslink
		// with latest dynasty number, shard block hash, and slot number.
		if 3*voteBalance >= 2*totalBalance && dynasty > crosslinkRecords[attestation.ShardId].Dynasty {
			crosslinkRecords[attestation.ShardId] = &pb.CrosslinkRecord{
				Dynasty:   dynasty,
				Blockhash: attestation.ShardBlockHash,
				Slot:      slot,
			}
		}
	}
	return crosslinkRecords, nil
}<|MERGE_RESOLUTION|>--- conflicted
+++ resolved
@@ -326,20 +326,12 @@
 			finalizedSlot = slot - params.GetConfig().CycleLength - 1
 		}
 
-<<<<<<< HEAD
-		// TODO: Skip for demo.
-		//newCrossLinkRecords, err = c.processCrosslinks(aState.PendingAttestations(), slot, block.SlotNumber())
-		//if err != nil {
-		//	return nil, nil, err
-		//}
-=======
 		if enableCrossLinks {
 			newCrossLinkRecords, err = c.processCrosslinks(aState.PendingAttestations(), slot, block.SlotNumber())
 			if err != nil {
 				return nil, nil, err
 			}
 		}
->>>>>>> d5bf7339
 	}
 
 	// Clean up old attestations.
