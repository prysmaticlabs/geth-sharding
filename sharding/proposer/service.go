--- conflicted
+++ resolved
@@ -32,12 +32,8 @@
 // It will have access to a mainchain client, a shardp2p network,
 // and a shard transaction pool.
 func NewProposer(client *mainchain.SMCClient, shardp2p sharding.ShardP2P, txpool sharding.TXPool, shardChainDb ethdb.Database, shardID int) (*Proposer, error) {
-<<<<<<< HEAD
 	// Initializes a  directory persistent db.
 	return &Proposer{client, shardp2p, txpool, nil, shardChainDb, shardID}, nil
-=======
-	return &Proposer{client, shardp2p, txpool, shardChainDb, shardID}, nil
->>>>>>> da8c8836
 }
 
 // Start the main loop for proposing collations.
@@ -49,21 +45,12 @@
 // Stop the main loop for proposing collations.
 func (p *Proposer) Stop() error {
 	log.Info(fmt.Sprintf("Stopping proposer service in shard %d", p.shardID))
+	p.txpoolSub.Unsubscribe()
 	return nil
 }
 
 func (p *Proposer) proposeCollations() {
-
 	go p.subscribeTransactions()
-
-	return nil
-}
-
-// Stop the main loop for proposing collations.
-func (p *Proposer) Stop() error {
-	log.Info(fmt.Sprintf("Stopping proposer service in shard %d", p.shardID))
-	p.txpoolSub.Unsubscribe()
-	return nil
 }
 
 func (p *Proposer) createCollation(txs []*types.Transaction) error {
@@ -71,7 +58,7 @@
 	blockNumber, err := p.client.ChainReader().BlockByNumber(context.Background(), nil)
 	if err != nil {
 		log.Error(fmt.Sprintf("Could not fetch current block number: %v", err))
-		return
+		return err
 	}
 	period := new(big.Int).Div(blockNumber.Number(), big.NewInt(sharding.PeriodLength))
 
@@ -79,19 +66,18 @@
 	collation, err := createCollation(p.client, big.NewInt(int64(p.shardID)), period, txs)
 	if err != nil {
 		log.Error(fmt.Sprintf("Could not create collation: %v", err))
-		return
+		return err
 	}
 
 	// Check SMC if we can submit header before addHeader
 	canAdd, err := checkHeaderAdded(p.client, big.NewInt(int64(p.shardID)), period)
 	if err != nil {
 		log.Error(fmt.Sprintf("Could not check if we can submit header: %v", err))
-		return
+		return err
 	}
 	if canAdd {
 		addHeader(p.client, collation)
 	}
-<<<<<<< HEAD
 
 	return nil
 }
@@ -117,6 +103,4 @@
 		}
 		timeout.Stop()
 	}
-=======
->>>>>>> da8c8836
 }