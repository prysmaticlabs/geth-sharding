--- conflicted
+++ resolved
@@ -40,11 +40,7 @@
 	}
 
 	numDeposits := params.BeaconConfig().MinGenesisActiveValidatorCount
-<<<<<<< HEAD
-	deposits, _ := testutil.GenerateDeposits(t, numDeposits)
-=======
 	deposits, _, _ := testutil.SetupInitialDeposits(t, numDeposits)
->>>>>>> c632b964
 	beaconState, err := state.GenesisBeaconState(deposits, 0, &ethpb.Eth1Data{})
 	if err != nil {
 		t.Fatalf("Could not instantiate genesis state: %v", err)
@@ -88,11 +84,7 @@
 	ctx := context.Background()
 	helpers.ClearAllCaches()
 
-<<<<<<< HEAD
-	deposits, privKeys := testutil.GenerateDeposits(t, 100)
-=======
 	deposits, _, privKeys := testutil.SetupInitialDeposits(t, 100)
->>>>>>> c632b964
 	beaconState, err := state.GenesisBeaconState(deposits, 0, &ethpb.Eth1Data{})
 	if err != nil {
 		t.Fatalf("Could not instantiate genesis state: %v", err)
