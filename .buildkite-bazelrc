# The following flags enable the remote cache so action results can be shared
# across machines, developers, and workspaces.
# 
# This config is loaded from https://github.com/bazelbuild/bazel-toolchains/blob/master/bazelrc/latest.bazelrc
build:remote-cache --remote_cache=remotebuildexecution.googleapis.com
build:remote-cache --tls_enabled=true
build:remote-cache --remote_timeout=3600
build:remote-cache --auth_enabled=true
build:remote-cache --spawn_strategy=standalone
build:remote-cache --strategy=Javac=standalone
build:remote-cache --strategy=Closure=standalone
build:remote-cache --strategy=Genrule=standalone

# Prysm specific remote-cache properties.
build:remote-cache --disk_cache=
build:remote-cache --jobs=50
build:remote-cache --host_platform_remote_properties_override='properties:{name:\"cache-silo-key\" value:\"prysm\"}' 
build:remote-cache --remote_instance_name=projects/prysmaticlabs/instances/default_instance

# Import workspace options.
import %workspace%/.bazelrc

build --experimental_strict_action_env
build --disk_cache=/tmp/bazelbuilds
build --experimental_multi_threaded_digest
build --sandbox_tmpfs_path=/tmp
build --verbose_failures
build --announce_rc
build --show_progress_rate_limit=5
build --curses=yes --color=yes
build --keep_going
build --test_output=errors
build --flaky_test_attempts=5
<<<<<<< HEAD
# Test timeout overrides
build --test_timeout=10,-1,-1,-1
=======
>>>>>>> 23081053
# Disabled race detection due to unstable test results under constrained environment build kite
# build --features=race<|MERGE_RESOLUTION|>--- conflicted
+++ resolved
@@ -31,10 +31,5 @@
 build --keep_going
 build --test_output=errors
 build --flaky_test_attempts=5
-<<<<<<< HEAD
-# Test timeout overrides
-build --test_timeout=10,-1,-1,-1
-=======
->>>>>>> 23081053
 # Disabled race detection due to unstable test results under constrained environment build kite
 # build --features=race