--- conflicted
+++ resolved
@@ -802,17 +802,6 @@
 	}
 }
 
-<<<<<<< HEAD
-func TestReceiveBlock_HandlePanic(t *testing.T) {
-	hook := logTest.NewGlobal()
-	db := internal.SetupDB(t)
-	defer internal.TeardownDB(t, db)
-	chainService := setupBeaconChain(t, false, db, true)
-
-	// Cause method to panic
-	chainService.ReceiveBlock(nil, nil)
-	testutil.AssertLogsContain(t, hook, "Panicked when handling block!")
-=======
 func TestAttestationTargets_RetrieveWorks(t *testing.T) {
 	beaconDB := internal.SetupDB(t)
 	defer internal.TeardownDB(t, beaconDB)
@@ -859,5 +848,15 @@
 	if attestationTargets[0].block.Slot != block.Slot {
 		t.Errorf("Wanted attested slot %d, got %d", block.Slot, attestationTargets[0].block.Slot)
 	}
->>>>>>> 334f13ac
+}
+
+func TestReceiveBlock_HandlePanic(t *testing.T) {
+	hook := logTest.NewGlobal()
+	db := internal.SetupDB(t)
+	defer internal.TeardownDB(t, db)
+	chainService := setupBeaconChain(t, false, db, true)
+
+	// Cause method to panic
+	chainService.ReceiveBlock(nil, nil)
+	testutil.AssertLogsContain(t, hook, "Panicked when handling block!")
 }