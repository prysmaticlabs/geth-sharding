--- conflicted
+++ resolved
@@ -17,7 +17,6 @@
 	logrus.SetOutput(ioutil.Discard)
 }
 
-<<<<<<< HEAD
 type TestLogger struct {
 	logrus.FieldLogger
 	testMap map[string]interface{}
@@ -27,10 +26,7 @@
 	t.testMap["error"] = true
 }
 
-type mockPOWChainService struct{}
-=======
 type mockOperationService struct{}
->>>>>>> 721a3bfb
 
 func (ms *mockOperationService) IncomingAttFeed() *event.Feed {
 	return new(event.Feed)
