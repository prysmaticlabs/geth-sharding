package direct

import (
	"bytes"
	"context"
	"encoding/json"
	"strconv"
	"testing"

	ethpb "github.com/prysmaticlabs/ethereumapis/eth/v1alpha1"
	"github.com/prysmaticlabs/go-ssz"
	validatorpb "github.com/prysmaticlabs/prysm/proto/validator/accounts/v2"
	"github.com/prysmaticlabs/prysm/shared/bls"
	"github.com/prysmaticlabs/prysm/shared/bytesutil"
	"github.com/prysmaticlabs/prysm/shared/testutil"
	"github.com/prysmaticlabs/prysm/shared/testutil/assert"
	"github.com/prysmaticlabs/prysm/shared/testutil/require"
	mock "github.com/prysmaticlabs/prysm/validator/accounts/v2/testing"
	v2keymanager "github.com/prysmaticlabs/prysm/validator/keymanager/v2"
	logTest "github.com/sirupsen/logrus/hooks/test"
	keystorev4 "github.com/wealdtech/go-eth2-wallet-encryptor-keystorev4"
)

<<<<<<< HEAD
type mockMnemonicGenerator struct {
	generatedMnemonics []string
}

func (m *mockMnemonicGenerator) Generate(data []byte) (string, error) {
	newMnemonic, err := bip39.NewMnemonic(data)
	if err != nil {
		return "", err
	}
	m.generatedMnemonics = append(m.generatedMnemonics, newMnemonic)
	return newMnemonic, nil
}

func (m *mockMnemonicGenerator) ConfirmAcknowledgement(phrase string) error {
	return nil
}

func TestDirectKeymanager_CreateAccount(t *testing.T) {
=======
func TestKeymanager_CreateAccount(t *testing.T) {
>>>>>>> 73a9429f
	hook := logTest.NewGlobal()
	wallet := &mock.Wallet{
		Files:            make(map[string]map[string][]byte),
		AccountPasswords: make(map[string]string),
	}
	dr := &Keymanager{
		wallet: wallet,
	}
	ctx := context.Background()
	password := "secretPassw0rd$1999"
	accountName, err := dr.CreateAccount(ctx, password)
	require.NoError(t, err)

	// Ensure the keystore file was written to the wallet
	// and ensure we can decrypt it using the EIP-2335 standard.
	encodedKeystore, ok := wallet.Files[accountName][KeystoreFileName]
	require.Equal(t, true, ok, "Expected to have stored %s in wallet", KeystoreFileName)
	keystoreFile := &v2keymanager.Keystore{}
	require.NoError(t, json.Unmarshal(encodedKeystore, keystoreFile))

	// We extract the validator signing private key from the keystore
	// by utilizing the password and initialize a new BLS secret key from
	// its raw bytes.
	decryptor := keystorev4.New()
	rawSigningKey, err := decryptor.Decrypt(keystoreFile.Crypto, []byte(password))
	require.NoError(t, err, "Could not decrypt validator signing key")
	validatorSigningKey, err := bls.SecretKeyFromBytes(rawSigningKey)
	require.NoError(t, err, "Could not instantiate bls secret key from bytes")

	// Decode the deposit_data.ssz file and confirm
	// the public key matches the public key from the
	// account's decrypted keystore.
	encodedDepositData, ok := wallet.Files[accountName][depositDataFileName]
	require.Equal(t, true, ok, "Expected to have stored %s in wallet", depositDataFileName)
	depositData := &ethpb.Deposit_Data{}
	require.NoError(t, ssz.Unmarshal(encodedDepositData, depositData))

	depositPublicKey := depositData.PublicKey
	publicKey := validatorSigningKey.PublicKey().Marshal()
	if !bytes.Equal(depositPublicKey, publicKey) {
		t.Errorf(
			"Expected deposit data public key %#x to match public key from keystore %#x",
			depositPublicKey,
			publicKey,
		)
	}

	testutil.AssertLogsContain(t, hook, "Successfully created new validator account")
}

func TestDirectKeymanager_FetchValidatingPublicKeys(t *testing.T) {
	wallet := &mock.Wallet{
		Files:            make(map[string]map[string][]byte),
		AccountPasswords: make(map[string]string),
	}
	dr := &Keymanager{
		wallet:    wallet,
		keysCache: make(map[[48]byte]bls.SecretKey),
	}
	// First, generate accounts and their keystore.json files.
	ctx := context.Background()
	numAccounts := 20
	_, wantedPublicKeys := generateAccounts(t, numAccounts, dr)
	publicKeys, err := dr.FetchValidatingPublicKeys(ctx)
	require.NoError(t, err)
	// The results are not guaranteed to be ordered, so we ensure each
	// key we expect exists in the results via a map.
	keysMap := make(map[[48]byte]bool)
	for _, key := range publicKeys {
		keysMap[key] = true
	}
	for _, wanted := range wantedPublicKeys {
		if _, ok := keysMap[wanted]; !ok {
			t.Errorf("Could not find expected public key %#x in results", wanted)
		}
	}
}

func TestDirectKeymanager_Sign(t *testing.T) {
	wallet := &mock.Wallet{
		Files:            make(map[string]map[string][]byte),
		AccountPasswords: make(map[string]string),
	}
	dr := &Keymanager{
		wallet:    wallet,
		keysCache: make(map[[48]byte]bls.SecretKey),
	}

	// First, generate accounts and their keystore.json files.
	numAccounts := 2
	accountNames, _ := generateAccounts(t, numAccounts, dr)
	wallet.Directories = accountNames

	ctx := context.Background()
	require.NoError(t, dr.initializeSecretKeysCache(ctx))
	publicKeys, err := dr.FetchValidatingPublicKeys(ctx)
	require.NoError(t, err)

	// We prepare naive data to sign.
	data := []byte("hello world")
	signRequest := &validatorpb.SignRequest{
		PublicKey:   publicKeys[0][:],
		SigningRoot: data,
	}
	sig, err := dr.Sign(ctx, signRequest)
	require.NoError(t, err)
	pubKey, err := bls.PublicKeyFromBytes(publicKeys[0][:])
	require.NoError(t, err)
	wrongPubKey, err := bls.PublicKeyFromBytes(publicKeys[1][:])
	require.NoError(t, err)
	if !sig.Verify(pubKey, data) {
		t.Fatalf("Expected sig to verify for pubkey %#x and data %v", pubKey.Marshal(), data)
	}
	if sig.Verify(wrongPubKey, data) {
		t.Fatalf("Expected sig not to verify for pubkey %#x and data %v", wrongPubKey.Marshal(), data)
	}
}
func TestDirectKeymanager_Sign_NoPublicKeySpecified(t *testing.T) {
	req := &validatorpb.SignRequest{
		PublicKey: nil,
	}
	dr := &Keymanager{}
	_, err := dr.Sign(context.Background(), req)
	assert.ErrorContains(t, "nil public key", err)
}

func TestDirectKeymanager_Sign_NoPublicKeyInCache(t *testing.T) {
	req := &validatorpb.SignRequest{
		PublicKey: []byte("hello world"),
	}
	dr := &Keymanager{
		keysCache: make(map[[48]byte]bls.SecretKey),
	}
	_, err := dr.Sign(context.Background(), req)
	assert.ErrorContains(t, "no signing key found in keys cache", err)
}

func BenchmarkKeymanager_FetchValidatingPublicKeys(b *testing.B) {
	b.StopTimer()
	wallet := &mock.Wallet{
		Files:            make(map[string]map[string][]byte),
		AccountPasswords: make(map[string]string),
	}
	dr := &Keymanager{
		wallet:    wallet,
		keysCache: make(map[[48]byte]bls.SecretKey),
	}
	// First, generate accounts and their keystore.json files.
	numAccounts := 1000
	generateAccounts(b, numAccounts, dr)
	ctx := context.Background()
	b.StartTimer()
	for i := 0; i < b.N; i++ {
		_, err := dr.FetchValidatingPublicKeys(ctx)
		require.NoError(b, err)
	}
}

func generateAccounts(t testing.TB, numAccounts int, dr *Keymanager) ([]string, [][48]byte) {
	ctx := context.Background()
	accountNames := make([]string, numAccounts)
	wantedPublicKeys := make([][48]byte, numAccounts)
	for i := 0; i < numAccounts; i++ {
		validatingKey := bls.RandKey()
		wantedPublicKeys[i] = bytesutil.ToBytes48(validatingKey.PublicKey().Marshal())
		password := strconv.Itoa(i)
		encoded, err := dr.generateKeystoreFile(validatingKey, password)
		require.NoError(t, err)
		accountName, err := dr.generateAccountName(validatingKey.PublicKey().Marshal())
		require.NoError(t, err)
		assert.NoError(t, err, dr.wallet.WriteFileAtPath(ctx, accountName, KeystoreFileName, encoded))
		assert.NoError(t, err, dr.wallet.WritePasswordToDisk(ctx, accountName+PasswordFileSuffix, password))
		accountNames[i] = accountName
	}
	return accountNames, wantedPublicKeys
}<|MERGE_RESOLUTION|>--- conflicted
+++ resolved
@@ -21,28 +21,7 @@
 	keystorev4 "github.com/wealdtech/go-eth2-wallet-encryptor-keystorev4"
 )
 
-<<<<<<< HEAD
-type mockMnemonicGenerator struct {
-	generatedMnemonics []string
-}
-
-func (m *mockMnemonicGenerator) Generate(data []byte) (string, error) {
-	newMnemonic, err := bip39.NewMnemonic(data)
-	if err != nil {
-		return "", err
-	}
-	m.generatedMnemonics = append(m.generatedMnemonics, newMnemonic)
-	return newMnemonic, nil
-}
-
-func (m *mockMnemonicGenerator) ConfirmAcknowledgement(phrase string) error {
-	return nil
-}
-
 func TestDirectKeymanager_CreateAccount(t *testing.T) {
-=======
-func TestKeymanager_CreateAccount(t *testing.T) {
->>>>>>> 73a9429f
 	hook := logTest.NewGlobal()
 	wallet := &mock.Wallet{
 		Files:            make(map[string]map[string][]byte),
