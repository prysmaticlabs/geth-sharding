// Package helpers contains helper functions outlined in ETH2.0 spec:
// https://github.com/ethereum/eth2.0-specs/blob/master/specs/core/0_beacon-chain.md#helper-functions
package helpers

import (
	"encoding/binary"
	"errors"
	"fmt"

	"github.com/prysmaticlabs/prysm/beacon-chain/utils"
	pb "github.com/prysmaticlabs/prysm/proto/beacon/p2p/v1"
	"github.com/prysmaticlabs/prysm/shared/bitutil"
	"github.com/prysmaticlabs/prysm/shared/bytesutil"
	"github.com/prysmaticlabs/prysm/shared/mathutil"
	"github.com/prysmaticlabs/prysm/shared/params"
)

// CrosslinkCommittee defines the validator committee of slot and shard combinations.
type CrosslinkCommittee struct {
	Committee []uint64
	Shard     uint64
}

// EpochCommitteeCount returns the number of crosslink committees of an epoch.
//
// Spec pseudocode definition:
//   def get_epoch_committee_count(active_validator_count: int) -> int:
//    """
//    Return the number of committees in one epoch.
//    """
//    return max(
//        1,
//        min(
//            SHARD_COUNT // SLOTS_PER_EPOCH,
//            active_validator_count // SLOTS_PER_EPOCH // TARGET_COMMITTEE_SIZE,
//        )
//    ) * SLOTS_PER_EPOCH
func EpochCommitteeCount(activeValidatorCount uint64) uint64 {
	var minCommitteePerSlot = uint64(1)

	// Max committee count per slot will be 0 when shard count is less than epoch length, this
	// covers the special case to ensure there's always 1 max committee count per slot.
	var maxCommitteePerSlot = minCommitteePerSlot
	if params.BeaconConfig().ShardCount/params.BeaconConfig().SlotsPerEpoch > minCommitteePerSlot {
		maxCommitteePerSlot = params.BeaconConfig().ShardCount / params.BeaconConfig().SlotsPerEpoch
	}

	var currCommitteePerSlot = activeValidatorCount / params.BeaconConfig().SlotsPerEpoch / params.BeaconConfig().TargetCommitteeSize

	if currCommitteePerSlot > maxCommitteePerSlot {
		return maxCommitteePerSlot * params.BeaconConfig().SlotsPerEpoch
	}
	if currCommitteePerSlot < 1 {
		return minCommitteePerSlot * params.BeaconConfig().SlotsPerEpoch
	}
	return currCommitteePerSlot * params.BeaconConfig().SlotsPerEpoch
}

// CurrentEpochCommitteeCount returns the number of crosslink committees per epoch
// of the current epoch.
// Ex: Returns 100 means there's 8 committees assigned to current epoch.
//
// Spec pseudocode definition:
//   def get_current_epoch_committee_count(state: BeaconState) -> int:
//    """
//    Return the number of committees in the current epoch of the given ``state``.
//    """
//    current_active_validators = get_active_validator_indices(
//        state.validator_registry,
//        state.current_calculation_epoch,
//    )
//    return get_epoch_committee_count(len(current_active_validators)
func CurrentEpochCommitteeCount(state *pb.BeaconState) uint64 {
	currActiveValidatorIndices := ActiveValidatorIndices(
		state.ValidatorRegistry, state.CurrentShufflingEpoch)
	return EpochCommitteeCount(uint64(len(currActiveValidatorIndices)))
}

// PrevEpochCommitteeCount returns the number of committees per slot
// of the previous epoch.
//
// Spec pseudocode definition:
//   def get_previous_epoch_committee_count(state: BeaconState) -> int:
//    """
//    Return the number of committees in the previous epoch of the given ``state``.
//    """
//    previous_active_validators = get_active_validator_indices(
//        state.validator_registry,
//        state.previous_calculation_epoch,
//    )
//    return get_epoch_committee_count(len(previous_active_validators))
func PrevEpochCommitteeCount(state *pb.BeaconState) uint64 {
	prevActiveValidatorIndices := ActiveValidatorIndices(
		state.ValidatorRegistry, state.PreviousShufflingEpoch)
	return EpochCommitteeCount(uint64(len(prevActiveValidatorIndices)))
}

// NextEpochCommitteeCount returns the number of committees per slot
// of the next epoch.
//
// Spec pseudocode definition:
//   def get_next_epoch_committee_count(state: BeaconState) -> int:
//    """
//    Return the number of committees in the next epoch of the given ``state``.
//    """
//    next_active_validators = get_active_validator_indices(
//        state.validator_registry,
//        get_current_epoch(state) + 1,
//    )
//    return get_epoch_committee_count(len(next_active_validators))
func NextEpochCommitteeCount(state *pb.BeaconState) uint64 {
	prevActiveValidatorIndices := ActiveValidatorIndices(
		state.ValidatorRegistry, CurrentEpoch(state)+1)
	return EpochCommitteeCount(uint64(len(prevActiveValidatorIndices)))
}

// CrosslinkCommitteesAtSlot returns the list of crosslink committees, it
// contains the shard associated with the committee and the validator indices
// in that committee.
//   def get_crosslink_committees_at_slot(state: BeaconState,
//                                     slot: SlotNumber,
//                                     registry_change=False: bool) -> List[Tuple[List[ValidatorIndex], Shard]]:
//    """
//    Return the list of ``(committee, shard)`` tuples for the ``slot``.
//
//    Note: There are two possible shufflings for crosslink committees for a
//    ``slot`` in the next epoch -- with and without a `registry_change`
//    """
//    epoch = slot_to_epoch(slot)
//    current_epoch = get_current_epoch(state)
//    previous_epoch = current_epoch - 1 if current_epoch > GENESIS_EPOCH else current_epoch
//    next_epoch = current_epoch + 1
//
//    assert previous_epoch <= epoch <= next_epoch
//
//    if epoch == current_epoch:
//        committees_per_epoch = get_current_epoch_committee_count(state)
//        seed = state.current_shuffling_seed
//        shuffling_epoch = state.current_calculation_epoch
//        shuffling_start_shard = state.current_epoch_start_shard
//    elif epoch == previous_epoch:
//        committees_per_epoch = get_previous_epoch_committee_count(state)
//        seed = state.previous_shuffling_seed
//        shuffling_epoch = state.previous_shuffling_epoch
//        shuffling_start_shard = state.previous_shuffling_start_shard
//    elif epoch == next_epoch:
//
//        epochs_since_last_registry_update = current_epoch - state.validator_registry_update_epoch
//        if registry_change:
//            committees_per_epoch = get_next_epoch_committee_count(state)
//            shuffling_epoch = next_epoch
//            seed = generate_seed(state, next_epoch)
//            current_committees_per_epoch = get_current_epoch_committee_count(state)
//            shuffling_start_shard = (state.current_epoch_start_shard + current_committees_per_epoch) % SHARD_COUNT
//        elif epochs_since_last_registry_update > 1 and is_power_of_two(epochs_since_last_registry_update):
//            committees_per_epoch = get_next_epoch_committee_count(state)
//            shuffling_epoch = next_epoch
//            seed = generate_seed(state, next_epoch)
//            shuffling_start_shard = state.current_epoch_start_shard
//        else:
<<<<<<< HEAD
//            seed = state.current_shuffling_seed
=======
//            committees_per_epoch = get_current_epoch_committee_count(state)
//            shuffling_epoch = state.current_shuffling_epoch
//            seed = state.current_epoch_seed
>>>>>>> 79252f1e
//            shuffling_start_shard = state.current_epoch_start_shard
//
//    shuffling = get_shuffling(
//        seed,
//        state.validator_registry,
//        shuffling_epoch,
//    )
//    offset = slot % SLOTS_PER_EPOCH
//    committees_per_slot = committees_per_epoch // SLOTS_PER_EPOCH
//    slot_start_shard = (shuffling_start_shard + committees_per_slot * offset) % SHARD_COUNT
//
//    return [
//        (
//            shuffling[committees_per_slot * offset + i],
//            (slot_start_shard + i) % SHARD_COUNT,
//        )
//        for i in range(committees_per_slot)
//    ]
func CrosslinkCommitteesAtSlot(
	state *pb.BeaconState,
	slot uint64,
	registryChange bool) ([]*CrosslinkCommittee, error) {
	var committeesPerEpoch uint64
	var shufflingEpoch uint64
	var shufflingStartShard uint64
	var seed [32]byte
	var err error

	wantedEpoch := SlotToEpoch(slot)
	currentEpoch := CurrentEpoch(state)
	prevEpoch := PrevEpoch(state)
	nextEpoch := NextEpoch(state)

	if wantedEpoch < prevEpoch || wantedEpoch > nextEpoch {
		return nil, fmt.Errorf(
			"input committee epoch %d out of bounds: %d <= epoch <= %d",
			wantedEpoch,
			prevEpoch,
			currentEpoch,
		)
	}

	if wantedEpoch == currentEpoch {
		committeesPerEpoch = CurrentEpochCommitteeCount(state)
		seed = bytesutil.ToBytes32(state.CurrentShufflingSeedHash32)
		shufflingEpoch = state.CurrentShufflingEpoch
		shufflingStartShard = state.CurrentShufflingStartShard
	} else if wantedEpoch == prevEpoch {
		committeesPerEpoch = PrevEpochCommitteeCount(state)
		seed = bytesutil.ToBytes32(state.PreviousShufflingSeedHash32)
		shufflingEpoch = state.PreviousShufflingEpoch
		shufflingStartShard = state.PreviousShufflingStartShard
	} else if wantedEpoch == nextEpoch {

		epochsSinceLastRegistryUpdate := currentEpoch - state.ValidatorRegistryUpdateEpoch
		if registryChange {
			committeesPerEpoch = NextEpochCommitteeCount(state)
			shufflingEpoch = nextEpoch
			seed, err = GenerateSeed(state, nextEpoch)
			currentCommitteesPerEpoch := CurrentEpochCommitteeCount(state)
			if err != nil {
				return nil, fmt.Errorf("could not generate seed: %v", err)
			}
			shufflingStartShard = (state.CurrentShufflingStartShard + currentCommitteesPerEpoch) %
				params.BeaconConfig().ShardCount
		} else if epochsSinceLastRegistryUpdate > 1 &&
			mathutil.IsPowerOf2(epochsSinceLastRegistryUpdate) {
			committeesPerEpoch = NextEpochCommitteeCount(state)
			shufflingEpoch = nextEpoch
			seed, err = GenerateSeed(state, nextEpoch)
			if err != nil {
				return nil, fmt.Errorf("could not generate seed: %v", err)
			}
			shufflingStartShard = state.CurrentShufflingStartShard
		} else {
			committeesPerEpoch = CurrentEpochCommitteeCount(state)
			shufflingEpoch = state.CurrentShufflingEpoch
			seed = bytesutil.ToBytes32(state.CurrentShufflingSeedHash32)
			shufflingStartShard = state.CurrentShufflingStartShard
		}
	}

	shuffledIndices, err := Shuffling(
		seed,
		state.ValidatorRegistry,
		shufflingEpoch)
	if err != nil {
		return nil, fmt.Errorf("could not shuffle epoch validators: %v", err)
	}

	offSet := slot % params.BeaconConfig().SlotsPerEpoch
	committeesPerSlot := committeesPerEpoch / params.BeaconConfig().SlotsPerEpoch
	slotStardShard := (shufflingStartShard + committeesPerSlot*offSet) %
		params.BeaconConfig().ShardCount

	var crosslinkCommittees []*CrosslinkCommittee
	for i := uint64(0); i < committeesPerSlot; i++ {
		crosslinkCommittees = append(crosslinkCommittees, &CrosslinkCommittee{
			Committee: shuffledIndices[committeesPerSlot*offSet+i],
			Shard:     (slotStardShard + i) % params.BeaconConfig().ShardCount,
		})
	}

	return crosslinkCommittees, nil
}

// Shuffling shuffles input validator indices and splits them by slot and shard.
//
// Spec pseudocode definition:
//   def get_shuffling(seed: Bytes32,
//                  validators: List[Validator],
//                  epoch: Epoch) -> List[List[ValidatorIndex]]
//    """
//    Shuffle ``validators`` into crosslink committees seeded by ``seed`` and ``epoch``.
//    Return a list of ``committees_per_epoch`` committees where each
//    committee is itself a list of validator indices.
//    """
//
//    active_validator_indices = get_active_validator_indices(validators, epoch)
//
//    committees_per_epoch = get_epoch_committee_count(len(active_validator_indices))
//
//    # Shuffle
//    seed = xor(seed, int_to_bytes32(epoch))
//    shuffled_active_validator_indices = shuffle(active_validator_indices, seed)
//
//    # Split the shuffled list into committees_per_epoch pieces
//    return split(shuffled_active_validator_indices, committees_per_epoch)
func Shuffling(
	seed [32]byte,
	validators []*pb.Validator,
	slot uint64) ([][]uint64, error) {

	// Normalize slot to start of epoch boundary.
	slot -= slot % params.BeaconConfig().SlotsPerEpoch

	// Figure out how many committees can be in a single slot.
	activeIndices := ActiveValidatorIndices(validators, slot)
	activeCount := uint64(len(activeIndices))
	committeesPerEpoch := EpochCommitteeCount(activeCount)

	// Convert slot to bytes and xor it with seed.
	slotInBytes := make([]byte, 32)
	binary.LittleEndian.PutUint64(slotInBytes, slot)
	seed = bytesutil.ToBytes32(bytesutil.Xor(seed[:], slotInBytes))

	shuffledIndices, err := utils.ShuffleIndices(seed, activeIndices)
	if err != nil {
		return nil, err
	}

	// Split the shuffled list into epoch_length * committees_per_slot pieces.
	return utils.SplitIndices(shuffledIndices, committeesPerEpoch), nil
}

// AttestationParticipants returns the attesting participants indices.
//
// Spec pseudocode definition:
//   def get_attestation_participants(state: BeaconState,
//     attestation_data: AttestationData,
//     bitfield: bytes) -> List[ValidatorIndex]:
//     """
//     Returns the participant indices at for the ``attestation_data`` and ``bitfield``.
//     """
//     # Find the committee in the list with the desired shard
//     crosslink_committees = get_crosslink_committees_at_slot(state, attestation_data.slot)
//
//	   assert attestation_data.shard in [shard for _, shard in crosslink_committees]
//     crosslink_committee = [committee for committee,
//     		shard in crosslink_committees if shard == attestation_data.shard][0]
//
//	   assert verify_bitfield(bitfield, len(crosslink_committee))
//
//     # Find the participating attesters in the committee
//     participants = []
//     for i, validator_index in enumerate(crosslink_committee):
//         aggregation_bit = get_bitfield_bit(bitfield, i)
//         if aggregation_bit == 0b1:
//            participants.append(validator_index)
//    return participants
func AttestationParticipants(
	state *pb.BeaconState,
	attestationData *pb.AttestationData,
	bitfield []byte) ([]uint64, error) {

	// Find the relevant committee.
	var registryChanged bool
	if state.ValidatorRegistryUpdateEpoch == SlotToEpoch(attestationData.Slot)-1 &&
		state.ValidatorRegistryUpdateEpoch != params.BeaconConfig().GenesisEpoch {
		registryChanged = true
	}
	crosslinkCommittees, err := CrosslinkCommitteesAtSlot(state, attestationData.Slot, registryChanged)
	if err != nil {
		return nil, err
	}

	var committee []uint64
	for _, crosslinkCommittee := range crosslinkCommittees {
		if crosslinkCommittee.Shard == attestationData.Shard {
			committee = crosslinkCommittee.Committee
			break
		}
	}

	if isValidated, err := VerifyBitfield(bitfield, len(committee)); !isValidated || err != nil {
		if err != nil {
			return nil, err
		}

		return nil, errors.New("bitfield is unable to be verified")
	}

	// Find the participating validators in the committee.
	var participants []uint64
	for i, validatorIndex := range committee {
		bitSet, err := bitutil.CheckBit(bitfield, i)
		if err != nil {
			return nil, fmt.Errorf("could not get participant bitfield: %v", err)
		}
		if bitSet {
			participants = append(participants, validatorIndex)
		}
	}
	return participants, nil
}

// VerifyBitfield validates a bitfield with a given committee size.
//
// Spec pseudocode:
//
// def verify_bitfield(bitfield: bytes, committee_size: int) -> bool:
// """
// Verify ``bitfield`` against the ``committee_size``.
// """
// if len(bitfield) != (committee_size + 7) // 8:
// return False
//
// # Check `bitfield` is padded with zero bits only
// for i in range(committee_size, len(bitfield) * 8):
// if get_bitfield_bit(bitfield, i) == 0b1:
// return False
//
// return True
func VerifyBitfield(bitfield []byte, committeeSize int) (bool, error) {
	if len(bitfield) != mathutil.CeilDiv8(committeeSize) {
		return false, fmt.Errorf(
			"wanted participants bitfield length %d, got: %d",
			mathutil.CeilDiv8(committeeSize),
			len(bitfield))
	}

	for i := committeeSize; i < len(bitfield)*8; i++ {
		bitSet, err := bitutil.CheckBit(bitfield, i)
		if err != nil {
			return false, fmt.Errorf("unable to check bit in bitfield %v", err)
		}

		if bitSet {
			return false, nil
		}
	}

	return true, nil
}

// NextEpochCommitteeAssignment query slots in the next epoch
// for it to discover which shard and slot a validator gets assigned.
//
// Spec pseudocode definition:
//   def get_next_epoch_committee_assignment(
//        state: BeaconState,
//        validator_index: ValidatorIndex,
//        registry_change: bool) -> Tuple[List[ValidatorIndex], Shard, SlotNumber, bool]:
//    """
//    Return the committee assignment in the next epoch for ``validator_index`` and ``registry_change``.
//    ``assignment`` returned is a tuple of the following form:
//        * ``assignment[0]`` is the list of validators in the committee
//        * ``assignment[1]`` is the shard to which the committee is assigned
//        * ``assignment[2]`` is the slot at which the committee is assigned
//        * ``assignment[3]`` is a bool signalling if the validator is expected to propose
//            a beacon block at the assigned slot.
//    """
//    current_epoch = get_current_epoch(state)
//    next_epoch = current_epoch + 1
//    next_epoch_start_slot = get_epoch_start_slot(next_epoch)
//    for slot in range(next_epoch_start_slot, next_epoch_start_slot + SLOTS_PER_EPOCH):
//        crosslink_committees = get_crosslink_committees_at_slot(
//            state,
//            slot,
//            registry_change=registry_change,
//        )
//        selected_committees = [
//            committee  # Tuple[List[ValidatorIndex], Shard]
//            for committee in crosslink_committees
//            if validator_index in committee[0]
//        ]
//        if len(selected_committees) > 0:
//            validators = selected_committees[0][0]
//            shard = selected_committees[0][1]
//            first_committee_at_slot = crosslink_committees[0][0]  # List[ValidatorIndex]
//            is_proposer = first_committee_at_slot[slot % len(first_committee_at_slot)] == validator_index
//
//            assignment = (validators, shard, slot, is_proposer)
//            return assignment
func NextEpochCommitteeAssignment(
	state *pb.BeaconState,
	index uint64,
	registryChange bool) ([]uint64, uint64, uint64, bool, error) {
	var selectedCommittees []*CrosslinkCommittee
	nextEpoch := NextEpoch(state)
	nextEpochStartSlot := StartSlot(nextEpoch)
	for slot := nextEpochStartSlot; slot < nextEpochStartSlot+params.BeaconConfig().SlotsPerEpoch; slot++ {
		crosslinkCommittees, err := CrosslinkCommitteesAtSlot(
			state, slot, registryChange)
		if err != nil {
			return []uint64{}, 0, 0, false, fmt.Errorf("could not get crosslink committee: %v", err)
		}
		for _, committee := range crosslinkCommittees {
			for _, idx := range committee.Committee {
				if idx == index {
					selectedCommittees = append(selectedCommittees, committee)
				}

				if len(selectedCommittees) > 0 {
					validators := selectedCommittees[0].Committee
					shard := selectedCommittees[0].Shard
					firstCommitteeAtSlot := crosslinkCommittees[0].Committee
					isProposer := firstCommitteeAtSlot[slot%
						uint64(len(firstCommitteeAtSlot))] == index
					return validators, shard, slot, isProposer, nil
				}
			}
		}
	}
	return []uint64{}, 0, 0, false, fmt.Errorf("could not get assignment validator %d", index)
}<|MERGE_RESOLUTION|>--- conflicted
+++ resolved
@@ -158,13 +158,9 @@
 //            seed = generate_seed(state, next_epoch)
 //            shuffling_start_shard = state.current_epoch_start_shard
 //        else:
-<<<<<<< HEAD
-//            seed = state.current_shuffling_seed
-=======
 //            committees_per_epoch = get_current_epoch_committee_count(state)
 //            shuffling_epoch = state.current_shuffling_epoch
 //            seed = state.current_epoch_seed
->>>>>>> 79252f1e
 //            shuffling_start_shard = state.current_epoch_start_shard
 //
 //    shuffling = get_shuffling(
