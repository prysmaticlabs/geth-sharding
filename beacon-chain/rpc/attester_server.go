--- conflicted
+++ resolved
@@ -49,13 +49,8 @@
 	}
 	attTarget := &pbp2p.AttestationTarget{
 		Slot:       att.Data.Slot,
-<<<<<<< HEAD
-		BlockRoot:  att.Data.BeaconBlockRootHash32,
+		BlockRoot:  att.Data.BeaconBlockRoot,
 		ParentRoot: head.ParentRoot,
-=======
-		BlockRoot:  att.Data.BeaconBlockRoot,
-		ParentRoot: head.ParentBlockRoot,
->>>>>>> 1f16c130
 	}
 	if err := as.beaconDB.SaveAttestationTarget(ctx, attTarget); err != nil {
 		return nil, fmt.Errorf("could not save attestation target")
