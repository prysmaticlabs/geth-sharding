package blockchain

import (
	"context"
	"strings"
	"testing"
	"time"

	"github.com/pkg/errors"
	ethpb "github.com/prysmaticlabs/ethereumapis/eth/v1alpha1"
	"github.com/prysmaticlabs/prysm/beacon-chain/cache"
	"github.com/prysmaticlabs/prysm/beacon-chain/core/blocks"
	"github.com/prysmaticlabs/prysm/beacon-chain/core/state"
	"github.com/prysmaticlabs/prysm/beacon-chain/db"
	testDB "github.com/prysmaticlabs/prysm/beacon-chain/db/testing"
	"github.com/prysmaticlabs/prysm/beacon-chain/forkchoice/protoarray"
	stateTrie "github.com/prysmaticlabs/prysm/beacon-chain/state"
	"github.com/prysmaticlabs/prysm/beacon-chain/state/stategen"
	"github.com/prysmaticlabs/prysm/beacon-chain/state/stateutil"
	pb "github.com/prysmaticlabs/prysm/proto/beacon/p2p/v1"
	"github.com/prysmaticlabs/prysm/shared/attestationutil"
	"github.com/prysmaticlabs/prysm/shared/bytesutil"
	"github.com/prysmaticlabs/prysm/shared/featureconfig"
	"github.com/prysmaticlabs/prysm/shared/params"
	"github.com/prysmaticlabs/prysm/shared/roughtime"
	"github.com/prysmaticlabs/prysm/shared/testutil"
	"github.com/prysmaticlabs/prysm/shared/testutil/assert"
	"github.com/prysmaticlabs/prysm/shared/testutil/require"
)

func TestStore_OnBlock(t *testing.T) {
	ctx := context.Background()
	db, sc := testDB.SetupDB(t)

	cfg := &Config{
		BeaconDB:        db,
		StateGen:        stategen.New(db, sc),
		ForkChoiceStore: protoarray.New(0, 0, [32]byte{}),
	}
	service, err := NewService(ctx, cfg)
	require.NoError(t, err)
	genesisStateRoot := [32]byte{}
	genesis := blocks.NewGenesisBlock(genesisStateRoot[:])
	assert.NoError(t, db.SaveBlock(ctx, genesis))
	validGenesisRoot, err := stateutil.BlockRoot(genesis.Block)
	require.NoError(t, err)
	st := testutil.NewBeaconState()
	require.NoError(t, service.beaconDB.SaveState(ctx, st.Copy(), validGenesisRoot))
	roots, err := blockTree1(db, validGenesisRoot[:])
	require.NoError(t, err)
	random := testutil.NewBeaconBlock()
	random.Block.Slot = 1
	random.Block.ParentRoot = validGenesisRoot[:]
	assert.NoError(t, db.SaveBlock(ctx, random))
	randomParentRoot, err := stateutil.BlockRoot(random.Block)
	assert.NoError(t, err)
	require.NoError(t, service.beaconDB.SaveStateSummary(ctx, &pb.StateSummary{Slot: st.Slot(), Root: randomParentRoot[:]}))
	require.NoError(t, service.beaconDB.SaveState(ctx, st.Copy(), randomParentRoot))
	randomParentRoot2 := roots[1]
	require.NoError(t, service.beaconDB.SaveStateSummary(ctx, &pb.StateSummary{Slot: st.Slot(), Root: randomParentRoot2[:]}))
	require.NoError(t, service.beaconDB.SaveState(ctx, st.Copy(), bytesutil.ToBytes32(randomParentRoot2)))

	tests := []struct {
		name          string
		blk           *ethpb.SignedBeaconBlock
		s             *stateTrie.BeaconState
		time          uint64
		wantErrString string
	}{
		{
			name:          "parent block root does not have a state",
			blk:           testutil.NewBeaconBlock(),
			s:             st.Copy(),
			wantErrString: "could not reconstruct parent state",
		},
		{
			name: "block is from the future",
			blk: func() *ethpb.SignedBeaconBlock {
				b := testutil.NewBeaconBlock()
				b.Block.ParentRoot = randomParentRoot[:]
				b.Block.Slot = params.BeaconConfig().FarFutureEpoch
				return b
			}(),
			s:             st.Copy(),
			wantErrString: "far distant future",
		},
		{
			name: "could not get finalized block",
			blk: func() *ethpb.SignedBeaconBlock {
				b := testutil.NewBeaconBlock()
				b.Block.ParentRoot = randomParentRoot[:]
				return b
			}(),
			s:             st.Copy(),
			wantErrString: "is not a descendent of the current finalized block",
		},
		{
			name: "same slot as finalized block",
			blk: func() *ethpb.SignedBeaconBlock {
				b := testutil.NewBeaconBlock()
				b.Block.Slot = 0
				b.Block.ParentRoot = randomParentRoot2
				return b
			}(),
			s:             st.Copy(),
			wantErrString: "block is equal or earlier than finalized block, slot 0 < slot 0",
		},
	}

	for _, tt := range tests {
		t.Run(tt.name, func(t *testing.T) {
			service.justifiedCheckpt = &ethpb.Checkpoint{Root: validGenesisRoot[:]}
			service.bestJustifiedCheckpt = &ethpb.Checkpoint{Root: validGenesisRoot[:]}
			service.finalizedCheckpt = &ethpb.Checkpoint{Root: validGenesisRoot[:]}
			service.prevFinalizedCheckpt = &ethpb.Checkpoint{Root: validGenesisRoot[:]}
			service.finalizedCheckpt.Root = roots[0]

			root, err := stateutil.BlockRoot(tt.blk.Block)
			assert.NoError(t, err)
			err = service.onBlock(ctx, tt.blk, root)
			assert.ErrorContains(t, tt.wantErrString, err)
		})
	}
}

func TestStore_OnBlockBatch(t *testing.T) {
	ctx := context.Background()
	db, sc := testDB.SetupDB(t)

	cfg := &Config{
		BeaconDB: db,
		StateGen: stategen.New(db, sc),
	}
	service, err := NewService(ctx, cfg)
	require.NoError(t, err)

	genesisStateRoot := [32]byte{}
	genesis := blocks.NewGenesisBlock(genesisStateRoot[:])
	assert.NoError(t, db.SaveBlock(ctx, genesis))

	st, keys := testutil.DeterministicGenesisState(t, 64)

	bState := st.Copy()

	blks := []*ethpb.SignedBeaconBlock{}
	blkRoots := [][32]byte{}
	var firstState *stateTrie.BeaconState
	for i := 1; i < 10; i++ {
		b, err := testutil.GenerateFullBlock(bState, keys, testutil.DefaultBlockGenConfig(), uint64(i))
		require.NoError(t, err)
		bState, err = state.ExecuteStateTransition(ctx, bState, b)
		require.NoError(t, err)
		if i == 1 {
			firstState = bState.Copy()
		}
		root, err := stateutil.BlockRoot(b.Block)
		require.NoError(t, err)
		blks = append(blks, b)
		blkRoots = append(blkRoots, root)
	}
	require.NoError(t, db.SaveBlock(context.Background(), blks[0]))
	require.NoError(t, service.stateGen.SaveState(ctx, blkRoots[0], firstState))
	_, _, err = service.onBlockBatch(ctx, blks[1:], blkRoots[1:])
	require.NoError(t, err)
}

func TestRemoveStateSinceLastFinalized_EmptyStartSlot(t *testing.T) {
	ctx := context.Background()
	db, _ := testDB.SetupDB(t)
	params.UseMinimalConfig()
	defer params.UseMainnetConfig()

	cfg := &Config{BeaconDB: db, ForkChoiceStore: protoarray.New(0, 0, [32]byte{})}
	service, err := NewService(ctx, cfg)
	require.NoError(t, err)
	service.genesisTime = time.Now()

	update, err := service.shouldUpdateCurrentJustified(ctx, &ethpb.Checkpoint{Root: make([]byte, 32)})
	require.NoError(t, err)
	assert.Equal(t, true, update, "Should be able to update justified")
	lastJustifiedBlk := testutil.NewBeaconBlock()
	lastJustifiedBlk.Block.ParentRoot = bytesutil.PadTo([]byte{'G'}, 32)
	lastJustifiedRoot, err := stateutil.BlockRoot(lastJustifiedBlk.Block)
	require.NoError(t, err)
	newJustifiedBlk := testutil.NewBeaconBlock()
	newJustifiedBlk.Block.Slot = 1
	newJustifiedBlk.Block.ParentRoot = bytesutil.PadTo(lastJustifiedRoot[:], 32)
	newJustifiedRoot, err := stateutil.BlockRoot(newJustifiedBlk.Block)
	require.NoError(t, err)
	require.NoError(t, service.beaconDB.SaveBlock(ctx, newJustifiedBlk))
	require.NoError(t, service.beaconDB.SaveBlock(ctx, lastJustifiedBlk))

	diff := (params.BeaconConfig().SlotsPerEpoch - 1) * params.BeaconConfig().SecondsPerSlot
	service.genesisTime = time.Unix(time.Now().Unix()-int64(diff), 0)
	service.justifiedCheckpt = &ethpb.Checkpoint{Root: lastJustifiedRoot[:]}
	update, err = service.shouldUpdateCurrentJustified(ctx, &ethpb.Checkpoint{Root: newJustifiedRoot[:]})
	require.NoError(t, err)
	assert.Equal(t, true, update, "Should be able to update justified")
}

func TestShouldUpdateJustified_ReturnFalse(t *testing.T) {
	ctx := context.Background()
	db, _ := testDB.SetupDB(t)
	params.UseMinimalConfig()
	defer params.UseMainnetConfig()

	cfg := &Config{BeaconDB: db}
	service, err := NewService(ctx, cfg)
	require.NoError(t, err)
	lastJustifiedBlk := testutil.NewBeaconBlock()
	lastJustifiedBlk.Block.ParentRoot = bytesutil.PadTo([]byte{'G'}, 32)
	lastJustifiedRoot, err := stateutil.BlockRoot(lastJustifiedBlk.Block)
	require.NoError(t, err)
	newJustifiedBlk := testutil.NewBeaconBlock()
	newJustifiedBlk.Block.ParentRoot = bytesutil.PadTo(lastJustifiedRoot[:], 32)
	newJustifiedRoot, err := stateutil.BlockRoot(newJustifiedBlk.Block)
	require.NoError(t, err)
	require.NoError(t, service.beaconDB.SaveBlock(ctx, newJustifiedBlk))
	require.NoError(t, service.beaconDB.SaveBlock(ctx, lastJustifiedBlk))

	diff := (params.BeaconConfig().SlotsPerEpoch - 1) * params.BeaconConfig().SecondsPerSlot
	service.genesisTime = time.Unix(time.Now().Unix()-int64(diff), 0)
	service.justifiedCheckpt = &ethpb.Checkpoint{Root: lastJustifiedRoot[:]}

	update, err := service.shouldUpdateCurrentJustified(ctx, &ethpb.Checkpoint{Root: newJustifiedRoot[:]})
	require.NoError(t, err)
	assert.Equal(t, false, update, "Should not be able to update justified, received true")
}

func TestCachedPreState_CanGetFromStateSummary(t *testing.T) {
	resetCfg := featureconfig.InitWithReset(&featureconfig.Flags{NewStateMgmt: true})
	defer resetCfg()

	ctx := context.Background()
	db, sc := testDB.SetupDB(t)

	cfg := &Config{
		BeaconDB: db,
		StateGen: stategen.New(db, sc),
	}
	service, err := NewService(ctx, cfg)
	require.NoError(t, err)

	s, err := stateTrie.InitializeFromProto(&pb.BeaconState{Slot: 1, GenesisValidatorsRoot: params.BeaconConfig().ZeroHash[:]})
	require.NoError(t, err)
	r := [32]byte{'A'}
	b := testutil.NewBeaconBlock()
	b.Block.Slot = 1
	b.Block.ParentRoot = r[:]
	require.NoError(t, service.beaconDB.SaveStateSummary(ctx, &pb.StateSummary{Slot: 1, Root: r[:]}))
	require.NoError(t, service.stateGen.SaveState(ctx, r, s))
	require.NoError(t, service.verifyBlkPreState(ctx, b.Block))
}

func TestCachedPreState_CanGetFromDB(t *testing.T) {
	resetCfg := featureconfig.InitWithReset(&featureconfig.Flags{NewStateMgmt: true})
	defer resetCfg()

	ctx := context.Background()
	db, sc := testDB.SetupDB(t)

	cfg := &Config{
		BeaconDB: db,
		StateGen: stategen.New(db, sc),
	}
	service, err := NewService(ctx, cfg)
	require.NoError(t, err)

	r := [32]byte{'A'}
	b := testutil.NewBeaconBlock()
	b.Block.Slot = 1
	b.Block.ParentRoot = r[:]

	service.finalizedCheckpt = &ethpb.Checkpoint{Root: r[:]}
	err = service.verifyBlkPreState(ctx, b.Block)
	wanted := "could not reconstruct parent state"
	assert.ErrorContains(t, wanted, err)

	s, err := stateTrie.InitializeFromProto(&pb.BeaconState{Slot: 1})
	require.NoError(t, err)
	require.NoError(t, service.beaconDB.SaveStateSummary(ctx, &pb.StateSummary{Slot: 1, Root: r[:]}))
	require.NoError(t, service.stateGen.SaveState(ctx, r, s))
	require.NoError(t, service.verifyBlkPreState(ctx, b.Block))
}

func TestUpdateJustified_CouldUpdateBest(t *testing.T) {
	ctx := context.Background()
	db, _ := testDB.SetupDB(t)

	cfg := &Config{BeaconDB: db, StateGen: stategen.New(db, cache.NewStateSummaryCache())}
	service, err := NewService(ctx, cfg)
	require.NoError(t, err)

	signedBlock := testutil.NewBeaconBlock()
	require.NoError(t, db.SaveBlock(ctx, signedBlock))
	r, err := stateutil.BlockRoot(signedBlock.Block)
	require.NoError(t, err)
	service.justifiedCheckpt = &ethpb.Checkpoint{Root: []byte{'A'}}
	service.bestJustifiedCheckpt = &ethpb.Checkpoint{Root: []byte{'A'}}
	st := testutil.NewBeaconState()
	service.initSyncState[r] = st.Copy()
	require.NoError(t, db.SaveState(ctx, st.Copy(), r))

	// Could update
	s := testutil.NewBeaconState()
	require.NoError(t, s.SetCurrentJustifiedCheckpoint(&ethpb.Checkpoint{Epoch: 1, Root: r[:]}))
	require.NoError(t, service.updateJustified(context.Background(), s))

	assert.Equal(t, s.CurrentJustifiedCheckpoint().Epoch, service.bestJustifiedCheckpt.Epoch, "Incorrect justified epoch in service")

	// Could not update
	service.bestJustifiedCheckpt.Epoch = 2
	require.NoError(t, service.updateJustified(context.Background(), s))

	assert.Equal(t, uint64(2), service.bestJustifiedCheckpt.Epoch, "Incorrect justified epoch in service")
}

func TestFillForkChoiceMissingBlocks_CanSave(t *testing.T) {
	ctx := context.Background()
	db, _ := testDB.SetupDB(t)

	cfg := &Config{BeaconDB: db}
	service, err := NewService(ctx, cfg)
	require.NoError(t, err)
	service.forkChoiceStore = protoarray.New(0, 0, [32]byte{'A'})
	service.finalizedCheckpt = &ethpb.Checkpoint{Root: make([]byte, 32)}

	genesisStateRoot := [32]byte{}
	genesis := blocks.NewGenesisBlock(genesisStateRoot[:])
	require.NoError(t, db.SaveBlock(ctx, genesis))
	validGenesisRoot, err := stateutil.BlockRoot(genesis.Block)
	require.NoError(t, err)
	st := testutil.NewBeaconState()

	require.NoError(t, service.beaconDB.SaveState(ctx, st.Copy(), validGenesisRoot))
	roots, err := blockTree1(db, validGenesisRoot[:])
	require.NoError(t, err)

	beaconState, _ := testutil.DeterministicGenesisState(t, 32)
	block := testutil.NewBeaconBlock()
	block.Block.Slot = 9
<<<<<<< HEAD
	block.Block.ParentRoot = roots[8], Body: &ethpb.BeaconBlockBody{Graffiti: []byte{}}
=======
	block.Block.ParentRoot = roots[8]
>>>>>>> 21a56d54

	err = service.fillInForkChoiceMissingBlocks(
		context.Background(), block.Block, beaconState.FinalizedCheckpoint(), beaconState.CurrentJustifiedCheckpoint())
	require.NoError(t, err)

	// 5 nodes from the block tree 1. B0 - B3 - B4 - B6 - B8
	assert.Equal(t, 5, len(service.forkChoiceStore.Nodes()), "Miss match nodes")
	assert.Equal(t, true, service.forkChoiceStore.HasNode(bytesutil.ToBytes32(roots[4])), "Didn't save node")
	assert.Equal(t, true, service.forkChoiceStore.HasNode(bytesutil.ToBytes32(roots[6])), "Didn't save node")
	assert.Equal(t, true, service.forkChoiceStore.HasNode(bytesutil.ToBytes32(roots[8])), "Didn't save node")
}

func TestFillForkChoiceMissingBlocks_FilterFinalized(t *testing.T) {
	ctx := context.Background()
	db, _ := testDB.SetupDB(t)

	cfg := &Config{BeaconDB: db}
	service, err := NewService(ctx, cfg)
	require.NoError(t, err)
	service.forkChoiceStore = protoarray.New(0, 0, [32]byte{'A'})
	// Set finalized epoch to 1.
	service.finalizedCheckpt = &ethpb.Checkpoint{Epoch: 1}

	genesisStateRoot := [32]byte{}
	genesis := blocks.NewGenesisBlock(genesisStateRoot[:])
	assert.NoError(t, db.SaveBlock(ctx, genesis))
	validGenesisRoot, err := stateutil.BlockRoot(genesis.Block)
	assert.NoError(t, err)
	st := testutil.NewBeaconState()

	require.NoError(t, service.beaconDB.SaveState(ctx, st.Copy(), validGenesisRoot))

	// Define a tree branch, slot 63 <- 64 <- 65
	b63 := testutil.NewBeaconBlock()
	b63.Block.Slot = 63
	require.NoError(t, service.beaconDB.SaveBlock(ctx, b63))
	r63, err := stateutil.BlockRoot(b63.Block)
	require.NoError(t, err)
	b64 := testutil.NewBeaconBlock()
	b64.Block.Slot = 64
	b64.Block.ParentRoot = r63[:]
	require.NoError(t, service.beaconDB.SaveBlock(ctx, b64))
	r64, err := stateutil.BlockRoot(b64.Block)
	require.NoError(t, err)
	b65 := testutil.NewBeaconBlock()
	b65.Block.Slot = 65
	b65.Block.ParentRoot = r64[:]
	require.NoError(t, service.beaconDB.SaveBlock(ctx, b65))

	beaconState, _ := testutil.DeterministicGenesisState(t, 32)
	err = service.fillInForkChoiceMissingBlocks(
		context.Background(), b65.Block, beaconState.FinalizedCheckpoint(), beaconState.CurrentJustifiedCheckpoint())
	require.NoError(t, err)

	// There should be 2 nodes, block 65 and block 64.
	assert.Equal(t, 2, len(service.forkChoiceStore.Nodes()), "Miss match nodes")

	// Block with slot 63 should be in fork choice because it's less than finalized epoch 1.
	assert.Equal(t, true, service.forkChoiceStore.HasNode(r63), "Didn't save node")
}

// blockTree1 constructs the following tree:
//    /- B1
// B0           /- B5 - B7
//    \- B3 - B4 - B6 - B8
// (B1, and B3 are all from the same slots)
func blockTree1(db db.Database, genesisRoot []byte) ([][]byte, error) {
<<<<<<< HEAD
	b0 := testutil.NewBeaconBlock()
	b0.Block.Slot = 0
	b0.Block.ParentRoot = genesisRoot
	r0, err := b0.HashTreeRoot()
=======
	genesisRoot = bytesutil.PadTo(genesisRoot, 32)
	b0 := testutil.NewBeaconBlock()
	b0.Block.Slot = 0
	b0.Block.ParentRoot = genesisRoot
	r0, err := b0.Block.HashTreeRoot()
>>>>>>> 21a56d54
	if err != nil {
		return nil, err
	}
	b1 := testutil.NewBeaconBlock()
	b1.Block.Slot = 1
	b1.Block.ParentRoot = r0[:]
<<<<<<< HEAD
	r1, err := b1.HashTreeRoot()
=======
	r1, err := b1.Block.HashTreeRoot()
>>>>>>> 21a56d54
	if err != nil {
		return nil, err
	}
	b3 := testutil.NewBeaconBlock()
	b3.Block.Slot = 3
	b3.Block.ParentRoot = r0[:]
<<<<<<< HEAD
	r3, err := b3.HashTreeRoot()
=======
	r3, err := b3.Block.HashTreeRoot()
>>>>>>> 21a56d54
	if err != nil {
		return nil, err
	}
	b4 := testutil.NewBeaconBlock()
	b4.Block.Slot = 4
	b4.Block.ParentRoot = r3[:]
<<<<<<< HEAD
	r4, err := b4.HashTreeRoot()
=======
	r4, err := b4.Block.HashTreeRoot()
>>>>>>> 21a56d54
	if err != nil {
		return nil, err
	}
	b5 := testutil.NewBeaconBlock()
	b5.Block.Slot = 5
	b5.Block.ParentRoot = r4[:]
<<<<<<< HEAD
	r5, err := b5.HashTreeRoot()
=======
	r5, err := b5.Block.HashTreeRoot()
>>>>>>> 21a56d54
	if err != nil {
		return nil, err
	}
	b6 := testutil.NewBeaconBlock()
	b6.Block.Slot = 6
	b6.Block.ParentRoot = r4[:]
<<<<<<< HEAD
	r6, err := b6.HashTreeRoot()
=======
	r6, err := b6.Block.HashTreeRoot()
>>>>>>> 21a56d54
	if err != nil {
		return nil, err
	}
	b7 := testutil.NewBeaconBlock()
	b7.Block.Slot = 7
	b7.Block.ParentRoot = r5[:]
<<<<<<< HEAD
	r7, err := b7.HashTreeRoot()
=======
	r7, err := b7.Block.HashTreeRoot()
>>>>>>> 21a56d54
	if err != nil {
		return nil, err
	}
	b8 := testutil.NewBeaconBlock()
	b8.Block.Slot = 8
	b8.Block.ParentRoot = r6[:]
<<<<<<< HEAD
	r8, err := b8.HashTreeRoot()
=======
	r8, err := b8.Block.HashTreeRoot()
>>>>>>> 21a56d54
	if err != nil {
		return nil, err
	}
	st := testutil.NewBeaconState()

	for _, b := range []*ethpb.SignedBeaconBlock{b0, b1, b3, b4, b5, b6, b7, b8} {
		beaconBlock := testutil.NewBeaconBlock()
		beaconBlock.Block.Slot = b.Block.Slot
		beaconBlock.Block.ParentRoot = bytesutil.PadTo(b.Block.ParentRoot, 32)
		if err := db.SaveBlock(context.Background(), beaconBlock); err != nil {
			return nil, err
		}
		if err := db.SaveState(context.Background(), st.Copy(), bytesutil.ToBytes32(beaconBlock.Block.ParentRoot)); err != nil {
			return nil, errors.Wrap(err, "could not save state")
		}
	}
	if err := db.SaveState(context.Background(), st.Copy(), r1); err != nil {
		return nil, err
	}
	if err := db.SaveState(context.Background(), st.Copy(), r7); err != nil {
		return nil, err
	}
	if err := db.SaveState(context.Background(), st.Copy(), r8); err != nil {
		return nil, err
	}
	return [][]byte{r0[:], r1[:], nil, r3[:], r4[:], r5[:], r6[:], r7[:], r8[:]}, nil
}

func TestCurrentSlot_HandlesOverflow(t *testing.T) {
	svc := Service{genesisTime: roughtime.Now().Add(1 * time.Hour)}

	slot := svc.CurrentSlot()
	require.Equal(t, uint64(0), slot, "Unexpected slot")
}

func TestAncestor_HandleSkipSlot(t *testing.T) {
	ctx := context.Background()
	db, _ := testDB.SetupDB(t)

	cfg := &Config{BeaconDB: db, ForkChoiceStore: protoarray.New(0, 0, [32]byte{})}
	service, err := NewService(ctx, cfg)
	require.NoError(t, err)

	b1 := testutil.NewBeaconBlock()
	b1.Block.Slot = 1
<<<<<<< HEAD
	b1.Block.ParentRoot = []byte{'a'}
	r1, err := b1.HashTreeRoot()
=======
	b1.Block.ParentRoot = bytesutil.PadTo([]byte{'a'}, 32)
	r1, err := b1.Block.HashTreeRoot()
>>>>>>> 21a56d54
	require.NoError(t, err)
	b100 := testutil.NewBeaconBlock()
	b100.Block.Slot = 100
	b100.Block.ParentRoot = r1[:]
<<<<<<< HEAD
	r100, err := b100.HashTreeRoot()
=======
	r100, err := b100.Block.HashTreeRoot()
>>>>>>> 21a56d54
	require.NoError(t, err)
	b200 := testutil.NewBeaconBlock()
	b200.Block.Slot = 200
	b200.Block.ParentRoot = r100[:]
<<<<<<< HEAD
	r200, err := b200.HashTreeRoot()
=======
	r200, err := b200.Block.HashTreeRoot()
>>>>>>> 21a56d54
	require.NoError(t, err)
	for _, b := range []*ethpb.SignedBeaconBlock{b1, b100, b200} {
		beaconBlock := testutil.NewBeaconBlock()
		beaconBlock.Block.Slot = b.Block.Slot
		beaconBlock.Block.ParentRoot = bytesutil.PadTo(b.Block.ParentRoot, 32)
		require.NoError(t, db.SaveBlock(context.Background(), beaconBlock))
	}

	// Slots 100 to 200 are skip slots. Requesting root at 150 will yield root at 100. The last physical block.
	r, err := service.ancestor(context.Background(), r200[:], 150)
	require.NoError(t, err)
	if bytesutil.ToBytes32(r) != r100 {
		t.Error("Did not get correct root")
	}

	// Slots 1 to 100 are skip slots. Requesting root at 50 will yield root at 1. The last physical block.
	r, err = service.ancestor(context.Background(), r200[:], 50)
	require.NoError(t, err)
	if bytesutil.ToBytes32(r) != r1 {
		t.Error("Did not get correct root")
	}
}

func TestEnsureRootNotZeroHashes(t *testing.T) {
	ctx := context.Background()
	cfg := &Config{}
	service, err := NewService(ctx, cfg)
	require.NoError(t, err)
	service.genesisRoot = [32]byte{'a'}

	r := service.ensureRootNotZeros(params.BeaconConfig().ZeroHash)
	assert.Equal(t, service.genesisRoot, r, "Did not get wanted justified root")
	root := [32]byte{'b'}
	r = service.ensureRootNotZeros(root)
	assert.Equal(t, root, r, "Did not get wanted justified root")
}

func TestFinalizedImpliesNewJustified(t *testing.T) {
	db, sc := testDB.SetupDB(t)
	ctx := context.Background()
	type args struct {
		cachedCheckPoint        *ethpb.Checkpoint
		stateCheckPoint         *ethpb.Checkpoint
		diffFinalizedCheckPoint bool
	}
	tests := []struct {
		name string
		args args
		want *ethpb.Checkpoint
	}{
		{
			name: "Same justified, do nothing",
			args: args{
				cachedCheckPoint: &ethpb.Checkpoint{Epoch: 1, Root: []byte{'a'}},
				stateCheckPoint:  &ethpb.Checkpoint{Epoch: 1, Root: []byte{'a'}},
			},
			want: &ethpb.Checkpoint{Epoch: 1, Root: []byte{'a'}},
		},
		{
			name: "Different justified, higher epoch, cache new justified",
			args: args{
				cachedCheckPoint: &ethpb.Checkpoint{Epoch: 1, Root: []byte{'a'}},
				stateCheckPoint:  &ethpb.Checkpoint{Epoch: 2, Root: []byte{'b'}},
			},
			want: &ethpb.Checkpoint{Epoch: 2, Root: []byte{'b'}},
		},
		{
			name: "finalized has different justified, cache new justified",
			args: args{
				cachedCheckPoint:        &ethpb.Checkpoint{Epoch: 1, Root: []byte{'a'}},
				stateCheckPoint:         &ethpb.Checkpoint{Epoch: 1, Root: []byte{'b'}},
				diffFinalizedCheckPoint: true,
			},
			want: &ethpb.Checkpoint{Epoch: 1, Root: []byte{'b'}},
		},
	}
	for _, test := range tests {
		beaconState := testutil.NewBeaconState()
		require.NoError(t, beaconState.SetCurrentJustifiedCheckpoint(test.args.stateCheckPoint))
		service, err := NewService(ctx, &Config{BeaconDB: db, StateGen: stategen.New(db, sc), ForkChoiceStore: protoarray.New(0, 0, [32]byte{})})
		require.NoError(t, err)
		service.justifiedCheckpt = test.args.cachedCheckPoint
		require.NoError(t, service.beaconDB.SaveStateSummary(ctx, &pb.StateSummary{Root: bytesutil.PadTo(test.want.Root, 32)}))
		genesisState := testutil.NewBeaconState()
		require.NoError(t, service.beaconDB.SaveState(ctx, genesisState, bytesutil.ToBytes32(test.want.Root)))

		if test.args.diffFinalizedCheckPoint {
			b1 := testutil.NewBeaconBlock()
			b1.Block.Slot = 1
<<<<<<< HEAD
			b1.Block.ParentRoot = []byte{'a'}
			r1, err := b1.HashTreeRoot()
=======
			b1.Block.ParentRoot = bytesutil.PadTo([]byte{'a'}, 32)
			r1, err := b1.Block.HashTreeRoot()
>>>>>>> 21a56d54
			require.NoError(t, err)
			b100 := testutil.NewBeaconBlock()
			b100.Block.Slot = 100
			b100.Block.ParentRoot = r1[:]
<<<<<<< HEAD
			r100, err := b100.HashTreeRoot()
=======
			r100, err := b100.Block.HashTreeRoot()
>>>>>>> 21a56d54
			require.NoError(t, err)
			for _, b := range []*ethpb.SignedBeaconBlock{b1, b100} {
				beaconBlock := testutil.NewBeaconBlock()
				beaconBlock.Block.Slot = b.Block.Slot
				beaconBlock.Block.ParentRoot = bytesutil.PadTo(b.Block.ParentRoot, 32)
				require.NoError(t, service.beaconDB.SaveBlock(context.Background(), beaconBlock))
			}
			service.finalizedCheckpt = &ethpb.Checkpoint{Root: []byte{'c'}, Epoch: 1}
			service.justifiedCheckpt.Root = r100[:]
		}

		require.NoError(t, service.finalizedImpliesNewJustified(ctx, beaconState))
		assert.Equal(t, true, attestationutil.CheckPointIsEqual(test.want, service.justifiedCheckpt), "Did not get wanted check point")
	}
}

func TestVerifyBlkDescendant(t *testing.T) {
	db, sc := testDB.SetupDB(t)
	ctx := context.Background()

	b := testutil.NewBeaconBlock()
	b.Block.Slot = 1
	r, err := stateutil.BlockRoot(b.Block)
	require.NoError(t, err)
	require.NoError(t, db.SaveBlock(ctx, b))

	b1 := testutil.NewBeaconBlock()
	b1.Block.Slot = 1
	b1.Block.Body.Graffiti = bytesutil.PadTo([]byte{'a'}, 32)
	r1, err := stateutil.BlockRoot(b1.Block)
	require.NoError(t, err)
	require.NoError(t, db.SaveBlock(ctx, b1))

	type args struct {
		parentRoot    [32]byte
		finalizedRoot [32]byte
		finalizedSlot uint64
	}
	tests := []struct {
		name        string
		args        args
		shouldError bool
		err         string
	}{
		{
			name: "could not get finalized block in block service cache",
			args: args{
				finalizedRoot: [32]byte{'a'},
			},
			shouldError: true,
			err:         "nil finalized block",
		},
		{
			name: "could not get finalized block root in DB",
			args: args{
				finalizedRoot: r,
				parentRoot:    [32]byte{'a'},
			},
			shouldError: true,
			err:         "could not get finalized block root",
		},
		{
			name: "is not descendant",
			args: args{
				finalizedRoot: r1,
				parentRoot:    r,
			},
			shouldError: true,
			err:         "is not a descendent of the current finalized block slot",
		},
		{
			name: "is descendant",
			args: args{
				finalizedRoot: r,
				parentRoot:    r,
			},
			shouldError: false,
		},
	}
	for _, test := range tests {
		service, err := NewService(ctx, &Config{BeaconDB: db, StateGen: stategen.New(db, sc), ForkChoiceStore: protoarray.New(0, 0, [32]byte{})})
		require.NoError(t, err)
		service.finalizedCheckpt = &ethpb.Checkpoint{
			Root: test.args.finalizedRoot[:],
		}
		err = service.VerifyBlkDescendant(ctx, test.args.parentRoot)
		if test.shouldError {
			if err == nil || !strings.Contains(err.Error(), test.err) {
				t.Error("Did not get wanted error")
			}
		} else if err != nil {
			t.Error(err)
		}
	}
}

func TestUpdateJustifiedInitSync(t *testing.T) {
	db, _ := testDB.SetupDB(t)
	ctx := context.Background()
	cfg := &Config{BeaconDB: db}
	service, err := NewService(ctx, cfg)
	require.NoError(t, err)

	gBlk := testutil.NewBeaconBlock()
	gRoot, err := stateutil.BlockRoot(gBlk.Block)
	require.NoError(t, err)
	require.NoError(t, service.beaconDB.SaveBlock(ctx, gBlk))
	require.NoError(t, service.beaconDB.SaveGenesisBlockRoot(ctx, gRoot))
	require.NoError(t, service.beaconDB.SaveStateSummary(ctx, &pb.StateSummary{Root: gRoot[:]}))
	beaconState, _ := testutil.DeterministicGenesisState(t, 32)
	require.NoError(t, service.beaconDB.SaveState(ctx, beaconState, gRoot))
	service.genesisRoot = gRoot
	currentCp := &ethpb.Checkpoint{Epoch: 1}
	service.justifiedCheckpt = currentCp
	newCp := &ethpb.Checkpoint{Epoch: 2, Root: gRoot[:]}

	require.NoError(t, service.updateJustifiedInitSync(ctx, newCp))

	assert.DeepEqual(t, currentCp, service.prevJustifiedCheckpt, "Incorrect previous justified checkpoint")
	assert.DeepEqual(t, newCp, service.CurrentJustifiedCheckpt(), "Incorrect current justified checkpoint in cache")
	cp, err := service.beaconDB.JustifiedCheckpoint(ctx)
	if err != nil {
		t.Fatal(err)
	}
	assert.DeepEqual(t, newCp, cp, "Incorrect current justified checkpoint in db")
}<|MERGE_RESOLUTION|>--- conflicted
+++ resolved
@@ -339,11 +339,7 @@
 	beaconState, _ := testutil.DeterministicGenesisState(t, 32)
 	block := testutil.NewBeaconBlock()
 	block.Block.Slot = 9
-<<<<<<< HEAD
-	block.Block.ParentRoot = roots[8], Body: &ethpb.BeaconBlockBody{Graffiti: []byte{}}
-=======
 	block.Block.ParentRoot = roots[8]
->>>>>>> 21a56d54
 
 	err = service.fillInForkChoiceMissingBlocks(
 		context.Background(), block.Block, beaconState.FinalizedCheckpoint(), beaconState.CurrentJustifiedCheckpoint())
@@ -411,95 +407,60 @@
 //    \- B3 - B4 - B6 - B8
 // (B1, and B3 are all from the same slots)
 func blockTree1(db db.Database, genesisRoot []byte) ([][]byte, error) {
-<<<<<<< HEAD
-	b0 := testutil.NewBeaconBlock()
-	b0.Block.Slot = 0
-	b0.Block.ParentRoot = genesisRoot
-	r0, err := b0.HashTreeRoot()
-=======
 	genesisRoot = bytesutil.PadTo(genesisRoot, 32)
 	b0 := testutil.NewBeaconBlock()
 	b0.Block.Slot = 0
 	b0.Block.ParentRoot = genesisRoot
 	r0, err := b0.Block.HashTreeRoot()
->>>>>>> 21a56d54
 	if err != nil {
 		return nil, err
 	}
 	b1 := testutil.NewBeaconBlock()
 	b1.Block.Slot = 1
 	b1.Block.ParentRoot = r0[:]
-<<<<<<< HEAD
-	r1, err := b1.HashTreeRoot()
-=======
 	r1, err := b1.Block.HashTreeRoot()
->>>>>>> 21a56d54
 	if err != nil {
 		return nil, err
 	}
 	b3 := testutil.NewBeaconBlock()
 	b3.Block.Slot = 3
 	b3.Block.ParentRoot = r0[:]
-<<<<<<< HEAD
-	r3, err := b3.HashTreeRoot()
-=======
 	r3, err := b3.Block.HashTreeRoot()
->>>>>>> 21a56d54
 	if err != nil {
 		return nil, err
 	}
 	b4 := testutil.NewBeaconBlock()
 	b4.Block.Slot = 4
 	b4.Block.ParentRoot = r3[:]
-<<<<<<< HEAD
-	r4, err := b4.HashTreeRoot()
-=======
 	r4, err := b4.Block.HashTreeRoot()
->>>>>>> 21a56d54
 	if err != nil {
 		return nil, err
 	}
 	b5 := testutil.NewBeaconBlock()
 	b5.Block.Slot = 5
 	b5.Block.ParentRoot = r4[:]
-<<<<<<< HEAD
-	r5, err := b5.HashTreeRoot()
-=======
 	r5, err := b5.Block.HashTreeRoot()
->>>>>>> 21a56d54
 	if err != nil {
 		return nil, err
 	}
 	b6 := testutil.NewBeaconBlock()
 	b6.Block.Slot = 6
 	b6.Block.ParentRoot = r4[:]
-<<<<<<< HEAD
-	r6, err := b6.HashTreeRoot()
-=======
 	r6, err := b6.Block.HashTreeRoot()
->>>>>>> 21a56d54
 	if err != nil {
 		return nil, err
 	}
 	b7 := testutil.NewBeaconBlock()
 	b7.Block.Slot = 7
 	b7.Block.ParentRoot = r5[:]
-<<<<<<< HEAD
-	r7, err := b7.HashTreeRoot()
-=======
 	r7, err := b7.Block.HashTreeRoot()
->>>>>>> 21a56d54
 	if err != nil {
 		return nil, err
 	}
 	b8 := testutil.NewBeaconBlock()
 	b8.Block.Slot = 8
 	b8.Block.ParentRoot = r6[:]
-<<<<<<< HEAD
-	r8, err := b8.HashTreeRoot()
-=======
 	r8, err := b8.Block.HashTreeRoot()
->>>>>>> 21a56d54
 	if err != nil {
 		return nil, err
 	}
@@ -545,31 +506,18 @@
 
 	b1 := testutil.NewBeaconBlock()
 	b1.Block.Slot = 1
-<<<<<<< HEAD
-	b1.Block.ParentRoot = []byte{'a'}
-	r1, err := b1.HashTreeRoot()
-=======
 	b1.Block.ParentRoot = bytesutil.PadTo([]byte{'a'}, 32)
 	r1, err := b1.Block.HashTreeRoot()
->>>>>>> 21a56d54
 	require.NoError(t, err)
 	b100 := testutil.NewBeaconBlock()
 	b100.Block.Slot = 100
 	b100.Block.ParentRoot = r1[:]
-<<<<<<< HEAD
-	r100, err := b100.HashTreeRoot()
-=======
 	r100, err := b100.Block.HashTreeRoot()
->>>>>>> 21a56d54
 	require.NoError(t, err)
 	b200 := testutil.NewBeaconBlock()
 	b200.Block.Slot = 200
 	b200.Block.ParentRoot = r100[:]
-<<<<<<< HEAD
-	r200, err := b200.HashTreeRoot()
-=======
 	r200, err := b200.Block.HashTreeRoot()
->>>>>>> 21a56d54
 	require.NoError(t, err)
 	for _, b := range []*ethpb.SignedBeaconBlock{b1, b100, b200} {
 		beaconBlock := testutil.NewBeaconBlock()
@@ -659,22 +607,13 @@
 		if test.args.diffFinalizedCheckPoint {
 			b1 := testutil.NewBeaconBlock()
 			b1.Block.Slot = 1
-<<<<<<< HEAD
-			b1.Block.ParentRoot = []byte{'a'}
-			r1, err := b1.HashTreeRoot()
-=======
 			b1.Block.ParentRoot = bytesutil.PadTo([]byte{'a'}, 32)
 			r1, err := b1.Block.HashTreeRoot()
->>>>>>> 21a56d54
 			require.NoError(t, err)
 			b100 := testutil.NewBeaconBlock()
 			b100.Block.Slot = 100
 			b100.Block.ParentRoot = r1[:]
-<<<<<<< HEAD
-			r100, err := b100.HashTreeRoot()
-=======
 			r100, err := b100.Block.HashTreeRoot()
->>>>>>> 21a56d54
 			require.NoError(t, err)
 			for _, b := range []*ethpb.SignedBeaconBlock{b1, b100} {
 				beaconBlock := testutil.NewBeaconBlock()
