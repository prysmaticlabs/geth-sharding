load("@io_bazel_rules_go//go:def.bzl", "go_binary")
load("@prysm//tools/go:def.bzl", "go_library")

go_library(
    name = "go_default_library",
    srcs = [
        "log.go",
        "main.go",
    ],
    importpath = "github.com/prysmaticlabs/prysm/beacon-chain/server",
    visibility = ["//visibility:private"],
    deps = [
<<<<<<< HEAD
        "//proto/beacon/rpc/v1:go_default_library",
        "//proto/eth/v1:go_default_library",
        "//proto/eth/v1alpha1:go_default_library",
=======
        "//beacon-chain/rpc/apimiddleware:go_default_library",
>>>>>>> 6971245e
        "//shared/gateway:go_default_library",
        "//shared/maxprocs:go_default_library",
        "@com_github_joonix_log//:go_default_library",
        "@com_github_sirupsen_logrus//:go_default_library",
    ],
)

go_binary(
    name = "server",
    embed = [":go_default_library"],
    visibility = ["//visibility:private"],
)<|MERGE_RESOLUTION|>--- conflicted
+++ resolved
@@ -10,13 +10,10 @@
     importpath = "github.com/prysmaticlabs/prysm/beacon-chain/server",
     visibility = ["//visibility:private"],
     deps = [
-<<<<<<< HEAD
+        "//beacon-chain/rpc/apimiddleware:go_default_library",
         "//proto/beacon/rpc/v1:go_default_library",
         "//proto/eth/v1:go_default_library",
         "//proto/eth/v1alpha1:go_default_library",
-=======
-        "//beacon-chain/rpc/apimiddleware:go_default_library",
->>>>>>> 6971245e
         "//shared/gateway:go_default_library",
         "//shared/maxprocs:go_default_library",
         "@com_github_joonix_log//:go_default_library",
