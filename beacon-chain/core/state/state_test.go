package state_test

import (
	"bytes"
	"encoding/binary"
	"reflect"
	"testing"

	"github.com/prysmaticlabs/prysm/shared/testutil"

	"github.com/prysmaticlabs/prysm/beacon-chain/core/helpers"
	"github.com/prysmaticlabs/prysm/beacon-chain/core/state"
	pb "github.com/prysmaticlabs/prysm/proto/beacon/p2p/v1"
	"github.com/prysmaticlabs/prysm/shared/featureconfig"
	"github.com/prysmaticlabs/prysm/shared/hashutil"
	"github.com/prysmaticlabs/prysm/shared/params"
)

func init() {
	featureconfig.InitFeatureConfig(&featureconfig.FeatureFlagConfig{
		CacheTreeHash: false,
	})
}

func TestGenesisBeaconState_OK(t *testing.T) {
	if params.BeaconConfig().SlotsPerEpoch != 64 {
		t.Errorf("SlotsPerEpoch should be 64 for these tests to pass")
	}

	genesisEpochNumber := uint64(0)

	if !bytes.Equal(params.BeaconConfig().GenesisForkVersion, []byte{0, 0, 0, 0}) {
		t.Error("GenesisSlot( should be {0,0,0,0} for these tests to pass")
	}
	genesisForkVersion := params.BeaconConfig().GenesisForkVersion

	if params.BeaconConfig().ZeroHash != [32]byte{} {
		t.Error("ZeroHash should be all 0s for these tests to pass")
	}

<<<<<<< HEAD
	if params.BeaconConfig().EpochsPerHistoricalVector != 65536 {
		t.Error("EpochsPerHistoricalVector should be 8192 for these tests to pass")
	}
	latestRandaoMixesLength := int(params.BeaconConfig().EpochsPerHistoricalVector)
=======
	if params.BeaconConfig().RandaoMixesLength != 8192 {
		t.Error("RandaoMixesLength should be 8192 for these tests to pass")
	}
	latestRandaoMixesLength := int(params.BeaconConfig().RandaoMixesLength)
>>>>>>> 06aae90f

	if params.BeaconConfig().ShardCount != 1024 {
		t.Error("ShardCount should be 1024 for these tests to pass")
	}
	shardCount := int(params.BeaconConfig().ShardCount)

	if params.BeaconConfig().HistoricalRootsLimit != 8192 {
		t.Error("HistoricalRootsLimit should be 8192 for these tests to pass")
	}

	if params.BeaconConfig().DepositsForChainStart != 16384 {
		t.Error("DepositsForChainStart should be 16384 for these tests to pass")
	}
	depositsForChainStart := int(params.BeaconConfig().DepositsForChainStart)

<<<<<<< HEAD
	if params.BeaconConfig().EpochsPerSlashingsVector != 8192 {
		t.Error("EpochsPerSlashingsVector should be 8192 for these tests to pass")
=======
	if params.BeaconConfig().SlashedExitLength != 8192 {
		t.Error("slashed exit length should be 8192 for these tests to pass")
>>>>>>> 06aae90f
	}

	genesisTime := uint64(99999)
	deposits, _ := testutil.SetupInitialDeposits(t, uint64(depositsForChainStart), false)
	eth1Data := testutil.GenerateEth1Data(t, deposits)

	newState, err := state.GenesisBeaconState(
		deposits,
		genesisTime,
		eth1Data,
	)
	if err != nil {
		t.Fatalf("could not execute GenesisBeaconState: %v", err)
	}

	// Misc fields checks.
	if newState.Slot != 0 {
		t.Error("Slot was not correctly initialized")
	}
	if newState.GenesisTime != genesisTime {
		t.Error("GenesisTime was not correctly initialized")
	}
	if !reflect.DeepEqual(*newState.Fork, pb.Fork{
		PreviousVersion: genesisForkVersion,
		CurrentVersion:  genesisForkVersion,
		Epoch:           genesisEpochNumber,
	}) {
		t.Error("Fork was not correctly initialized")
	}

	// Validator registry fields checks.
	if len(newState.Validators) != depositsForChainStart {
		t.Error("Validators was not correctly initialized")
	}
	if len(newState.Balances) != depositsForChainStart {
		t.Error("Balances was not correctly initialized")
	}

	// Randomness and committees fields checks.
	if len(newState.RandaoMixes) != latestRandaoMixesLength {
		t.Error("Length of RandaoMixes was not correctly initialized")
	}

	// Finality fields checks.
	if newState.PreviousJustifiedEpoch != genesisEpochNumber {
		t.Error("PreviousJustifiedEpoch was not correctly initialized")
	}
	if newState.CurrentJustifiedEpoch != genesisEpochNumber {
		t.Error("JustifiedEpoch was not correctly initialized")
	}
	if newState.FinalizedEpoch != genesisEpochNumber {
		t.Error("FinalizedSlot was not correctly initialized")
	}
	if newState.JustificationBits != 0 {
		t.Error("JustificationBits was not correctly initialized")
	}

	// Recent state checks.
	if len(newState.CurrentCrosslinks) != shardCount {
		t.Error("Length of CurrentCrosslinks was not correctly initialized")
	}
	if len(newState.PreviousCrosslinks) != shardCount {
		t.Error("Length of PreviousCrosslinks was not correctly initialized")
	}
<<<<<<< HEAD
	if !reflect.DeepEqual(newState.LatestSlashedBalances, make([]uint64, params.BeaconConfig().EpochsPerSlashingsVector)) {
		t.Error("LatestSlashedBalances was not correctly initialized")
=======
	if !reflect.DeepEqual(newState.Slashings, make([]uint64, params.BeaconConfig().SlashedExitLength)) {
		t.Error("Slashings was not correctly initialized")
>>>>>>> 06aae90f
	}
	if !reflect.DeepEqual(newState.CurrentEpochAttestations, []*pb.PendingAttestation{}) {
		t.Error("CurrentEpochAttestations was not correctly initialized")
	}
	if !reflect.DeepEqual(newState.PreviousEpochAttestations, []*pb.PendingAttestation{}) {
		t.Error("PreviousEpochAttestations was not correctly initialized")
	}

	activeValidators, _ := helpers.ActiveValidatorIndices(newState, 0)
	indicesBytes := []byte{}
	for _, val := range activeValidators {
		buf := make([]byte, 8)
		binary.LittleEndian.PutUint64(buf, val)
		indicesBytes = append(indicesBytes, buf...)
	}
	genesisActiveIndexRoot := hashutil.Hash(indicesBytes)
	if !bytes.Equal(newState.ActiveIndexRoots[0], genesisActiveIndexRoot[:]) {
		t.Errorf(
			"Expected index roots to be the tree hash root of active validator indices, received %#x",
			newState.ActiveIndexRoots[0],
		)
	}
	if !bytes.Equal(newState.ActiveIndexRoots[0], genesisActiveIndexRoot[:]) {
		t.Errorf(
			"Expected index roots to be the tree hash root of active validator indices, received %#x",
			newState.ActiveIndexRoots[0],
		)
	}
	// deposit root checks.
	if !bytes.Equal(newState.Eth1Data.DepositRoot, eth1Data.DepositRoot) {
		t.Error("Eth1Data DepositRoot was not correctly initialized")
	}
	if !reflect.DeepEqual(newState.Eth1DataVotes, []*pb.Eth1Data{}) {
		t.Error("Eth1DataVotes was not correctly initialized")
	}
}

func TestGenesisState_HashEquality(t *testing.T) {
	state1, _ := state.GenesisBeaconState(nil, 0, &pb.Eth1Data{})
	state2, _ := state.GenesisBeaconState(nil, 0, &pb.Eth1Data{})

	root1, err1 := hashutil.HashProto(state1)
	root2, err2 := hashutil.HashProto(state2)

	if err1 != nil || err2 != nil {
		t.Fatalf("Failed to marshal state to bytes: %v %v", err1, err2)
	}

	if root1 != root2 {
		t.Fatalf("Tree hash of two genesis states should be equal, received %#x == %#x", root1, root2)
	}
}

func TestGenesisState_InitializesLatestBlockHashes(t *testing.T) {
	s, _ := state.GenesisBeaconState(nil, 0, nil)
<<<<<<< HEAD
	want, got := len(s.LatestBlockRoots), int(params.BeaconConfig().HistoricalRootsLimit)
=======
	want, got := len(s.BlockRoots), int(params.BeaconConfig().SlotsPerHistoricalRoot)
>>>>>>> 06aae90f
	if want != got {
		t.Errorf("Wrong number of recent block hashes. Got: %d Want: %d", got, want)
	}

	want = cap(s.BlockRoots)
	if want != got {
		t.Errorf("The slice underlying array capacity is wrong. Got: %d Want: %d", got, want)
	}

	for _, h := range s.BlockRoots {
		if !bytes.Equal(h, params.BeaconConfig().ZeroHash[:]) {
			t.Errorf("Unexpected non-zero hash data: %v", h)
		}
	}
}<|MERGE_RESOLUTION|>--- conflicted
+++ resolved
@@ -38,17 +38,10 @@
 		t.Error("ZeroHash should be all 0s for these tests to pass")
 	}
 
-<<<<<<< HEAD
 	if params.BeaconConfig().EpochsPerHistoricalVector != 65536 {
 		t.Error("EpochsPerHistoricalVector should be 8192 for these tests to pass")
 	}
 	latestRandaoMixesLength := int(params.BeaconConfig().EpochsPerHistoricalVector)
-=======
-	if params.BeaconConfig().RandaoMixesLength != 8192 {
-		t.Error("RandaoMixesLength should be 8192 for these tests to pass")
-	}
-	latestRandaoMixesLength := int(params.BeaconConfig().RandaoMixesLength)
->>>>>>> 06aae90f
 
 	if params.BeaconConfig().ShardCount != 1024 {
 		t.Error("ShardCount should be 1024 for these tests to pass")
@@ -64,13 +57,8 @@
 	}
 	depositsForChainStart := int(params.BeaconConfig().DepositsForChainStart)
 
-<<<<<<< HEAD
 	if params.BeaconConfig().EpochsPerSlashingsVector != 8192 {
 		t.Error("EpochsPerSlashingsVector should be 8192 for these tests to pass")
-=======
-	if params.BeaconConfig().SlashedExitLength != 8192 {
-		t.Error("slashed exit length should be 8192 for these tests to pass")
->>>>>>> 06aae90f
 	}
 
 	genesisTime := uint64(99999)
@@ -135,13 +123,8 @@
 	if len(newState.PreviousCrosslinks) != shardCount {
 		t.Error("Length of PreviousCrosslinks was not correctly initialized")
 	}
-<<<<<<< HEAD
 	if !reflect.DeepEqual(newState.LatestSlashedBalances, make([]uint64, params.BeaconConfig().EpochsPerSlashingsVector)) {
 		t.Error("LatestSlashedBalances was not correctly initialized")
-=======
-	if !reflect.DeepEqual(newState.Slashings, make([]uint64, params.BeaconConfig().SlashedExitLength)) {
-		t.Error("Slashings was not correctly initialized")
->>>>>>> 06aae90f
 	}
 	if !reflect.DeepEqual(newState.CurrentEpochAttestations, []*pb.PendingAttestation{}) {
 		t.Error("CurrentEpochAttestations was not correctly initialized")
@@ -197,11 +180,7 @@
 
 func TestGenesisState_InitializesLatestBlockHashes(t *testing.T) {
 	s, _ := state.GenesisBeaconState(nil, 0, nil)
-<<<<<<< HEAD
 	want, got := len(s.LatestBlockRoots), int(params.BeaconConfig().HistoricalRootsLimit)
-=======
-	want, got := len(s.BlockRoots), int(params.BeaconConfig().SlotsPerHistoricalRoot)
->>>>>>> 06aae90f
 	if want != got {
 		t.Errorf("Wrong number of recent block hashes. Got: %d Want: %d", got, want)
 	}
