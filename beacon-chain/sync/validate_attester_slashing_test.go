package sync

import (
	"context"
	"math/rand"
	"testing"
	"time"

	"github.com/prysmaticlabs/go-ssz"
	mock "github.com/prysmaticlabs/prysm/beacon-chain/blockchain/testing"
	"github.com/prysmaticlabs/prysm/beacon-chain/core/helpers"
	"github.com/prysmaticlabs/prysm/beacon-chain/core/state"
	p2ptest "github.com/prysmaticlabs/prysm/beacon-chain/p2p/testing"
	mockSync "github.com/prysmaticlabs/prysm/beacon-chain/sync/initial-sync/testing"
	pb "github.com/prysmaticlabs/prysm/proto/beacon/p2p/v1"
	ethpb "github.com/prysmaticlabs/prysm/proto/eth/v1alpha1"
	"github.com/prysmaticlabs/prysm/shared/bls"
	"github.com/prysmaticlabs/prysm/shared/params"
	"github.com/prysmaticlabs/prysm/shared/testutil"
)

func setupValidAttesterSlashing(t *testing.T) (*ethpb.AttesterSlashing, *pb.BeaconState) {
<<<<<<< HEAD
	deposits, privKeys := testutil.GenerateDeposits(t, 5)
=======
	deposits, _, privKeys := testutil.SetupInitialDeposits(t, 5)
>>>>>>> c632b964
	state, err := state.GenesisBeaconState(deposits, 0, &ethpb.Eth1Data{})
	for _, vv := range state.Validators {
		vv.WithdrawableEpoch = 1 * params.BeaconConfig().SlotsPerEpoch
	}

	att1 := &ethpb.IndexedAttestation{
		Data: &ethpb.AttestationData{
			Source: &ethpb.Checkpoint{Epoch: 1},
			Target: &ethpb.Checkpoint{Epoch: 0},
			Crosslink: &ethpb.Crosslink{
				Shard: 4,
			},
		},
		CustodyBit_0Indices: []uint64{0, 1},
	}
	dataAndCustodyBit := &pb.AttestationDataAndCustodyBit{
		Data:       att1.Data,
		CustodyBit: false,
	}
	hashTreeRoot, err := ssz.HashTreeRoot(dataAndCustodyBit)
	if err != nil {
		t.Error(err)
	}
	domain := helpers.Domain(state.Fork, 0, params.BeaconConfig().DomainAttestation)
	sig0 := privKeys[0].Sign(hashTreeRoot[:], domain)
	sig1 := privKeys[1].Sign(hashTreeRoot[:], domain)
	aggregateSig := bls.AggregateSignatures([]*bls.Signature{sig0, sig1})
	att1.Signature = aggregateSig.Marshal()[:]

	att2 := &ethpb.IndexedAttestation{
		Data: &ethpb.AttestationData{
			Source: &ethpb.Checkpoint{Epoch: 0},
			Target: &ethpb.Checkpoint{Epoch: 0},
			Crosslink: &ethpb.Crosslink{
				Shard: 4,
			},
		},
		CustodyBit_0Indices: []uint64{0, 1},
	}
	dataAndCustodyBit = &pb.AttestationDataAndCustodyBit{
		Data:       att2.Data,
		CustodyBit: false,
	}
	hashTreeRoot, err = ssz.HashTreeRoot(dataAndCustodyBit)
	if err != nil {
		t.Error(err)
	}
	sig0 = privKeys[0].Sign(hashTreeRoot[:], domain)
	sig1 = privKeys[1].Sign(hashTreeRoot[:], domain)
	aggregateSig = bls.AggregateSignatures([]*bls.Signature{sig0, sig1})
	att2.Signature = aggregateSig.Marshal()[:]

	slashing := &ethpb.AttesterSlashing{
		Attestation_1: att1,
		Attestation_2: att2,
	}

	currentSlot := 2 * params.BeaconConfig().SlotsPerEpoch
	state.Slot = currentSlot

	b := make([]byte, 32)
	if _, err := rand.Read(b); err != nil {
		t.Fatal(err)
	}

	return slashing, state
}

func TestValidateAttesterSlashing_ValidSlashing(t *testing.T) {
	p2p := p2ptest.NewTestP2P(t)
	ctx := context.Background()

	slashing, s := setupValidAttesterSlashing(t)

	r := &RegularSync{
		p2p:         p2p,
		chain:       &mock.ChainService{State: s},
		initialSync: &mockSync.Sync{IsSyncing: false},
	}

	valid, err := r.validateAttesterSlashing(ctx, slashing, p2p, false /*fromSelf*/)
	if err != nil {
		t.Errorf("Failed validation: %v", err)
	}
	if !valid {
		t.Error("Failed Validation")
	}

	if !p2p.BroadcastCalled {
		t.Error("Broadcast was not called")
	}

	// A second message with the same information should not be valid for processing or
	// propagation.
	p2p.BroadcastCalled = false
	valid, _ = r.validateAttesterSlashing(ctx, slashing, p2p, false /*fromSelf*/)

	if valid {
		t.Error("Passed validation when should have failed")
	}

	if p2p.BroadcastCalled {
		t.Error("broadcast was called when it should not have been called")
	}
}

func TestValidateAttesterSlashing_ValidSlashing_FromSelf(t *testing.T) {
	p2p := p2ptest.NewTestP2P(t)
	ctx := context.Background()

	slashing, s := setupValidAttesterSlashing(t)

	r := &RegularSync{
		p2p:         p2p,
		chain:       &mock.ChainService{State: s},
		initialSync: &mockSync.Sync{IsSyncing: false},
	}

	valid, _ := r.validateAttesterSlashing(ctx, slashing, p2p, true /*fromSelf*/)
	if valid {
		t.Error("Passed validation")
	}

	if p2p.BroadcastCalled {
		t.Error("Broadcast was called")
	}
}

func TestValidateAttesterSlashing_ContextTimeout(t *testing.T) {
	p2p := p2ptest.NewTestP2P(t)

	slashing, state := setupValidAttesterSlashing(t)
	slashing.Attestation_1.Data.Target.Epoch = 100000000

	ctx, _ := context.WithTimeout(context.Background(), 100*time.Millisecond)

	r := &RegularSync{
		p2p:         p2p,
		chain:       &mock.ChainService{State: state},
		initialSync: &mockSync.Sync{IsSyncing: false},
	}

	valid, _ := r.validateProposerSlashing(ctx, slashing, p2p, false /*fromSelf*/)
	if valid {
		t.Error("slashing from the far distant future should have timed out and returned false")
	}
}

func TestValidateAttesterSlashing_Syncing(t *testing.T) {
	p2p := p2ptest.NewTestP2P(t)
	ctx := context.Background()

	slashing, s := setupValidAttesterSlashing(t)

	r := &RegularSync{
		p2p:         p2p,
		chain:       &mock.ChainService{State: s},
		initialSync: &mockSync.Sync{IsSyncing: true},
	}

	valid, _ := r.validateAttesterSlashing(ctx, slashing, p2p, false /*fromSelf*/)
	if valid {
		t.Error("Passed validation")
	}

	if p2p.BroadcastCalled {
		t.Error("Broadcast was called")
	}
}<|MERGE_RESOLUTION|>--- conflicted
+++ resolved
@@ -20,11 +20,7 @@
 )
 
 func setupValidAttesterSlashing(t *testing.T) (*ethpb.AttesterSlashing, *pb.BeaconState) {
-<<<<<<< HEAD
-	deposits, privKeys := testutil.GenerateDeposits(t, 5)
-=======
 	deposits, _, privKeys := testutil.SetupInitialDeposits(t, 5)
->>>>>>> c632b964
 	state, err := state.GenesisBeaconState(deposits, 0, &ethpb.Eth1Data{})
 	for _, vv := range state.Validators {
 		vv.WithdrawableEpoch = 1 * params.BeaconConfig().SlotsPerEpoch
