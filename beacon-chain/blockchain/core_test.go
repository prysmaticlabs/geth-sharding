package blockchain

import (
	"bytes"
	"context"
	"errors"
	"math"
	"reflect"
	"testing"
	"time"

	"github.com/ethereum/go-ethereum/common"
	gethTypes "github.com/ethereum/go-ethereum/core/types"
	"github.com/gogo/protobuf/proto"
	"github.com/golang/protobuf/ptypes/timestamp"
	"github.com/prysmaticlabs/prysm/beacon-chain/params"
	"github.com/prysmaticlabs/prysm/beacon-chain/types"
	"github.com/prysmaticlabs/prysm/beacon-chain/utils"
	pb "github.com/prysmaticlabs/prysm/proto/beacon/p2p/v1"
	"github.com/prysmaticlabs/prysm/shared/database"
	logTest "github.com/sirupsen/logrus/hooks/test"
)

// FakeClock represents an mocked clock for testing purposes.
type fakeClock struct{}

// Now represents the mocked functionality of a Clock.Now().
func (fakeClock) Now() time.Time {
	return time.Date(1970, 2, 1, 1, 0, 0, 0, time.UTC)
}

type faultyFetcher struct{}

func (f *faultyFetcher) BlockByHash(ctx context.Context, hash common.Hash) (*gethTypes.Block, error) {
	return nil, errors.New("cannot fetch block")
}

type mockFetcher struct{}

func (m *mockFetcher) BlockByHash(ctx context.Context, hash common.Hash) (*gethTypes.Block, error) {
	block := gethTypes.NewBlock(&gethTypes.Header{}, nil, nil, nil)
	return block, nil
}

func startInMemoryBeaconChain(t *testing.T) (*BeaconChain, *database.DB) {
	config := &database.DBConfig{DataDir: "", Name: "", InMemory: true}
	db, err := database.NewDB(config)
	if err != nil {
		t.Fatalf("unable to setup db: %v", err)
	}
	beaconChain, err := NewBeaconChain(db.DB())
	if err != nil {
		t.Fatalf("unable to setup beacon chain: %v", err)
	}

	return beaconChain, db
}

func TestNewBeaconChain(t *testing.T) {
	hook := logTest.NewGlobal()
	beaconChain, db := startInMemoryBeaconChain(t)
	defer db.Close()

	msg := hook.LastEntry().Message
	want := "No chainstate found on disk, initializing beacon from genesis"
	if msg != want {
		t.Errorf("incorrect log, expected %s, got %s", want, msg)
	}

	hook.Reset()
	active, crystallized := types.NewGenesisStates()
	if _, err := types.NewGenesisBlock(); err != nil {
		t.Errorf("Creating a new genesis block failed %v", err)
	}
	if !reflect.DeepEqual(beaconChain.ActiveState(), active) {
		t.Errorf("active states not equal. received: %v, wanted: %v", beaconChain.ActiveState(), active)
	}
	if !reflect.DeepEqual(beaconChain.CrystallizedState(), crystallized) {
		t.Errorf("crystallized states not equal. received: %v, wanted: %v", beaconChain.CrystallizedState(), crystallized)
	}
	if _, err := beaconChain.GenesisBlock(); err != nil {
		t.Errorf("Getting new beaconchain genesis failed: %v", err)
	}
}

func TestGetGenesisBlock(t *testing.T) {
	beaconChain, db := startInMemoryBeaconChain(t)
	defer db.Close()

	block := &pb.BeaconBlock{
		ParentHash: make([]byte, 32),
		Timestamp: &timestamp.Timestamp{
			Seconds: 13000000,
		},
	}
	bytes, err := proto.Marshal(block)
	if err != nil {
		t.Errorf("unable to Marshal genesis block: %v", err)
	}

	if err := db.DB().Put([]byte("genesis"), bytes); err != nil {
		t.Errorf("unable to save key value of genesis: %v", err)
	}

	genesisBlock, err := beaconChain.GenesisBlock()
	if err != nil {
		t.Errorf("unable to get key value of genesis: %v", err)
	}

	time, err := genesisBlock.Timestamp()
	if err != nil {
		t.Errorf("Timestamp could not be retrieved: %v", err)
	}
	if time.Second() != 40 {
		t.Errorf("Timestamp was not saved properly: %v", time.Second())
	}
}

func TestSetActiveState(t *testing.T) {
	beaconChain, db := startInMemoryBeaconChain(t)
	defer db.Close()

	data := &pb.ActiveState{
		PendingAttestations: []*pb.AttestationRecord{
			{Slot: 0, ShardBlockHash: []byte{1}}, {Slot: 1, ShardBlockHash: []byte{2}},
		},
		RecentBlockHashes: [][]byte{
			{'A'}, {'B'}, {'C'}, {'D'},
		},
	}
	active := types.NewActiveState(data)

	if err := beaconChain.SetActiveState(active); err != nil {
		t.Fatalf("unable to mutate active state: %v", err)
	}
	if !reflect.DeepEqual(beaconChain.state.ActiveState, active) {
		t.Errorf("active state was not updated. wanted %v, got %v", active, beaconChain.state.ActiveState)
	}

	// Initializing a new beacon chain should deserialize persisted state from disk.
	newBeaconChain, err := NewBeaconChain(db.DB())
	if err != nil {
		t.Fatalf("unable to setup second beacon chain: %v", err)
	}

	// The active state should still be the one we mutated and persited earlier
	for i, hash := range active.RecentBlockHashes() {
		if hash.Hex() != newBeaconChain.ActiveState().RecentBlockHashes()[i].Hex() {
			t.Errorf("active state block hash. wanted %v, got %v", hash.Hex(), newBeaconChain.ActiveState().RecentBlockHashes()[i].Hex())
		}
	}
	if reflect.DeepEqual(active.PendingAttestations(), newBeaconChain.state.ActiveState.RecentBlockHashes()) {
		t.Errorf("active state pending attestation incorrect. wanted %v, got %v", active.PendingAttestations(), newBeaconChain.state.ActiveState.RecentBlockHashes())
	}
}

func TestSetCrystallizedState(t *testing.T) {
	beaconChain, db := startInMemoryBeaconChain(t)
	defer db.Close()

	data := &pb.CrystallizedState{
		CurrentDynasty: 3,
		DynastySeed:    []byte{'A'},
	}
	crystallized := types.NewCrystallizedState(data)

	if err := beaconChain.SetCrystallizedState(crystallized); err != nil {
		t.Fatalf("unable to mutate crystallized state: %v", err)
	}
	if !reflect.DeepEqual(beaconChain.state.CrystallizedState, crystallized) {
		t.Errorf("crystallized state was not updated. wanted %v, got %v", crystallized, beaconChain.state.CrystallizedState)
	}

	// Initializing a new beacon chain should deserialize persisted state from disk.
	newBeaconChain, err := NewBeaconChain(db.DB())
	if err != nil {
		t.Fatalf("unable to setup second beacon chain: %v", err)
	}

	// The crystallized state should still be the one we mutated and persited earlier.
	if crystallized.CurrentDynasty() != newBeaconChain.state.CrystallizedState.CurrentDynasty() {
		t.Errorf("crystallized state dynasty incorrect. wanted %v, got %v", crystallized.CurrentDynasty(), newBeaconChain.state.CrystallizedState.CurrentDynasty())
	}
	if crystallized.DynastySeed() != newBeaconChain.state.CrystallizedState.DynastySeed() {
		t.Errorf("crystallized state current checkpoint incorrect. wanted %v, got %v", crystallized.DynastySeed(), newBeaconChain.state.CrystallizedState.DynastySeed())
	}
}

func TestGetAttestersProposer(t *testing.T) {
	beaconChain, db := startInMemoryBeaconChain(t)
	defer db.Close()
	// Create validators more than params.MaxValidators, this should fail.
	var validators []*pb.ValidatorRecord
	for i := 0; i < params.MaxValidators+1; i++ {
		validator := &pb.ValidatorRecord{StartDynasty: 1, EndDynasty: 100}
		validators = append(validators, validator)
	}
	_, crystallized := types.NewGenesisStates()
	crystallized.SetValidators(validators)
	crystallized.IncrementCurrentDynasty()
	beaconChain.SetCrystallizedState(crystallized)

	if _, _, err := beaconChain.getAttestersProposer(common.Hash{'A'}); err == nil {
		t.Errorf("GetAttestersProposer should have failed")
	}

	// computeNewActiveState should fail the same.
	if _, err := beaconChain.computeNewActiveState(common.BytesToHash([]byte{'A'})); err == nil {
		t.Errorf("computeNewActiveState should have failed")
	}

	// validatorsByHeightShard should fail the same.
	if _, err := beaconChain.validatorsByHeightShard(); err == nil {
		t.Errorf("validatorsByHeightShard should have failed")
	}

	// Create 1000 validators in ActiveValidators.
	validators = validators[:0]
	for i := 0; i < 1000; i++ {
		validator := &pb.ValidatorRecord{StartDynasty: 1, EndDynasty: 100}
		validators = append(validators, validator)
	}

	_, crystallized = types.NewGenesisStates()
	crystallized.SetValidators(validators)
	crystallized.IncrementCurrentDynasty()
	beaconChain.SetCrystallizedState(crystallized)

	attesters, proposer, err := beaconChain.getAttestersProposer(common.Hash{'A'})
	if err != nil {
		t.Errorf("GetAttestersProposer function failed: %v", err)
	}

	activeValidators := beaconChain.activeValidatorIndices()

	validatorList, err := utils.ShuffleIndices(common.Hash{'A'}, activeValidators)
	if err != nil {
		t.Errorf("Shuffle function function failed: %v", err)
	}

	if !reflect.DeepEqual(proposer, validatorList[len(validatorList)-1]) {
		t.Errorf("Get proposer failed, expected: %v got: %v", validatorList[len(validatorList)-1], proposer)
	}
	if !reflect.DeepEqual(attesters, validatorList[:len(attesters)]) {
		t.Errorf("Get attesters failed, expected: %v got: %v", validatorList[:len(attesters)], attesters)
	}

	indices, err := beaconChain.validatorsByHeightShard()
	if err != nil {
		t.Errorf("validatorsByHeightShard failed with %v:", err)
	}
	if len(indices) != 8192 {
		t.Errorf("incorret length for validator indices. Want: 8192. Got: %v", len(indices))
	}
}

func TestCanProcessBlockValidator(t *testing.T) {
	beaconChain, db := startInMemoryBeaconChain(t)
	defer db.Close()

	clock = &fakeClock{}

	// Initialize a parent block.
	parentBlock := NewBlock(t, &pb.BeaconBlock{
		SlotNumber: 1,
	})
	parentHash, err := parentBlock.Hash()
	if err != nil {
		t.Fatalf("Failed to compute parent block's hash: %v", err)
	}
	if err = db.DB().Put(parentHash[:], []byte{}); err != nil {
		t.Fatalf("Failed to put parent block on db: %v", err)
	}

	// Using a faulty fetcher should throw an error.
	block := NewBlock(t, &pb.BeaconBlock{
		SlotNumber: 2,
	})
	if _, err := beaconChain.CanProcessBlockValidator(&faultyFetcher{}, block); err == nil {
		t.Error("Using a faulty fetcher should throw an error, received nil")
	}

	// Initialize initial state.
	activeState := types.NewActiveState(&pb.ActiveState{RecentBlockHashes: [][]byte{{'A'}}})
	beaconChain.state.ActiveState = activeState
	activeHash, err := activeState.Hash()
	if err != nil {
		t.Fatalf("Cannot hash active state: %v", err)
	}

	crystallized := types.NewCrystallizedState(&pb.CrystallizedState{})
	beaconChain.state.CrystallizedState = crystallized
	crystallizedHash, err := crystallized.Hash()
	if err != nil {
		t.Fatalf("Compute crystallized state hash failed: %v", err)
	}

	block = NewBlock(t, &pb.BeaconBlock{
		SlotNumber:            2,
		ActiveStateHash:       activeHash[:],
		CrystallizedStateHash: crystallizedHash[:],
		ParentHash:            parentHash[:],
	})

	// A properly initialize block should not fail.
	canProcess, err := beaconChain.CanProcessBlockValidator(&mockFetcher{}, block)
	if err != nil {
		t.Fatalf("CanProcessBlocks failed: %v", err)
	}
	if !canProcess {
		t.Error("Should be able to process block, could not")
	}

	// Test timestamp validity condition.
	block = NewBlock(t, &pb.BeaconBlock{
		SlotNumber:            1000000,
		ActiveStateHash:       activeHash[:],
		CrystallizedStateHash: crystallizedHash[:],
		ParentHash:            parentHash[:],
	})
	canProcess, err = beaconChain.CanProcessBlockValidator(&mockFetcher{}, block)
	if err != nil {
		t.Fatalf("CanProcessBlocks failed: %v", err)
	}
	if canProcess {
		t.Error("Should not be able to process block with invalid timestamp condition")
	}
}

func TestProcessBlockWithBadHashes(t *testing.T) {
	beaconChain, db := startInMemoryBeaconChain(t)
	defer db.Close()

	// Test negative scenario where active state hash is different than node's compute.
	parentBlock := NewBlock(t, nil)
	parentHash, err := parentBlock.Hash()
	if err != nil {
		t.Fatalf("Failed to compute parent block's hash: %v", err)
	}
	if err = db.DB().Put(parentHash[:], []byte{}); err != nil {
		t.Fatalf("Failed to put parent block on db: %v", err)
	}

	// Initialize state.
	active := types.NewActiveState(&pb.ActiveState{RecentBlockHashes: [][]byte{{'A'}}})
	activeStateHash, err := active.Hash()
	if err != nil {
		t.Fatalf("Cannot hash active state: %v", err)
	}

	crystallized := types.NewCrystallizedState(&pb.CrystallizedState{LastStateRecalc: 10000})
	crystallizedStateHash, err := crystallized.Hash()
	if err != nil {
		t.Fatalf("Cannot hash crystallized state: %v", err)
	}

	block := NewBlock(t, &pb.BeaconBlock{
		SlotNumber:            1,
		ActiveStateHash:       activeStateHash[:],
		CrystallizedStateHash: crystallizedStateHash[:],
		ParentHash:            parentHash[:],
	})

	// Test negative scenario where active state hash is different than node's compute.
	beaconChain.state.ActiveState = types.NewActiveState(&pb.ActiveState{RecentBlockHashes: [][]byte{{'B'}}})

	canProcess, err := beaconChain.CanProcessBlockValidator(&mockFetcher{}, block)
	if err == nil {
		t.Fatal("CanProcessBlocks should have failed with diff state hashes")
	}
	if canProcess {
		t.Error("CanProcessBlocks should have returned false")
	}

	// Test negative scenario where crystallized state hash is different than node's compute.
	beaconChain.state.CrystallizedState = types.NewCrystallizedState(&pb.CrystallizedState{LastStateRecalc: 9999})

	canProcess, err = beaconChain.CanProcessBlockValidator(&mockFetcher{}, block)
	if err == nil {
		t.Fatal("CanProcessBlocks should have failed with diff state hashes")
	}
	if canProcess {
		t.Error("CanProcessBlocks should have returned false")
	}
}

func TestProcessBlockWithInvalidParent(t *testing.T) {
	beaconChain, db := startInMemoryBeaconChain(t)
	defer db.Close()

	// If parent hash is non-existent, processing block should fail.
	active := types.NewActiveState(&pb.ActiveState{RecentBlockHashes: [][]byte{{'A'}}})
	activeStateHash, err := active.Hash()
	if err != nil {
		t.Fatalf("Cannot hash active state: %v", err)
	}
	beaconChain.state.ActiveState = active

	crystallized := types.NewCrystallizedState(&pb.CrystallizedState{LastStateRecalc: 10000})
	crystallizedStateHash, err := crystallized.Hash()
	if err != nil {
		t.Fatalf("Cannot hash crystallized state: %v", err)
	}
	beaconChain.state.CrystallizedState = crystallized

	// Test that block processing is invalid without a parent hash.
	block := NewBlock(t, &pb.BeaconBlock{
		SlotNumber:            2,
		ActiveStateHash:       activeStateHash[:],
		CrystallizedStateHash: crystallizedStateHash[:],
	})
	if _, err = beaconChain.CanProcessBlockValidator(&mockFetcher{}, block); err == nil {
		t.Error("Processing without a valid parent hash should fail")
	}

	// If parent hash is not stored in db, processing block should fail.
	parentBlock := NewBlock(t, &pb.BeaconBlock{
		SlotNumber: 1,
	})
	parentHash, err := parentBlock.Hash()
	if err != nil {
		t.Fatalf("Failed to compute parent block's hash: %v", err)
	}
	block = NewBlock(t, &pb.BeaconBlock{
		SlotNumber:            2,
		ActiveStateHash:       activeStateHash[:],
		CrystallizedStateHash: crystallizedStateHash[:],
		ParentHash:            parentHash[:],
	})

	if _, err := beaconChain.CanProcessBlockValidator(&mockFetcher{}, block); err == nil {
		t.Error("Processing block should fail when parent hash is not in db")
	}

	if err = db.DB().Put(parentHash[:], nil); err != nil {
		t.Fatalf("Failed to put parent block on db: %v", err)
	}
<<<<<<< HEAD
	_, err = beaconChain.CanProcessBlockValidator(&mockFetcher{}, block)
	if err == nil {
=======
	if _, err = beaconChain.CanProcessBlock(&mockFetcher{}, block); err == nil {
>>>>>>> d3b5a7c6
		t.Error("Processing block should fail when parent hash points to nil in db")
	}
	want := "unable to process block: parent hash points to nil in beaconDB"
	if err.Error() != want {
		t.Errorf("invalid log, expected \"%s\", got \"%s\"", want, err.Error())
	}

	if err = db.DB().Put(parentHash[:], []byte{}); err != nil {
		t.Fatalf("Failed to put parent block on db: %v", err)
	}

	canProcess, err := beaconChain.CanProcessBlockValidator(&mockFetcher{}, block)
	if err != nil {
		t.Errorf("Should have been able to process block: %v", err)
	}
	if !canProcess {
		t.Error("Should have been able to process block")
	}
}

func TestRotateValidatorSet(t *testing.T) {
	beaconChain, db := startInMemoryBeaconChain(t)
	defer db.Close()

	validators := []*pb.ValidatorRecord{
		{Balance: 10, StartDynasty: 0, EndDynasty: params.DefaultEndDynasty}, // half below default balance, should be moved to exit.
		{Balance: 15, StartDynasty: 1, EndDynasty: params.DefaultEndDynasty}, // half below default balance, should be moved to exit.
		{Balance: 20, StartDynasty: 2, EndDynasty: params.DefaultEndDynasty}, // stays in active.
		{Balance: 25, StartDynasty: 3, EndDynasty: params.DefaultEndDynasty}, // stays in active.
		{Balance: 30, StartDynasty: 4, EndDynasty: params.DefaultEndDynasty}, // stays in active.
	}

	data := &pb.CrystallizedState{
		Validators:     validators,
		CurrentDynasty: 10,
	}
	state := types.NewCrystallizedState(data)
	beaconChain.SetCrystallizedState(state)

	// rotate validator set and increment dynasty count by 1.
	beaconChain.rotateValidatorSet()
	beaconChain.CrystallizedState().IncrementCurrentDynasty()

	if !reflect.DeepEqual(beaconChain.activeValidatorIndices(), []int{2, 3, 4}) {
		t.Errorf("active validator indices should be [2,3,4], got: %v", beaconChain.activeValidatorIndices())
	}
	if len(beaconChain.queuedValidatorIndices()) != 0 {
		t.Errorf("queued validator indices should be [], got: %v", beaconChain.queuedValidatorIndices())
	}
	if !reflect.DeepEqual(beaconChain.exitedValidatorIndices(), []int{0, 1}) {
		t.Errorf("exited validator indices should be [0,1], got: %v", beaconChain.exitedValidatorIndices())
	}
}

func TestIsSlotTransition(t *testing.T) {
	beaconChain, db := startInMemoryBeaconChain(t)
	defer db.Close()

	if err := beaconChain.SetCrystallizedState(types.NewCrystallizedState(&pb.CrystallizedState{LastStateRecalc: params.CycleLength})); err != nil {
		t.Fatalf("unable to mutate crystallizedstate: %v", err)
	}
	if !beaconChain.IsEpochTransition(128) {
		t.Errorf("there was supposed to be an Slot transition but there isn't one now")
	}
	if beaconChain.IsEpochTransition(80) {
		t.Errorf("there is not supposed to be an Slot transition but there is one now")
	}
}

func TestHasVoted(t *testing.T) {
	beaconChain, db := startInMemoryBeaconChain(t)
	defer db.Close()

	// Setting bit field to 11111111.
	pendingAttestation := &pb.AttestationRecord{
		AttesterBitfield: []byte{255},
	}
	beaconChain.ActiveState().NewPendingAttestation(pendingAttestation)

	for i := 0; i < len(beaconChain.ActiveState().LatestPendingAttestation().AttesterBitfield); i++ {
		voted, err := utils.CheckBit(beaconChain.ActiveState().LatestPendingAttestation().AttesterBitfield, i)
		if err != nil {
			t.Errorf("checking bitfield for vote failed: %v", err)
		}
		if !voted {
			t.Error("validator voted but received didn't vote")
		}
	}

	// Setting bit field to 01010101.
	pendingAttestation = &pb.AttestationRecord{
		AttesterBitfield: []byte{85},
	}
	beaconChain.ActiveState().NewPendingAttestation(pendingAttestation)

	for i := 0; i < len(beaconChain.ActiveState().LatestPendingAttestation().AttesterBitfield); i++ {
		voted, err := utils.CheckBit(beaconChain.ActiveState().LatestPendingAttestation().AttesterBitfield, i)
		if err != nil {
			t.Errorf("checking bitfield for vote failed: %v", err)
		}
		if i%2 == 0 && voted {
			t.Error("validator didn't vote but received voted")
		}
		if i%2 == 1 && !voted {
			t.Error("validator voted but received didn't vote")
		}
	}
}

func TestClearAttesterBitfields(t *testing.T) {
	beaconChain, db := startInMemoryBeaconChain(t)
	defer db.Close()

	// Testing validator set sizes from 1 to 100.
	for j := 1; j <= 100; j++ {
		var validators []*pb.ValidatorRecord

		for i := 0; i < j; i++ {
			validator := &pb.ValidatorRecord{WithdrawalAddress: []byte{}, PublicKey: 0}
			validators = append(validators, validator)
		}

		testAttesterBitfield := []byte{1, 2, 3, 4}
		beaconChain.CrystallizedState().SetValidators(validators)
		beaconChain.ActiveState().NewPendingAttestation(&pb.AttestationRecord{AttesterBitfield: testAttesterBitfield})
		beaconChain.ActiveState().ClearPendingAttestations()

		if bytes.Equal(testAttesterBitfield, beaconChain.state.ActiveState.LatestPendingAttestation().AttesterBitfield) {
			t.Fatalf("attester bitfields have not been able to be reset: %v", testAttesterBitfield)
		}

		if !bytes.Equal(beaconChain.state.ActiveState.LatestPendingAttestation().AttesterBitfield, []byte{}) {
			t.Fatalf("attester bitfields are not zeroed out: %v", beaconChain.state.ActiveState.LatestPendingAttestation().AttesterBitfield)
		}
	}
}

func TestClearRecentBlockHashes(t *testing.T) {
	beaconChain, db := startInMemoryBeaconChain(t)
	defer db.Close()

	active := types.NewActiveState(&pb.ActiveState{RecentBlockHashes: [][]byte{{'A'}, {'B'}, {'C'}}})
	if err := beaconChain.SetActiveState(active); err != nil {
		t.Fatalf("unable to Mutate Active state: %v", err)
	}
	if reflect.DeepEqual(beaconChain.state.ActiveState.RecentBlockHashes(), [][]byte{{'A'}, {'B'}, {'C'}}) {
		t.Fatalf("recent block hash was not saved: %d", beaconChain.state.ActiveState.RecentBlockHashes())
	}
	beaconChain.ActiveState().ClearRecentBlockHashes()
	if reflect.DeepEqual(beaconChain.state.ActiveState.RecentBlockHashes(), [][]byte{}) {
		t.Fatalf("attester deposit was not able to be reset: %d", beaconChain.state.ActiveState.RecentBlockHashes())
	}
}

func TestUpdateJustifiedSlot(t *testing.T) {
	beaconChain, db := startInMemoryBeaconChain(t)
	defer db.Close()

	data := &pb.CrystallizedState{LastStateRecalc: 5 * params.CycleLength, LastJustifiedSlot: 4, LastFinalizedSlot: 3}
	beaconChain.SetCrystallizedState(types.NewCrystallizedState(data))
	if beaconChain.state.CrystallizedState.LastFinalizedSlot() != uint64(3) ||
		beaconChain.state.CrystallizedState.LastJustifiedSlot() != uint64(4) {
		t.Fatal("crystallized state unable to be saved")
	}

	beaconChain.state.CrystallizedState.UpdateJustifiedSlot(5)

	if beaconChain.state.CrystallizedState.LastJustifiedSlot() != uint64(5) {
		t.Fatalf("unable to update last justified Slot: %d", beaconChain.state.CrystallizedState.LastJustifiedSlot())
	}
	if beaconChain.state.CrystallizedState.LastFinalizedSlot() != uint64(4) {
		t.Fatalf("unable to update last finalized Slot: %d", beaconChain.state.CrystallizedState.LastFinalizedSlot())
	}

	data = &pb.CrystallizedState{LastStateRecalc: 8 * params.CycleLength, LastJustifiedSlot: 4, LastFinalizedSlot: 3}
	beaconChain.SetCrystallizedState(types.NewCrystallizedState(data))

	if beaconChain.state.CrystallizedState.LastFinalizedSlot() != uint64(3) ||
		beaconChain.state.CrystallizedState.LastJustifiedSlot() != uint64(4) {
		t.Fatal("crystallized state unable to be saved")
	}

	beaconChain.state.CrystallizedState.UpdateJustifiedSlot(8)

	if beaconChain.state.CrystallizedState.LastJustifiedSlot() != uint64(8) {
		t.Fatalf("unable to update last justified Slot: %d", beaconChain.state.CrystallizedState.LastJustifiedSlot())
	}
	if beaconChain.state.CrystallizedState.LastFinalizedSlot() != uint64(3) {
		t.Fatalf("unable to update last finalized Slot: %d", beaconChain.state.CrystallizedState.LastFinalizedSlot())
	}
}

func TestComputeValidatorRewardsAndPenalties(t *testing.T) {
	beaconChain, db := startInMemoryBeaconChain(t)
	defer db.Close()

	var validators []*pb.ValidatorRecord
	for i := 0; i < 40; i++ {
		validator := &pb.ValidatorRecord{Balance: 32, StartDynasty: 1, EndDynasty: 10}
		validators = append(validators, validator)
	}

	block := NewBlock(t, &pb.BeaconBlock{
		SlotNumber: 5,
	})

	data := &pb.CrystallizedState{
		Validators:        validators,
		CurrentDynasty:    1,
		TotalDeposits:     100,
		LastJustifiedSlot: 4,
		LastFinalizedSlot: 3,
	}
	if err := beaconChain.SetCrystallizedState(types.NewCrystallizedState(data)); err != nil {
		t.Fatalf("unable to mutate crystallizedstate: %v", err)
	}

	//Binary representation of bitfield: 11001000 10010100 10010010 10110011 00110001
	testAttesterBitfield := []byte{200, 148, 146, 179, 49}
	state := types.NewActiveState(&pb.ActiveState{PendingAttestations: []*pb.AttestationRecord{{AttesterBitfield: testAttesterBitfield}}})
	if err := beaconChain.SetActiveState(state); err != nil {
		t.Fatalf("unable to Mutate Active state: %v", err)
	}
	if err := beaconChain.calculateRewardsFFG(block); err != nil {
		t.Fatalf("could not compute validator rewards and penalties: %v", err)
	}
	if beaconChain.state.CrystallizedState.LastJustifiedSlot() != uint64(5) {
		t.Fatalf("unable to update last justified Slot: %d", beaconChain.state.CrystallizedState.LastJustifiedSlot())
	}
	if beaconChain.state.CrystallizedState.LastFinalizedSlot() != uint64(4) {
		t.Fatalf("unable to update last finalized Slot: %d", beaconChain.state.CrystallizedState.LastFinalizedSlot())
	}
	if beaconChain.CrystallizedState().Validators()[0].Balance != uint64(33) {
		t.Fatalf("validator balance not updated: %d", beaconChain.CrystallizedState().Validators()[1].Balance)
	}
	if beaconChain.CrystallizedState().Validators()[7].Balance != uint64(31) {
		t.Fatalf("validator balance not updated: %d", beaconChain.CrystallizedState().Validators()[1].Balance)
	}
	if beaconChain.CrystallizedState().Validators()[29].Balance != uint64(31) {
		t.Fatalf("validator balance not updated: %d", beaconChain.CrystallizedState().Validators()[1].Balance)
	}
}

func TestValidatorIndices(t *testing.T) {
	beaconChain, db := startInMemoryBeaconChain(t)
	defer db.Close()

	data := &pb.CrystallizedState{
		Validators: []*pb.ValidatorRecord{
			{PublicKey: 0, StartDynasty: 0, EndDynasty: 2},                   // active.
			{PublicKey: 0, StartDynasty: 0, EndDynasty: 2},                   // active.
			{PublicKey: 0, StartDynasty: 1, EndDynasty: 2},                   // active.
			{PublicKey: 0, StartDynasty: 0, EndDynasty: 2},                   // active.
			{PublicKey: 0, StartDynasty: 0, EndDynasty: 3},                   // active.
			{PublicKey: 0, StartDynasty: 2, EndDynasty: uint64(math.Inf(0))}, // queued.
		},
		CurrentDynasty: 1,
	}

	crystallized := types.NewCrystallizedState(data)
	if err := beaconChain.SetCrystallizedState(crystallized); err != nil {
		t.Fatalf("unable to mutate crystallized state: %v", err)
	}

	if !reflect.DeepEqual(beaconChain.activeValidatorIndices(), []int{0, 1, 2, 3, 4}) {
		t.Errorf("active validator indices should be [0 1 2 3 4], got: %v", beaconChain.activeValidatorIndices())
	}
	if !reflect.DeepEqual(beaconChain.queuedValidatorIndices(), []int{5}) {
		t.Errorf("queued validator indices should be [5], got: %v", beaconChain.queuedValidatorIndices())
	}
	if len(beaconChain.exitedValidatorIndices()) != 0 {
		t.Errorf("exited validator indices to be empty, got: %v", beaconChain.exitedValidatorIndices())
	}

	data = &pb.CrystallizedState{
		Validators: []*pb.ValidatorRecord{
			{PublicKey: 0, StartDynasty: 1, EndDynasty: uint64(math.Inf(0))}, // active.
			{PublicKey: 0, StartDynasty: 2, EndDynasty: uint64(math.Inf(0))}, // active.
			{PublicKey: 0, StartDynasty: 6, EndDynasty: uint64(math.Inf(0))}, // queued.
			{PublicKey: 0, StartDynasty: 7, EndDynasty: uint64(math.Inf(0))}, // queued.
			{PublicKey: 0, StartDynasty: 1, EndDynasty: 2},                   // exited.
			{PublicKey: 0, StartDynasty: 1, EndDynasty: 3},                   // exited.
		},
		CurrentDynasty: 5,
	}

	crystallized = types.NewCrystallizedState(data)
	if err := beaconChain.SetCrystallizedState(crystallized); err != nil {
		t.Fatalf("unable to mutate crystallized state: %v", err)
	}

	if !reflect.DeepEqual(beaconChain.activeValidatorIndices(), []int{0, 1}) {
		t.Errorf("active validator indices should be [0 1 2 4 5], got: %v", beaconChain.activeValidatorIndices())
	}
	if !reflect.DeepEqual(beaconChain.queuedValidatorIndices(), []int{2, 3}) {
		t.Errorf("queued validator indices should be [3], got: %v", beaconChain.queuedValidatorIndices())
	}
	if !reflect.DeepEqual(beaconChain.exitedValidatorIndices(), []int{4, 5}) {
		t.Errorf("exited validator indices should be [3], got: %v", beaconChain.exitedValidatorIndices())
	}
}

<<<<<<< HEAD
func TestCanProcessBlockObserver(t *testing.T) {
	beaconChain, db := startInMemoryBeaconChain(t)
	defer db.Close()

	clock = &fakeClock{}

	// Initialize a parent block.
	parentBlock := NewBlock(t, &pb.BeaconBlock{
		SlotNumber: 1,
	})
	parentHash, err := parentBlock.Hash()
	if err != nil {
		t.Fatalf("Failed to compute parent block's hash: %v", err)
	}
	if err = db.DB().Put(parentHash[:], []byte{}); err != nil {
		t.Fatalf("Failed to put parent block on db: %v", err)
	}

	// Initialize initial state.
	activeState := types.NewActiveState(&pb.ActiveState{RecentBlockHashes: [][]byte{{'A'}}})
	beaconChain.state.ActiveState = activeState
	activeHash, err := activeState.Hash()
	if err != nil {
		t.Fatalf("Cannot hash active state: %v", err)
	}

	crystallized := types.NewCrystallizedState(&pb.CrystallizedState{})
	beaconChain.state.CrystallizedState = crystallized
	crystallizedHash, err := crystallized.Hash()
	if err != nil {
		t.Fatalf("Compute crystallized state hash failed: %v", err)
	}

	block := NewBlock(t, &pb.BeaconBlock{
		SlotNumber:            2,
		ActiveStateHash:       activeHash[:],
		CrystallizedStateHash: crystallizedHash[:],
		ParentHash:            parentHash[:],
	})

	// A properly initialize block should not fail.
	canProcess, err := beaconChain.CanProcessBlockObserver(block)
	if err != nil {
		t.Fatalf("CanProcessBlocks failed: %v", err)
	}
	if !canProcess {
		t.Error("Should be able to process block, could not")
	}

	block = NewBlock(t, &pb.BeaconBlock{
		SlotNumber:            2,
		ActiveStateHash:       activeHash[:],
		CrystallizedStateHash: []byte{'A'},
		ParentHash:            parentHash[:],
	})
	canProcess, err = beaconChain.CanProcessBlockObserver(block)
	if err != nil {
		t.Fatalf("CanProcessBlocks failed: %v", err)
	}
	if canProcess {
		t.Error("Should not be able to process block with invalid crystallized hash")
	}

	// Test timestamp validity condition.
	block = NewBlock(t, &pb.BeaconBlock{
		SlotNumber:            1000000,
		ActiveStateHash:       activeHash[:],
		CrystallizedStateHash: crystallizedHash[:],
		ParentHash:            parentHash[:],
	})
	canProcess, err = beaconChain.CanProcessBlockObserver(block)
	if err != nil {
		t.Fatalf("CanProcessBlocks failed: %v", err)
	}
	if canProcess {
		t.Error("Should not be able to process block with invalid timestamp condition")
=======
func TestGetIndicesForHeight(t *testing.T) {
	beaconChain, db := startInMemoryBeaconChain(t)
	defer db.Close()

	state := types.NewCrystallizedState(&pb.CrystallizedState{
		LastStateRecalc: 1,
		IndicesForHeights: []*pb.ShardAndCommitteeArray{
			{ArrayShardAndCommittee: []*pb.ShardAndCommittee{
				{ShardId: 1, Committee: []uint32{0, 1, 2, 3, 4}},
				{ShardId: 2, Committee: []uint32{5, 6, 7, 8, 9}},
			}},
			{ArrayShardAndCommittee: []*pb.ShardAndCommittee{
				{ShardId: 3, Committee: []uint32{0, 1, 2, 3, 4}},
				{ShardId: 4, Committee: []uint32{5, 6, 7, 8, 9}},
			}},
		}})
	if err := beaconChain.SetCrystallizedState(state); err != nil {
		t.Fatalf("unable to mutate crystallized state: %v", err)
	}
	if _, err := beaconChain.getIndicesForHeight(1000); err == nil {
		t.Error("getIndicesForHeight should have failed with invalid height")
	}
	committee, err := beaconChain.getIndicesForHeight(1)
	if err != nil {
		t.Errorf("getIndicesForHeight failed: %v", err)
	}
	if committee.ArrayShardAndCommittee[0].ShardId != 1 {
		t.Errorf("getIndicesForHeight returns shardID should be 1, got: %v", committee.ArrayShardAndCommittee[0].ShardId)
	}
	committee, _ = beaconChain.getIndicesForHeight(2)
	if committee.ArrayShardAndCommittee[0].ShardId != 3 {
		t.Errorf("getIndicesForHeight returns shardID should be 3, got: %v", committee.ArrayShardAndCommittee[0].ShardId)
	}
}

func TestGetBlockHash(t *testing.T) {
	beaconChain, db := startInMemoryBeaconChain(t)
	defer db.Close()

	state := types.NewActiveState(&pb.ActiveState{
		RecentBlockHashes: [][]byte{
			{'A'},
			{'B'},
			{'C'},
			{'D'},
			{'E'},
			{'F'},
		},
	})
	if err := beaconChain.SetActiveState(state); err != nil {
		t.Fatalf("unable to mutate active state: %v", err)
	}

	if _, err := beaconChain.getBlockHash(200, 250); err == nil {
		t.Error("getBlockHash should have failed with invalid height")
	}
	hash, err := beaconChain.getBlockHash(2*params.CycleLength, 0)
	if err != nil {
		t.Errorf("getBlockHash failed: %v", err)
	}
	if bytes.Equal(hash, []byte{'A'}) {
		t.Errorf("getBlockHash returns hash should be A, got: %v", hash)
	}
	hash, err = beaconChain.getBlockHash(2*params.CycleLength, uint64(len(beaconChain.ActiveState().RecentBlockHashes())-1))
	if err != nil {
		t.Errorf("getBlockHash failed: %v", err)
	}
	if bytes.Equal(hash, []byte{'F'}) {
		t.Errorf("getBlockHash returns hash should be F, got: %v", hash)
>>>>>>> d3b5a7c6
	}
}

// NewBlock is a helper method to create blocks with valid defaults.
// For a generic block, use NewBlock(t, nil).
func NewBlock(t *testing.T, b *pb.BeaconBlock) *types.Block {
	if b == nil {
		b = &pb.BeaconBlock{}
	}
	if b.ActiveStateHash == nil {
		b.ActiveStateHash = make([]byte, 32)
	}
	if b.CrystallizedStateHash == nil {
		b.CrystallizedStateHash = make([]byte, 32)
	}
	if b.ParentHash == nil {
		b.ParentHash = make([]byte, 32)
	}

	return types.NewBlock(b)
}<|MERGE_RESOLUTION|>--- conflicted
+++ resolved
@@ -365,22 +365,22 @@
 	beaconChain.state.ActiveState = types.NewActiveState(&pb.ActiveState{RecentBlockHashes: [][]byte{{'B'}}})
 
 	canProcess, err := beaconChain.CanProcessBlockValidator(&mockFetcher{}, block)
-	if err == nil {
-		t.Fatal("CanProcessBlocks should have failed with diff state hashes")
+	if err != nil {
+		t.Fatal("CanProcessBlocks failed")
 	}
 	if canProcess {
-		t.Error("CanProcessBlocks should have returned false")
+		t.Error("CanProcessBlocks should have returned false with diff state hashes")
 	}
 
 	// Test negative scenario where crystallized state hash is different than node's compute.
 	beaconChain.state.CrystallizedState = types.NewCrystallizedState(&pb.CrystallizedState{LastStateRecalc: 9999})
 
 	canProcess, err = beaconChain.CanProcessBlockValidator(&mockFetcher{}, block)
-	if err == nil {
-		t.Fatal("CanProcessBlocks should have failed with diff state hashes")
+	if err != nil {
+		t.Fatal("CanProcessBlocks failed")
 	}
 	if canProcess {
-		t.Error("CanProcessBlocks should have returned false")
+		t.Error("CanProcessBlocks should have returned false with diff state hashes")
 	}
 }
 
@@ -435,12 +435,8 @@
 	if err = db.DB().Put(parentHash[:], nil); err != nil {
 		t.Fatalf("Failed to put parent block on db: %v", err)
 	}
-<<<<<<< HEAD
 	_, err = beaconChain.CanProcessBlockValidator(&mockFetcher{}, block)
 	if err == nil {
-=======
-	if _, err = beaconChain.CanProcessBlock(&mockFetcher{}, block); err == nil {
->>>>>>> d3b5a7c6
 		t.Error("Processing block should fail when parent hash points to nil in db")
 	}
 	want := "unable to process block: parent hash points to nil in beaconDB"
@@ -743,7 +739,6 @@
 	}
 }
 
-<<<<<<< HEAD
 func TestCanProcessBlockObserver(t *testing.T) {
 	beaconChain, db := startInMemoryBeaconChain(t)
 	defer db.Close()
@@ -820,7 +815,9 @@
 	}
 	if canProcess {
 		t.Error("Should not be able to process block with invalid timestamp condition")
-=======
+	}
+}
+
 func TestGetIndicesForHeight(t *testing.T) {
 	beaconChain, db := startInMemoryBeaconChain(t)
 	defer db.Close()
@@ -840,17 +837,17 @@
 	if err := beaconChain.SetCrystallizedState(state); err != nil {
 		t.Fatalf("unable to mutate crystallized state: %v", err)
 	}
-	if _, err := beaconChain.getIndicesForHeight(1000); err == nil {
+	if _, err := beaconChain.GetIndicesForHeight(1000); err == nil {
 		t.Error("getIndicesForHeight should have failed with invalid height")
 	}
-	committee, err := beaconChain.getIndicesForHeight(1)
+	committee, err := beaconChain.GetIndicesForHeight(1)
 	if err != nil {
 		t.Errorf("getIndicesForHeight failed: %v", err)
 	}
 	if committee.ArrayShardAndCommittee[0].ShardId != 1 {
 		t.Errorf("getIndicesForHeight returns shardID should be 1, got: %v", committee.ArrayShardAndCommittee[0].ShardId)
 	}
-	committee, _ = beaconChain.getIndicesForHeight(2)
+	committee, _ = beaconChain.GetIndicesForHeight(2)
 	if committee.ArrayShardAndCommittee[0].ShardId != 3 {
 		t.Errorf("getIndicesForHeight returns shardID should be 3, got: %v", committee.ArrayShardAndCommittee[0].ShardId)
 	}
@@ -874,23 +871,51 @@
 		t.Fatalf("unable to mutate active state: %v", err)
 	}
 
-	if _, err := beaconChain.getBlockHash(200, 250); err == nil {
+	if _, err := beaconChain.GetBlockHash(200, 250); err == nil {
 		t.Error("getBlockHash should have failed with invalid height")
 	}
-	hash, err := beaconChain.getBlockHash(2*params.CycleLength, 0)
+	hash, err := beaconChain.GetBlockHash(2*params.CycleLength, 0)
 	if err != nil {
 		t.Errorf("getBlockHash failed: %v", err)
 	}
 	if bytes.Equal(hash, []byte{'A'}) {
 		t.Errorf("getBlockHash returns hash should be A, got: %v", hash)
 	}
-	hash, err = beaconChain.getBlockHash(2*params.CycleLength, uint64(len(beaconChain.ActiveState().RecentBlockHashes())-1))
+	hash, err = beaconChain.GetBlockHash(2*params.CycleLength, uint64(len(beaconChain.ActiveState().RecentBlockHashes())-1))
 	if err != nil {
 		t.Errorf("getBlockHash failed: %v", err)
 	}
 	if bytes.Equal(hash, []byte{'F'}) {
 		t.Errorf("getBlockHash returns hash should be F, got: %v", hash)
->>>>>>> d3b5a7c6
+	}
+}
+
+func TestSaveBlockWithNil(t *testing.T) {
+	beaconChain, db := startInMemoryBeaconChain(t)
+	defer db.Close()
+
+	if err := beaconChain.saveBlock(&types.Block{}); err == nil {
+		t.Error("Save block should have failed with nil block")
+	}
+}
+
+func TestVerifyActiveHashWithNil(t *testing.T) {
+	beaconChain, db := startInMemoryBeaconChain(t)
+	defer db.Close()
+	beaconChain.SetActiveState(&types.ActiveState{})
+	_, err := beaconChain.verifyBlockActiveHash(&types.Block{})
+	if err == nil {
+		t.Error("Verify block hash should have failed with nil active state")
+	}
+}
+
+func TestVerifyCrystallizedHashWithNil(t *testing.T) {
+	beaconChain, db := startInMemoryBeaconChain(t)
+	defer db.Close()
+	beaconChain.SetCrystallizedState(&types.CrystallizedState{})
+	_, err := beaconChain.verifyBlockCrystallizedHash(&types.Block{})
+	if err == nil {
+		t.Error("Verify block hash should have failed with nil crystallized")
 	}
 }
 
