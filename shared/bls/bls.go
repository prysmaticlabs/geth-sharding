--- conflicted
+++ resolved
@@ -78,22 +78,15 @@
 	if err != nil {
 		return nil, errors.Wrap(err, "could not unmarshal bytes into public key")
 	}
-<<<<<<< HEAD
-	pubkey := &PublicKey{p: p}
-	if featureconfig.Get().EnableBLSPubkeyCache {
-		pubkeyCache.Set(string(pub), pubkey.Copy(), 48*time.Hour)
-	}
-
-	return pubkey, nil
-=======
 	pubkeyObj := &PublicKey{p: pubKey}
 	copiedKey, err := pubkeyObj.Copy()
 	if err != nil {
 		return nil, errors.Wrap(err, "could not copy pubkey")
 	}
-	pubkeyCache.Set(string(pub), copiedKey, 48*time.Hour)
+	if featureconfig.Get().EnableBLSPubkeyCache {
+	  pubkeyCache.Set(string(pub), copiedKey, 48*time.Hour)
+	}
 	return pubkeyObj, nil
->>>>>>> 617325b7
 }
 
 // SignatureFromBytes creates a BLS signature from a LittleEndian byte slice.
