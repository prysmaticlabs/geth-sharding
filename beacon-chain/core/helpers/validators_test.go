--- conflicted
+++ resolved
@@ -207,22 +207,6 @@
 	}
 }
 
-<<<<<<< HEAD
-=======
-func TestBeaconProposerIndex_EmptyCommittee(t *testing.T) {
-	ClearAllCaches()
-	beaconState := &pb.BeaconState{
-		Slot:        0,
-		RandaoMixes: make([][]byte, params.BeaconConfig().EpochsPerHistoricalVector),
-	}
-	_, err := BeaconProposerIndex(beaconState)
-	expected := fmt.Sprintf("empty first committee at slot %d", 0)
-	if err.Error() != expected {
-		t.Errorf("Unexpected error. got=%v want=%s", err, expected)
-	}
-}
-
->>>>>>> cf169c88
 func TestDelayedActivationExitEpoch_OK(t *testing.T) {
 	epoch := uint64(9999)
 	got := DelayedActivationExitEpoch(epoch)
