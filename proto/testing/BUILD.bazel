--- conflicted
+++ resolved
@@ -29,18 +29,16 @@
 
 go_test(
     name = "go_default_test",
-<<<<<<< HEAD
-    srcs = ["ssz_compatibility_test.go"],
+    srcs = [
+        "ssz_compatibility_test.go",
+        "tags_test.go",
+    ],
     embed = [":go_default_library"],
     deps = [
         "//proto/beacon/p2p/v1:go_default_library",
+        "//shared/params/spectest:go_default_library",
         "//shared/testutil:go_default_library",
         "@com_github_ghodss_yaml//:go_default_library",
         "@com_github_prysmaticlabs_go_ssz//:go_default_library",
     ],
-=======
-    srcs = ["tags_test.go"],
-    embed = [":go_default_library"],
-    deps = ["//proto/beacon/p2p/v1:go_default_library"],
->>>>>>> 2b204550
 )