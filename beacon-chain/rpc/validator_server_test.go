--- conflicted
+++ resolved
@@ -27,17 +27,7 @@
 		t.Fatalf("Could not save genesis block: %v", err)
 	}
 
-<<<<<<< HEAD
 	state, err := genesisState(1)
-=======
-	depositData, err := helpers.EncodeDepositData(
-		&pbp2p.DepositInput{
-			Pubkey: []byte{'A'},
-		},
-		params.BeaconConfig().MaxDepositAmount,
-		time.Now().Unix(),
-	)
->>>>>>> 259cbd7c
 	if err != nil {
 		t.Fatalf("Could not setup genesis state: %v", err)
 	}
@@ -68,11 +58,181 @@
 		t.Fatalf("Could not save genesis block: %v", err)
 	}
 
-<<<<<<< HEAD
-	state, err := genesisState(params.BeaconConfig().DepositsForChainStart)
-=======
+	state, err := genesisState(params.BeaconConfig().DepositsForChainStart)
+	if err != nil {
+		t.Fatalf("Could not setup genesis state: %v", err)
+	}
+
+	if err := db.UpdateChainHead(genesis, state); err != nil {
+		t.Fatalf("Could not save genesis state: %v", err)
+	}
+
+	validatorServer := &ValidatorServer{
+		beaconDB: db,
+	}
+	var pubKey [96]byte
+	copy(pubKey[:], []byte("0"))
+	req := &pb.ValidatorEpochAssignmentsRequest{
+		EpochStart: params.BeaconConfig().GenesisSlot,
+		PublicKey:  pubKey[:],
+	}
+	if _, err := validatorServer.ValidatorEpochAssignments(context.Background(), req); err != nil {
+		t.Errorf("Could not get validator index: %v", err)
+	}
+}
+
+func TestValidatorEpochAssignments_WrongPubkeyLength(t *testing.T) {
+	db := internal.SetupDB(t)
+	defer internal.TeardownDB(t, db)
+
+	validatorServer := &ValidatorServer{
+		beaconDB: db,
+	}
+	req := &pb.ValidatorEpochAssignmentsRequest{
+		EpochStart: params.BeaconConfig().GenesisSlot,
+		PublicKey:  []byte{},
+	}
+	want := fmt.Sprintf("expected public key to have length %d", params.BeaconConfig().BLSPubkeyLength)
+	if _, err := validatorServer.ValidatorEpochAssignments(context.Background(), req); !strings.Contains(err.Error(), want) {
+		t.Errorf("Expected %v, received %v", want, err)
+	}
+}
+
+func TestValidatorCommitteeAtSlot_CrosslinkCommitteesFailure(t *testing.T) {
+	db := internal.SetupDB(t)
+	defer internal.TeardownDB(t, db)
+	genesis := b.NewGenesisBlock([]byte{})
+	if err := db.SaveBlock(genesis); err != nil {
+		t.Fatalf("Could not save genesis block: %v", err)
+	}
+
+	state, err := genesisState(params.BeaconConfig().DepositsForChainStart)
+	if err != nil {
+		t.Fatalf("Could not setup genesis state: %v", err)
+	}
+
+	if err := db.UpdateChainHead(genesis, state); err != nil {
+		t.Fatalf("Could not save genesis state: %v", err)
+	}
+	validatorServer := &ValidatorServer{
+		beaconDB: db,
+	}
+	req := &pb.CommitteeRequest{
+		Slot: params.BeaconConfig().SlotsPerEpoch * 10,
+	}
+	want := "could not get crosslink committees at slot"
+	if _, err := validatorServer.ValidatorCommitteeAtSlot(context.Background(), req); !strings.Contains(err.Error(), want) {
+		t.Errorf("Expected %v, received %v", want, err)
+	}
+}
+
+func TestValidatorCommitteeAtSlot_Ok(t *testing.T) {
+	db := internal.SetupDB(t)
+	defer internal.TeardownDB(t, db)
+	genesis := b.NewGenesisBlock([]byte{})
+	if err := db.SaveBlock(genesis); err != nil {
+		t.Fatalf("Could not save genesis block: %v", err)
+	}
+
+	state, err := genesisState(params.BeaconConfig().DepositsForChainStart)
+	if err != nil {
+		t.Fatalf("Could not setup genesis state: %v", err)
+	}
+
+	if err := db.UpdateChainHead(genesis, state); err != nil {
+		t.Fatalf("Could not save genesis state: %v", err)
+	}
+	validatorServer := &ValidatorServer{
+		beaconDB: db,
+	}
+	req := &pb.CommitteeRequest{
+		Slot:           params.BeaconConfig().GenesisSlot + 1,
+		ValidatorIndex: 31,
+	}
+	if _, err := validatorServer.ValidatorCommitteeAtSlot(context.Background(), req); err != nil {
+		t.Errorf("Unable to fetch committee at slot: %v", err)
+	}
+}
+
+func TestNextEpochCommitteeAssignment_CantFindValidatorIdx(t *testing.T) {
+	db := internal.SetupDB(t)
+	defer internal.TeardownDB(t, db)
+
+	if err := db.SaveState(&pbp2p.BeaconState{ValidatorRegistry: []*pbp2p.Validator{}}); err != nil {
+		t.Fatalf("could not save state: %v", err)
+	}
+	vs := &ValidatorServer{
+		beaconDB: db,
+	}
+	req := &pb.ValidatorIndexRequest{
+		PublicKey: []byte{'A'},
+	}
+	want := fmt.Sprintf("can't find validator index for public key %#x", req.PublicKey)
+	if _, err := vs.NextEpochCommitteeAssignment(context.Background(), req); !strings.Contains(err.Error(), want) {
+		t.Errorf("Expected %v, received %v", want, err)
+	}
+}
+
+func TestNextEpochCommitteeAssignment_OK(t *testing.T) {
+	db := internal.SetupDB(t)
+	defer internal.TeardownDB(t, db)
+	genesis := b.NewGenesisBlock([]byte{})
+	if err := db.SaveBlock(genesis); err != nil {
+		t.Fatalf("Could not save genesis block: %v", err)
+	}
+	state, err := genesisState(params.BeaconConfig().DepositsForChainStart)
+	if err != nil {
+		t.Fatalf("Could not setup genesis state: %v", err)
+	}
+	if err := db.UpdateChainHead(genesis, state); err != nil {
+		t.Fatalf("Could not save genesis state: %v", err)
+	}
+	vs := &ValidatorServer{
+		beaconDB: db,
+	}
+
+	// Test the first validator in registry.
+	var pubKey [96]byte
+	copy(pubKey[:], []byte(strconv.Itoa(0)))
+	req := &pb.ValidatorIndexRequest{
+		PublicKey: pubKey[:],
+	}
+	res, err := vs.NextEpochCommitteeAssignment(context.Background(), req)
+	if err != nil {
+		t.Errorf("Could not call next epoch committee assignment %v", err)
+	}
+	if res.Shard >= params.BeaconConfig().ShardCount {
+		t.Errorf("Assigned shard %d can't be higher than %d",
+			res.Shard, params.BeaconConfig().ShardCount)
+	}
+	if res.Slot < state.Slot+params.BeaconConfig().SlotsPerEpoch {
+		t.Errorf("Assigned slot %d can't be higher than %d",
+			res.Slot, state.Slot+params.BeaconConfig().SlotsPerEpoch)
+	}
+
+	// Test the last validator in registry.
+	lastValidatorIndex := int(params.BeaconConfig().DepositsForChainStart - 1)
+	copy(pubKey[:], []byte(strconv.Itoa(lastValidatorIndex)))
+	req = &pb.ValidatorIndexRequest{
+		PublicKey: pubKey[:],
+	}
+	res, err = vs.NextEpochCommitteeAssignment(context.Background(), req)
+	if err != nil {
+		t.Errorf("Could not call next epoch committee assignment %v", err)
+	}
+	if res.Shard >= params.BeaconConfig().ShardCount {
+		t.Errorf("Assigned shard %d can't be higher than %d",
+			res.Shard, params.BeaconConfig().ShardCount)
+	}
+	if res.Slot < state.Slot+params.BeaconConfig().SlotsPerEpoch {
+		t.Errorf("Assigned slot %d can't be higher than %d",
+			res.Slot, state.Slot+params.BeaconConfig().SlotsPerEpoch)
+	}
+}
+
+func genesisState(validators uint64) (*pbp2p.BeaconState, error) {
 	genesisTime := time.Unix(0, 0).Unix()
-	deposits := make([]*pbp2p.Deposit, params.BeaconConfig().DepositsForChainStart)
+	deposits := make([]*pbp2p.Deposit, validators)
 	for i := 0; i < len(deposits); i++ {
 		var pubKey [96]byte
 		copy(pubKey[:], []byte(strconv.Itoa(i)))
@@ -85,242 +245,6 @@
 			genesisTime,
 		)
 		if err != nil {
-			t.Fatalf("Could not encode genesis block deposits: %v", err)
-		}
-		deposits[i] = &pbp2p.Deposit{DepositData: depositData}
-	}
-	beaconState, err := state.GenesisBeaconState(deposits, uint64(genesisTime), nil)
->>>>>>> 259cbd7c
-	if err != nil {
-		t.Fatalf("Could not setup genesis state: %v", err)
-	}
-
-	if err := db.UpdateChainHead(genesis, state); err != nil {
-		t.Fatalf("Could not save genesis state: %v", err)
-	}
-
-	validatorServer := &ValidatorServer{
-		beaconDB: db,
-	}
-	var pubKey [96]byte
-	copy(pubKey[:], []byte("0"))
-	req := &pb.ValidatorEpochAssignmentsRequest{
-		EpochStart: params.BeaconConfig().GenesisSlot,
-		PublicKey:  pubKey[:],
-	}
-	if _, err := validatorServer.ValidatorEpochAssignments(context.Background(), req); err != nil {
-		t.Errorf("Could not get validator index: %v", err)
-	}
-}
-
-func TestValidatorEpochAssignments_WrongPubkeyLength(t *testing.T) {
-	db := internal.SetupDB(t)
-	defer internal.TeardownDB(t, db)
-
-	validatorServer := &ValidatorServer{
-		beaconDB: db,
-	}
-	req := &pb.ValidatorEpochAssignmentsRequest{
-		EpochStart: params.BeaconConfig().GenesisSlot,
-		PublicKey:  []byte{},
-	}
-	want := fmt.Sprintf("expected public key to have length %d", params.BeaconConfig().BLSPubkeyLength)
-	if _, err := validatorServer.ValidatorEpochAssignments(context.Background(), req); !strings.Contains(err.Error(), want) {
-		t.Errorf("Expected %v, received %v", want, err)
-	}
-}
-
-func TestValidatorCommitteeAtSlot_CrosslinkCommitteesFailure(t *testing.T) {
-	db := internal.SetupDB(t)
-	defer internal.TeardownDB(t, db)
-	genesis := b.NewGenesisBlock([]byte{})
-	if err := db.SaveBlock(genesis); err != nil {
-		t.Fatalf("Could not save genesis block: %v", err)
-	}
-
-<<<<<<< HEAD
-	state, err := genesisState(params.BeaconConfig().DepositsForChainStart)
-=======
-	genesisTime := time.Unix(0, 0).Unix()
-	deposits := make([]*pbp2p.Deposit, params.BeaconConfig().DepositsForChainStart)
-	for i := 0; i < len(deposits); i++ {
-		var pubKey [96]byte
-		copy(pubKey[:], []byte(strconv.Itoa(i)))
-		depositInput := &pbp2p.DepositInput{
-			Pubkey: pubKey[:],
-		}
-		depositData, err := helpers.EncodeDepositData(
-			depositInput,
-			params.BeaconConfig().MaxDepositAmount,
-			genesisTime,
-		)
-		if err != nil {
-			t.Fatalf("Could not encode genesis block deposits: %v", err)
-		}
-		deposits[i] = &pbp2p.Deposit{DepositData: depositData}
-	}
-	beaconState, err := state.GenesisBeaconState(deposits, uint64(genesisTime), nil)
->>>>>>> 259cbd7c
-	if err != nil {
-		t.Fatalf("Could not setup genesis state: %v", err)
-	}
-
-	if err := db.UpdateChainHead(genesis, state); err != nil {
-		t.Fatalf("Could not save genesis state: %v", err)
-	}
-	validatorServer := &ValidatorServer{
-		beaconDB: db,
-	}
-	req := &pb.CommitteeRequest{
-		Slot: params.BeaconConfig().SlotsPerEpoch * 10,
-	}
-	want := "could not get crosslink committees at slot"
-	if _, err := validatorServer.ValidatorCommitteeAtSlot(context.Background(), req); !strings.Contains(err.Error(), want) {
-		t.Errorf("Expected %v, received %v", want, err)
-	}
-}
-
-func TestValidatorCommitteeAtSlot_Ok(t *testing.T) {
-	db := internal.SetupDB(t)
-	defer internal.TeardownDB(t, db)
-	genesis := b.NewGenesisBlock([]byte{})
-	if err := db.SaveBlock(genesis); err != nil {
-		t.Fatalf("Could not save genesis block: %v", err)
-	}
-
-<<<<<<< HEAD
-	state, err := genesisState(params.BeaconConfig().DepositsForChainStart)
-=======
-	genesisTime := time.Unix(0, 0).Unix()
-	deposits := make([]*pbp2p.Deposit, params.BeaconConfig().DepositsForChainStart)
-	for i := 0; i < len(deposits); i++ {
-		var pubKey [96]byte
-		copy(pubKey[:], []byte(strconv.Itoa(i)))
-		depositInput := &pbp2p.DepositInput{
-			Pubkey: pubKey[:],
-		}
-		depositData, err := helpers.EncodeDepositData(
-			depositInput,
-			params.BeaconConfig().MaxDepositAmount,
-			genesisTime,
-		)
-		if err != nil {
-			t.Fatalf("Could not encode genesis block deposits: %v", err)
-		}
-		deposits[i] = &pbp2p.Deposit{DepositData: depositData}
-	}
-	beaconState, err := state.GenesisBeaconState(deposits, uint64(genesisTime), nil)
->>>>>>> 259cbd7c
-	if err != nil {
-		t.Fatalf("Could not setup genesis state: %v", err)
-	}
-
-	if err := db.UpdateChainHead(genesis, state); err != nil {
-		t.Fatalf("Could not save genesis state: %v", err)
-	}
-	validatorServer := &ValidatorServer{
-		beaconDB: db,
-	}
-	req := &pb.CommitteeRequest{
-		Slot:           params.BeaconConfig().GenesisSlot + 1,
-		ValidatorIndex: 31,
-	}
-	if _, err := validatorServer.ValidatorCommitteeAtSlot(context.Background(), req); err != nil {
-		t.Errorf("Unable to fetch committee at slot: %v", err)
-	}
-}
-
-func TestNextEpochCommitteeAssignment_CantFindValidatorIdx(t *testing.T) {
-	db := internal.SetupDB(t)
-	defer internal.TeardownDB(t, db)
-
-	if err := db.SaveState(&pbp2p.BeaconState{ValidatorRegistry: []*pbp2p.Validator{}}); err != nil {
-		t.Fatalf("could not save state: %v", err)
-	}
-	vs := &ValidatorServer{
-		beaconDB: db,
-	}
-	req := &pb.ValidatorIndexRequest{
-		PublicKey: []byte{'A'},
-	}
-	want := fmt.Sprintf("can't find validator index for public key %#x", req.PublicKey)
-	if _, err := vs.NextEpochCommitteeAssignment(context.Background(), req); !strings.Contains(err.Error(), want) {
-		t.Errorf("Expected %v, received %v", want, err)
-	}
-}
-
-func TestNextEpochCommitteeAssignment_OK(t *testing.T) {
-	db := internal.SetupDB(t)
-	defer internal.TeardownDB(t, db)
-	genesis := b.NewGenesisBlock([]byte{})
-	if err := db.SaveBlock(genesis); err != nil {
-		t.Fatalf("Could not save genesis block: %v", err)
-	}
-	state, err := genesisState(params.BeaconConfig().DepositsForChainStart)
-	if err != nil {
-		t.Fatalf("Could not setup genesis state: %v", err)
-	}
-	if err := db.UpdateChainHead(genesis, state); err != nil {
-		t.Fatalf("Could not save genesis state: %v", err)
-	}
-	vs := &ValidatorServer{
-		beaconDB: db,
-	}
-
-	// Test the first validator in registry.
-	var pubKey [96]byte
-	copy(pubKey[:], []byte(strconv.Itoa(0)))
-	req := &pb.ValidatorIndexRequest{
-		PublicKey: pubKey[:],
-	}
-	res, err := vs.NextEpochCommitteeAssignment(context.Background(), req)
-	if err != nil {
-		t.Errorf("Could not call next epoch committee assignment %v", err)
-	}
-	if res.Shard >= params.BeaconConfig().ShardCount {
-		t.Errorf("Assigned shard %d can't be higher than %d",
-			res.Shard, params.BeaconConfig().ShardCount)
-	}
-	if res.Slot < state.Slot+params.BeaconConfig().SlotsPerEpoch {
-		t.Errorf("Assigned slot %d can't be higher than %d",
-			res.Slot, state.Slot+params.BeaconConfig().SlotsPerEpoch)
-	}
-
-	// Test the last validator in registry.
-	lastValidatorIndex := int(params.BeaconConfig().DepositsForChainStart - 1)
-	copy(pubKey[:], []byte(strconv.Itoa(lastValidatorIndex)))
-	req = &pb.ValidatorIndexRequest{
-		PublicKey: pubKey[:],
-	}
-	res, err = vs.NextEpochCommitteeAssignment(context.Background(), req)
-	if err != nil {
-		t.Errorf("Could not call next epoch committee assignment %v", err)
-	}
-	if res.Shard >= params.BeaconConfig().ShardCount {
-		t.Errorf("Assigned shard %d can't be higher than %d",
-			res.Shard, params.BeaconConfig().ShardCount)
-	}
-	if res.Slot < state.Slot+params.BeaconConfig().SlotsPerEpoch {
-		t.Errorf("Assigned slot %d can't be higher than %d",
-			res.Slot, state.Slot+params.BeaconConfig().SlotsPerEpoch)
-	}
-}
-
-func genesisState(validators uint64) (*pbp2p.BeaconState, error) {
-	genesisTime := time.Unix(0, 0).Unix()
-	deposits := make([]*pbp2p.Deposit, validators)
-	for i := 0; i < len(deposits); i++ {
-		var pubKey [96]byte
-		copy(pubKey[:], []byte(strconv.Itoa(i)))
-		depositInput := &pbp2p.DepositInput{
-			Pubkey: pubKey[:],
-		}
-		depositData, err := b.EncodeDepositData(
-			depositInput,
-			params.BeaconConfig().MaxDepositAmount,
-			genesisTime,
-		)
-		if err != nil {
 			return nil, err
 		}
 		deposits[i] = &pbp2p.Deposit{DepositData: depositData}
