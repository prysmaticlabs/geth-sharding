--- conflicted
+++ resolved
@@ -333,12 +333,8 @@
 	}))
 	require.NoError(t, beaconState.SetEth1DataVotes(votes))
 
-<<<<<<< HEAD
-	blkRoot, err := blk.HashTreeRoot()
-=======
 	blk := testutil.NewBeaconBlock()
 	blkRoot, err := blk.Block.HashTreeRoot()
->>>>>>> 21a56d54
 	require.NoError(t, err)
 
 	bs := &Server{
@@ -632,19 +628,6 @@
 		},
 	}
 
-<<<<<<< HEAD
-	beaconState, err := beaconstate.InitializeFromProto(&pbp2p.BeaconState{
-		Eth1Data: &ethpb.Eth1Data{
-			BlockHash:    []byte("0x0"),
-			DepositCount: 100,
-		},
-		Eth1DepositIndex: 10,
-	})
-	require.NoError(t, err)
-	blk := &ethpb.BeaconBlock{
-		Slot: beaconState.Slot(),
-	}
-=======
 	beaconState := testutil.NewBeaconState()
 	require.NoError(t, beaconState.SetEth1Data(&ethpb.Eth1Data{
 		BlockHash:    bytesutil.PadTo([]byte("0x0"), 32),
@@ -654,7 +637,6 @@
 	require.NoError(t, beaconState.SetEth1DepositIndex(10))
 	blk := testutil.NewBeaconBlock()
 	blk.Block.Slot = beaconState.Slot()
->>>>>>> 21a56d54
 	blkRoot, err := blk.HashTreeRoot()
 	require.NoError(t, err)
 
@@ -750,14 +732,8 @@
 		Eth1DepositIndex: 2,
 	})
 	require.NoError(t, err)
-<<<<<<< HEAD
-	blk := &ethpb.BeaconBlock{
-		Slot: beaconState.Slot(),
-	}
-=======
 	blk := testutil.NewBeaconBlock()
 	blk.Block.Slot = beaconState.Slot()
->>>>>>> 21a56d54
 	blkRoot, err := blk.HashTreeRoot()
 	require.NoError(t, err)
 	var mockSig [96]byte
@@ -850,14 +826,8 @@
 		Eth1DepositIndex: 2,
 	})
 	require.NoError(t, err)
-<<<<<<< HEAD
-	blk := &ethpb.BeaconBlock{
-		Slot: beaconState.Slot(),
-	}
-=======
 	blk := testutil.NewBeaconBlock()
 	blk.Block.Slot = beaconState.Slot()
->>>>>>> 21a56d54
 	blkRoot, err := blk.HashTreeRoot()
 	require.NoError(t, err)
 	var mockSig [96]byte
@@ -955,11 +925,7 @@
 	blk := testutil.NewBeaconBlock()
 	blk.Block.Slot = beaconState.Slot()
 
-<<<<<<< HEAD
-	blkRoot, err := blk.HashTreeRoot()
-=======
 	blkRoot, err := blk.Block.HashTreeRoot()
->>>>>>> 21a56d54
 	require.NoError(t, err)
 
 	var mockSig [96]byte
@@ -1827,14 +1793,8 @@
 	}
 	hashesByHeight[numOfVotes+1] = []byte("stub")
 
-<<<<<<< HEAD
-	blk := &ethpb.BeaconBlock{
-		Slot: beaconState.Slot(),
-	}
-=======
 	blk := testutil.NewBeaconBlock()
 	blk.Block.Slot = beaconState.Slot()
->>>>>>> 21a56d54
 	blkRoot, err := blk.HashTreeRoot()
 	require.NoError(b, err)
 
@@ -1879,16 +1839,9 @@
 		Eth1DepositIndex: 2,
 	})
 	require.NoError(t, err)
-<<<<<<< HEAD
-	blk := &ethpb.BeaconBlock{
-		Slot: beaconState.Slot(),
-	}
-	blkRoot, err := blk.HashTreeRoot()
-=======
 	blk := testutil.NewBeaconBlock()
 	blk.Block.Slot = beaconState.Slot()
 	blkRoot, err := blk.Block.HashTreeRoot()
->>>>>>> 21a56d54
 	require.NoError(t, err)
 
 	var mockSig [96]byte
