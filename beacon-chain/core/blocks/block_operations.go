--- conflicted
+++ resolved
@@ -342,15 +342,9 @@
 //
 //   For each attestation in block.body.attestations:
 //     Verify that attestation.data.slot <= state.slot - MIN_ATTESTATION_INCLUSION_DELAY <
-<<<<<<< HEAD
 //       attestation.data.slot + SLOTS_PER_EPOCH.
 //     Verify that attestation.data.justified_epoch is equal to state.justified_epoch
-//       if attestation.data.slot >= get_epoch_start_slot(get_current_epoch(state)) else state.previous_justified_epoch.
-=======
-//       attestation.data.slot + EPOCH_LENGTH.
-//     Verify that `attestation.data.justified_epoch` is equal to `state.justified_epoch
-//     	 if slot_to_epoch(attestation.data.slot + 1) >= get_current_epoch(state) else state.previous_justified_epoch`.
->>>>>>> fc1aacaa
+//       if attestation.data.slot + 1 >= get_epoch_start_slot(get_current_epoch(state)) else state.previous_justified_epoch.
 //     Verify that attestation.data.justified_block_root is equal to
 //       get_block_root(state, get_epoch_start_slot(attestation.data.justified_epoch)).
 //     Verify that either attestation.data.latest_crosslink_root or
