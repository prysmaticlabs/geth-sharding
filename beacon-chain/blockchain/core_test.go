--- conflicted
+++ resolved
@@ -179,15 +179,11 @@
 	if err != nil {
 		t.Fatalf("Cannot hash active state: %v", err)
 	}
-<<<<<<< HEAD
-	crystallizedHash, err := hashCrystallizedState(&types.CrystallizedState{})
-=======
 
 	crystallized := types.NewCrystallizedState(&pb.CrystallizedStateResponse{CurrentEpoch: 5})
 	beaconChain.state.CrystallizedState = crystallized
 
 	crystallizedHash, err := crystallized.Hash()
->>>>>>> 33c56092
 	if err != nil {
 		t.Fatalf("Compute crystallized state hash failed: %v", err)
 	}
