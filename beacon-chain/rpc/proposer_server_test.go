package rpc

import (
	"context"
	"math/big"
	"reflect"
	"testing"

	"github.com/prysmaticlabs/go-bitfield"
	"github.com/prysmaticlabs/go-ssz"
	b "github.com/prysmaticlabs/prysm/beacon-chain/core/blocks"
	"github.com/prysmaticlabs/prysm/beacon-chain/core/helpers"
	"github.com/prysmaticlabs/prysm/beacon-chain/core/state"
	"github.com/prysmaticlabs/prysm/beacon-chain/db"
	"github.com/prysmaticlabs/prysm/beacon-chain/internal"
	pbp2p "github.com/prysmaticlabs/prysm/proto/beacon/p2p/v1"
	"github.com/prysmaticlabs/prysm/shared/featureconfig"
	"github.com/prysmaticlabs/prysm/shared/hashutil"
	"github.com/prysmaticlabs/prysm/shared/params"
	"github.com/prysmaticlabs/prysm/shared/testutil"
	"github.com/prysmaticlabs/prysm/shared/trieutil"
)

func init() {
	featureconfig.InitFeatureConfig(&featureconfig.FeatureFlagConfig{
		EnableComputeStateRoot: true,
	})
}

func TestProposeBlock_OK(t *testing.T) {
	db := internal.SetupDB(t)
	defer internal.TeardownDB(t, db)
	mockChain := &mockChainService{}
	ctx := context.Background()

	genesis := b.NewGenesisBlock([]byte{})
	if err := db.SaveBlock(genesis); err != nil {
		t.Fatalf("Could not save genesis block: %v", err)
	}

	numDeposits := params.BeaconConfig().DepositsForChainStart
	deposits, _ := testutil.SetupInitialDeposits(t, numDeposits, false)
	beaconState, err := state.GenesisBeaconState(deposits, 0, nil)
	if err != nil {
		t.Fatalf("Could not instantiate genesis state: %v", err)
	}

	if err := db.UpdateChainHead(ctx, genesis, beaconState); err != nil {
		t.Fatalf("Could not save genesis state: %v", err)
	}

	proposerServer := &ProposerServer{
		chainService:    mockChain,
		beaconDB:        db,
		powChainService: &mockPOWChainService{},
	}
	req := &pbp2p.BeaconBlock{
		Slot:       5,
		ParentRoot: []byte("parent-hash"),
	}
	if err := proposerServer.beaconDB.SaveBlock(req); err != nil {
		t.Fatal(err)
	}
	if _, err := proposerServer.ProposeBlock(context.Background(), req); err != nil {
		t.Errorf("Could not propose block correctly: %v", err)
	}
}

func TestComputeStateRoot_OK(t *testing.T) {
	db := internal.SetupDB(t)
	defer internal.TeardownDB(t, db)
	ctx := context.Background()

	mockChain := &mockChainService{}

	genesis := b.NewGenesisBlock([]byte{})
	if err := db.SaveBlock(genesis); err != nil {
		t.Fatalf("Could not save genesis block: %v", err)
	}

	deposits, _ := testutil.SetupInitialDeposits(t, params.BeaconConfig().DepositsForChainStart, false)
	beaconState, err := state.GenesisBeaconState(deposits, 0, nil)
	if err != nil {
		t.Fatalf("Could not instantiate genesis state: %v", err)
	}
	beaconState.StateRoots = make([][]byte, params.BeaconConfig().HistoricalRootsLimit)
	beaconState.LatestBlockHeader = &pbp2p.BeaconBlockHeader{
		StateRoot: []byte{},
	}
	beaconState.Slot = 10

	if err := db.UpdateChainHead(ctx, genesis, beaconState); err != nil {
		t.Fatalf("Could not save genesis state: %v", err)
	}

	proposerServer := &ProposerServer{
		chainService:    mockChain,
		beaconDB:        db,
		powChainService: &mockPOWChainService{},
	}

	req := &pbp2p.BeaconBlock{
		ParentRoot: nil,
		Slot:       11,
		Body: &pbp2p.BeaconBlockBody{
			RandaoReveal:      nil,
			ProposerSlashings: nil,
			AttesterSlashings: nil,
			Eth1Data:          &pbp2p.Eth1Data{},
		},
	}

	_, _ = proposerServer.computeStateRoot(context.Background(), req)
}

func TestPendingAttestations_FiltersWithinInclusionDelay(t *testing.T) {
	helpers.ClearAllCaches()

	db := internal.SetupDB(t)
	defer internal.TeardownDB(t, db)
	ctx := context.Background()

	validators := make([]*pbp2p.Validator, params.BeaconConfig().DepositsForChainStart/8)
	for i := 0; i < len(validators); i++ {
		validators[i] = &pbp2p.Validator{
			ExitEpoch: params.BeaconConfig().FarFutureEpoch,
		}
	}

	crosslinks := make([]*pbp2p.Crosslink, params.BeaconConfig().ShardCount)
	for i := 0; i < len(crosslinks); i++ {
		crosslinks[i] = &pbp2p.Crosslink{
			StartEpoch: 1,
			DataRoot:   params.BeaconConfig().ZeroHash[:],
		}
	}

	stateSlot := uint64(100)
	beaconState := &pbp2p.BeaconState{
		Slot:                        stateSlot,
		Validators:                  validators,
		CurrentCrosslinks:           crosslinks,
		PreviousCrosslinks:          crosslinks,
		StartShard:                  100,
		RandaoMixes:                 make([][]byte, params.BeaconConfig().EpochsPerHistoricalVector),
		ActiveIndexRoots:            make([][]byte, params.BeaconConfig().EpochsPerHistoricalVector),
		FinalizedCheckpoint:         &pbp2p.Checkpoint{},
		PreviousJustifiedCheckpoint: &pbp2p.Checkpoint{},
		CurrentJustifiedCheckpoint:  &pbp2p.Checkpoint{},
	}

	encoded, err := ssz.HashTreeRoot(beaconState.PreviousCrosslinks[0])
	if err != nil {
		t.Fatal(err)
	}

	proposerServer := &ProposerServer{
		operationService: &mockOperationService{
			pendingAttestations: []*pbp2p.Attestation{
				{Data: &pbp2p.AttestationData{
					Crosslink: &pbp2p.Crosslink{
						Shard:      beaconState.Slot - params.BeaconConfig().MinAttestationInclusionDelay,
						DataRoot:   params.BeaconConfig().ZeroHash[:],
						ParentRoot: encoded[:]},
					Source: &pbp2p.Checkpoint{},
					Target: &pbp2p.Checkpoint{},
				},
<<<<<<< HEAD
					AggregationBits: []byte{0xC0, 0xC0, 0xC0, 0xC0},
=======
					AggregationBits: bitfield.Bitlist{0xC0, 0xC0, 0xC0, 0xC0, 0x01},
>>>>>>> ff589d70
					CustodyBits:     []byte{0x00, 0x00, 0x00, 0x00},
				},
			},
		},
		chainService: &mockChainService{},
		beaconDB:     db,
	}
	if err := db.SaveState(ctx, beaconState); err != nil {
		t.Fatal(err)
	}

	blk := &pbp2p.BeaconBlock{
		Slot: beaconState.Slot,
	}

	if err := db.SaveBlock(blk); err != nil {
		t.Fatalf("failed to save block %v", err)
	}

	if err := db.UpdateChainHead(ctx, blk, beaconState); err != nil {
		t.Fatalf("couldnt update chainhead: %v", err)
	}

	atts, err := proposerServer.attestations(context.Background())
	if err != nil {
		t.Fatalf("Unexpected error fetching pending attestations: %v", err)
	}
	if len(atts) == 0 {
		t.Error("Expected pending attestations list to be non-empty")
	}
}

func TestPendingAttestations_FiltersExpiredAttestations(t *testing.T) {
	db := internal.SetupDB(t)
	defer internal.TeardownDB(t, db)
	ctx := context.Background()

	// Edge case: current slot is at the end of an epoch. The pending attestation
	// for the next slot should come from currentSlot + 1.
	currentSlot := helpers.StartSlot(
		10,
	) - 1

	expectedEpoch := uint64(100)
	crosslink := &pbp2p.Crosslink{StartEpoch: 9, DataRoot: params.BeaconConfig().ZeroHash[:]}
	encoded, err := ssz.HashTreeRoot(crosslink)
	if err != nil {
		t.Fatal(err)
	}

	opService := &mockOperationService{
		pendingAttestations: []*pbp2p.Attestation{
			//Expired attestations
			{Data: &pbp2p.AttestationData{
				Target: &pbp2p.Checkpoint{Epoch: 10},
				Source: &pbp2p.Checkpoint{Epoch: expectedEpoch},

				Crosslink: &pbp2p.Crosslink{DataRoot: params.BeaconConfig().ZeroHash[:]},
			}},
			{Data: &pbp2p.AttestationData{
				Target:    &pbp2p.Checkpoint{Epoch: 10},
				Source:    &pbp2p.Checkpoint{Epoch: expectedEpoch},
				Crosslink: &pbp2p.Crosslink{DataRoot: params.BeaconConfig().ZeroHash[:]},
			}},
			{Data: &pbp2p.AttestationData{
				Target:    &pbp2p.Checkpoint{Epoch: 10},
				Source:    &pbp2p.Checkpoint{Epoch: expectedEpoch},
				Crosslink: &pbp2p.Crosslink{DataRoot: params.BeaconConfig().ZeroHash[:]},
			}},
			{Data: &pbp2p.AttestationData{
				Target:    &pbp2p.Checkpoint{Epoch: 10},
				Source:    &pbp2p.Checkpoint{Epoch: expectedEpoch},
				Crosslink: &pbp2p.Crosslink{DataRoot: params.BeaconConfig().ZeroHash[:]},
			}},
			{Data: &pbp2p.AttestationData{
				Target:    &pbp2p.Checkpoint{Epoch: 10},
				Source:    &pbp2p.Checkpoint{Epoch: expectedEpoch},
				Crosslink: &pbp2p.Crosslink{DataRoot: params.BeaconConfig().ZeroHash[:]},
			}},
			// Non-expired attestation with incorrect justified epoch
			{Data: &pbp2p.AttestationData{
				Target:    &pbp2p.Checkpoint{Epoch: 10},
				Source:    &pbp2p.Checkpoint{Epoch: expectedEpoch - 1},
				Crosslink: &pbp2p.Crosslink{DataRoot: params.BeaconConfig().ZeroHash[:]},
			}},
			// Non-expired attestations with correct justified epoch
			{Data: &pbp2p.AttestationData{
				Target:    &pbp2p.Checkpoint{Epoch: 10},
				Source:    &pbp2p.Checkpoint{Epoch: expectedEpoch},
				Crosslink: &pbp2p.Crosslink{EndEpoch: 10, DataRoot: params.BeaconConfig().ZeroHash[:], ParentRoot: encoded[:]},
			}, AggregationBits: bitfield.Bitlist{0xC0, 0xC0, 0xC0, 0xC0, 0x01}},
			{Data: &pbp2p.AttestationData{
				Target:    &pbp2p.Checkpoint{Epoch: 10},
				Source:    &pbp2p.Checkpoint{Epoch: expectedEpoch},
				Crosslink: &pbp2p.Crosslink{EndEpoch: 10, DataRoot: params.BeaconConfig().ZeroHash[:], ParentRoot: encoded[:]},
			}, AggregationBits: bitfield.Bitlist{0xC0, 0xC0, 0xC0, 0xC0, 0x01}},
			{Data: &pbp2p.AttestationData{
				Target:    &pbp2p.Checkpoint{Epoch: 10},
				Source:    &pbp2p.Checkpoint{Epoch: expectedEpoch},
				Crosslink: &pbp2p.Crosslink{EndEpoch: 10, DataRoot: params.BeaconConfig().ZeroHash[:], ParentRoot: encoded[:]},
			}, AggregationBits: bitfield.Bitlist{0xC0, 0xC0, 0xC0, 0xC0, 0x01}},
		},
	}
	expectedNumberOfAttestations := 3
	proposerServer := &ProposerServer{
		operationService: opService,
		chainService:     &mockChainService{},
		beaconDB:         db,
	}

	validators := make([]*pbp2p.Validator, params.BeaconConfig().DepositsForChainStart/8)
	for i := 0; i < len(validators); i++ {
		validators[i] = &pbp2p.Validator{
			ExitEpoch: params.BeaconConfig().FarFutureEpoch,
		}
	}

	beaconState := &pbp2p.BeaconState{
		Validators: validators,
		Slot:       currentSlot + params.BeaconConfig().MinAttestationInclusionDelay,
		CurrentJustifiedCheckpoint: &pbp2p.Checkpoint{
			Epoch: expectedEpoch,
		},
		PreviousJustifiedCheckpoint: &pbp2p.Checkpoint{
			Epoch: expectedEpoch,
		},
		CurrentCrosslinks: []*pbp2p.Crosslink{{
			StartEpoch: 9,
			DataRoot:   params.BeaconConfig().ZeroHash[:],
		}},
		RandaoMixes:      make([][]byte, params.BeaconConfig().EpochsPerHistoricalVector),
		ActiveIndexRoots: make([][]byte, params.BeaconConfig().EpochsPerHistoricalVector),
	}

	if err := db.SaveState(ctx, beaconState); err != nil {
		t.Fatal(err)
	}

	blk := &pbp2p.BeaconBlock{
		Slot: beaconState.Slot,
	}

	if err := db.SaveBlock(blk); err != nil {
		t.Fatalf("failed to save block %v", err)
	}

	if err := db.UpdateChainHead(ctx, blk, beaconState); err != nil {
		t.Fatalf("couldnt update chainhead: %v", err)
	}

	atts, err := proposerServer.attestations(context.Background())
	if err != nil {
		t.Fatalf("Unexpected error fetching pending attestations: %v", err)
	}
	if len(atts) != expectedNumberOfAttestations {
		t.Errorf(
			"Expected pending attestations list length %d, but was %d",
			expectedNumberOfAttestations,
			len(atts),
		)
	}

	expectedAtts := []*pbp2p.Attestation{
		{Data: &pbp2p.AttestationData{
			Target:    &pbp2p.Checkpoint{Epoch: 10},
			Source:    &pbp2p.Checkpoint{Epoch: expectedEpoch},
			Crosslink: &pbp2p.Crosslink{EndEpoch: 10, DataRoot: params.BeaconConfig().ZeroHash[:], ParentRoot: encoded[:]},
		}, AggregationBits: bitfield.Bitlist{0xC0, 0xC0, 0xC0, 0xC0, 0x01}},
		{Data: &pbp2p.AttestationData{
			Target:    &pbp2p.Checkpoint{Epoch: 10},
			Source:    &pbp2p.Checkpoint{Epoch: expectedEpoch},
			Crosslink: &pbp2p.Crosslink{EndEpoch: 10, DataRoot: params.BeaconConfig().ZeroHash[:], ParentRoot: encoded[:]},
		}, AggregationBits: bitfield.Bitlist{0xC0, 0xC0, 0xC0, 0xC0, 0x01}},
		{Data: &pbp2p.AttestationData{
			Target:    &pbp2p.Checkpoint{Epoch: 10},
			Source:    &pbp2p.Checkpoint{Epoch: expectedEpoch},
			Crosslink: &pbp2p.Crosslink{EndEpoch: 10, DataRoot: params.BeaconConfig().ZeroHash[:], ParentRoot: encoded[:]},
		}, AggregationBits: bitfield.Bitlist{0xC0, 0xC0, 0xC0, 0xC0, 0x01}},
	}
	if !reflect.DeepEqual(atts, expectedAtts) {
		t.Error("Did not receive expected attestations")
	}
}

func TestPendingDeposits_UnknownBlockNum(t *testing.T) {
	p := &mockPOWChainService{
		latestBlockNumber: nil,
	}
	ps := ProposerServer{powChainService: p}

	_, err := ps.deposits(context.Background())
	if err.Error() != "latest PoW block number is unknown" {
		t.Errorf("Received unexpected error: %v", err)
	}
}

func TestPendingDeposits_OutsideEth1FollowWindow(t *testing.T) {
	ctx := context.Background()

	height := big.NewInt(int64(params.BeaconConfig().Eth1FollowDistance))
	p := &mockPOWChainService{
		latestBlockNumber: height,
		hashesByHeight: map[int][]byte{
			int(height.Int64()): []byte("0x0"),
		},
	}
	d := internal.SetupDB(t)

	beaconState := &pbp2p.BeaconState{
		Eth1Data: &pbp2p.Eth1Data{
			BlockHash: []byte("0x0"),
		},
		Eth1DepositIndex: 2,
	}
	if err := d.SaveState(ctx, beaconState); err != nil {
		t.Fatal(err)
	}

	var mockSig [96]byte
	var mockCreds [32]byte

	// Using the merkleTreeIndex as the block number for this test...
	readyDeposits := []*db.DepositContainer{
		{
			Index: 0,
			Deposit: &pbp2p.Deposit{
				Data: &pbp2p.DepositData{
					Pubkey:                []byte("a"),
					Signature:             mockSig[:],
					WithdrawalCredentials: mockCreds[:],
				}},
		},
		{
			Index: 1,
			Deposit: &pbp2p.Deposit{
				Data: &pbp2p.DepositData{
					Pubkey:                []byte("b"),
					Signature:             mockSig[:],
					WithdrawalCredentials: mockCreds[:],
				}},
		},
	}

	recentDeposits := []*db.DepositContainer{
		{
			Index: 2,
			Deposit: &pbp2p.Deposit{
				Data: &pbp2p.DepositData{
					Pubkey:                []byte("c"),
					Signature:             mockSig[:],
					WithdrawalCredentials: mockCreds[:],
				}},
		},
		{
			Index: 3,
			Deposit: &pbp2p.Deposit{
				Data: &pbp2p.DepositData{
					Pubkey:                []byte("d"),
					Signature:             mockSig[:],
					WithdrawalCredentials: mockCreds[:],
				}},
		},
	}
	depositTrie, err := trieutil.NewTrie(int(params.BeaconConfig().DepositContractTreeDepth))
	if err != nil {
		t.Fatalf("could not setup deposit trie: %v", err)
	}
	for _, dp := range append(readyDeposits, recentDeposits...) {
		depositHash, err := hashutil.DepositHash(dp.Deposit.Data)
		if err != nil {
			t.Fatalf("Unable to determine hashed value of deposit %v", err)
		}

		if err := depositTrie.InsertIntoTrie(depositHash[:], int(dp.Index)); err != nil {
			t.Fatalf("Unable to insert deposit into trie %v", err)
		}

		d.InsertDeposit(ctx, dp.Deposit, big.NewInt(int64(dp.Index)), dp.Index, depositTrie.Root())
	}
	for _, dp := range recentDeposits {
		d.InsertPendingDeposit(ctx, dp.Deposit, big.NewInt(int64(dp.Index)), dp.Index, depositTrie.Root())
	}

	bs := &ProposerServer{
		beaconDB:        d,
		powChainService: p,
		chainService:    newMockChainService(),
	}

	deposits, err := bs.deposits(ctx)
	if err != nil {
		t.Fatal(err)
	}
	if len(deposits) != 0 {
		t.Errorf("Received unexpected list of deposits: %+v, wanted: 0", len(deposits))
	}

	// It should also return the recent deposits after their follow window.
	p.latestBlockNumber = big.NewInt(0).Add(p.latestBlockNumber, big.NewInt(10000))
	deposits, err = bs.deposits(ctx)
	if err != nil {
		t.Fatal(err)
	}
	if len(deposits) != len(recentDeposits) {
		t.Errorf(
			"Received unexpected number of pending deposits: %d, wanted: %d",
			len(deposits),
			len(recentDeposits),
		)
	}
}

func TestPendingDeposits_CantReturnBelowStateEth1DepositIndex(t *testing.T) {
	ctx := context.Background()

	height := big.NewInt(int64(params.BeaconConfig().Eth1FollowDistance))
	p := &mockPOWChainService{
		latestBlockNumber: height,
		hashesByHeight: map[int][]byte{
			int(height.Int64()): []byte("0x0"),
		},
	}
	d := internal.SetupDB(t)

	beaconState := &pbp2p.BeaconState{
		Eth1Data: &pbp2p.Eth1Data{
			BlockHash: []byte("0x0"),
		},
		Eth1DepositIndex: 10,
	}
	if err := d.SaveState(ctx, beaconState); err != nil {
		t.Fatal(err)
	}

	var mockSig [96]byte
	var mockCreds [32]byte

	readyDeposits := []*db.DepositContainer{
		{
			Index: 0,
			Deposit: &pbp2p.Deposit{
				Data: &pbp2p.DepositData{
					Pubkey:                []byte("a"),
					Signature:             mockSig[:],
					WithdrawalCredentials: mockCreds[:],
				}},
		},
		{
			Index: 1,
			Deposit: &pbp2p.Deposit{
				Data: &pbp2p.DepositData{
					Pubkey:                []byte("b"),
					Signature:             mockSig[:],
					WithdrawalCredentials: mockCreds[:],
				}},
		},
	}

	var recentDeposits []*db.DepositContainer
	for i := 2; i < 16; i++ {
		recentDeposits = append(recentDeposits, &db.DepositContainer{
			Index: i,
			Deposit: &pbp2p.Deposit{
				Data: &pbp2p.DepositData{
					Pubkey:                []byte{byte(i)},
					Signature:             mockSig[:],
					WithdrawalCredentials: mockCreds[:],
				}},
		})
	}
	depositTrie, err := trieutil.NewTrie(int(params.BeaconConfig().DepositContractTreeDepth))
	if err != nil {
		t.Fatalf("could not setup deposit trie: %v", err)
	}
	for _, dp := range append(readyDeposits, recentDeposits...) {
		depositHash, err := hashutil.DepositHash(dp.Deposit.Data)
		if err != nil {
			t.Fatalf("Unable to determine hashed value of deposit %v", err)
		}

		if err := depositTrie.InsertIntoTrie(depositHash[:], int(dp.Index)); err != nil {
			t.Fatalf("Unable to insert deposit into trie %v", err)
		}

		d.InsertDeposit(ctx, dp.Deposit, big.NewInt(int64(dp.Index)), dp.Index, depositTrie.Root())
	}
	for _, dp := range recentDeposits {
		d.InsertPendingDeposit(ctx, dp.Deposit, big.NewInt(int64(dp.Index)), dp.Index, depositTrie.Root())
	}

	bs := &ProposerServer{
		beaconDB:        d,
		powChainService: p,
		chainService:    newMockChainService(),
	}

	// It should also return the recent deposits after their follow window.
	p.latestBlockNumber = big.NewInt(0).Add(p.latestBlockNumber, big.NewInt(10000))
	deposits, err := bs.deposits(ctx)
	if err != nil {
		t.Fatal(err)
	}

	expectedDeposits := 6
	if len(deposits) != expectedDeposits {
		t.Errorf(
			"Received unexpected number of pending deposits: %d, wanted: %d",
			len(deposits),
			expectedDeposits,
		)
	}
}

func TestPendingDeposits_CantReturnMoreThanMax(t *testing.T) {
	ctx := context.Background()

	height := big.NewInt(int64(params.BeaconConfig().Eth1FollowDistance))
	p := &mockPOWChainService{
		latestBlockNumber: height,
		hashesByHeight: map[int][]byte{
			int(height.Int64()): []byte("0x0"),
		},
	}
	d := internal.SetupDB(t)

	beaconState := &pbp2p.BeaconState{
		Eth1Data: &pbp2p.Eth1Data{
			BlockHash: []byte("0x0"),
		},
		Eth1DepositIndex: 2,
	}
	if err := d.SaveState(ctx, beaconState); err != nil {
		t.Fatal(err)
	}
	var mockSig [96]byte
	var mockCreds [32]byte

	readyDeposits := []*db.DepositContainer{
		{
			Index: 0,
			Deposit: &pbp2p.Deposit{
				Data: &pbp2p.DepositData{
					Pubkey:                []byte("a"),
					Signature:             mockSig[:],
					WithdrawalCredentials: mockCreds[:],
				}},
		},
		{
			Index: 1,
			Deposit: &pbp2p.Deposit{
				Data: &pbp2p.DepositData{
					Pubkey:                []byte("b"),
					Signature:             mockSig[:],
					WithdrawalCredentials: mockCreds[:],
				}},
		},
	}

	var recentDeposits []*db.DepositContainer
	for i := 2; i < 22; i++ {
		recentDeposits = append(recentDeposits, &db.DepositContainer{
			Index: i,
			Deposit: &pbp2p.Deposit{
				Data: &pbp2p.DepositData{
					Pubkey:                []byte{byte(i)},
					Signature:             mockSig[:],
					WithdrawalCredentials: mockCreds[:],
				}},
		})
	}
	depositTrie, err := trieutil.NewTrie(int(params.BeaconConfig().DepositContractTreeDepth))
	if err != nil {
		t.Fatalf("could not setup deposit trie: %v", err)
	}
	for _, dp := range append(readyDeposits, recentDeposits...) {
		depositHash, err := hashutil.DepositHash(dp.Deposit.Data)
		if err != nil {
			t.Fatalf("Unable to determine hashed value of deposit %v", err)
		}

		if err := depositTrie.InsertIntoTrie(depositHash[:], int(dp.Index)); err != nil {
			t.Fatalf("Unable to insert deposit into trie %v", err)
		}

		d.InsertDeposit(ctx, dp.Deposit, big.NewInt(int64(dp.Index)), dp.Index, depositTrie.Root())
	}
	for _, dp := range recentDeposits {
		d.InsertPendingDeposit(ctx, dp.Deposit, big.NewInt(int64(dp.Index)), dp.Index, depositTrie.Root())
	}

	bs := &ProposerServer{
		beaconDB:        d,
		powChainService: p,
		chainService:    newMockChainService(),
	}

	// It should also return the recent deposits after their follow window.
	p.latestBlockNumber = big.NewInt(0).Add(p.latestBlockNumber, big.NewInt(10000))
	deposits, err := bs.deposits(ctx)
	if err != nil {
		t.Fatal(err)
	}
	if len(deposits) != int(params.BeaconConfig().MaxDeposits) {
		t.Errorf(
			"Received unexpected number of pending deposits: %d, wanted: %d",
			len(deposits),
			int(params.BeaconConfig().MaxDeposits),
		)
	}
}<|MERGE_RESOLUTION|>--- conflicted
+++ resolved
@@ -165,11 +165,7 @@
 					Source: &pbp2p.Checkpoint{},
 					Target: &pbp2p.Checkpoint{},
 				},
-<<<<<<< HEAD
-					AggregationBits: []byte{0xC0, 0xC0, 0xC0, 0xC0},
-=======
 					AggregationBits: bitfield.Bitlist{0xC0, 0xC0, 0xC0, 0xC0, 0x01},
->>>>>>> ff589d70
 					CustodyBits:     []byte{0x00, 0x00, 0x00, 0x00},
 				},
 			},
