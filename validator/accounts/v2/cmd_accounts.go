package v2

import (
	"github.com/prysmaticlabs/prysm/shared/featureconfig"
	"github.com/prysmaticlabs/prysm/validator/flags"
	"github.com/urfave/cli/v2"
)

// AccountCommands for accounts-v2 for Prysm validators.
var AccountCommands = &cli.Command{
	Name:     "accounts-v2",
	Category: "accounts",
	Usage:    "defines commands for interacting with eth2 validator accounts (work in progress)",
	Subcommands: []*cli.Command{
		// AccountCommands for accounts-v2 for Prysm validators.
		{
			Name: "create",
			Description: `creates a new validator account for eth2. If no wallet exists at the given wallet path, creates a new wallet for a user based on
specified input, capable of creating a direct, derived, or remote wallet.
this command outputs a deposit data string which is required to become a validator in eth2.`,
			Flags: []cli.Flag{
				flags.WalletDirFlag,
				flags.WalletPasswordsDirFlag,
				flags.PasswordFileFlag,
<<<<<<< HEAD
=======
				flags.SkipMnemonicConfirmFlag,
				flags.NumAccountsFlag,
>>>>>>> 7fff4ec4
				featureconfig.AltonaTestnet,
				featureconfig.MedallaTestnet,
			},
			Action: func(cliCtx *cli.Context) error {
				if err := CreateAccount(cliCtx); err != nil {
					log.Fatalf("Could not create new account: %v", err)
				}
				return nil
			},
		},
		{
			Name:        "list",
			Description: "Lists all validator accounts in a user's wallet directory",
			Flags: []cli.Flag{
				flags.WalletDirFlag,
				flags.WalletPasswordsDirFlag,
				flags.PasswordFileFlag,
				flags.ShowDepositDataFlag,
				featureconfig.AltonaTestnet,
				featureconfig.MedallaTestnet,
			},
			Action: func(cliCtx *cli.Context) error {
				if err := ListAccounts(cliCtx); err != nil {
					log.Fatalf("Could not list accounts: %v", err)
				}
				return nil
			},
		},
		{
			Name:        "export",
			Description: `exports the account of a given directory into a zip of the provided output path. This zip can be used to later import the account to another directory`,
			Flags: []cli.Flag{
				flags.WalletDirFlag,
				flags.WalletPasswordsDirFlag,
				flags.BackupDirFlag,
				flags.AccountsFlag,
				featureconfig.AltonaTestnet,
				featureconfig.MedallaTestnet,
			},
			Action: func(cliCtx *cli.Context) error {
				if err := ExportAccount(cliCtx); err != nil {
					log.Fatalf("Could not export accounts: %v", err)
				}
				return nil
			},
		},
		{
			Name:        "import",
			Description: `imports the accounts from a given zip file to the provided wallet path. This zip can be created using the export command`,
			Flags: []cli.Flag{
				flags.WalletDirFlag,
				flags.WalletPasswordsDirFlag,
				flags.BackupDirFlag,
				flags.PasswordFileFlag,
				featureconfig.AltonaTestnet,
				featureconfig.MedallaTestnet,
			},
			Action: func(cliCtx *cli.Context) error {
				if err := ImportAccount(cliCtx); err != nil {
					log.Fatalf("Could not import accounts: %v", err)
				}
				return nil
			},
		},
	},
}<|MERGE_RESOLUTION|>--- conflicted
+++ resolved
@@ -22,11 +22,7 @@
 				flags.WalletDirFlag,
 				flags.WalletPasswordsDirFlag,
 				flags.PasswordFileFlag,
-<<<<<<< HEAD
-=======
-				flags.SkipMnemonicConfirmFlag,
 				flags.NumAccountsFlag,
->>>>>>> 7fff4ec4
 				featureconfig.AltonaTestnet,
 				featureconfig.MedallaTestnet,
 			},
