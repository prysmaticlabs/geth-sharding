--- conflicted
+++ resolved
@@ -123,24 +123,6 @@
 }
 
 const (
-<<<<<<< HEAD
-	// PendingActivation means a validator is queued and waiting to be active.
-	PendingActivation ValidatorStatusCode = iota
-	// Active means a validator is participating validator duties.
-	Active
-	// PendingExit means a validator is waiting to exit.
-	PendingExit
-	// PendingWithdraw means a validator is waiting to get balance back.
-	PendingWithdraw
-	// Withdrawn means a validator has successfully withdrawn balance.
-	Withdrawn
-	// ExitedWithPenalty means a validator did something bad and got slashed.
-	ExitedWithPenalty = 127
-)
-
-const (
-=======
->>>>>>> ecbf50c2
 	// Logout means a validator is requesting to exit the validator pool.
 	Logout SpecialRecordType = iota
 	// CasperSlashing means a attester has committed slashing penalty which a surround vote was made.
