--- conflicted
+++ resolved
@@ -183,12 +183,14 @@
 	return slotNumber >= b.CrystallizedState().LastStateRecalc()+params.CycleLength
 }
 
-// CanProcessBlockValidator decides if an incoming p2p block can be processed into the chain's block trie,
+// CanProcessBlockValidator is called by a validator to decide
+// if an incoming p2p block can be processed into the chain's block trie,
 // it checks time stamp, beacon chain parent block hash, and pow chain reference hash.
 func (b *BeaconChain) CanProcessBlockValidator(fetcher types.POWBlockFetcher, block *types.Block) (bool, error) {
 	if _, err := fetcher.BlockByHash(context.Background(), block.PowChainRef()); err != nil {
 		return false, fmt.Errorf("fetching PoW block corresponding to mainchain reference failed: %v", err)
 	}
+
 	canProcess, err := b.verifyBlockParentHash(block)
 	if err != nil {
 		return false, fmt.Errorf("unable to process block: %v", err)
@@ -197,6 +199,7 @@
 		log.Debug("parent block verification for beacon block %v failed", block.SlotNumber())
 		return false, nil
 	}
+
 	canProcess, err = b.verifyBlockTimeStamp(block)
 	if err != nil {
 		return false, fmt.Errorf("unable to process block: %v", err)
@@ -205,6 +208,7 @@
 		log.Debug("time stamp verification for beacon block %v failed", block.SlotNumber())
 		return false, nil
 	}
+
 	canProcess, err = b.verifyBlockActiveHash(block)
 	if err != nil {
 		return false, fmt.Errorf("unable to process block: %v", err)
@@ -213,6 +217,7 @@
 		log.Debug("active state verification for beacon block %v failed", block.SlotNumber())
 		return false, nil
 	}
+
 	canProcess, err = b.verifyBlockCrystallizedHash(block)
 	if err != nil {
 		return false, fmt.Errorf("unable to process block: %v", err)
@@ -224,32 +229,28 @@
 	return canProcess, nil
 }
 
-// CanProcessBlockObserver decides if an incoming p2p block can be processed into the chain's block trie,
+// CanProcessBlockObserver is called by an observer to decide
+// if an incoming p2p block can be processed into the chain's block trie,
 // it checks time stamp, beacon chain parent block hash, and pow chain reference hash.
 func (b *BeaconChain) CanProcessBlockObserver(block *types.Block) (bool, error) {
 	canProcess, err := b.verifyBlockParentHash(block)
 	if err != nil {
 		return false, fmt.Errorf("unable to process block: %v", err)
 	}
-<<<<<<< HEAD
 	if !canProcess {
 		log.Debug("parent block verification for beacon block %v failed", block.SlotNumber())
 		return false, nil
 	}
+
 	canProcess, err = b.verifyBlockTimeStamp(block)
 	if err != nil {
 		return false, fmt.Errorf("unable to process block: %v", err)
-=======
-	// If the block does not have a parent in the database and if that parent is not the genesis block,
-	// then it fails the validity conditions.
-	if !hasParent && block.SlotNumber() != 1 {
-		return false, errors.New("parent hash points to nil in beaconDB")
->>>>>>> d3b5a7c6
 	}
 	if !canProcess {
 		log.Debug("time stamp verification for beacon block %v failed", block.SlotNumber())
 		return false, nil
 	}
+
 	canProcess, err = b.verifyBlockActiveHash(block)
 	if err != nil {
 		return false, fmt.Errorf("unable to process block: %v", err)
@@ -258,6 +259,7 @@
 		log.Debug("active state verification for beacon block %v failed", block.SlotNumber())
 		return false, nil
 	}
+
 	canProcess, err = b.verifyBlockCrystallizedHash(block)
 	if err != nil {
 		return false, fmt.Errorf("unable to process block: %v", err)
@@ -287,19 +289,15 @@
 	return true, nil
 }
 
-<<<<<<< HEAD
 // verifyBlockActiveHash verifies block's active state hash equal to
 // node's computed active state hash.
 func (b *BeaconChain) verifyBlockActiveHash(block *types.Block) (bool, error) {
-=======
-	// Verify state hashes from the block are correct.
->>>>>>> d3b5a7c6
 	hash, err := b.ActiveState().Hash()
 	if err != nil {
 		return false, err
 	}
 	if block.ActiveStateHash() != hash {
-		return false, fmt.Errorf("active state hash mismatched, wanted: %v, got: %v", block.ActiveStateHash(), hash)
+		return false, nil
 	}
 	return true, nil
 }
@@ -324,7 +322,7 @@
 	if err != nil {
 		return false, err
 	}
-	if !hasParent {
+	if !hasParent && block.SlotNumber() != 1 {
 		return false, errors.New("parent hash points to nil in beaconDB")
 	}
 	return true, nil
@@ -540,8 +538,8 @@
 	return committees, nil
 }
 
-// getIndicesForSlot returns the attester set of a given height.
-func (b *BeaconChain) getIndicesForHeight(height uint64) (*pb.ShardAndCommitteeArray, error) {
+// GetIndicesForHeight returns the attester set of a given height.
+func (b *BeaconChain) GetIndicesForHeight(height uint64) (*pb.ShardAndCommitteeArray, error) {
 	lcs := b.CrystallizedState().LastStateRecalc()
 	if !(lcs <= height && height < lcs+params.CycleLength*2) {
 		return nil, fmt.Errorf("can not return attester set of given height, input height %v has to be in between %v and %v", height, lcs, lcs+params.CycleLength*2)
@@ -549,8 +547,8 @@
 	return b.CrystallizedState().IndicesForHeights()[height-lcs], nil
 }
 
-// getBlockHash returns the block hash of a given height.
-func (b *BeaconChain) getBlockHash(slot, height uint64) ([]byte, error) {
+// GetBlockHash returns the block hash of a given height.
+func (b *BeaconChain) GetBlockHash(slot, height uint64) ([]byte, error) {
 	sback := slot - params.CycleLength*2
 	if !(sback <= height && height < sback+params.CycleLength*2) {
 		return nil, fmt.Errorf("can not return attester set of given height, input height %v has to be in between %v and %v", height, sback, sback+params.CycleLength*2)
