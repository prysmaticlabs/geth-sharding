--- conflicted
+++ resolved
@@ -393,16 +393,10 @@
 		serviceCfg: &ServiceConfig{
 			Database: beaconDB,
 		},
-<<<<<<< HEAD
 		attsQueue: newAttestationsQueue(),
-=======
-		attestationQueue: []*slashertypes.IndexedAttestationWrapper{
-			createAttestationWrapper(t, 0, 1, []uint64{0, 1}, nil),
-		},
->>>>>>> d7af1412
 	}
 	s.attsQueue.extend([]*slashertypes.IndexedAttestationWrapper{
-		createAttestationWrapper(0, 1, []uint64{0, 1} /* indices */, nil /* signingRoot */),
+		createAttestationWrapper(t, 0, 1, []uint64{0, 1} /* indices */, nil /* signingRoot */),
 	})
 	ctx, cancel := context.WithCancel(context.Background())
 	tickerChan := make(chan types.Slot)
