--- conflicted
+++ resolved
@@ -706,11 +706,7 @@
 	histories := make(map[[48]byte]*kv.EncHistoryData)
 	histories[pubKey1] = history
 	histories[pubKey2] = history2
-<<<<<<< HEAD
-	require.NoError(t, db.SaveAttestationHistoryNewForPubKeys(context.Background(), histories))
-=======
 	require.NoError(t, db.SaveAttestationHistoryForPubKeysV2(context.Background(), histories))
->>>>>>> 78d0a431
 
 	slot := params.BeaconConfig().SlotsPerEpoch
 	duties := &ethpb.DutiesResponse{
@@ -751,11 +747,7 @@
 	db := dbTest.SetupDB(t, [][48]byte{pubKey1, pubKey2})
 	ctx := context.Background()
 
-<<<<<<< HEAD
-	cleanHistories, err := db.AttestationHistoryNewForPubKeys(context.Background(), [][48]byte{pubKey1, pubKey2})
-=======
 	cleanHistories, err := db.AttestationHistoryForPubKeysV2(context.Background(), [][48]byte{pubKey1, pubKey2})
->>>>>>> 78d0a431
 	require.NoError(t, err)
 	v := validator{
 		db:                      db,
@@ -773,11 +765,7 @@
 
 	v.attesterHistoryByPubKey = cleanHistories
 	require.NoError(t, v.SaveProtections(context.Background()), "Could not update assignments")
-<<<<<<< HEAD
-	savedHistories, err := db.AttestationHistoryNewForPubKeys(context.Background(), [][48]byte{pubKey1, pubKey2})
-=======
 	savedHistories, err := db.AttestationHistoryForPubKeysV2(context.Background(), [][48]byte{pubKey1, pubKey2})
->>>>>>> 78d0a431
 	require.NoError(t, err)
 
 	require.DeepEqual(t, history1, savedHistories[pubKey1], "Unexpected retrieved history")
