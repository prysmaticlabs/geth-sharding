--- conflicted
+++ resolved
@@ -347,199 +347,6 @@
 	}
 }
 
-<<<<<<< HEAD
-=======
-func TestDelayChan_OK(t *testing.T) {
-	hook := logTest.NewGlobal()
-	db := internal.SetupDB(t)
-	defer internal.TeardownDB(t, db)
-	setUpGenesisStateAndBlock(db, t)
-
-	cfg := &Config{
-		P2P:          &mockP2P{},
-		SyncService:  &mockSyncService{},
-		BeaconDB:     db,
-		ChainService: &mockChainService{},
-	}
-	ss := NewInitialSyncService(context.Background(), cfg)
-	ss.reqState = false
-
-	exitRoutine := make(chan bool)
-	delayChan := make(chan time.Time)
-
-	defer func() {
-		close(exitRoutine)
-		close(delayChan)
-	}()
-
-	go func() {
-		ss.run(delayChan)
-		exitRoutine <- true
-	}()
-
-	genericHash := make([]byte, 32)
-	genericHash[0] = 'a'
-
-	beaconState := &pb.BeaconState{
-		FinalizedEpoch: params.BeaconConfig().GenesisSlot + 1,
-	}
-
-	stateResponse := &pb.BeaconStateResponse{
-		BeaconState: beaconState,
-	}
-
-	stateRoot, err := hashutil.HashProto(beaconState)
-	if err != nil {
-		t.Fatalf("unable to tree hash state: %v", err)
-	}
-	beaconStateRootHash32 := stateRoot
-
-	block := &pb.BeaconBlock{
-		Eth1Data: &pb.Eth1Data{
-			DepositRootHash32: []byte{1, 2, 3},
-			BlockHash32:       []byte{4, 5, 6},
-		},
-		ParentRootHash32: genericHash,
-		Slot:             params.BeaconConfig().GenesisSlot + 1,
-		StateRootHash32:  beaconStateRootHash32[:],
-	}
-
-	blockResponse := &pb.BeaconBlockResponse{
-		Block: block,
-	}
-
-	msg1 := p2p.Message{
-		Peer: "",
-		Data: blockResponse,
-		Ctx:  context.Background(),
-	}
-
-	msg2 := p2p.Message{
-		Peer: "",
-		Data: stateResponse,
-		Ctx:  context.Background(),
-	}
-
-	ss.blockBuf <- msg1
-
-	ss.stateBuf <- msg2
-
-	blockResponse.Block.Slot = params.BeaconConfig().GenesisSlot + 1
-	msg1.Data = blockResponse
-
-	ss.blockBuf <- msg1
-
-	delayChan <- time.Time{}
-
-	ss.cancel()
-	<-exitRoutine
-
-	testutil.AssertLogsContain(t, hook, "Exiting initial sync and starting normal sync")
-
-	hook.Reset()
-}
-
-func TestRequestBlocksBySlot_OK(t *testing.T) {
-	hook := logTest.NewGlobal()
-	db := internal.SetupDB(t)
-	defer internal.TeardownDB(t, db)
-	setUpGenesisStateAndBlock(db, t)
-	ctx := context.Background()
-
-	cfg := &Config{
-		P2P:             &mockP2P{},
-		SyncService:     &mockSyncService{},
-		ChainService:    &mockChainService{},
-		BeaconDB:        db,
-		BlockBufferSize: 100,
-	}
-	ss := NewInitialSyncService(context.Background(), cfg)
-	newState, err := state.GenesisBeaconState(nil, 0, nil)
-	if err != nil {
-		t.Fatalf("could not create new state %v", err)
-	}
-
-	err = ss.db.SaveState(ctx, newState)
-	if err != nil {
-		t.Fatalf("could not save beacon state %v", err)
-	}
-
-	ss.reqState = false
-
-	exitRoutine := make(chan bool)
-	delayChan := make(chan time.Time)
-
-	defer func() {
-		close(exitRoutine)
-		close(delayChan)
-	}()
-
-	go func() {
-		ss.run(delayChan)
-		exitRoutine <- true
-	}()
-	genericHash := make([]byte, 32)
-	genericHash[0] = 'a'
-
-	getBlockResponseMsg := func(Slot uint64) (p2p.Message, [32]byte) {
-
-		block := &pb.BeaconBlock{
-			Eth1Data: &pb.Eth1Data{
-				DepositRootHash32: []byte{1, 2, 3},
-				BlockHash32:       []byte{4, 5, 6},
-			},
-			ParentRootHash32: genericHash,
-			Slot:             Slot,
-			StateRootHash32:  nil,
-		}
-
-		blockResponse := &pb.BeaconBlockResponse{
-			Block: block,
-		}
-
-		root, err := hashutil.HashBeaconBlock(block)
-		if err != nil {
-			t.Fatalf("unable to tree hash block %v", err)
-		}
-
-		return p2p.Message{
-			Peer: "",
-			Data: blockResponse,
-			Ctx:  context.Background(),
-		}, root
-	}
-
-	// sending all blocks except for the genesis block
-	startSlot := 1 + params.BeaconConfig().GenesisSlot
-	for i := startSlot; i < startSlot+10; i++ {
-		response, _ := getBlockResponseMsg(i)
-		ss.blockBuf <- response
-	}
-
-	initialResponse, _ := getBlockResponseMsg(1 + params.BeaconConfig().GenesisSlot)
-
-	//sending genesis block
-	ss.blockBuf <- initialResponse
-
-	_, hash := getBlockResponseMsg(9 + params.BeaconConfig().GenesisSlot)
-
-	expString := fmt.Sprintf("Saved block with root %#x and slot %d for initial sync",
-		hash, 9+params.BeaconConfig().GenesisSlot)
-
-	// waiting for the current slot to come up to the
-	// expected one.
-	testutil.WaitForLog(t, hook, expString)
-
-	delayChan <- time.Time{}
-
-	ss.cancel()
-	<-exitRoutine
-
-	testutil.AssertLogsContain(t, hook, "Exiting initial sync and starting normal sync")
-
-	hook.Reset()
-}
->>>>>>> 76e30200
 func TestSafelyHandleMessage(t *testing.T) {
 	hook := logTest.NewGlobal()
 
