--- conflicted
+++ resolved
@@ -309,15 +309,6 @@
 // and resets the list of batched attestations for future writes.
 // This function notifies all subscribers for flushed attestations
 // of the result of the save operation.
-<<<<<<< HEAD
-func (s *Store) flushAttestationRecords(ctx context.Context) {
-	start := time.Now()
-	err := s.saveAttestationRecords(ctx, s.batchedAttestations)
-	// If there was no error, we reset the batched attestations slice.
-	if err == nil {
-		log.WithField("duration", time.Since(start)).Debug("Successfully flushed batched attestations to DB")
-		s.batchedAttestations = make([]*AttestationRecord, 0, attestationBatchCapacity)
-=======
 func (s *Store) flushAttestationRecords(ctx context.Context, records []*AttestationRecord) {
 	if s.batchedAttestationsFlushInProgress.IsSet() {
 		// This should never happen. This method should not be called when a flush is already in
@@ -339,7 +330,6 @@
 		for _, ar := range records {
 			s.batchedAttestations.Append(ar)
 		}
->>>>>>> 28839fba
 	}
 	// Forward the error, if any, to all subscribers via an event feed.
 	// We use a struct wrapper around the error as the event feed
