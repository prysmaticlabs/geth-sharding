--- conflicted
+++ resolved
@@ -6,11 +6,7 @@
 	"time"
 
 	ptypes "github.com/gogo/protobuf/types"
-<<<<<<< HEAD
-=======
 	"github.com/pkg/errors"
-	"github.com/prysmaticlabs/go-ssz"
->>>>>>> 953c59a3
 	"github.com/prysmaticlabs/prysm/beacon-chain/blockchain"
 	"github.com/prysmaticlabs/prysm/beacon-chain/db"
 	pbp2p "github.com/prysmaticlabs/prysm/proto/beacon/p2p/v1"
@@ -82,53 +78,7 @@
 
 // BlockTree returns the current tree of saved blocks and their votes starting from the justified state.
 func (bs *BeaconServer) BlockTree(ctx context.Context, _ *ptypes.Empty) (*pb.BlockTreeResponse, error) {
-<<<<<<< HEAD
 	// TODO: reimplementing this
-=======
-	justifiedState, err := bs.beaconDB.JustifiedState()
-	if err != nil {
-		return nil, errors.Wrap(err, "could not retrieve justified state")
-	}
-	attestationTargets, err := bs.targetsFetcher.AttestationTargets(justifiedState)
-	if err != nil {
-		return nil, errors.Wrap(err, "could not retrieve attestation target")
-	}
-	justifiedBlock, err := bs.beaconDB.JustifiedBlock()
-	if err != nil {
-		return nil, err
-	}
-	highestSlot := bs.beaconDB.HighestBlockSlot()
-	fullBlockTree := []*ethpb.BeaconBlock{}
-	for i := justifiedBlock.Slot + 1; i < highestSlot; i++ {
-		if ctx.Err() != nil {
-			return nil, ctx.Err()
-		}
-		nextLayer, err := bs.beaconDB.BlocksBySlot(ctx, i)
-		if err != nil {
-			return nil, err
-		}
-		fullBlockTree = append(fullBlockTree, nextLayer...)
-	}
-	tree := []*pb.BlockTreeResponse_TreeNode{}
-	for _, kid := range fullBlockTree {
-		if ctx.Err() != nil {
-			return nil, ctx.Err()
-		}
-		participatedVotes, err := blockchain.VoteCount(kid, justifiedState, attestationTargets, bs.beaconDB)
-		if err != nil {
-			return nil, err
-		}
-		blockRoot, err := ssz.SigningRoot(kid)
-		if err != nil {
-			return nil, err
-		}
-		tree = append(tree, &pb.BlockTreeResponse_TreeNode{
-			BlockRoot:         blockRoot[:],
-			Block:             kid,
-			ParticipatedVotes: uint64(participatedVotes),
-		})
-	}
->>>>>>> 953c59a3
 	return &pb.BlockTreeResponse{
 		Tree: nil,
 	}, nil
@@ -137,80 +87,7 @@
 // BlockTreeBySlots returns the current tree of saved blocks and their
 // votes starting from the justified state.
 func (bs *BeaconServer) BlockTreeBySlots(ctx context.Context, req *pb.TreeBlockSlotRequest) (*pb.BlockTreeResponse, error) {
-<<<<<<< HEAD
 	// TODO: reimplementing this
-=======
-	justifiedState, err := bs.beaconDB.JustifiedState()
-	if err != nil {
-		return nil, errors.Wrap(err, "could not retrieve justified state")
-	}
-	attestationTargets, err := bs.targetsFetcher.AttestationTargets(justifiedState)
-	if err != nil {
-		return nil, errors.Wrap(err, "could not retrieve attestation target")
-	}
-	justifiedBlock, err := bs.beaconDB.JustifiedBlock()
-	if err != nil {
-		return nil, err
-	}
-	if req == nil {
-		return nil, errors.New("argument 'TreeBlockSlotRequest' cannot be nil")
-	}
-	if !(req.SlotFrom <= req.SlotTo) {
-		return nil, fmt.Errorf("upper limit (%d) of slot range cannot be lower than the lower limit (%d)", req.SlotTo, req.SlotFrom)
-	}
-	highestSlot := bs.beaconDB.HighestBlockSlot()
-	fullBlockTree := []*ethpb.BeaconBlock{}
-	for i := justifiedBlock.Slot + 1; i < highestSlot; i++ {
-		if ctx.Err() != nil {
-			return nil, ctx.Err()
-		}
-		if i >= req.SlotFrom && i <= req.SlotTo {
-			nextLayer, err := bs.beaconDB.BlocksBySlot(ctx, i)
-			if err != nil {
-				return nil, err
-			}
-			if nextLayer != nil {
-				fullBlockTree = append(fullBlockTree, nextLayer...)
-			}
-		}
-		if i > req.SlotTo {
-			break
-		}
-	}
-	tree := []*pb.BlockTreeResponse_TreeNode{}
-	for _, kid := range fullBlockTree {
-		if ctx.Err() != nil {
-			return nil, ctx.Err()
-		}
-		participatedVotes, err := blockchain.VoteCount(kid, justifiedState, attestationTargets, bs.beaconDB)
-		if err != nil {
-			return nil, err
-		}
-		blockRoot, err := ssz.SigningRoot(kid)
-		if err != nil {
-			return nil, err
-		}
-		hState, err := bs.beaconDB.HistoricalStateFromSlot(ctx, kid.Slot, blockRoot)
-		if err != nil {
-			return nil, err
-		}
-		if kid.Slot >= req.SlotFrom && kid.Slot <= req.SlotTo {
-			activeValidatorIndices, err := helpers.ActiveValidatorIndices(hState, helpers.CurrentEpoch(hState))
-			if err != nil {
-				return nil, err
-			}
-
-			totalVotes := helpers.TotalBalance(hState, activeValidatorIndices)
-
-			tree = append(tree, &pb.BlockTreeResponse_TreeNode{
-				BlockRoot:         blockRoot[:],
-				Block:             kid,
-				ParticipatedVotes: uint64(participatedVotes),
-				TotalVotes:        uint64(totalVotes),
-			})
-		}
-	}
->>>>>>> 953c59a3
 	return &pb.BlockTreeResponse{
 		Tree: nil,
 	}, nil
