--- conflicted
+++ resolved
@@ -107,67 +107,29 @@
 	}); err != nil {
 		t.Fatal(err)
 	}
-<<<<<<< HEAD
-=======
 	service.finalizedInfo = &finalizedInfo{
 		slot:  1,
 		root:  fRoot,
 		state: beaconState,
 	}
->>>>>>> 7bb0ee78
 
 	fSlot := uint64(2)
 	if err := service.MigrateToCold(ctx, fSlot, fRoot); err != nil {
 		t.Fatal(err)
 	}
 
-<<<<<<< HEAD
-	if !service.beaconDB.HasArchivedPoint(ctx, 1) {
-		t.Error("Did not preserve archived point")
-	}
-	if !service.beaconDB.HasState(ctx, bRoot) {
-		t.Error("State should not be deleted")
-	}
-}
-
-func TestSkippedArchivedPoint_CanRecover(t *testing.T) {
-	db, _ := testDB.SetupDB(t)
-	ctx := context.Background()
-	service := New(db, cache.NewStateSummaryCache())
-	service.slotsPerArchivedPoint = 32
-
-	b := &ethpb.SignedBeaconBlock{Block: &ethpb.BeaconBlock{Slot: 32}}
-	if err := service.beaconDB.SaveBlock(ctx, b); err != nil {
-		t.Fatal(err)
-	}
-	r, err := ssz.HashTreeRoot(b.Block)
-	if err != nil {
-		t.Fatal(err)
-	}
-
-	beaconState, _ := testutil.DeterministicGenesisState(t, 32)
-	if err := beaconState.SetSlot(32); err != nil {
-		t.Fatal(err)
-=======
 	gotState, err := service.beaconDB.State(ctx, fRoot)
 	if err != nil {
 		t.Fatal(err)
 	}
 	if !reflect.DeepEqual(gotState.InnerStateUnsafe(), beaconState.InnerStateUnsafe()) {
 		t.Error("Did not save state")
->>>>>>> 7bb0ee78
 	}
 	gotRoot := service.beaconDB.ArchivedPointRoot(ctx, stateSlot/service.slotsPerArchivedPoint)
 	if gotRoot != fRoot {
 		t.Error("Did not save archived root")
 	}
-<<<<<<< HEAD
-
-	currentArchivedPoint := uint64(32)
-	lastPoint, err := service.recoverArchivedPoint(ctx, currentArchivedPoint)
-=======
 	lastIndex, err := service.beaconDB.LastArchivedIndex(ctx)
->>>>>>> 7bb0ee78
 	if err != nil {
 		t.Fatal(err)
 	}
