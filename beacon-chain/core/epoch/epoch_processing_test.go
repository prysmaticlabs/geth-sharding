package epoch

import (
	"bytes"
	"encoding/binary"
	"fmt"
	"reflect"
	"strings"
	"testing"

	"github.com/gogo/protobuf/proto"
	"github.com/prysmaticlabs/prysm/beacon-chain/core/helpers"
	pb "github.com/prysmaticlabs/prysm/proto/beacon/p2p/v1"
	"github.com/prysmaticlabs/prysm/shared/featureconfig"
	"github.com/prysmaticlabs/prysm/shared/hashutil"
	"github.com/prysmaticlabs/prysm/shared/params"
)

func init() {
	featureconfig.InitFeatureConfig(&featureconfig.FeatureFlagConfig{
		EnableCrosslinks: true,
	})
}

func TestCanProcessEpoch_TrueOnEpochs(t *testing.T) {
	if params.BeaconConfig().SlotsPerEpoch != 64 {
		t.Errorf("SlotsPerEpoch should be 64 for these tests to pass")
	}

	tests := []struct {
		slot            uint64
		canProcessEpoch bool
	}{
		{
			slot:            1,
			canProcessEpoch: false,
		}, {
			slot:            63,
			canProcessEpoch: true,
		},
		{
			slot:            64,
			canProcessEpoch: false,
		}, {
			slot:            127,
			canProcessEpoch: true,
		}, {
			slot:            1000000000,
			canProcessEpoch: false,
		},
	}

	for _, tt := range tests {
		state := &pb.BeaconState{Slot: tt.slot}
		if CanProcessEpoch(state) != tt.canProcessEpoch {
			t.Errorf(
				"CanProcessEpoch(%d) = %v. Wanted %v",
				tt.slot,
				CanProcessEpoch(state),
				tt.canProcessEpoch,
			)
		}
	}
}

func TestCanProcessEth1Data_TrueOnVotingPeriods(t *testing.T) {
	if params.BeaconConfig().EpochsPerEth1VotingPeriod != 16 {
		t.Errorf("EpochsPerEth1VotingPeriodshould be 16 for these tests to pass")
	}

	tests := []struct {
		slot               uint64
		canProcessEth1Data bool
	}{
		{
			slot:               1,
			canProcessEth1Data: false,
		},
		{
			slot:               15,
			canProcessEth1Data: false,
		},
		{
			slot:               15 * params.BeaconConfig().SlotsPerEpoch,
			canProcessEth1Data: true,
		},
		{
			slot:               127 * params.BeaconConfig().SlotsPerEpoch,
			canProcessEth1Data: true,
		},
		{
			slot:               234234,
			canProcessEth1Data: false,
		},
	}

	for _, tt := range tests {
		state := &pb.BeaconState{Slot: tt.slot}
		if CanProcessEth1Data(state) != tt.canProcessEth1Data {
			t.Errorf(
				"CanProcessEth1Data(%d) = %v. Wanted %v",
				tt.slot,
				CanProcessEth1Data(state),
				tt.canProcessEth1Data,
			)
		}
	}
}

func TestProcessEth1Data_UpdatesStateAndNoCleans(t *testing.T) {
	requiredVoteCount := int(params.BeaconConfig().SlotsPerEth1VotingPeriod)
	state := &pb.BeaconState{
		Slot: 15 * params.BeaconConfig().SlotsPerEpoch,
		LatestEth1Data: &pb.Eth1Data{
			DepositRoot: []byte{'C'},
			BlockRoot:   []byte{'D'},
		},
	}
	body := &pb.BeaconBlockBody{
		Eth1Data: &pb.Eth1Data{
			DepositRoot: []byte{'A'},
			BlockRoot:   []byte{'B'},
		},
	}
	eth1DataBlockVote := &pb.Eth1DataVote{
		Eth1Data: body.Eth1Data,
	}

	for i := 0; i < requiredVoteCount/2-1; i++ {
		state.Eth1DataVotes = append(state.Eth1DataVotes, eth1DataBlockVote)
	}

	newState := ProcessEth1Data(state, body)
	if !bytes.Equal(newState.LatestEth1Data.DepositRoot, []byte{'C'}) {
		t.Errorf("Incorrect DepositRoot. Wanted: %v, got: %v",
			[]byte{'C'}, newState.LatestEth1Data.DepositRoot)
	}

	// append 1 more eth1DataBlockVote to state.Eth1DataVotes to update state
	newState.Eth1DataVotes = append(newState.Eth1DataVotes, eth1DataBlockVote)

	newState = ProcessEth1Data(newState, body)
	if !bytes.Equal(newState.LatestEth1Data.DepositRoot, []byte{'A'}) {
		t.Errorf("Incorrect DepositRoot. Wanted: %v, got: %v",
			[]byte{'A'}, newState.LatestEth1Data.DepositRoot)
	}

}

func TestCanProcessValidatorRegistry_OnFarEpoch(t *testing.T) {
	crosslinks := make([]*pb.Crosslink, params.BeaconConfig().DepositsForChainStart)
	for i := 0; i < len(crosslinks); i++ {
		crosslinks[i] = &pb.Crosslink{
			Epoch: 101,
		}
	}

	state := &pb.BeaconState{
		FinalizedEpoch:               1,
		ValidatorRegistryUpdateEpoch: 0,
		LatestCrosslinks:             crosslinks,
	}

	if processed := CanProcessValidatorRegistry(state); !processed {
		t.Errorf("Wanted True for CanProcessValidatorRegistry, but got %v", processed)
	}
}

func TestCanProcessValidatorRegistry_OutOfBounds(t *testing.T) {
	state := &pb.BeaconState{
		FinalizedEpoch:               1,
		ValidatorRegistryUpdateEpoch: 101,
	}

	if processed := CanProcessValidatorRegistry(state); processed {
		t.Errorf("Wanted False for CanProcessValidatorRegistry, but got %v", processed)
	}
	state = &pb.BeaconState{
		ValidatorRegistryUpdateEpoch: 101,
		FinalizedEpoch:               1,
		LatestCrosslinks: []*pb.Crosslink{
			{Epoch: 100},
		},
	}
	if processed := CanProcessValidatorRegistry(state); processed {
		t.Errorf("Wanted False for CanProcessValidatorRegistry, but got %v", processed)
	}
}

func TestProcessPrevSlotShard_CorrectPrevEpochData(t *testing.T) {
	state := &pb.BeaconState{
		CurrentShufflingEpoch:      1,
		CurrentShufflingStartShard: 2,
		CurrentShufflingSeedHash32: []byte{'A'},
	}

	newState := ProcessPrevSlotShardSeed(
		proto.Clone(state).(*pb.BeaconState))

	if newState.PreviousShufflingEpoch != state.CurrentShufflingEpoch {
		t.Errorf("Incorrect prev epoch calculation slot: Wanted: %d, got: %d",
			newState.PreviousShufflingEpoch, state.CurrentShufflingEpoch)
	}
	if newState.PreviousShufflingStartShard != state.CurrentShufflingStartShard {
		t.Errorf("Incorrect prev epoch start shard: Wanted: %d, got: %d",
			newState.PreviousShufflingStartShard, state.CurrentShufflingStartShard)
	}
	if !bytes.Equal(newState.PreviousShufflingSeedHash32, state.CurrentShufflingSeedHash32) {
		t.Errorf("Incorrect prev epoch seed mix hash: Wanted: %v, got: %v",
			state.CurrentShufflingSeedHash32, newState.PreviousShufflingSeedHash32)
	}
}

func TestProcessPartialValidatorRegistry_CorrectShufflingEpoch(t *testing.T) {
	state := &pb.BeaconState{
		Slot:                   params.BeaconConfig().SlotsPerEpoch * 2,
		LatestRandaoMixes:      [][]byte{{'A'}, {'B'}, {'C'}},
		LatestActiveIndexRoots: [][]byte{{'D'}, {'E'}, {'F'}},
	}
	copiedState := proto.Clone(state).(*pb.BeaconState)
	newState, err := ProcessPartialValidatorRegistry(copiedState)
	if err != nil {
		t.Fatalf("could not ProcessPartialValidatorRegistry: %v", err)
	}
	if newState.CurrentShufflingEpoch != helpers.NextEpoch(state) {
		t.Errorf("Incorrect CurrentShufflingEpoch, wanted: %d, got: %d",
			helpers.NextEpoch(state), newState.CurrentShufflingEpoch)
	}
}

func TestCleanupAttestations_RemovesFromLastEpoch(t *testing.T) {
	if params.BeaconConfig().SlotsPerEpoch != 64 {
		t.Errorf("SlotsPerEpoch should be 64 for these tests to pass")
	}
	slotsPerEpoch := params.BeaconConfig().SlotsPerEpoch
	state := &pb.BeaconState{
		Slot: slotsPerEpoch,
		LatestAttestations: []*pb.PendingAttestation{
			{Data: &pb.AttestationData{Slot: 1}},
			{Data: &pb.AttestationData{Slot: slotsPerEpoch - 10}},
			{Data: &pb.AttestationData{Slot: slotsPerEpoch}},
			{Data: &pb.AttestationData{Slot: slotsPerEpoch + 1}},
			{Data: &pb.AttestationData{Slot: slotsPerEpoch + 20}},
			{Data: &pb.AttestationData{Slot: 32}},
			{Data: &pb.AttestationData{Slot: 33}},
			{Data: &pb.AttestationData{Slot: 2 * slotsPerEpoch}},
		},
	}
	wanted := &pb.BeaconState{
		Slot: slotsPerEpoch,
		LatestAttestations: []*pb.PendingAttestation{
			{Data: &pb.AttestationData{Slot: slotsPerEpoch}},
			{Data: &pb.AttestationData{Slot: slotsPerEpoch + 1}},
			{Data: &pb.AttestationData{Slot: slotsPerEpoch + 20}},
			{Data: &pb.AttestationData{Slot: 2 * slotsPerEpoch}},
		},
	}
	newState := CleanupAttestations(state)

	if !reflect.DeepEqual(newState, wanted) {
		t.Errorf("Wanted state: %v, got state: %v ",
			wanted, newState)
	}
}

func TestUpdateLatestSlashedBalances_UpdatesBalances(t *testing.T) {
	tests := []struct {
		epoch    uint64
		balances uint64
	}{
		{
			epoch:    0,
			balances: 100,
		},
		{
			epoch:    params.BeaconConfig().LatestSlashedExitLength,
			balances: 324,
		},
		{
			epoch:    params.BeaconConfig().LatestSlashedExitLength + 1,
			balances: 234324,
		}, {
			epoch:    params.BeaconConfig().LatestSlashedExitLength * 100,
			balances: 34,
		}, {
			epoch:    params.BeaconConfig().LatestSlashedExitLength * 1000,
			balances: 1,
		},
	}
	for _, tt := range tests {
		epoch := tt.epoch % params.BeaconConfig().LatestSlashedExitLength
		latestSlashedExitBalances := make([]uint64,
			params.BeaconConfig().LatestSlashedExitLength)
		latestSlashedExitBalances[epoch] = tt.balances
		state := &pb.BeaconState{
			Slot:                  tt.epoch * params.BeaconConfig().SlotsPerEpoch,
			LatestSlashedBalances: latestSlashedExitBalances}
		newState := UpdateLatestSlashedBalances(state)
		if newState.LatestSlashedBalances[epoch+1] !=
			tt.balances {
			t.Errorf(
				"LatestSlashedBalances didn't update for epoch %d,"+
					"wanted: %d, got: %d", epoch+1, tt.balances,
				newState.LatestSlashedBalances[epoch+1],
			)
		}
	}
}

func TestUpdateLatestRandaoMixes_UpdatesRandao(t *testing.T) {
	tests := []struct {
		epoch uint64
		seed  []byte
	}{
		{
			epoch: 0,
			seed:  []byte{'A'},
		},
		{
			epoch: 1,
			seed:  []byte{'B'},
		},
		{
			epoch: 100,
			seed:  []byte{'C'},
		}, {
			epoch: params.BeaconConfig().LatestRandaoMixesLength * 100,
			seed:  []byte{'D'},
		}, {
			epoch: params.BeaconConfig().LatestRandaoMixesLength * 1000,
			seed:  []byte{'E'},
		},
	}
	for _, tt := range tests {
		epoch := tt.epoch % params.BeaconConfig().LatestRandaoMixesLength
		latestSlashedRandaoMixes := make([][]byte,
			params.BeaconConfig().LatestRandaoMixesLength)
		latestSlashedRandaoMixes[epoch] = tt.seed
		state := &pb.BeaconState{
			Slot:              tt.epoch * params.BeaconConfig().SlotsPerEpoch,
			LatestRandaoMixes: latestSlashedRandaoMixes}
		newState := UpdateLatestRandaoMixes(state)

		if !bytes.Equal(newState.LatestRandaoMixes[epoch+1], tt.seed) {
			t.Errorf(
				"LatestRandaoMixes didn't update for epoch %d,"+
					"wanted: %v, got: %v", epoch+1, tt.seed,
				newState.LatestRandaoMixes[epoch+1],
			)
		}
	}
}

func TestUpdateLatestActiveIndexRoots_UpdatesActiveIndexRoots(t *testing.T) {
	epoch := uint64(1234)
	latestActiveIndexRoots := make([][]byte,
		params.BeaconConfig().LatestActiveIndexRootsLength)
	state := &pb.BeaconState{
		Slot:                   epoch * params.BeaconConfig().SlotsPerEpoch,
		LatestActiveIndexRoots: latestActiveIndexRoots}
	newState, err := UpdateLatestActiveIndexRoots(state)
	if err != nil {
		t.Fatalf("could not update latest index roots: %v", err)
	}
	nextEpoch := helpers.NextEpoch(state) + params.BeaconConfig().ActivationExitDelay
	validatorIndices := helpers.ActiveValidatorIndices(state, nextEpoch)
	indicesBytes := []byte{}
	for _, val := range validatorIndices {
		buf := make([]byte, 8)
		binary.LittleEndian.PutUint64(buf, val)
		indicesBytes = append(indicesBytes, buf...)
	}
	indexRoot := hashutil.Hash(indicesBytes)
	if !bytes.Equal(newState.LatestActiveIndexRoots[nextEpoch], indexRoot[:]) {
		t.Errorf(
			"LatestActiveIndexRoots didn't update for epoch %d,"+
				"wanted: %v, got: %v", nextEpoch, indexRoot,
			newState.LatestActiveIndexRoots[nextEpoch],
		)
	}
}

func TestUnslashedAttestingIndices_CanSortAndFilter(t *testing.T) {

	// Generate 2 attestations.
	atts := make([]*pb.PendingAttestation, 2)
	for i := 0; i < len(atts); i++ {
		atts[i] = &pb.PendingAttestation{
			Data: &pb.AttestationData{
				Slot:        params.BeaconConfig().GenesisSlot + uint64(i),
				TargetEpoch: params.BeaconConfig().GenesisEpoch,
				Shard:       uint64(i + 2),
			},
			AggregationBitfield: []byte{0xC0, 0xC0, 0xC0, 0xC0, 0xC0, 0xC0, 0xC0, 0xC0,
				0xC0, 0xC0, 0xC0, 0xC0, 0xC0, 0xC0, 0xC0, 0xC0},
		}
	}

	// Generate validators and state for the 2 attestations.
	validators := make([]*pb.Validator, params.BeaconConfig().DepositsForChainStart)
	for i := 0; i < len(validators); i++ {
		validators[i] = &pb.Validator{
			ExitEpoch: params.BeaconConfig().FarFutureEpoch,
		}
	}
	state := &pb.BeaconState{
		Slot:                   params.BeaconConfig().GenesisSlot,
		ValidatorRegistry:      validators,
		LatestRandaoMixes:      make([][]byte, params.BeaconConfig().LatestRandaoMixesLength),
		LatestActiveIndexRoots: make([][]byte, params.BeaconConfig().LatestActiveIndexRootsLength),
	}

	indices, err := UnslashedAttestingIndices(state, atts)
	if err != nil {
		t.Fatal(err)
	}
	for i := 0; i < len(indices)-1; i++ {
		if indices[i] > indices[i+1] {
			t.Error("sorted indices not sorted")
		}
	}

	// Verify the slashed validator is filtered.
	slashedValidator := indices[0]
	state.ValidatorRegistry[slashedValidator].Slashed = true
	indices, err = UnslashedAttestingIndices(state, atts)
	if err != nil {
		t.Fatal(err)
	}
	for i := 0; i < len(indices); i++ {
		if indices[i] == slashedValidator {
			t.Errorf("Slashed validator %d is not filtered", slashedValidator)
		}
	}
}

func TestUnslashedAttestingIndices_CantGetIndicesBitfieldError(t *testing.T) {

	atts := make([]*pb.PendingAttestation, 2)
	for i := 0; i < len(atts); i++ {
		atts[i] = &pb.PendingAttestation{
			Data: &pb.AttestationData{
				Slot:        params.BeaconConfig().GenesisSlot + uint64(i),
				TargetEpoch: params.BeaconConfig().GenesisEpoch,
				Shard:       2,
			},
			AggregationBitfield: []byte{0xff},
		}
	}

	state := &pb.BeaconState{
		Slot:                   params.BeaconConfig().GenesisSlot,
		LatestRandaoMixes:      make([][]byte, params.BeaconConfig().LatestRandaoMixesLength),
		LatestActiveIndexRoots: make([][]byte, params.BeaconConfig().LatestActiveIndexRootsLength),
	}
	const wantedErr = "could not get attester indices: wanted participants bitfield length 0, got: 1"
	if _, err := UnslashedAttestingIndices(state, atts); !strings.Contains(err.Error(), wantedErr) {
		t.Errorf("wanted: %v, got: %v", wantedErr, err.Error())
	}
}

func TestAttestingBalance_CorrectBalance(t *testing.T) {
	// Generate 2 attestations.
	atts := make([]*pb.PendingAttestation, 2)
	for i := 0; i < len(atts); i++ {
		atts[i] = &pb.PendingAttestation{
			Data: &pb.AttestationData{
				Slot:        params.BeaconConfig().GenesisSlot + uint64(i),
				TargetEpoch: params.BeaconConfig().GenesisEpoch,
				Shard:       uint64(i + 2),
			},
			AggregationBitfield: []byte{0xFF, 0xFF, 0xFF, 0xFF, 0xFF, 0xFF, 0xFF, 0xFF,
				0xFF, 0xFF, 0xFF, 0xFF, 0xFF, 0xFF, 0xFF, 0xFF},
		}
	}

	// Generate validators with balances and state for the 2 attestations.
	validators := make([]*pb.Validator, params.BeaconConfig().DepositsForChainStart)
	balances := make([]uint64, params.BeaconConfig().DepositsForChainStart)
	for i := 0; i < len(validators); i++ {
		validators[i] = &pb.Validator{
			ExitEpoch:        params.BeaconConfig().FarFutureEpoch,
			EffectiveBalance: params.BeaconConfig().MaxDepositAmount,
		}
		balances[i] = params.BeaconConfig().MaxDepositAmount
	}
	state := &pb.BeaconState{
		Slot:                   params.BeaconConfig().GenesisSlot,
		LatestRandaoMixes:      make([][]byte, params.BeaconConfig().LatestRandaoMixesLength),
		LatestActiveIndexRoots: make([][]byte, params.BeaconConfig().LatestActiveIndexRootsLength),
		ValidatorRegistry:      validators,
		Balances:               balances,
	}

	balance, err := AttestingBalance(state, atts)
	if err != nil {
		t.Fatal(err)
	}
	wanted := 256 * params.BeaconConfig().MaxDepositAmount
	if balance != wanted {
		t.Errorf("wanted balance: %d, got: %d", wanted, balance)
	}
}

func TestAttestingBalance_CantGetIndicesBitfieldError(t *testing.T) {
	atts := make([]*pb.PendingAttestation, 2)
	for i := 0; i < len(atts); i++ {
		atts[i] = &pb.PendingAttestation{
			Data: &pb.AttestationData{
				Slot:        params.BeaconConfig().GenesisSlot + uint64(i),
				TargetEpoch: params.BeaconConfig().GenesisEpoch,
				Shard:       2,
			},
			AggregationBitfield: []byte{0xFF},
		}
	}

	state := &pb.BeaconState{
		Slot:                   params.BeaconConfig().GenesisSlot,
		LatestRandaoMixes:      make([][]byte, params.BeaconConfig().LatestRandaoMixesLength),
		LatestActiveIndexRoots: make([][]byte, params.BeaconConfig().LatestActiveIndexRootsLength),
	}
	const wantedErr = "could not get attester indices: wanted participants bitfield length 0, got: 1"
	if _, err := AttestingBalance(state, atts); !strings.Contains(err.Error(), wantedErr) {
		t.Errorf("wanted: %v, got: %v", wantedErr, err.Error())
	}
}

func TestEarliestAttestation_CanGetEarliest(t *testing.T) {
	// Generate 2 attestations.
	atts := make([]*pb.PendingAttestation, 2)
	for i := 0; i < len(atts); i++ {
		atts[i] = &pb.PendingAttestation{
			Data: &pb.AttestationData{
				Slot:        params.BeaconConfig().GenesisSlot + uint64(i),
				TargetEpoch: params.BeaconConfig().GenesisEpoch,
				Shard:       uint64(i + 2),
			},
			InclusionSlot: uint64(i + 100),
			AggregationBitfield: []byte{0xFF, 0xFF, 0xFF, 0xFF, 0xFF, 0xFF, 0xFF, 0xFF,
				0xFF, 0xFF, 0xFF, 0xFF, 0xFF, 0xFF, 0xFF, 0xFF},
		}
	}

	// Generate validators with balances and state for the 2 attestations.
	validators := make([]*pb.Validator, params.BeaconConfig().DepositsForChainStart)
	balances := make([]uint64, params.BeaconConfig().DepositsForChainStart)
	for i := 0; i < len(validators); i++ {
		validators[i] = &pb.Validator{
			ExitEpoch: params.BeaconConfig().FarFutureEpoch,
		}
		balances[i] = params.BeaconConfig().MaxDepositAmount
	}
	state := &pb.BeaconState{
		Slot:                   params.BeaconConfig().GenesisSlot,
		ValidatorRegistry:      validators,
		Balances:               balances,
		LatestRandaoMixes:      make([][]byte, params.BeaconConfig().LatestRandaoMixesLength),
		LatestActiveIndexRoots: make([][]byte, params.BeaconConfig().LatestActiveIndexRootsLength),
	}

	// Get attestation for validator index 255.
	idx := uint64(914)
	att, err := EarlistAttestation(state, atts, idx)
	if err != nil {
		t.Fatal(err)
	}
	wantedInclusion := uint64(18446744073709551615)
	if att.InclusionSlot != wantedInclusion {
		t.Errorf("wanted inclusion slot: %d, got: %d", wantedInclusion, att.InclusionSlot)

	}
}

func TestEarliestAttestation_CantGetIndicesBitfieldError(t *testing.T) {
	atts := make([]*pb.PendingAttestation, 2)
	for i := 0; i < len(atts); i++ {
		atts[i] = &pb.PendingAttestation{
			Data: &pb.AttestationData{
				Slot:        params.BeaconConfig().GenesisSlot + uint64(i),
				TargetEpoch: params.BeaconConfig().GenesisEpoch,
				Shard:       2,
			},
			AggregationBitfield: []byte{0xFF},
		}
	}

	state := &pb.BeaconState{
		Slot:                   params.BeaconConfig().GenesisSlot,
		LatestRandaoMixes:      make([][]byte, params.BeaconConfig().LatestRandaoMixesLength),
		LatestActiveIndexRoots: make([][]byte, params.BeaconConfig().LatestActiveIndexRootsLength),
	}
	const wantedErr = "could not get attester indices: wanted participants bitfield length 0, got: 1"
	if _, err := EarlistAttestation(state, atts, 0); !strings.Contains(err.Error(), wantedErr) {
		t.Errorf("wanted: %v, got: %v", wantedErr, err.Error())
	}
}

func TestMatchAttestations_PrevEpoch(t *testing.T) {
	e := params.BeaconConfig().SlotsPerEpoch
	s := params.BeaconConfig().GenesisSlot

	// The correct epoch for source is the first epoch
	// The correct vote for target is '1'
	// The correct vote for head is '2'
	prevAtts := []*pb.PendingAttestation{
		{Data: &pb.AttestationData{Slot: s + 1}},                                                    // source
		{Data: &pb.AttestationData{Slot: s + 1, TargetRoot: []byte{1}}},                             // source, target
		{Data: &pb.AttestationData{Slot: s + 1, TargetRoot: []byte{3}}},                             // source
		{Data: &pb.AttestationData{Slot: s + 1, TargetRoot: []byte{1}}},                             // source, target
		{Data: &pb.AttestationData{Slot: s + 1, BeaconBlockRoot: []byte{2}}},                        // source, head
		{Data: &pb.AttestationData{Slot: s + 1, BeaconBlockRoot: []byte{4}}},                        // source
		{Data: &pb.AttestationData{Slot: s + 1, BeaconBlockRoot: []byte{2}, TargetRoot: []byte{1}}}, // source, target, head
		{Data: &pb.AttestationData{Slot: s + 1, BeaconBlockRoot: []byte{5}, TargetRoot: []byte{1}}}, // source, target
		{Data: &pb.AttestationData{Slot: s + 1, BeaconBlockRoot: []byte{2}, TargetRoot: []byte{6}}}, // source, head
	}

	currentAtts := []*pb.PendingAttestation{
		{Data: &pb.AttestationData{Slot: s + e + 1}},                                                    // none
		{Data: &pb.AttestationData{Slot: s + e + 1, BeaconBlockRoot: []byte{2}, TargetRoot: []byte{1}}}, // none
	}

	blockRoots := make([][]byte, 128)
	for i := 0; i < len(blockRoots); i++ {
		blockRoots[i] = []byte{byte(i + 1)}
	}
	state := &pb.BeaconState{
		Slot:                      s + e + 2,
		CurrentEpochAttestations:  currentAtts,
		PreviousEpochAttestations: prevAtts,
		LatestBlockRoots:          blockRoots,
		LatestRandaoMixes:         make([][]byte, params.BeaconConfig().LatestRandaoMixesLength),
		LatestActiveIndexRoots:    make([][]byte, params.BeaconConfig().LatestActiveIndexRootsLength),
	}

	mAtts, err := MatchAttestations(state, params.BeaconConfig().GenesisEpoch)
	if err != nil {
		t.Fatal(err)
	}

	wantedSrcAtts := []*pb.PendingAttestation{
		{Data: &pb.AttestationData{Slot: s + 1}},
		{Data: &pb.AttestationData{Slot: s + 1, TargetRoot: []byte{1}}},
		{Data: &pb.AttestationData{Slot: s + 1, TargetRoot: []byte{3}}},
		{Data: &pb.AttestationData{Slot: s + 1, TargetRoot: []byte{1}}},
		{Data: &pb.AttestationData{Slot: s + 1, BeaconBlockRoot: []byte{2}}},
		{Data: &pb.AttestationData{Slot: s + 1, BeaconBlockRoot: []byte{4}}},
		{Data: &pb.AttestationData{Slot: s + 1, BeaconBlockRoot: []byte{2}, TargetRoot: []byte{1}}},
		{Data: &pb.AttestationData{Slot: s + 1, BeaconBlockRoot: []byte{5}, TargetRoot: []byte{1}}},
		{Data: &pb.AttestationData{Slot: s + 1, BeaconBlockRoot: []byte{2}, TargetRoot: []byte{6}}},
	}
	if !reflect.DeepEqual(mAtts.source, wantedSrcAtts) {
		t.Error("source attestations don't match")
	}

	wantedTgtAtts := []*pb.PendingAttestation{
		{Data: &pb.AttestationData{Slot: s + 1, TargetRoot: []byte{1}}},
		{Data: &pb.AttestationData{Slot: s + 1, TargetRoot: []byte{1}}},
		{Data: &pb.AttestationData{Slot: s + 1, BeaconBlockRoot: []byte{2}, TargetRoot: []byte{1}}},
		{Data: &pb.AttestationData{Slot: s + 1, BeaconBlockRoot: []byte{5}, TargetRoot: []byte{1}}},
	}
	if !reflect.DeepEqual(mAtts.target, wantedTgtAtts) {
		t.Error("target attestations don't match")
	}

	wantedHeadAtts := []*pb.PendingAttestation{
		{Data: &pb.AttestationData{Slot: s + 1, BeaconBlockRoot: []byte{2}}},
		{Data: &pb.AttestationData{Slot: s + 1, BeaconBlockRoot: []byte{2}, TargetRoot: []byte{1}}},
		{Data: &pb.AttestationData{Slot: s + 1, BeaconBlockRoot: []byte{2}, TargetRoot: []byte{6}}},
	}
	if !reflect.DeepEqual(mAtts.head, wantedHeadAtts) {
		t.Error("head attestations don't match")
	}
}

func TestMatchAttestations_CurrentEpoch(t *testing.T) {
	e := params.BeaconConfig().SlotsPerEpoch
	s := params.BeaconConfig().GenesisSlot

	// The correct epoch for source is the first epoch
	// The correct vote for target is '65'
	// The correct vote for head is '66'
	prevAtts := []*pb.PendingAttestation{
		{Data: &pb.AttestationData{Slot: s + 1}},                                                    // none
		{Data: &pb.AttestationData{Slot: s + 1, BeaconBlockRoot: []byte{2}, TargetRoot: []byte{1}}}, // none
		{Data: &pb.AttestationData{Slot: s + 1, BeaconBlockRoot: []byte{5}, TargetRoot: []byte{1}}}, // none
		{Data: &pb.AttestationData{Slot: s + 1, BeaconBlockRoot: []byte{2}, TargetRoot: []byte{6}}}, // none
	}

	currentAtts := []*pb.PendingAttestation{
		{Data: &pb.AttestationData{Slot: s + e + 1}},                                                      // source
		{Data: &pb.AttestationData{Slot: s + e + 1, BeaconBlockRoot: []byte{66}, TargetRoot: []byte{65}}}, // source, target, head
		{Data: &pb.AttestationData{Slot: s + e + 1, BeaconBlockRoot: []byte{69}, TargetRoot: []byte{65}}}, // source, target
		{Data: &pb.AttestationData{Slot: s + e + 1, BeaconBlockRoot: []byte{66}, TargetRoot: []byte{68}}}, // source, head
	}

	blockRoots := make([][]byte, 128)
	for i := 0; i < len(blockRoots); i++ {
		blockRoots[i] = []byte{byte(i + 1)}
	}
	state := &pb.BeaconState{
		Slot:                      s + e + 2,
		CurrentEpochAttestations:  currentAtts,
		PreviousEpochAttestations: prevAtts,
		LatestBlockRoots:          blockRoots,
	}

	mAtts, err := MatchAttestations(state, params.BeaconConfig().GenesisEpoch+1)
	if err != nil {
		t.Fatal(err)
	}

	wantedSrcAtts := []*pb.PendingAttestation{
		{Data: &pb.AttestationData{Slot: s + e + 1}},
		{Data: &pb.AttestationData{Slot: s + e + 1, BeaconBlockRoot: []byte{66}, TargetRoot: []byte{65}}},
		{Data: &pb.AttestationData{Slot: s + e + 1, BeaconBlockRoot: []byte{69}, TargetRoot: []byte{65}}},
		{Data: &pb.AttestationData{Slot: s + e + 1, BeaconBlockRoot: []byte{66}, TargetRoot: []byte{68}}},
	}
	if !reflect.DeepEqual(mAtts.source, wantedSrcAtts) {
		t.Error("source attestations don't match")
	}

	wantedTgtAtts := []*pb.PendingAttestation{
		{Data: &pb.AttestationData{Slot: s + e + 1, BeaconBlockRoot: []byte{66}, TargetRoot: []byte{65}}},
		{Data: &pb.AttestationData{Slot: s + e + 1, BeaconBlockRoot: []byte{69}, TargetRoot: []byte{65}}},
	}
	if !reflect.DeepEqual(mAtts.target, wantedTgtAtts) {
		t.Error("target attestations don't match")
	}

	wantedHeadAtts := []*pb.PendingAttestation{
		{Data: &pb.AttestationData{Slot: s + e + 1, BeaconBlockRoot: []byte{66}, TargetRoot: []byte{65}}},
		{Data: &pb.AttestationData{Slot: s + e + 1, BeaconBlockRoot: []byte{66}, TargetRoot: []byte{68}}},
	}
	if !reflect.DeepEqual(mAtts.head, wantedHeadAtts) {
		t.Error("head attestations don't match")
	}
}

func TestMatchAttestations_EpochOutOfBound(t *testing.T) {
	_, err := MatchAttestations(&pb.BeaconState{Slot: 1}, 2 /* epoch */)
	if !strings.Contains(err.Error(), "input epoch: 2 != current epoch: 0") {
		t.Fatal("Did not receive wanted error")
	}
}

func TestCrosslinkFromAttsData_CanGetCrosslink(t *testing.T) {
	s := &pb.BeaconState{
		CurrentCrosslinks: []*pb.Crosslink{
			{Epoch: params.BeaconConfig().GenesisEpoch},
		},
	}
	slot := (params.BeaconConfig().GenesisEpoch + 100) * params.BeaconConfig().SlotsPerEpoch
	a := &pb.AttestationData{
		Slot:                  slot,
		CrosslinkDataRoot:     []byte{'A'},
		PreviousCrosslinkRoot: []byte{'B'},
	}
	if !proto.Equal(CrosslinkFromAttsData(s, a), &pb.Crosslink{
		Epoch:                       params.BeaconConfig().GenesisEpoch + params.BeaconConfig().MaxCrosslinkEpochs,
		CrosslinkDataRootHash32:     []byte{'A'},
		PreviousCrosslinkRootHash32: []byte{'B'},
	}) {
		t.Error("Incorrect crosslink")
	}
}

func TestAttsForCrosslink_CanGetAttestations(t *testing.T) {
	s := &pb.BeaconState{
		CurrentCrosslinks: []*pb.Crosslink{
			{Epoch: params.BeaconConfig().GenesisEpoch},
		},
	}
	c := &pb.Crosslink{
		CrosslinkDataRootHash32: []byte{'B'},
	}
	atts := []*pb.PendingAttestation{
		{Data: &pb.AttestationData{CrosslinkDataRoot: []byte{'A'}}},
		{Data: &pb.AttestationData{CrosslinkDataRoot: []byte{'B'}}}, // Selected
		{Data: &pb.AttestationData{CrosslinkDataRoot: []byte{'C'}}},
		{Data: &pb.AttestationData{CrosslinkDataRoot: []byte{'B'}}}} // Selected
	if !reflect.DeepEqual(attsForCrosslink(s, c, atts), []*pb.PendingAttestation{
		{Data: &pb.AttestationData{CrosslinkDataRoot: []byte{'B'}}},
		{Data: &pb.AttestationData{CrosslinkDataRoot: []byte{'B'}}}}) {
		t.Error("Incorrect attestations for crosslink")
	}
}

func TestCrosslinkAttestingIndices_CanGetIndices(t *testing.T) {
	atts := make([]*pb.PendingAttestation, 2)
	for i := 0; i < len(atts); i++ {
		atts[i] = &pb.PendingAttestation{
			Data: &pb.AttestationData{
				Slot:                  params.BeaconConfig().GenesisSlot + uint64(i),
				Shard:                 uint64(i + 2),
				PreviousCrosslinkRoot: []byte{'E'},
				TargetEpoch:           params.BeaconConfig().GenesisEpoch,
			},
			AggregationBitfield: []byte{0xC0, 0xC0, 0xC0, 0xC0, 0xC0, 0xC0, 0xC0, 0xC0,
				0xC0, 0xC0, 0xC0, 0xC0, 0xC0, 0xC0, 0xC0, 0xC0},
		}
	}

	// Generate validators and state for the 2 attestations.
	validators := make([]*pb.Validator, params.BeaconConfig().DepositsForChainStart)
	for i := 0; i < len(validators); i++ {
		validators[i] = &pb.Validator{
			ExitEpoch: params.BeaconConfig().FarFutureEpoch,
		}
	}
	s := &pb.BeaconState{
		Slot:              params.BeaconConfig().GenesisSlot,
		ValidatorRegistry: validators,
		CurrentCrosslinks: []*pb.Crosslink{
			{Epoch: params.BeaconConfig().GenesisEpoch},
			{Epoch: params.BeaconConfig().GenesisEpoch},
			{Epoch: params.BeaconConfig().GenesisEpoch},
			{Epoch: params.BeaconConfig().GenesisEpoch},
		},
		LatestRandaoMixes:      make([][]byte, params.BeaconConfig().LatestRandaoMixesLength),
		LatestActiveIndexRoots: make([][]byte, params.BeaconConfig().LatestActiveIndexRootsLength),
	}
	c := &pb.Crosslink{
		Epoch:                       params.BeaconConfig().GenesisEpoch,
		PreviousCrosslinkRootHash32: []byte{'E'},
	}
	indices, err := CrosslinkAttestingIndices(s, c, atts)
	if err != nil {
		t.Fatal(err)
	}

	// verify the there's indices and it's sorted.
	if len(indices) == 0 {
		t.Error("crosslink attesting indices length can't be 0")
	}
	for i := 0; i < len(indices)-1; i++ {
		if indices[i] > indices[i+1] {
			t.Error("sorted indices not sorted")
		}
	}
}

func TestWinningCrosslink_CantGetMatchingAtts(t *testing.T) {
	wanted := fmt.Sprintf("could not get matching attestations: input epoch: %d != current epoch: %d or previous epoch: %d",
		100, params.BeaconConfig().GenesisEpoch, params.BeaconConfig().GenesisEpoch)
	_, _, err := WinningCrosslink(&pb.BeaconState{Slot: params.BeaconConfig().GenesisSlot}, 0, 100)
	if err.Error() != wanted {
		t.Fatal(err)
	}
}

func TestWinningCrosslink_ReturnGensisCrosslink(t *testing.T) {
	e := params.BeaconConfig().SlotsPerEpoch
	gs := params.BeaconConfig().GenesisSlot
	ge := params.BeaconConfig().GenesisEpoch

	state := &pb.BeaconState{
		Slot:                      gs + e + 2,
		PreviousEpochAttestations: []*pb.PendingAttestation{},
		LatestBlockRoots:          make([][]byte, 128),
		CurrentCrosslinks:         []*pb.Crosslink{{Epoch: ge}},
	}

	gCrosslink := &pb.Crosslink{
		Epoch:                       params.BeaconConfig().GenesisEpoch,
		CrosslinkDataRootHash32:     params.BeaconConfig().ZeroHash[:],
		PreviousCrosslinkRootHash32: params.BeaconConfig().ZeroHash[:],
	}

	crosslink, indices, err := WinningCrosslink(state, 0, ge)
	if err != nil {
		t.Fatal(err)
	}
	if len(indices) != 0 {
		t.Errorf("gensis crosslink indices is not 0, got: %d", len(indices))
	}
	if !reflect.DeepEqual(crosslink, gCrosslink) {
		t.Errorf("Did not get genesis crosslink, got: %v", crosslink)
	}
}

func TestWinningCrosslink_CanGetWinningRoot(t *testing.T) {
	t.Skip()
	// TODO(#2307) unskip after ProcessCrosslinks is finished
	e := params.BeaconConfig().SlotsPerEpoch
	gs := params.BeaconConfig().GenesisSlot
	ge := params.BeaconConfig().GenesisEpoch

	atts := []*pb.PendingAttestation{
		{
			Data: &pb.AttestationData{
				Slot:              gs + 1,
				CrosslinkDataRoot: []byte{'A'},
			},
		},
		{
			Data: &pb.AttestationData{
				Slot:              gs + 1,
				CrosslinkDataRoot: []byte{'B'}, // winner
			},
		},
		{
			Data: &pb.AttestationData{
				Slot:              gs + 1,
				CrosslinkDataRoot: []byte{'C'},
			},
		},
	}

	blockRoots := make([][]byte, 128)
	for i := 0; i < len(blockRoots); i++ {
		blockRoots[i] = []byte{byte(i + 1)}
	}

	currentCrosslinks := make([]*pb.Crosslink, params.BeaconConfig().ShardCount)
	currentCrosslinks[3] = &pb.Crosslink{Epoch: ge, CrosslinkDataRootHash32: []byte{'B'}}
	state := &pb.BeaconState{
		Slot:                      gs + e + 2,
		PreviousEpochAttestations: atts,
		LatestBlockRoots:          blockRoots,
		CurrentCrosslinks:         currentCrosslinks,
		LatestRandaoMixes:         make([][]byte, params.BeaconConfig().LatestRandaoMixesLength),
		LatestActiveIndexRoots:    make([][]byte, params.BeaconConfig().LatestActiveIndexRootsLength),
	}

<<<<<<< HEAD
	winner, indices, err := WinningCrosslink(state, 0, ge)
=======
	winner, err := WinningCrosslink(state, 3, ge)
>>>>>>> 98cc1e98
	if err != nil {
		t.Fatal(err)
	}
	if len(indices) != 0 {
		t.Errorf("gensis crosslink indices is not 0, got: %d", len(indices))
	}
	want := &pb.Crosslink{Epoch: ge, CrosslinkDataRootHash32: []byte{'B'}}
	if !reflect.DeepEqual(winner, want) {
		t.Errorf("Did not get genesis crosslink, got: %v", winner)
	}
}

<<<<<<< HEAD
func TestProcessCrosslink_NoUpdate(t *testing.T) {
	validators := make([]*pb.Validator, params.BeaconConfig().DepositsForChainStart)
	balances := make([]uint64, params.BeaconConfig().DepositsForChainStart)
	for i := 0; i < len(validators); i++ {
		validators[i] = &pb.Validator{
			ExitEpoch: params.BeaconConfig().FarFutureEpoch,
		}
		balances[i] = params.BeaconConfig().MaxDepositAmount
	}
	blockRoots := make([][]byte, 128)
	for i := 0; i < len(blockRoots); i++ {
		blockRoots[i] = []byte{byte(i + 1)}
	}
	oldCrosslink := &pb.Crosslink{
		Epoch:                   params.BeaconConfig().GenesisEpoch,
		CrosslinkDataRootHash32: []byte{'A'},
	}
	state := &pb.BeaconState{
		Slot:              params.BeaconConfig().GenesisSlot + params.BeaconConfig().SlotsPerEpoch + 1,
		ValidatorRegistry: validators,
		Balances:          balances,
		LatestBlockRoots:  blockRoots,
		CurrentCrosslinks: []*pb.Crosslink{oldCrosslink},
	}
	newState, err := ProcessCrosslink(state)
	if err != nil {
		t.Fatal(err)
	}

	// Since there has been no attestation, crosslink stayed the same.
	if !reflect.DeepEqual(oldCrosslink, newState.CurrentCrosslinks[0]) {
		t.Errorf("Did not get correct crosslink back")
	}
}

func TestProcessCrosslink_SuccessfulUpdate(t *testing.T) {
	e := params.BeaconConfig().SlotsPerEpoch
	gs := params.BeaconConfig().GenesisSlot
	ge := params.BeaconConfig().GenesisEpoch

	validators := make([]*pb.Validator, params.BeaconConfig().DepositsForChainStart)
	balances := make([]uint64, params.BeaconConfig().DepositsForChainStart)
	for i := 0; i < len(validators); i++ {
		validators[i] = &pb.Validator{
			ExitEpoch: params.BeaconConfig().FarFutureEpoch,
		}
		balances[i] = params.BeaconConfig().MaxDepositAmount
	}
	blockRoots := make([][]byte, 128)
	for i := 0; i < len(blockRoots); i++ {
		blockRoots[i] = []byte{byte(i + 1)}
	}

	crosslinks := make([]*pb.Crosslink, params.BeaconConfig().ShardCount)
	for i := uint64(0); i < params.BeaconConfig().ShardCount; i++ {
		crosslinks[i] = &pb.Crosslink{
			Epoch:                   ge,
			CrosslinkDataRootHash32: []byte{'B'},
		}
	}
	var atts []*pb.PendingAttestation
	for s := uint64(0); s < params.BeaconConfig().ShardCount; s++ {
		atts = append(atts, &pb.PendingAttestation{
			Data: &pb.AttestationData{
				Slot:              gs + 1 + (s % e),
				Shard:             s,
				CrosslinkDataRoot: []byte{'B'},
			},
			AggregationBitfield: []byte{0xC0, 0xC0, 0xC0, 0xC0, 0xC0, 0xC0, 0xC0, 0xC0,
				0xC0, 0xC0, 0xC0, 0xC0, 0xC0, 0xC0, 0xC0, 0xC0},
		})
	}
	state := &pb.BeaconState{
		Slot:                      gs + e + 2,
		ValidatorRegistry:         validators,
		PreviousEpochAttestations: atts,
		Balances:                  balances,
		LatestBlockRoots:          blockRoots,
		CurrentCrosslinks:         crosslinks,
	}
	newState, err := ProcessCrosslink(state)
=======
func TestBaseReward_AccurateRewards(t *testing.T) {
	tests := []struct {
		a uint64
		b uint64
		c uint64
	}{
		{0, 0, 0},
		{params.BeaconConfig().MinDepositAmount, params.BeaconConfig().MinDepositAmount, 35778},
		{30 * 1e9, 30 * 1e9, 195963},
		{params.BeaconConfig().MaxDepositAmount, params.BeaconConfig().MaxDepositAmount, 202390},
		{40 * 1e9, params.BeaconConfig().MaxDepositAmount, 202390},
	}
	for _, tt := range tests {
		state := &pb.BeaconState{
			ValidatorRegistry: []*pb.Validator{
				{ExitEpoch: params.BeaconConfig().FarFutureEpoch, EffectiveBalance: tt.b}},
			Balances: []uint64{tt.a},
		}
		c := BaseReward(state, 0)
		if c != tt.c {
			t.Errorf("BaseReward(%d) = %d, want = %d",
				tt.a, c, tt.c)
		}
	}
}

func TestProcessJustificationFinalization_LessThan2ndEpoch(t *testing.T) {
	state := &pb.BeaconState{
		Slot: params.BeaconConfig().SlotsPerEpoch,
	}
	newState, err := ProcessJustificationFinalization(state, 0, 0)
	if err != nil {
		t.Fatal(err)
	}
	if !reflect.DeepEqual(state, newState) {
		t.Error("Did not get the original state")
	}
}

func TestProcessJustificationFinalization_CantJustifyFinalize(t *testing.T) {
	e := params.BeaconConfig().FarFutureEpoch
	a := params.BeaconConfig().MaxDepositAmount
	state := &pb.BeaconState{
		Slot:                   params.BeaconConfig().GenesisSlot + params.BeaconConfig().SlotsPerEpoch*2,
		PreviousJustifiedEpoch: params.BeaconConfig().GenesisEpoch,
		PreviousJustifiedRoot:  params.BeaconConfig().ZeroHash[:],
		CurrentJustifiedEpoch:  params.BeaconConfig().GenesisEpoch,
		CurrentJustifiedRoot:   params.BeaconConfig().ZeroHash[:],
		ValidatorRegistry: []*pb.Validator{{ExitEpoch: e, EffectiveBalance: a}, {ExitEpoch: e, EffectiveBalance: a},
			{ExitEpoch: e, EffectiveBalance: a}, {ExitEpoch: e, EffectiveBalance: a}},
	}
	// Since Attested balances are less than total balances, nothing happened.
	newState, err := ProcessJustificationFinalization(state, 0, 0)
	if err != nil {
		t.Fatal(err)
	}
	if !reflect.DeepEqual(state, newState) {
		t.Error("Did not get the original state")
	}
}

func TestProcessJustificationFinalization_NoBlockRootCurrentEpoch(t *testing.T) {
	e := params.BeaconConfig().FarFutureEpoch
	a := params.BeaconConfig().MaxDepositAmount
	blockRoots := make([][]byte, params.BeaconConfig().SlotsPerEpoch*2+1)
	for i := 0; i < len(blockRoots); i++ {
		blockRoots[i] = []byte{byte(i)}
	}
	state := &pb.BeaconState{
		Slot:                   params.BeaconConfig().GenesisSlot + params.BeaconConfig().SlotsPerEpoch*2,
		PreviousJustifiedEpoch: params.BeaconConfig().GenesisEpoch,
		PreviousJustifiedRoot:  params.BeaconConfig().ZeroHash[:],
		CurrentJustifiedEpoch:  params.BeaconConfig().GenesisEpoch,
		CurrentJustifiedRoot:   params.BeaconConfig().ZeroHash[:],
		JustificationBitfield:  3,
		ValidatorRegistry:      []*pb.Validator{{ExitEpoch: e}, {ExitEpoch: e}, {ExitEpoch: e}, {ExitEpoch: e}},
		Balances:               []uint64{a, a, a, a}, // validator total balance should be 128000000000
		LatestBlockRoots:       blockRoots,
	}
	attestedBalance := 4 * e * 3 / 2
	_, err := ProcessJustificationFinalization(state, 0, attestedBalance)
	want := "could not get block root for current epoch"
	if !strings.Contains(err.Error(), want) {
		t.Fatal("Did not receive correct error")
	}
}

func TestProcessJustificationFinalization_JustifyCurrentEpoch(t *testing.T) {
	e := params.BeaconConfig().FarFutureEpoch
	a := params.BeaconConfig().MaxDepositAmount
	blockRoots := make([][]byte, params.BeaconConfig().SlotsPerEpoch*2+1)
	for i := 0; i < len(blockRoots); i++ {
		blockRoots[i] = []byte{byte(i)}
	}
	state := &pb.BeaconState{
		Slot:                   params.BeaconConfig().GenesisSlot + params.BeaconConfig().SlotsPerEpoch*2 + 1,
		PreviousJustifiedEpoch: params.BeaconConfig().GenesisEpoch,
		PreviousJustifiedRoot:  params.BeaconConfig().ZeroHash[:],
		CurrentJustifiedEpoch:  params.BeaconConfig().GenesisEpoch,
		CurrentJustifiedRoot:   params.BeaconConfig().ZeroHash[:],
		JustificationBitfield:  3,
		ValidatorRegistry:      []*pb.Validator{{ExitEpoch: e}, {ExitEpoch: e}, {ExitEpoch: e}, {ExitEpoch: e}},
		Balances:               []uint64{a, a, a, a}, // validator total balance should be 128000000000
		LatestBlockRoots:       blockRoots,
	}
	attestedBalance := 4 * e * 3 / 2
	newState, err := ProcessJustificationFinalization(state, 0, attestedBalance)
	if err != nil {
		t.Fatal(err)
	}
	if !bytes.Equal(newState.CurrentJustifiedRoot, []byte{byte(128)}) {
		t.Errorf("Wanted current justified root: %v, got: %v",
			[]byte{byte(128)}, newState.CurrentJustifiedRoot)
	}
	if newState.CurrentJustifiedEpoch != params.BeaconConfig().GenesisEpoch+2 {
		t.Errorf("Wanted justified epoch: %d, got: %d",
			params.BeaconConfig().GenesisEpoch+2, newState.CurrentJustifiedEpoch)
	}
	if !bytes.Equal(newState.FinalizedRoot, params.BeaconConfig().ZeroHash[:]) {
		t.Errorf("Wanted current finalized root: %v, got: %v",
			params.BeaconConfig().ZeroHash, newState.FinalizedRoot)
	}
	if newState.FinalizedEpoch != params.BeaconConfig().GenesisEpoch {
		t.Errorf("Wanted finalized epoch: %d, got: %d",
			params.BeaconConfig().GenesisEpoch, newState.FinalizedEpoch)
	}
}

func TestProcessJustificationFinalization_JustifyPrevEpoch(t *testing.T) {
	e := params.BeaconConfig().FarFutureEpoch
	a := params.BeaconConfig().MaxDepositAmount
	blockRoots := make([][]byte, params.BeaconConfig().SlotsPerEpoch*2+1)
	for i := 0; i < len(blockRoots); i++ {
		blockRoots[i] = []byte{byte(i)}
	}
	state := &pb.BeaconState{
		Slot:                   params.BeaconConfig().GenesisSlot + params.BeaconConfig().SlotsPerEpoch*2 + 1,
		PreviousJustifiedEpoch: params.BeaconConfig().GenesisEpoch,
		PreviousJustifiedRoot:  params.BeaconConfig().ZeroHash[:],
		CurrentJustifiedEpoch:  params.BeaconConfig().GenesisEpoch,
		CurrentJustifiedRoot:   params.BeaconConfig().ZeroHash[:],
		JustificationBitfield:  3,
		ValidatorRegistry:      []*pb.Validator{{ExitEpoch: e}, {ExitEpoch: e}, {ExitEpoch: e}, {ExitEpoch: e}},
		Balances:               []uint64{a, a, a, a}, // validator total balance should be 128000000000
		LatestBlockRoots:       blockRoots,
	}
	attestedBalance := 4 * e * 3 / 2
	newState, err := ProcessJustificationFinalization(state, attestedBalance, 0)
	if err != nil {
		t.Fatal(err)
	}
	if !bytes.Equal(newState.CurrentJustifiedRoot, []byte{byte(128)}) {
		t.Errorf("Wanted current justified root: %v, got: %v",
			[]byte{byte(128)}, newState.CurrentJustifiedRoot)
	}
	if newState.CurrentJustifiedEpoch != params.BeaconConfig().GenesisEpoch+2 {
		t.Errorf("Wanted justified epoch: %d, got: %d",
			params.BeaconConfig().GenesisEpoch+2, newState.CurrentJustifiedEpoch)
	}
	if !bytes.Equal(newState.FinalizedRoot, params.BeaconConfig().ZeroHash[:]) {
		t.Errorf("Wanted current finalized root: %v, got: %v",
			params.BeaconConfig().ZeroHash, newState.FinalizedRoot)
	}
	if newState.FinalizedEpoch != params.BeaconConfig().GenesisEpoch {
		t.Errorf("Wanted finalized epoch: %d, got: %d",
			params.BeaconConfig().GenesisEpoch, newState.FinalizedEpoch)
	}
}

func TestProcessSlashings_NotSlashed(t *testing.T) {
	s := &pb.BeaconState{
		Slot:                  params.BeaconConfig().GenesisSlot,
		ValidatorRegistry:     []*pb.Validator{{Slashed: true}},
		Balances:              []uint64{params.BeaconConfig().MaxDepositAmount},
		LatestSlashedBalances: []uint64{0, 1e9},
	}
	newState := ProcessSlashings(s)
	wanted := params.BeaconConfig().MaxDepositAmount
	if newState.Balances[0] != wanted {
		t.Errorf("Wanted slashed balance: %d, got: %d", wanted, newState.Balances[0])
	}
}

func TestProcessSlashings_SlashedLess(t *testing.T) {
	s := &pb.BeaconState{
		Slot: params.BeaconConfig().GenesisSlot,
		ValidatorRegistry: []*pb.Validator{
			{Slashed: true,
				WithdrawableEpoch: params.BeaconConfig().GenesisEpoch + params.BeaconConfig().LatestSlashedExitLength/2,
				EffectiveBalance:  params.BeaconConfig().MaxDepositAmount},
			{ExitEpoch: params.BeaconConfig().FarFutureEpoch, EffectiveBalance: params.BeaconConfig().MaxDepositAmount}},
		Balances:              []uint64{params.BeaconConfig().MaxDepositAmount, params.BeaconConfig().MaxDepositAmount},
		LatestSlashedBalances: []uint64{0, 1e9},
	}
	newState := ProcessSlashings(s)
	wanted := uint64(31 * 1e9)
	if newState.Balances[0] != wanted {
		t.Errorf("Wanted slashed balance: %d, got: %d", wanted, newState.Balances[0])
	}
}

func TestProcessRegistryUpdates_NoRotation(t *testing.T) {
	state := &pb.BeaconState{
		Slot: 5 * params.BeaconConfig().SlotsPerEpoch,
		ValidatorRegistry: []*pb.Validator{
			{ExitEpoch: params.BeaconConfig().ActivationExitDelay},
			{ExitEpoch: params.BeaconConfig().ActivationExitDelay},
			{ExitEpoch: params.BeaconConfig().ActivationExitDelay},
			{ExitEpoch: params.BeaconConfig().ActivationExitDelay},
			{ExitEpoch: params.BeaconConfig().ActivationExitDelay},
		},
		Balances: []uint64{
			params.BeaconConfig().MaxDepositAmount,
			params.BeaconConfig().MaxDepositAmount,
			params.BeaconConfig().MaxDepositAmount,
			params.BeaconConfig().MaxDepositAmount,
			params.BeaconConfig().MaxDepositAmount,
		},
	}
	newState := ProcessRegistryUpdates(state)
	for i, validator := range newState.ValidatorRegistry {
		if validator.ExitEpoch != params.BeaconConfig().ActivationExitDelay {
			t.Errorf("could not update registry %d, wanted exit slot %d got %d",
				i, params.BeaconConfig().ActivationExitDelay, validator.ExitEpoch)
		}
	}

}

func TestProcessRegistryUpdates_Activate(t *testing.T) {
	state := &pb.BeaconState{
		Slot:           5 * params.BeaconConfig().SlotsPerEpoch,
		FinalizedEpoch: 0,
	}
	limit := helpers.ChurnLimit(state)
	for i := 0; i < int(limit)+10; i++ {
		state.ValidatorRegistry = append(state.ValidatorRegistry, &pb.Validator{
			ActivationEligibilityEpoch: params.BeaconConfig().FarFutureEpoch,
			EffectiveBalance:           params.BeaconConfig().MaxEffectiveBalance,
			ActivationEpoch:            params.BeaconConfig().FarFutureEpoch,
		})
	}
	fmt.Printf("limit: %d", limit)
	currentEpoch := helpers.CurrentEpoch(state)
	newState := ProcessRegistryUpdates(state)
	for i, validator := range newState.ValidatorRegistry {
		if validator.ActivationEligibilityEpoch != currentEpoch {
			t.Errorf("could not update registry %d, wanted activation eligibility epoch %d got %d",
				i, currentEpoch, validator.ActivationEligibilityEpoch)
		}
		if i < int(limit) && validator.ActivationEpoch != helpers.DelayedActivationExitEpoch(currentEpoch) {
			t.Errorf("could not update registry %d, validators failed to activate wanted activation epoch %d got %d",
				i, helpers.DelayedActivationExitEpoch(currentEpoch), validator.ActivationEpoch)
		}
		if i >= int(limit) && validator.ActivationEpoch != params.BeaconConfig().FarFutureEpoch {
			t.Errorf("could not update registry %d, validators should not have been activated wanted activation epoch: %d got %d",
				i, params.BeaconConfig().FarFutureEpoch, validator.ActivationEpoch)
		}
	}

}

func TestProcessRegistryUpdates_Activations(t *testing.T) {
	state := &pb.BeaconState{
		Slot: 5 * params.BeaconConfig().SlotsPerEpoch,
		ValidatorRegistry: []*pb.Validator{
			{ExitEpoch: params.BeaconConfig().ActivationExitDelay,
				ActivationEpoch: 5 + params.BeaconConfig().ActivationExitDelay + 1},
			{ExitEpoch: params.BeaconConfig().ActivationExitDelay,
				ActivationEpoch: 5 + params.BeaconConfig().ActivationExitDelay + 1},
		},
		Balances: []uint64{
			params.BeaconConfig().MaxDepositAmount,
			params.BeaconConfig().MaxDepositAmount,
		},
	}
	newState := ProcessRegistryUpdates(state)
	for i, validator := range newState.ValidatorRegistry {
		if validator.ExitEpoch != params.BeaconConfig().ActivationExitDelay {
			t.Errorf("could not update registry %d, wanted exit slot %d got %d",
				i, params.BeaconConfig().ActivationExitDelay, validator.ExitEpoch)
		}
	}

}

func TestProcessRegistryUpdates_Exits(t *testing.T) {
	epoch := uint64(5)
	exitEpoch := helpers.DelayedActivationExitEpoch(epoch)
	state := &pb.BeaconState{
		Slot: epoch * params.BeaconConfig().SlotsPerEpoch,
		ValidatorRegistry: []*pb.Validator{
			{
				ExitEpoch:   exitEpoch,
				StatusFlags: pb.Validator_INITIATED_EXIT},
			{
				ExitEpoch:   exitEpoch,
				StatusFlags: pb.Validator_INITIATED_EXIT},
		},
		Balances: []uint64{
			params.BeaconConfig().MaxDepositAmount,
			params.BeaconConfig().MaxDepositAmount,
		},
	}
	newState := ProcessRegistryUpdates(state)
	for i, validator := range newState.ValidatorRegistry {
		if validator.ExitEpoch != exitEpoch {
			t.Errorf("could not update registry %d, wanted exit slot %d got %d",
				i,
				exitEpoch,
				validator.ExitEpoch)
		}
	}
}

func TestProcessFinalUpdates_CanProcess(t *testing.T) {
	s := buildState(params.BeaconConfig().SlotsPerHistoricalRoot-1, params.BeaconConfig().SlotsPerEpoch)
	ce := helpers.CurrentEpoch(s)
	ne := ce + 1
	s.Eth1DataVotes = []*pb.Eth1DataVote{{VoteCount: 100}}
	s.Balances[0] = 29 * 1e9
	s.LatestSlashedBalances[ce] = 100
	s.LatestRandaoMixes[ce] = []byte{'A'}
	newS, err := ProcessFinalUpdates(s)
>>>>>>> 98cc1e98
	if err != nil {
		t.Fatal(err)
	}

<<<<<<< HEAD
	if !reflect.DeepEqual(crosslinks[0], newState.CurrentCrosslinks[0]) {
		t.Errorf("Crosslink is not the same")
=======
	// Verify we can reset ETH1 data votes.
	if len(newS.Eth1DataVotes) != 0 {
		t.Errorf("Eth1 data votes didnt get reset, got %d", len(newS.Eth1DataVotes))
	}

	// Verify effective balance is correctly updated.
	if newS.ValidatorRegistry[0].EffectiveBalance != 29*1e9 {
		t.Errorf("effective balance incorrectly updated, got %d", s.ValidatorRegistry[0].EffectiveBalance)
	}

	// Verify start shard is correctly updated.
	if newS.LatestStartShard != 64 {
		t.Errorf("start shard incorrectly updated, got %d", 64)
	}

	// Verify latest active index root is correctly updated in the right position.
	pos := (ne + params.BeaconConfig().ActivationExitDelay) % params.BeaconConfig().LatestActiveIndexRootsLength
	if bytes.Equal(newS.LatestActiveIndexRoots[pos], params.BeaconConfig().ZeroHash[:]) {
		t.Error("latest active index roots still zero hashes")
	}

	// Verify slashed balances correctly updated.
	if newS.LatestSlashedBalances[ce] != newS.LatestSlashedBalances[ne] {
		t.Errorf("wanted slashed balance %d, got %d",
			newS.LatestSlashedBalances[ce],
			newS.LatestSlashedBalances[ne])
	}

	// Verify randao is correctly updated in the right position.
	if bytes.Equal(newS.LatestRandaoMixes[ne], params.BeaconConfig().ZeroHash[:]) {
		t.Error("latest RANDAO still zero hashes")
	}

	// Verify historical root accumulator was appended.
	if len(newS.HistoricalRoots) != 1 {
		t.Errorf("wanted slashed balance %d, got %d", 1, len(newS.HistoricalRoots[ce]))
	}
}

func buildState(slot uint64, validatorCount uint64) *pb.BeaconState {
	validators := make([]*pb.Validator, validatorCount)
	for i := 0; i < len(validators); i++ {
		validators[i] = &pb.Validator{
			ExitEpoch:        params.BeaconConfig().FarFutureEpoch,
			EffectiveBalance: params.BeaconConfig().MaxDepositAmount,
		}
	}
	validatorBalances := make([]uint64, len(validators))
	for i := 0; i < len(validatorBalances); i++ {
		validatorBalances[i] = params.BeaconConfig().MaxDepositAmount
	}
	latestActiveIndexRoots := make(
		[][]byte,
		params.BeaconConfig().LatestActiveIndexRootsLength,
	)
	for i := 0; i < len(latestActiveIndexRoots); i++ {
		latestActiveIndexRoots[i] = params.BeaconConfig().ZeroHash[:]
	}
	latestRandaoMixes := make(
		[][]byte,
		params.BeaconConfig().LatestRandaoMixesLength,
	)
	for i := 0; i < len(latestRandaoMixes); i++ {
		latestRandaoMixes[i] = params.BeaconConfig().ZeroHash[:]
	}
	return &pb.BeaconState{
		Slot:                   slot,
		Balances:               validatorBalances,
		ValidatorRegistry:      validators,
		LatestRandaoMixes:      make([][]byte, params.BeaconConfig().LatestRandaoMixesLength),
		LatestActiveIndexRoots: make([][]byte, params.BeaconConfig().LatestActiveIndexRootsLength),
		LatestSlashedBalances:  make([]uint64, params.BeaconConfig().LatestSlashedExitLength),
>>>>>>> 98cc1e98
	}
}<|MERGE_RESOLUTION|>--- conflicted
+++ resolved
@@ -923,11 +923,8 @@
 		LatestActiveIndexRoots:    make([][]byte, params.BeaconConfig().LatestActiveIndexRootsLength),
 	}
 
-<<<<<<< HEAD
 	winner, indices, err := WinningCrosslink(state, 0, ge)
-=======
-	winner, err := WinningCrosslink(state, 3, ge)
->>>>>>> 98cc1e98
+
 	if err != nil {
 		t.Fatal(err)
 	}
@@ -940,13 +937,13 @@
 	}
 }
 
-<<<<<<< HEAD
 func TestProcessCrosslink_NoUpdate(t *testing.T) {
 	validators := make([]*pb.Validator, params.BeaconConfig().DepositsForChainStart)
 	balances := make([]uint64, params.BeaconConfig().DepositsForChainStart)
 	for i := 0; i < len(validators); i++ {
 		validators[i] = &pb.Validator{
-			ExitEpoch: params.BeaconConfig().FarFutureEpoch,
+			ExitEpoch:        params.BeaconConfig().FarFutureEpoch,
+			EffectiveBalance: params.BeaconConfig().MaxDepositAmount,
 		}
 		balances[i] = params.BeaconConfig().MaxDepositAmount
 	}
@@ -958,12 +955,21 @@
 		Epoch:                   params.BeaconConfig().GenesisEpoch,
 		CrosslinkDataRootHash32: []byte{'A'},
 	}
-	state := &pb.BeaconState{
-		Slot:              params.BeaconConfig().GenesisSlot + params.BeaconConfig().SlotsPerEpoch + 1,
-		ValidatorRegistry: validators,
-		Balances:          balances,
-		LatestBlockRoots:  blockRoots,
-		CurrentCrosslinks: []*pb.Crosslink{oldCrosslink},
+	var crosslinks []*pb.Crosslink
+	for i := uint64(0); i < params.BeaconConfig().ShardCount; i++ {
+		crosslinks = append(crosslinks, &pb.Crosslink{
+			Epoch:                   params.BeaconConfig().GenesisEpoch,
+			CrosslinkDataRootHash32: []byte{'A'},
+		})
+	}
+	state := &pb.BeaconState{
+		Slot:                   params.BeaconConfig().GenesisSlot + params.BeaconConfig().SlotsPerEpoch + 1,
+		ValidatorRegistry:      validators,
+		Balances:               balances,
+		LatestBlockRoots:       blockRoots,
+		LatestRandaoMixes:      make([][]byte, params.BeaconConfig().LatestRandaoMixesLength),
+		LatestActiveIndexRoots: make([][]byte, params.BeaconConfig().LatestActiveIndexRootsLength),
+		CurrentCrosslinks:      crosslinks,
 	}
 	newState, err := ProcessCrosslink(state)
 	if err != nil {
@@ -981,11 +987,12 @@
 	gs := params.BeaconConfig().GenesisSlot
 	ge := params.BeaconConfig().GenesisEpoch
 
-	validators := make([]*pb.Validator, params.BeaconConfig().DepositsForChainStart)
-	balances := make([]uint64, params.BeaconConfig().DepositsForChainStart)
+	validators := make([]*pb.Validator, 128)
+	balances := make([]uint64, 128)
 	for i := 0; i < len(validators); i++ {
 		validators[i] = &pb.Validator{
-			ExitEpoch: params.BeaconConfig().FarFutureEpoch,
+			ExitEpoch:        params.BeaconConfig().FarFutureEpoch,
+			EffectiveBalance: params.BeaconConfig().MaxDepositAmount,
 		}
 		balances[i] = params.BeaconConfig().MaxDepositAmount
 	}
@@ -1020,9 +1027,19 @@
 		Balances:                  balances,
 		LatestBlockRoots:          blockRoots,
 		CurrentCrosslinks:         crosslinks,
+		LatestRandaoMixes:         make([][]byte, params.BeaconConfig().LatestRandaoMixesLength),
+		LatestActiveIndexRoots:    make([][]byte, params.BeaconConfig().LatestActiveIndexRootsLength),
 	}
 	newState, err := ProcessCrosslink(state)
-=======
+	if err != nil {
+		t.Fatal(err)
+	}
+
+	if !reflect.DeepEqual(crosslinks[0], newState.CurrentCrosslinks[0]) {
+		t.Errorf("Crosslink is not the same")
+	}
+}
+
 func TestBaseReward_AccurateRewards(t *testing.T) {
 	tests := []struct {
 		a uint64
@@ -1347,15 +1364,10 @@
 	s.LatestSlashedBalances[ce] = 100
 	s.LatestRandaoMixes[ce] = []byte{'A'}
 	newS, err := ProcessFinalUpdates(s)
->>>>>>> 98cc1e98
-	if err != nil {
-		t.Fatal(err)
-	}
-
-<<<<<<< HEAD
-	if !reflect.DeepEqual(crosslinks[0], newState.CurrentCrosslinks[0]) {
-		t.Errorf("Crosslink is not the same")
-=======
+	if err != nil {
+		t.Fatal(err)
+	}
+
 	// Verify we can reset ETH1 data votes.
 	if len(newS.Eth1DataVotes) != 0 {
 		t.Errorf("Eth1 data votes didnt get reset, got %d", len(newS.Eth1DataVotes))
@@ -1428,6 +1440,5 @@
 		LatestRandaoMixes:      make([][]byte, params.BeaconConfig().LatestRandaoMixesLength),
 		LatestActiveIndexRoots: make([][]byte, params.BeaconConfig().LatestActiveIndexRootsLength),
 		LatestSlashedBalances:  make([]uint64, params.BeaconConfig().LatestSlashedExitLength),
->>>>>>> 98cc1e98
 	}
 }