// Package powchain defines a runtime service which is tasked with
// communicating with an eth1 endpoint, processing logs from a deposit
// contract, and the latest eth1 data headers for usage in the beacon node.
package powchain

import (
	"context"
	"fmt"
	"math/big"
	"reflect"
	"runtime/debug"
	"sync"
	"time"

	"github.com/ethereum/go-ethereum"
	"github.com/ethereum/go-ethereum/accounts/abi/bind"
	"github.com/ethereum/go-ethereum/common"
	"github.com/ethereum/go-ethereum/common/hexutil"
	gethTypes "github.com/ethereum/go-ethereum/core/types"
	"github.com/ethereum/go-ethereum/ethclient"
	gethRPC "github.com/ethereum/go-ethereum/rpc"
	"github.com/pkg/errors"
	"github.com/prometheus/client_golang/prometheus"
	"github.com/prometheus/client_golang/prometheus/promauto"
	ethpb "github.com/prysmaticlabs/ethereumapis/eth/v1alpha1"
	"github.com/prysmaticlabs/prysm/beacon-chain/cache/depositcache"
	statefeed "github.com/prysmaticlabs/prysm/beacon-chain/core/feed/state"
	"github.com/prysmaticlabs/prysm/beacon-chain/core/state"
	"github.com/prysmaticlabs/prysm/beacon-chain/db"
	stateTrie "github.com/prysmaticlabs/prysm/beacon-chain/state"
	contracts "github.com/prysmaticlabs/prysm/contracts/deposit-contract"
	protodb "github.com/prysmaticlabs/prysm/proto/beacon/db"
	"github.com/prysmaticlabs/prysm/shared/bytesutil"
	"github.com/prysmaticlabs/prysm/shared/params"
	"github.com/prysmaticlabs/prysm/shared/timeutils"
	"github.com/prysmaticlabs/prysm/shared/trieutil"
	"github.com/sirupsen/logrus"
)

var log = logrus.WithField("prefix", "powchain")

var (
	validDepositsCount = promauto.NewCounter(prometheus.CounterOpts{
		Name: "powchain_valid_deposits_received",
		Help: "The number of valid deposits received in the deposit contract",
	})
	blockNumberGauge = promauto.NewGauge(prometheus.GaugeOpts{
		Name: "powchain_block_number",
		Help: "The current block number in the proof-of-work chain",
	})
	missedDepositLogsCount = promauto.NewCounter(prometheus.CounterOpts{
		Name: "powchain_missed_deposit_logs",
		Help: "The number of times a missed deposit log is detected",
	})
)

// time to wait before trying to reconnect with the eth1 node.
var backOffPeriod = 6 * time.Second

// Amount of times before we log the status of the eth1 dial attempt.
var logThreshold = 20

// period to log chainstart related information
var logPeriod = 1 * time.Minute

// ChainStartFetcher retrieves information pertaining to the chain start event
// of the beacon chain for usage across various services.
type ChainStartFetcher interface {
	ChainStartDeposits() []*ethpb.Deposit
	ChainStartEth1Data() *ethpb.Eth1Data
	PreGenesisState() *stateTrie.BeaconState
	ClearPreGenesisData()
}

// ChainInfoFetcher retrieves information about eth1 metadata at the eth2 genesis time.
type ChainInfoFetcher interface {
	Eth2GenesisPowchainInfo() (uint64, *big.Int)
	IsConnectedToETH1() bool
}

// POWBlockFetcher defines a struct that can retrieve mainchain blocks.
type POWBlockFetcher interface {
	BlockTimeByHeight(ctx context.Context, height *big.Int) (uint64, error)
	BlockNumberByTimestamp(ctx context.Context, time uint64) (*big.Int, error)
	BlockHashByHeight(ctx context.Context, height *big.Int) (common.Hash, error)
	BlockExists(ctx context.Context, hash common.Hash) (bool, *big.Int, error)
}

// Chain defines a standard interface for the powchain service in Prysm.
type Chain interface {
	ChainStartFetcher
	ChainInfoFetcher
	POWBlockFetcher
}

// Client defines a struct that combines all relevant ETH1.0 mainchain interactions required
// by the beacon chain node.
type Client interface {
	RPCDataFetcher
	bind.ContractFilterer
	bind.ContractCaller
}

// RPCDataFetcher defines a subset of methods conformed to by ETH1.0 RPC clients for
// fetching eth1 data from the clients.
type RPCDataFetcher interface {
	HeaderByNumber(ctx context.Context, number *big.Int) (*gethTypes.Header, error)
	HeaderByHash(ctx context.Context, hash common.Hash) (*gethTypes.Header, error)
	SyncProgress(ctx context.Context) (*ethereum.SyncProgress, error)
}

// RPCClient defines the rpc methods required to interact with the eth1 node.
type RPCClient interface {
	BatchCall(b []gethRPC.BatchElem) error
}

// Service fetches important information about the canonical
// Ethereum ETH1.0 chain via a web3 endpoint using an ethclient. The Random
// Beacon Chain requires synchronization with the ETH1.0 chain's current
// blockhash, block number, and access to logs within the
// Validator Registration Contract on the ETH1.0 chain to kick off the beacon
// chain's validator registration process.
type Service struct {
	requestingOldLogs       bool
	connectedETH1           bool
	isRunning               bool
	depositContractAddress  common.Address
	processingLock          sync.RWMutex
	ctx                     context.Context
	cancel                  context.CancelFunc
	headerChan              chan *gethTypes.Header
	headTicker              *time.Ticker
	httpEndpoint            string
	stateNotifier           statefeed.Notifier
	httpLogger              bind.ContractFilterer
	eth1DataFetcher         RPCDataFetcher
	rpcClient               RPCClient
	headerCache             *headerCache // cache to store block hash/block height.
	latestEth1Data          *protodb.LatestETH1Data
	depositContractCaller   *contracts.DepositContractCaller
	depositTrie             *trieutil.SparseMerkleTrie
	chainStartData          *protodb.ChainStartData
	beaconDB                db.HeadAccessDatabase // Circular dep if using HeadFetcher.
	depositCache            *depositcache.DepositCache
	lastReceivedMerkleIndex int64 // Keeps track of the last received index to prevent log spam.
	runError                error
	preGenesisState         *stateTrie.BeaconState
}

// Web3ServiceConfig defines a config struct for web3 service to use through its life cycle.
type Web3ServiceConfig struct {
	HTTPEndPoint    string
	DepositContract common.Address
	BeaconDB        db.HeadAccessDatabase
	DepositCache    *depositcache.DepositCache
	StateNotifier   statefeed.Notifier
}

// NewService sets up a new instance with an ethclient when
// given a web3 endpoint as a string in the config.
func NewService(ctx context.Context, config *Web3ServiceConfig) (*Service, error) {
	ctx, cancel := context.WithCancel(ctx)
	_ = cancel // govet fix for lost cancel. Cancel is handled in service.Stop()
	depositTrie, err := trieutil.NewTrie(params.BeaconConfig().DepositContractTreeDepth)
	if err != nil {
		cancel()
		return nil, errors.Wrap(err, "could not setup deposit trie")
	}
	genState, err := state.EmptyGenesisState()
	if err != nil {
		return nil, errors.Wrap(err, "could not setup genesis state")
	}

	s := &Service{
		ctx:          ctx,
		cancel:       cancel,
		headerChan:   make(chan *gethTypes.Header),
		httpEndpoint: config.HTTPEndPoint,
		latestEth1Data: &protodb.LatestETH1Data{
			BlockHeight:        0,
			BlockTime:          0,
			BlockHash:          []byte{},
			LastRequestedBlock: 0,
		},
		headerCache:            newHeaderCache(),
		depositContractAddress: config.DepositContract,
		stateNotifier:          config.StateNotifier,
		depositTrie:            depositTrie,
		chainStartData: &protodb.ChainStartData{
			Eth1Data:           &ethpb.Eth1Data{},
			ChainstartDeposits: make([]*ethpb.Deposit, 0),
		},
		beaconDB:                config.BeaconDB,
		depositCache:            config.DepositCache,
		lastReceivedMerkleIndex: -1,
		preGenesisState:         genState,
		headTicker:              time.NewTicker(time.Duration(params.BeaconConfig().SecondsPerETH1Block) * time.Second),
	}

	eth1Data, err := config.BeaconDB.PowchainData(ctx)
	if err != nil {
		return nil, errors.Wrap(err, "unable to retrieve eth1 data")
	}
	if eth1Data != nil {
		s.depositTrie = trieutil.CreateTrieFromProto(eth1Data.Trie)
		s.chainStartData = eth1Data.ChainstartData
		if !reflect.ValueOf(eth1Data.BeaconState).IsZero() {
			s.preGenesisState, err = stateTrie.InitializeFromProto(eth1Data.BeaconState)
			if err != nil {
				return nil, errors.Wrap(err, "Could not initialize state trie")
			}
		}
		s.latestEth1Data = eth1Data.CurrentEth1Data
		s.lastReceivedMerkleIndex = int64(len(s.depositTrie.Items()) - 1)
		if err := s.initDepositCaches(ctx, eth1Data.DepositContainers); err != nil {
			return nil, errors.Wrap(err, "could not initialize caches")
		}
	}
	return s, nil
}

// Start a web3 service's main event loop.
func (s *Service) Start() {
	// If the chain has not started already and we don't have access to eth1 nodes, we will not be
	// able to generate the genesis state.
	if !s.chainStartData.Chainstarted && s.httpEndpoint == "" {
		// check for genesis state before shutting down the node,
		// if a genesis state exists, we can continue on.
		genState, err := s.beaconDB.GenesisState(s.ctx)
		if err != nil {
			log.Fatal(err)
		}
		if genState == nil {
			log.Fatal("cannot create genesis state: no eth1 http endpoint defined")
		}
	}

	// Exit early if eth1 endpoint is not set.
	if s.httpEndpoint == "" {
		return
	}
	go func() {
		s.waitForConnection()
		s.run(s.ctx.Done())
	}()
}

// Stop the web3 service's main event loop and associated goroutines.
func (s *Service) Stop() error {
	if s.cancel != nil {
		defer s.cancel()
	}
	if s.headerChan != nil {
		defer close(s.headerChan)
	}
	return nil
}

// ChainStartDeposits returns a slice of validator deposit data processed
// by the deposit contract and cached in the powchain service.
func (s *Service) ChainStartDeposits() []*ethpb.Deposit {
	return s.chainStartData.ChainstartDeposits
}

// ClearPreGenesisData clears out the stored chainstart deposits and beacon state.
func (s *Service) ClearPreGenesisData() {
	s.chainStartData.ChainstartDeposits = []*ethpb.Deposit{}
	s.preGenesisState = &stateTrie.BeaconState{}
}

// ChainStartEth1Data returns the eth1 data at chainstart.
func (s *Service) ChainStartEth1Data() *ethpb.Eth1Data {
	return s.chainStartData.Eth1Data
}

// PreGenesisState returns a state that contains
// pre-chainstart deposits.
func (s *Service) PreGenesisState() *stateTrie.BeaconState {
	return s.preGenesisState
}

// Status is service health checks. Return nil or error.
func (s *Service) Status() error {
	// Service don't start
	if !s.isRunning {
		return nil
	}
	// get error from run function
	if s.runError != nil {
		return s.runError
	}
	return nil
}

// IsConnectedToETH1 checks if the beacon node is connected to a ETH1 Node.
func (s *Service) IsConnectedToETH1() bool {
	return s.connectedETH1
}

// DepositRoot returns the Merkle root of the latest deposit trie
// from the ETH1.0 deposit contract.
func (s *Service) DepositRoot() [32]byte {
	return s.depositTrie.Root()
}

// DepositTrie returns the sparse Merkle trie used for storing
// deposits from the ETH1.0 deposit contract.
func (s *Service) DepositTrie() *trieutil.SparseMerkleTrie {
	return s.depositTrie
}

// LatestBlockHeight in the ETH1.0 chain.
func (s *Service) LatestBlockHeight() *big.Int {
	return big.NewInt(int64(s.latestEth1Data.BlockHeight))
}

// LatestBlockHash in the ETH1.0 chain.
func (s *Service) LatestBlockHash() common.Hash {
	return bytesutil.ToBytes32(s.latestEth1Data.BlockHash)
}

// AreAllDepositsProcessed determines if all the logs from the deposit contract
// are processed.
func (s *Service) AreAllDepositsProcessed() (bool, error) {
	s.processingLock.RLock()
	defer s.processingLock.RUnlock()
	countByte, err := s.depositContractCaller.GetDepositCount(&bind.CallOpts{})
	if err != nil {
		return false, errors.Wrap(err, "could not get deposit count")
	}
	count := bytesutil.FromBytes8(countByte)
	deposits := s.depositCache.AllDeposits(s.ctx, nil)
	if count != uint64(len(deposits)) {
		return false, nil
	}
	return true, nil
}

// refers to the latest eth1 block which follows the condition: eth1_timestamp +
// SECONDS_PER_ETH1_BLOCK * ETH1_FOLLOW_DISTANCE <= current_unix_time
func (s *Service) followBlockHeight(ctx context.Context) (uint64, error) {
	latestValidBlock := uint64(0)
	if s.latestEth1Data.BlockHeight > params.BeaconConfig().Eth1FollowDistance {
		latestValidBlock = s.latestEth1Data.BlockHeight - params.BeaconConfig().Eth1FollowDistance
	}
	blockTime, err := s.BlockTimeByHeight(ctx, big.NewInt(int64(latestValidBlock)))
	if err != nil {
		return 0, err
	}
	followTime := func(t uint64) uint64 {
		return t + params.BeaconConfig().Eth1FollowDistance*params.BeaconConfig().SecondsPerETH1Block
	}
	for followTime(blockTime) > s.latestEth1Data.BlockTime && latestValidBlock > 0 {
		// reduce block height to get eth1 block which
		// fulfills stated condition
		latestValidBlock--
		blockTime, err = s.BlockTimeByHeight(ctx, big.NewInt(int64(latestValidBlock)))
		if err != nil {
			return 0, err
		}
	}
	return latestValidBlock, nil
}

func (s *Service) connectToPowChain() error {
	httpClient, rpcClient, err := s.dialETH1Nodes()
	if err != nil {
		return errors.Wrap(err, "could not dial eth1 nodes")
	}

	depositContractCaller, err := contracts.NewDepositContractCaller(s.depositContractAddress, httpClient)
	if err != nil {
		return errors.Wrap(err, "could not create deposit contract caller")
	}

	if httpClient == nil || rpcClient == nil || depositContractCaller == nil {
		return errors.New("eth1 client is nil")
	}

	s.initializeConnection(httpClient, rpcClient, depositContractCaller)
	return nil
}

func (s *Service) dialETH1Nodes() (*ethclient.Client, *gethRPC.Client, error) {
	httpRPCClient, err := gethRPC.Dial(s.httpEndpoint)
	if err != nil {
		return nil, nil, err
	}
	httpClient := ethclient.NewClient(httpRPCClient)

	// Make a simple call to ensure we are actually connected to a working node.
	cID, err := httpClient.ChainID(s.ctx)
	if err != nil {
		return nil, nil, err
	}
	nID, err := httpClient.NetworkID(s.ctx)
	if err != nil {
		return nil, nil, err
	}
	if cID.Uint64() != params.BeaconNetworkConfig().ChainID {
		return nil, nil, fmt.Errorf("eth1 node using incorrect chain id, %d != %d", cID.Uint64(), params.BeaconNetworkConfig().ChainID)
	}
	if nID.Uint64() != params.BeaconNetworkConfig().NetworkID {
		return nil, nil, fmt.Errorf("eth1 node using incorrect network id, %d != %d", nID.Uint64(), params.BeaconNetworkConfig().NetworkID)
	}

	return httpClient, httpRPCClient, nil
}

func (s *Service) initializeConnection(
	httpClient *ethclient.Client,
	rpcClient *gethRPC.Client,
	contractCaller *contracts.DepositContractCaller,
) {
	s.httpLogger = httpClient
	s.eth1DataFetcher = httpClient
	s.depositContractCaller = contractCaller
	s.rpcClient = rpcClient
}

func (s *Service) waitForConnection() {
	errConnect := s.connectToPowChain()
	if errConnect == nil {
		synced, errSynced := s.isEth1NodeSynced()
		// Resume if eth1 node is synced.
		if synced {
			s.connectedETH1 = true
			log.WithFields(logrus.Fields{
				"endpoint": s.httpEndpoint,
			}).Info("Connected to eth1 proof-of-work chain")
			return
		}
		if errSynced != nil {
			log.WithError(errSynced).Error("Could not check sync status of eth1 chain")
		}
	}
	if errConnect != nil {
		log.WithError(errConnect).Error("Could not connect to powchain endpoint")
	}
	// Use a custom logger to only log errors
	// once in  a while.
	logCounter := 0
	errorLogger := func(err error, msg string) {
		if logCounter > logThreshold {
			log.WithError(err).Error(msg)
			logCounter = 0
		}
		logCounter++
	}
	ticker := time.NewTicker(backOffPeriod)
	defer ticker.Stop()
	for {
		select {
		case <-ticker.C:
			errConnect := s.connectToPowChain()
			if errConnect != nil {
				errorLogger(errConnect, "Could not connect to powchain endpoint")
				continue
			}
			synced, errSynced := s.isEth1NodeSynced()
			if errSynced != nil {
				errorLogger(errSynced, "Could not check sync status of eth1 chain")
				continue
			}
			if synced {
				s.connectedETH1 = true
				log.WithFields(logrus.Fields{
					"endpoint": s.httpEndpoint,
				}).Info("Connected to eth1 proof-of-work chain")
				return
			}
			log.Debug("Eth1 node is currently syncing")
		case <-s.ctx.Done():
			log.Debug("Received cancelled context,closing existing powchain service")
			return
		}
	}
}

// checks if the eth1 node is healthy and ready to serve before
// fetching data from  it.
func (s *Service) isEth1NodeSynced() (bool, error) {
	syncProg, err := s.eth1DataFetcher.SyncProgress(s.ctx)
	if err != nil {
		return false, err
	}
	return syncProg == nil, nil
}

// Reconnect to eth1 node in case of any failure.
func (s *Service) retryETH1Node(err error) {
	s.runError = err
	s.connectedETH1 = false
	// Back off for a while before
	// resuming dialing the eth1 node.
	time.Sleep(backOffPeriod)
	s.waitForConnection()
	// Reset run error in the event of a successful connection.
	s.runError = nil
}

func (s *Service) initDepositCaches(ctx context.Context, ctrs []*protodb.DepositContainer) error {
	if len(ctrs) == 0 {
		return nil
	}
	s.depositCache.InsertDepositContainers(ctx, ctrs)
	currentState, err := s.beaconDB.HeadState(ctx)
	if err != nil {
		return errors.Wrap(err, "could not get head state")
	}
	// do not add to pending cache
	// if no state exists.
	if currentState == nil {
		validDepositsCount.Add(float64(s.preGenesisState.Eth1DepositIndex() + 1))
		return nil
	}
	currIndex := currentState.Eth1DepositIndex()
	validDepositsCount.Add(float64(currIndex + 1))

	// Only add pending deposits if the container slice length
	// is more than the current index in state.
	if uint64(len(ctrs)) > currIndex {
		for _, c := range ctrs[currIndex:] {
			s.depositCache.InsertPendingDeposit(ctx, c.Deposit, c.Eth1BlockHeight, c.Index, bytesutil.ToBytes32(c.DepositRoot))
		}
	}
	return nil
}

// processBlockHeader adds a newly observed eth1 block to the block cache and
// updates the latest blockHeight, blockHash, and blockTime properties of the service.
func (s *Service) processBlockHeader(header *gethTypes.Header) {
	defer safelyHandlePanic()
	blockNumberGauge.Set(float64(header.Number.Int64()))
	s.latestEth1Data.BlockHeight = header.Number.Uint64()
	s.latestEth1Data.BlockHash = header.Hash().Bytes()
	s.latestEth1Data.BlockTime = header.Time
	log.WithFields(logrus.Fields{
		"blockNumber": s.latestEth1Data.BlockHeight,
		"blockHash":   hexutil.Encode(s.latestEth1Data.BlockHash),
	}).Debug("Latest eth1 chain event")
}

// batchRequestHeaders requests the block range specified in the arguments. Instead of requesting
// each block in one call, it batches all requests into a single rpc call.
func (s *Service) batchRequestHeaders(startBlock, endBlock uint64) ([]*gethTypes.Header, error) {
	requestRange := (endBlock - startBlock) + 1
	elems := make([]gethRPC.BatchElem, 0, requestRange)
	headers := make([]*gethTypes.Header, 0, requestRange)
	errors := make([]error, 0, requestRange)
	if requestRange == 0 {
		return headers, nil
	}
	for i := startBlock; i <= endBlock; i++ {
		header := &gethTypes.Header{}
		err := error(nil)
		elems = append(elems, gethRPC.BatchElem{
			Method: "eth_getBlockByNumber",
			Args:   []interface{}{hexutil.EncodeBig(big.NewInt(int64(i))), false},
			Result: header,
			Error:  err,
		})
		headers = append(headers, header)
		errors = append(errors, err)
	}
	ioErr := s.rpcClient.BatchCall(elems)
	if ioErr != nil {
		return nil, ioErr
	}
	for _, e := range errors {
		if e != nil {
			return nil, e
		}
	}
	for _, h := range headers {
		if h != nil {
			if err := s.headerCache.AddHeader(h); err != nil {
				return nil, err
			}
		}
	}
	return headers, nil
}

// safelyHandleHeader will recover and log any panic that occurs from the
// block
func safelyHandlePanic() {
	if r := recover(); r != nil {
		log.WithFields(logrus.Fields{
			"r": r,
		}).Error("Panicked when handling data from ETH 1.0 Chain! Recovering...")

		debug.PrintStack()
	}
}

func (s *Service) handleETH1FollowDistance() {
	defer safelyHandlePanic()
	ctx := s.ctx

	// use a 5 minutes timeout for block time, because the max mining time is 278 sec (block 7208027)
	// (analyzed the time of the block from 2018-09-01 to 2019-02-13)
	fiveMinutesTimeout := timeutils.Now().Add(-5 * time.Minute)
	// check that web3 client is syncing
	if time.Unix(int64(s.latestEth1Data.BlockTime), 0).Before(fiveMinutesTimeout) {
		log.Warn("eth1 client is not syncing")
	}
	if !s.chainStartData.Chainstarted {
		if err := s.checkBlockNumberForChainStart(ctx, big.NewInt(int64(s.latestEth1Data.LastRequestedBlock))); err != nil {
			s.runError = err
			log.Error(err)
			return
		}
	}
	// If the last requested block has not changed,
	// we do not request batched logs as this means there are no new
	// logs for the powchain service to process. Also is a potential
	// failure condition as would mean we have not respected the protocol
	// threshold.
	if s.latestEth1Data.LastRequestedBlock == s.latestEth1Data.BlockHeight {
		log.Error("Beacon node is not respecting the follow distance")
		return
	}
	if err := s.requestBatchedLogs(ctx); err != nil {
		s.runError = err
		log.Error(err)
		return
	}
	// Reset the Status.
	if s.runError != nil {
		s.runError = nil
	}
}

func (s *Service) initPOWService() {

	// Run in a select loop to retry in the event of any failures.
	for {
		select {
		case <-s.ctx.Done():
			return
		default:
			ctx := s.ctx

			header, err := s.eth1DataFetcher.HeaderByNumber(ctx, nil)
			if err != nil {
				log.Errorf("Unable to retrieve latest ETH1.0 chain header: %v", err)
				s.retryETH1Node(err)
				continue
			}

			s.latestEth1Data.BlockHeight = header.Number.Uint64()
			s.latestEth1Data.BlockHash = header.Hash().Bytes()
			s.latestEth1Data.BlockTime = header.Time

			if err := s.processPastLogs(ctx); err != nil {
				log.Errorf("Unable to process past logs %v", err)
				s.retryETH1Node(err)
				continue
			}
			return
		}
	}
}

// run subscribes to all the services for the ETH1.0 chain.
func (s *Service) run(done <-chan struct{}) {
	s.isRunning = true
	s.runError = nil

	s.initPOWService()

	chainstartTicker := time.NewTicker(logPeriod)
	defer chainstartTicker.Stop()

	for {
		select {
		case <-done:
			s.isRunning = false
			s.runError = nil
			s.connectedETH1 = false
			log.Debug("Context closed, exiting goroutine")
			return
		case <-s.headTicker.C:
			head, err := s.eth1DataFetcher.HeaderByNumber(s.ctx, nil)
			if err != nil {
				log.WithError(err).Debug("Could not fetch latest eth1 header")
				s.retryETH1Node(err)
				continue
			}
			s.processBlockHeader(head)
			s.handleETH1FollowDistance()
		case <-chainstartTicker.C:
			if s.chainStartData.Chainstarted {
				chainstartTicker.Stop()
				continue
			}
			s.logTillChainStart()
		}
	}
}

// logs the current thresholds required to hit chainstart every minute.
func (s *Service) logTillChainStart() {
	if s.chainStartData.Chainstarted {
		return
	}
	_, blockTime, err := s.retrieveBlockHashAndTime(s.ctx, big.NewInt(int64(s.latestEth1Data.LastRequestedBlock)))
	if err != nil {
		log.Error(err)
		return
	}
	valCount, genesisTime := s.currentCountAndTime(blockTime)
	valNeeded := uint64(0)
	if valCount < params.BeaconConfig().MinGenesisActiveValidatorCount {
		valNeeded = params.BeaconConfig().MinGenesisActiveValidatorCount - valCount
	}
	secondsLeft := uint64(0)
	if genesisTime < params.BeaconConfig().MinGenesisTime {
		secondsLeft = params.BeaconConfig().MinGenesisTime - genesisTime
	}

	log.WithFields(logrus.Fields{
<<<<<<< HEAD
		"Extra validators needed":  valNeeded,
		"Time till eth1 threshold": fmt.Sprintf("%s", time.Duration(secondsLeft)*time.Second),
=======
		"Extra validators needed":   valNeeded,
		"Time till minimum genesis": time.Duration(secondsLeft) * time.Second,
>>>>>>> a81c863d
	}).Infof("Currently waiting for chainstart")
}<|MERGE_RESOLUTION|>--- conflicted
+++ resolved
@@ -721,12 +721,7 @@
 	}
 
 	log.WithFields(logrus.Fields{
-<<<<<<< HEAD
-		"Extra validators needed":  valNeeded,
-		"Time till eth1 threshold": fmt.Sprintf("%s", time.Duration(secondsLeft)*time.Second),
-=======
 		"Extra validators needed":   valNeeded,
 		"Time till minimum genesis": time.Duration(secondsLeft) * time.Second,
->>>>>>> a81c863d
 	}).Infof("Currently waiting for chainstart")
 }