// Package service defines the service used to retrieve slashings proofs and
// feed attestations and block headers into the slasher db.
package service

import (
	"context"
	"fmt"
	"net"
	"os"
	"os/signal"
	"path"
	"sync"
	"syscall"

	"github.com/pkg/errors"

	"github.com/prysmaticlabs/prysm/slasher/flags"

	middleware "github.com/grpc-ecosystem/go-grpc-middleware"
	recovery "github.com/grpc-ecosystem/go-grpc-middleware/recovery"
	grpc_opentracing "github.com/grpc-ecosystem/go-grpc-middleware/tracing/opentracing"
	grpc_prometheus "github.com/grpc-ecosystem/go-grpc-prometheus"
	eth "github.com/prysmaticlabs/ethereumapis/eth/v1alpha1"
	slashpb "github.com/prysmaticlabs/prysm/proto/slashing"
	"github.com/prysmaticlabs/prysm/shared/cmd"
	"github.com/prysmaticlabs/prysm/shared/debug"
	"github.com/prysmaticlabs/prysm/shared/version"
	"github.com/prysmaticlabs/prysm/slasher/db"
	"github.com/prysmaticlabs/prysm/slasher/flags"
	"github.com/prysmaticlabs/prysm/slasher/rpc"
	"github.com/sirupsen/logrus"
	"github.com/urfave/cli"
	"go.opencensus.io/plugin/ocgrpc"
	"google.golang.org/grpc"
	"google.golang.org/grpc/credentials"
	"google.golang.org/grpc/reflection"
)

var log logrus.FieldLogger

const slasherDBName = "slasherdata"

func init() {
	log = logrus.WithField("prefix", "slasherRPC")
}

// Service defining an RPC server for the slasher service.
type Service struct {
	slasherDb       *db.Store
	grpcServer      *grpc.Server
	slasher         *rpc.Server
	port            int
	withCert        string
	withKey         string
	listener        net.Listener
	credentialError error
	failStatus      error
	ctx             *cli.Context
	lock            sync.RWMutex
	stop            chan struct{} // Channel to wait for termination notifications.
	context         context.Context
	beaconConn      *grpc.ClientConn
	beaconProvider  string
	beaconCert      string
	beaconClient    eth.BeaconChainClient
	started         bool
}

// Config options for the slasher server.
type Config struct {
	Port           int
	CertFlag       string
	KeyFlag        string
	SlasherDb      *db.Store
	BeaconProvider string
	BeaconCert     string
}

// NewRPCService creates a new instance of a struct implementing the SlasherService
// interface.
func NewRPCService(cfg *Config, ctx *cli.Context) (*Service, error) {
	s := &Service{
		slasherDb:      cfg.SlasherDb,
		port:           cfg.Port,
		withCert:       cfg.CertFlag,
		withKey:        cfg.KeyFlag,
		ctx:            ctx,
		stop:           make(chan struct{}),
		beaconProvider: cfg.BeaconProvider,
		beaconCert:     cfg.BeaconCert,
	}
	if err := s.startDB(s.ctx); err != nil {
		return nil, err
	}
	s.slasher = &rpc.Server{
		SlasherDB: s.slasherDb,
	}
	return s, nil
}

// Start the gRPC server.
func (s *Service) Start() {
	s.lock.Lock()
	log.WithFields(logrus.Fields{
		"version": version.GetVersion(),
	}).Info("Starting hash slinging slasher node")
	s.context = context.Background()
	s.startSlasher()
	if s.beaconClient == nil {
		s.startBeaconClient()
	}
	stop := s.stop
	err := s.slasherOldAtetstationFeeder()
	if err != nil {
		err = errors.Wrap(err, "couldn't start attestation feeder from archive endpoint. please use "+
			"--beacon-rpc-provider flag value if you are not running a beacon chain service with "+
			"--archive flag on the local machine.")
		log.Errorf(err.Error())
		s.failStatus = err
	}
	go s.finalisedChangeUpdater()
	s.lock.Unlock()

	go func() {
		sigc := make(chan os.Signal, 1)
		signal.Notify(sigc, syscall.SIGINT, syscall.SIGTERM)
		defer signal.Stop(sigc)
		<-sigc
		log.Info("Got interrupt, shutting down...")
		debug.Exit(s.ctx) // Ensure trace and CPU profile data are flushed.
		go s.Close()
		for i := 10; i > 0; i-- {
			<-sigc
			if i > 1 {
				log.Info("Already shutting down, interrupt more to panic", "times", i-1)
			}
		}
		panic("Panic closing the hash slinging slasher node")
	}()
	s.started = true
	// Wait for stop channel to be closed.
	<-stop

}

func (s *Service) startSlasher() {
	log.Info("Starting service on port: ", s.port)
	lis, err := net.Listen("tcp", fmt.Sprintf(":%d", s.port))
	if err != nil {
		log.Errorf("Could not listen to port in Start() :%d: %v", s.port, err)
	}
	s.listener = lis
	log.WithField("port", s.port).Info("Listening on port")

	opts := []grpc.ServerOption{
		grpc.StatsHandler(&ocgrpc.ServerHandler{}),
		grpc.StreamInterceptor(middleware.ChainStreamServer(
			recovery.StreamServerInterceptor(),
			grpc_prometheus.StreamServerInterceptor,
		)),
		grpc.UnaryInterceptor(middleware.ChainUnaryServer(
			recovery.UnaryServerInterceptor(),
			grpc_prometheus.UnaryServerInterceptor,
		)),
	}
	// TODO(#791): Utilize a certificate for secure connections
	// between beacon nodes and validator clients.
	if s.withCert != "" && s.withKey != "" {
		creds, err := credentials.NewServerTLSFromFile(s.withCert, s.withKey)
		if err != nil {
			log.Errorf("Could not load TLS keys: %s", err)
			s.credentialError = err
		}
		opts = append(opts, grpc.Creds(creds))
	} else {
		log.Warn("You are using an insecure gRPC connection! Provide a certificate and key to connect securely")
	}
	s.grpcServer = grpc.NewServer(opts...)
	slasherServer := rpc.Server{
		SlasherDB: s.slasherDb,
	}
	if s.ctx.GlobalBool(flags.RebuildSpanMapsFlag.Name) {
		s.loadSpanMaps(err, slasherServer)
	}
	slashpb.RegisterSlasherServer(s.grpcServer, &slasherServer)

	// Register reflection service on gRPC server.
	reflection.Register(s.grpcServer)

	go func() {
		if s.listener != nil {
			if err := s.grpcServer.Serve(s.listener); err != nil {
				log.Errorf("Could not serve gRPC: %v", err)
			}
		}
	}()
}

func (s *Service) loadSpanMaps(err error, slasherServer rpc.Server) {
	lt, err := slasherServer.SlasherDB.LatestIndexedAttestationsTargetEpoch()
	if err != nil {
<<<<<<< HEAD
		log.Errorf("Could not extract latest target epoch from indexed attestations store:%v", err)
=======
		log.Errorf("Could not extract latest target epoch from indexed attestations store: %v", err)
>>>>>>> b0307711
	}
	for i := uint64(0); i < lt; i++ {
		ias, err := slasherServer.SlasherDB.IndexedAttestations(i)
		if err != nil {
<<<<<<< HEAD
			log.Errorf("Got error while trying to retrieve indexed attestations from db:%v", err)
=======
			log.Errorf("Got error while trying to retrieve indexed attestations from db: %v", err)
>>>>>>> b0307711
		}
		for _, ia := range ias {
			slasherServer.UpdateSpanMaps(s.context, ia)
		}
<<<<<<< HEAD
		if i%5 == 0 {
			log.Infof("update span maps for epoch: %d", i)
		}
=======
		log.Infof("Update span maps for epoch: %d", i)
>>>>>>> b0307711
	}
}

func (s *Service) startBeaconClient() {
	var dialOpt grpc.DialOption

	if s.beaconCert != "" {
		creds, err := credentials.NewClientTLSFromFile(s.beaconCert, "")
		if err != nil {
			log.Errorf("Could not get valid credentials: %v", err)
		}
		dialOpt = grpc.WithTransportCredentials(creds)
	} else {
		dialOpt = grpc.WithInsecure()
		log.Warn("You are using an insecure gRPC connection to beacon chain! Please provide a certificate and key to use a secure connection.")
	}
	beaconOpts := []grpc.DialOption{
		dialOpt,
		grpc.WithStatsHandler(&ocgrpc.ClientHandler{}),
		grpc.WithStreamInterceptor(middleware.ChainStreamClient(
			grpc_opentracing.StreamClientInterceptor(),
			grpc_prometheus.StreamClientInterceptor,
		)),
		grpc.WithUnaryInterceptor(middleware.ChainUnaryClient(
			grpc_opentracing.UnaryClientInterceptor(),
			grpc_prometheus.UnaryClientInterceptor,
		)),
	}
	conn, err := grpc.DialContext(s.context, s.beaconProvider, beaconOpts...)
	if err != nil {
		log.Errorf("Could not dial endpoint: %s, %v", s.beaconProvider, err)
		s.Stop()
		return
	}
	log.Info("Successfully started gRPC connection")
	s.beaconConn = conn
	s.beaconClient = eth.NewBeaconChainClient(s.beaconConn)
}

// Stop the service.
func (s *Service) Stop() error {
	log.Info("Stopping service")
	if s.slasherDb != nil {
		s.slasherDb.Close()
	}
	if s.listener != nil {
		s.grpcServer.GracefulStop()
		log.Debug("Initiated graceful stop of gRPC server")
	}
	return nil
}

// Close handles graceful shutdown of the system.
func (s *Service) Close() {
	s.lock.Lock()
	defer s.lock.Unlock()
	log.Info("Stopping hash slinging slasher")
	err := s.Stop()
	if err != nil {
		log.Panicf("Could not stop the slasher service: %v", err)
	}
	if err := s.slasherDb.SaveCachedSpansMaps(); err != nil {
<<<<<<< HEAD
		log.Fatal("didnt save span map cache to db. if span cache is enabled please restart with --%s", flags.RebuildSpanMapsFlag.Name)
=======
		log.Fatal("Didn't save span map cache to db. if span cache is enabled please restart with --%s", flags.RebuildSpanMapsFlag.Name)
>>>>>>> b0307711
	}
	if err := s.slasherDb.Close(); err != nil {
		log.Errorf("Failed to close slasher database: %v", err)
	}
	s.context.Done()
	close(s.stop)
}

// Status returns nil, credentialError or fail status.
func (s *Service) Status() (bool, error) {
	if s.credentialError != nil {
		return false, s.credentialError
	}
	if s.failStatus != nil {
		return false, s.failStatus
	}
	return s.started, nil

}

func (s *Service) startDB(ctx *cli.Context) error {
	baseDir := ctx.GlobalString(cmd.DataDirFlag.Name)
	dbPath := path.Join(baseDir, slasherDBName)
<<<<<<< HEAD
	d, err := db.NewDB(dbPath, ctx, 0, 0)
=======
	cfg := &db.Config{SpanCacheEnabled: ctx.GlobalBool(flags.UseSpanCacheFlag.Name)}
	d, err := db.NewDB(dbPath, cfg)
>>>>>>> b0307711
	if err != nil {
		return err
	}
	if s.ctx.GlobalBool(cmd.ClearDB.Name) {
		if err := d.ClearDB(); err != nil {
			return err
		}
<<<<<<< HEAD
		d, err = db.NewDB(dbPath, ctx, 0, 0)
=======
		d, err = db.NewDB(dbPath, cfg)
>>>>>>> b0307711
		if err != nil {
			return err
		}
	}

	log.WithField("path", dbPath).Info("Checking db")
	s.slasherDb = d
	return nil
}<|MERGE_RESOLUTION|>--- conflicted
+++ resolved
@@ -12,14 +12,11 @@
 	"sync"
 	"syscall"
 
-	"github.com/pkg/errors"
-
-	"github.com/prysmaticlabs/prysm/slasher/flags"
-
 	middleware "github.com/grpc-ecosystem/go-grpc-middleware"
 	recovery "github.com/grpc-ecosystem/go-grpc-middleware/recovery"
 	grpc_opentracing "github.com/grpc-ecosystem/go-grpc-middleware/tracing/opentracing"
 	grpc_prometheus "github.com/grpc-ecosystem/go-grpc-prometheus"
+	"github.com/pkg/errors"
 	eth "github.com/prysmaticlabs/ethereumapis/eth/v1alpha1"
 	slashpb "github.com/prysmaticlabs/prysm/proto/slashing"
 	"github.com/prysmaticlabs/prysm/shared/cmd"
@@ -199,31 +196,17 @@
 func (s *Service) loadSpanMaps(err error, slasherServer rpc.Server) {
 	lt, err := slasherServer.SlasherDB.LatestIndexedAttestationsTargetEpoch()
 	if err != nil {
-<<<<<<< HEAD
-		log.Errorf("Could not extract latest target epoch from indexed attestations store:%v", err)
-=======
 		log.Errorf("Could not extract latest target epoch from indexed attestations store: %v", err)
->>>>>>> b0307711
 	}
 	for i := uint64(0); i < lt; i++ {
 		ias, err := slasherServer.SlasherDB.IndexedAttestations(i)
 		if err != nil {
-<<<<<<< HEAD
-			log.Errorf("Got error while trying to retrieve indexed attestations from db:%v", err)
-=======
 			log.Errorf("Got error while trying to retrieve indexed attestations from db: %v", err)
->>>>>>> b0307711
 		}
 		for _, ia := range ias {
 			slasherServer.UpdateSpanMaps(s.context, ia)
 		}
-<<<<<<< HEAD
-		if i%5 == 0 {
-			log.Infof("update span maps for epoch: %d", i)
-		}
-=======
 		log.Infof("Update span maps for epoch: %d", i)
->>>>>>> b0307711
 	}
 }
 
@@ -286,11 +269,7 @@
 		log.Panicf("Could not stop the slasher service: %v", err)
 	}
 	if err := s.slasherDb.SaveCachedSpansMaps(); err != nil {
-<<<<<<< HEAD
-		log.Fatal("didnt save span map cache to db. if span cache is enabled please restart with --%s", flags.RebuildSpanMapsFlag.Name)
-=======
 		log.Fatal("Didn't save span map cache to db. if span cache is enabled please restart with --%s", flags.RebuildSpanMapsFlag.Name)
->>>>>>> b0307711
 	}
 	if err := s.slasherDb.Close(); err != nil {
 		log.Errorf("Failed to close slasher database: %v", err)
@@ -314,12 +293,8 @@
 func (s *Service) startDB(ctx *cli.Context) error {
 	baseDir := ctx.GlobalString(cmd.DataDirFlag.Name)
 	dbPath := path.Join(baseDir, slasherDBName)
-<<<<<<< HEAD
-	d, err := db.NewDB(dbPath, ctx, 0, 0)
-=======
 	cfg := &db.Config{SpanCacheEnabled: ctx.GlobalBool(flags.UseSpanCacheFlag.Name)}
 	d, err := db.NewDB(dbPath, cfg)
->>>>>>> b0307711
 	if err != nil {
 		return err
 	}
@@ -327,11 +302,7 @@
 		if err := d.ClearDB(); err != nil {
 			return err
 		}
-<<<<<<< HEAD
-		d, err = db.NewDB(dbPath, ctx, 0, 0)
-=======
 		d, err = db.NewDB(dbPath, cfg)
->>>>>>> b0307711
 		if err != nil {
 			return err
 		}
