// Package state implements the whole state transition
// function which consists of per slot, per-epoch transitions.
// It also bootstraps the genesis beacon state for slot 0.
package state

import (
	"bytes"
	"fmt"

	"github.com/prysmaticlabs/go-ssz"
	b "github.com/prysmaticlabs/prysm/beacon-chain/core/blocks"
	"github.com/prysmaticlabs/prysm/beacon-chain/core/helpers"
	pb "github.com/prysmaticlabs/prysm/proto/beacon/p2p/v1"
	"github.com/prysmaticlabs/prysm/shared/params"
)

<<<<<<< HEAD
// BeaconState gets called to return a beacon state where all the fields are set to genesis values.
func BeaconState(blkHeader *pb.BeaconBlockHeader, genesisTime uint64, eth1Data *pb.Eth1Data) *pb.BeaconState {
	latestRandaoMixes := make([][]byte, params.BeaconConfig().LatestRandaoMixesLength)
=======
// GenesisBeaconState gets called when DepositsForChainStart count of
// full deposits were made to the deposit contract and the ChainStart log gets emitted.
//
// Spec pseudocode definition:
//  def get_genesis_beacon_state(deposits: List[Deposit],
//                             genesis_time: int,
//                             genesis_eth1_data: Eth1Data) -> BeaconState:
//    """
//    Get the genesis ``BeaconState``.
//    """
//    state = BeaconState(genesis_time=genesis_time, latest_eth1_data=genesis_eth1_data)
//
//    # Process genesis deposits
//    for deposit in genesis_validator_deposits:
//        process_deposit(state, deposit)
//
//    # Process genesis activations
//    for validator in state.validator_registry:
//        if validator.effective_balance >= MAX_EFFECTIVE_BALANCE:
//            validator.activation_eligibility_epoch = GENESIS_EPOCH
//            validator.activation_epoch = GENESIS_EPOCH
//
//    genesis_active_index_root = hash_tree_root(get_active_validator_indices(state, GENESIS_EPOCH))
//    for index in range(LATEST_ACTIVE_INDEX_ROOTS_LENGTH):
//        state.latest_active_index_roots[index] = genesis_active_index_root
//
//    return state
func GenesisBeaconState(deposits []*pb.Deposit, genesisTime uint64, eth1Data *pb.Eth1Data) (*pb.BeaconState, error) {
	latestRandaoMixes := make([][]byte, params.BeaconConfig().EpochsPerHistoricalVector)
>>>>>>> 2d09a1e5
	for i := 0; i < len(latestRandaoMixes); i++ {
		latestRandaoMixes[i] = make([]byte, 32)
	}

	zeroHash := params.BeaconConfig().ZeroHash[:]

	latestActiveIndexRoots := make([][]byte, params.BeaconConfig().EpochsPerHistoricalVector)
	for i := 0; i < len(latestActiveIndexRoots); i++ {
		latestActiveIndexRoots[i] = zeroHash
	}

	latestSlashedExitBalances := make([]uint64, params.BeaconConfig().LatestSlashedExitLength)
	if eth1Data == nil {
		eth1Data = &pb.Eth1Data{}
	}

	crosslinks := make([]*pb.Crosslink, params.BeaconConfig().ShardCount)
	for i := 0; i < len(crosslinks); i++ {
		crosslinks[i] = &pb.Crosslink{
			Shard: uint64(i),
		}
	}

	latestBlockRoots := make([][]byte, params.BeaconConfig().HistoricalRootsLimit)
	for i := 0; i < len(latestBlockRoots); i++ {
		latestBlockRoots[i] = zeroHash
	}

<<<<<<< HEAD
=======
	latestSlashedExitBalances := make([]uint64, params.BeaconConfig().EpochsPerSlashingsVector)

	if eth1Data == nil {
		eth1Data = &pb.Eth1Data{}
	}

>>>>>>> 2d09a1e5
	state := &pb.BeaconState{
		// Misc fields.
		Slot:        0,
		GenesisTime: genesisTime,

		Fork: &pb.Fork{
			PreviousVersion: params.BeaconConfig().GenesisForkVersion,
			CurrentVersion:  params.BeaconConfig().GenesisForkVersion,
			Epoch:           0,
		},

		// Validator registry fields.
		Validators: []*pb.Validator{},
		Balances:   []uint64{},

		// Randomness and committees.
		RandaoMixes: latestRandaoMixes,

		// Finality.
		PreviousJustifiedCheckpoint: &pb.Checkpoint{
			Epoch: 0,
			Root:  params.BeaconConfig().ZeroHash[:],
		},
		CurrentJustifiedCheckpoint: &pb.Checkpoint{
			Epoch: 0,
			Root:  params.BeaconConfig().ZeroHash[:],
		},
		JustificationBits: []byte{0},
		FinalizedCheckpoint: &pb.Checkpoint{
			Epoch: 0,
			Root:  params.BeaconConfig().ZeroHash[:],
		},

		// Recent state.
		CurrentCrosslinks:         crosslinks,
		PreviousCrosslinks:        crosslinks,
		ActiveIndexRoots:          latestActiveIndexRoots,
		BlockRoots:                latestBlockRoots,
		Slashings:                 latestSlashedExitBalances,
		CurrentEpochAttestations:  []*pb.PendingAttestation{},
		PreviousEpochAttestations: []*pb.PendingAttestation{},
		LatestBlockHeader:         blkHeader,

		// Eth1 data.
		Eth1Data:         eth1Data,
		Eth1DataVotes:    []*pb.Eth1Data{},
		Eth1DepositIndex: 0,
	}
	return state
}

// GenesisBeaconState gets called when DepositsForChainStart count of
// full deposits were made to the deposit contract and the ChainStart log gets emitted.
//
// Spec pseudocode definition:
//  def get_genesis_beacon_state(deposits: List[Deposit], genesis_time: int, genesis_eth1_data: Eth1Data) -> BeaconState:
//    state = BeaconState(
//        genesis_time=genesis_time,
//        latest_eth1_data=genesis_eth1_data,
//        latest_block_header=BeaconBlockHeader(body_root=hash_tree_root(BeaconBlockBody())),
//    )
//
//    # Process genesis deposits
//    for deposit in deposits:
//        process_deposit(state, deposit)
//
//    # Process genesis activations
//    for validator in state.validator_registry:
//        if validator.effective_balance >= MAX_EFFECTIVE_BALANCE:
//            validator.activation_eligibility_epoch = GENESIS_EPOCH
//            validator.activation_epoch = GENESIS_EPOCH
//
//    # Populate latest_active_index_roots
//    genesis_active_index_root = hash_tree_root(get_active_validator_indices(state, GENESIS_EPOCH))
//    for index in range(LATEST_ACTIVE_INDEX_ROOTS_LENGTH):
//        state.latest_active_index_roots[index] = genesis_active_index_root
//
//    return state
func GenesisBeaconState(deposits []*pb.Deposit, genesisTime uint64, eth1Data *pb.Eth1Data) (*pb.BeaconState, error) {
	bodyRoot, err := ssz.HashTreeRoot(&pb.BeaconBlockBody{})
	if err != nil {
		return nil, fmt.Errorf("could not hash tree root: %v", bodyRoot)
	}
	blkHeader := &pb.BeaconBlockHeader{BodyRoot: bodyRoot[:]}

	state := BeaconState(blkHeader, genesisTime, eth1Data)

	// Process genesis deposits
	validatorMap := make(map[[32]byte]int)
	for _, deposit := range deposits {
		eth1DataExists := eth1Data != nil && !bytes.Equal(eth1Data.DepositRoot, []byte{})
		state, err = b.ProcessDeposit(
			state,
			deposit,
			validatorMap,
			false,
			eth1DataExists,
		)
		if err != nil {
			return nil, fmt.Errorf("could not process validator deposit: %v", err)
		}
	}
<<<<<<< HEAD

	// Process genesis activations
	for i := 0; i < len(state.ValidatorRegistry); i++ {
		if state.ValidatorRegistry[i].EffectiveBalance >=
			params.BeaconConfig().MaxDepositAmount {
			state.ValidatorRegistry[i].ActivationEligibilityEpoch = 0
			state.ValidatorRegistry[i].ActivationEpoch = 0
=======
	for i := 0; i < len(state.Validators); i++ {
		if state.Validators[i].EffectiveBalance >=
			params.BeaconConfig().MaxEffectiveBalance {
			state, err = v.ActivateValidator(state, uint64(i), true)
			if err != nil {
				return nil, fmt.Errorf("could not activate validator: %v", err)
			}
>>>>>>> 2d09a1e5
		}
	}

	// Populate latest_active_index_roots
	activeIndices, err := helpers.ActiveValidatorIndices(state, 0)
	if err != nil {
		return nil, fmt.Errorf("could not get active validator indices: %v", err)
	}
	indexRoot, err := ssz.HashTreeRoot(activeIndices)
	if err != nil {
		return nil, fmt.Errorf("could not hash tree root: %v", err)
	}
<<<<<<< HEAD
	for i := uint64(0); i < params.BeaconConfig().LatestActiveIndexRootsLength; i++ {
		state.LatestActiveIndexRoots[i] = indexRoot[:]
=======
	genesisActiveIndexRoot := hashutil.Hash(indicesBytes)
	for i := uint64(0); i < params.BeaconConfig().EpochsPerHistoricalVector; i++ {
		state.ActiveIndexRoots[i] = genesisActiveIndexRoot[:]
>>>>>>> 2d09a1e5
	}
	return state, nil
}<|MERGE_RESOLUTION|>--- conflicted
+++ resolved
@@ -14,41 +14,9 @@
 	"github.com/prysmaticlabs/prysm/shared/params"
 )
 
-<<<<<<< HEAD
 // BeaconState gets called to return a beacon state where all the fields are set to genesis values.
 func BeaconState(blkHeader *pb.BeaconBlockHeader, genesisTime uint64, eth1Data *pb.Eth1Data) *pb.BeaconState {
-	latestRandaoMixes := make([][]byte, params.BeaconConfig().LatestRandaoMixesLength)
-=======
-// GenesisBeaconState gets called when DepositsForChainStart count of
-// full deposits were made to the deposit contract and the ChainStart log gets emitted.
-//
-// Spec pseudocode definition:
-//  def get_genesis_beacon_state(deposits: List[Deposit],
-//                             genesis_time: int,
-//                             genesis_eth1_data: Eth1Data) -> BeaconState:
-//    """
-//    Get the genesis ``BeaconState``.
-//    """
-//    state = BeaconState(genesis_time=genesis_time, latest_eth1_data=genesis_eth1_data)
-//
-//    # Process genesis deposits
-//    for deposit in genesis_validator_deposits:
-//        process_deposit(state, deposit)
-//
-//    # Process genesis activations
-//    for validator in state.validator_registry:
-//        if validator.effective_balance >= MAX_EFFECTIVE_BALANCE:
-//            validator.activation_eligibility_epoch = GENESIS_EPOCH
-//            validator.activation_epoch = GENESIS_EPOCH
-//
-//    genesis_active_index_root = hash_tree_root(get_active_validator_indices(state, GENESIS_EPOCH))
-//    for index in range(LATEST_ACTIVE_INDEX_ROOTS_LENGTH):
-//        state.latest_active_index_roots[index] = genesis_active_index_root
-//
-//    return state
-func GenesisBeaconState(deposits []*pb.Deposit, genesisTime uint64, eth1Data *pb.Eth1Data) (*pb.BeaconState, error) {
 	latestRandaoMixes := make([][]byte, params.BeaconConfig().EpochsPerHistoricalVector)
->>>>>>> 2d09a1e5
 	for i := 0; i < len(latestRandaoMixes); i++ {
 		latestRandaoMixes[i] = make([]byte, 32)
 	}
@@ -60,7 +28,7 @@
 		latestActiveIndexRoots[i] = zeroHash
 	}
 
-	latestSlashedExitBalances := make([]uint64, params.BeaconConfig().LatestSlashedExitLength)
+	latestSlashedExitBalances := make([]uint64, params.BeaconConfig().EpochsPerSlashingsVector)
 	if eth1Data == nil {
 		eth1Data = &pb.Eth1Data{}
 	}
@@ -77,15 +45,10 @@
 		latestBlockRoots[i] = zeroHash
 	}
 
-<<<<<<< HEAD
-=======
-	latestSlashedExitBalances := make([]uint64, params.BeaconConfig().EpochsPerSlashingsVector)
-
 	if eth1Data == nil {
 		eth1Data = &pb.Eth1Data{}
 	}
 
->>>>>>> 2d09a1e5
 	state := &pb.BeaconState{
 		// Misc fields.
 		Slot:        0,
@@ -164,6 +127,39 @@
 //        state.latest_active_index_roots[index] = genesis_active_index_root
 //
 //    return state
+
+// def initialize_beacon_state_from_eth1(eth1_block_hash: Hash,
+//                                       eth1_timestamp: uint64,
+//                                       deposits: Sequence[Deposit]) -> BeaconState:
+//     state = BeaconState(
+//         genesis_time=eth1_timestamp - eth1_timestamp % SECONDS_PER_DAY + 2 * SECONDS_PER_DAY,
+//         eth1_data=Eth1Data(block_hash=eth1_block_hash, deposit_count=len(deposits)),
+//         latest_block_header=BeaconBlockHeader(body_root=hash_tree_root(BeaconBlockBody())),
+//     )
+//
+//     # Process deposits
+//     leaves = list(map(lambda deposit: deposit.data, deposits))
+//     for index, deposit in enumerate(deposits):
+//         deposit_data_list = List[DepositData, 2**DEPOSIT_CONTRACT_TREE_DEPTH](*leaves[:index + 1])
+//         state.eth1_data.deposit_root = hash_tree_root(deposit_data_list)
+//         process_deposit(state, deposit)
+//
+//     # Process activations
+//     for index, validator in enumerate(state.validators):
+//         balance = state.balances[index]
+//         validator.effective_balance = min(balance - balance % EFFECTIVE_BALANCE_INCREMENT, MAX_EFFECTIVE_BALANCE)
+//         if validator.effective_balance == MAX_EFFECTIVE_BALANCE:
+//             validator.activation_eligibility_epoch = GENESIS_EPOCH
+//             validator.activation_epoch = GENESIS_EPOCH
+//
+//     # Populate active_index_roots and compact_committees_roots
+//     indices_list = List[ValidatorIndex, VALIDATOR_REGISTRY_LIMIT](get_active_validator_indices(state, GENESIS_EPOCH))
+//     active_index_root = hash_tree_root(indices_list)
+//     committee_root = get_compact_committees_root(state, GENESIS_EPOCH)
+//     for index in range(EPOCHS_PER_HISTORICAL_VECTOR):
+//         state.active_index_roots[index] = active_index_root
+//         state.compact_committees_roots[index] = committee_root
+//     return state
 func GenesisBeaconState(deposits []*pb.Deposit, genesisTime uint64, eth1Data *pb.Eth1Data) (*pb.BeaconState, error) {
 	bodyRoot, err := ssz.HashTreeRoot(&pb.BeaconBlockBody{})
 	if err != nil {
@@ -188,23 +184,13 @@
 			return nil, fmt.Errorf("could not process validator deposit: %v", err)
 		}
 	}
-<<<<<<< HEAD
 
 	// Process genesis activations
-	for i := 0; i < len(state.ValidatorRegistry); i++ {
-		if state.ValidatorRegistry[i].EffectiveBalance >=
-			params.BeaconConfig().MaxDepositAmount {
-			state.ValidatorRegistry[i].ActivationEligibilityEpoch = 0
-			state.ValidatorRegistry[i].ActivationEpoch = 0
-=======
 	for i := 0; i < len(state.Validators); i++ {
 		if state.Validators[i].EffectiveBalance >=
 			params.BeaconConfig().MaxEffectiveBalance {
-			state, err = v.ActivateValidator(state, uint64(i), true)
-			if err != nil {
-				return nil, fmt.Errorf("could not activate validator: %v", err)
-			}
->>>>>>> 2d09a1e5
+			state.Validators[i].ActivationEligibilityEpoch = 0
+			state.Validators[i].ActivationEpoch = 0
 		}
 	}
 
@@ -217,14 +203,8 @@
 	if err != nil {
 		return nil, fmt.Errorf("could not hash tree root: %v", err)
 	}
-<<<<<<< HEAD
-	for i := uint64(0); i < params.BeaconConfig().LatestActiveIndexRootsLength; i++ {
-		state.LatestActiveIndexRoots[i] = indexRoot[:]
-=======
-	genesisActiveIndexRoot := hashutil.Hash(indicesBytes)
 	for i := uint64(0); i < params.BeaconConfig().EpochsPerHistoricalVector; i++ {
-		state.ActiveIndexRoots[i] = genesisActiveIndexRoot[:]
->>>>>>> 2d09a1e5
+		state.ActiveIndexRoots[i] = indexRoot[:]
 	}
 	return state, nil
 }