package db

import (
	"fmt"

	"github.com/boltdb/bolt"
	"github.com/gogo/protobuf/proto"
	"github.com/prysmaticlabs/prysm/beacon-chain/core/types"
	pb "github.com/prysmaticlabs/prysm/proto/beacon/p2p/v1"
)

// InitializeState creates an initial genesis state for the beacon
// node using a set of genesis validators.
func (db *BeaconDB) InitializeState(genesisValidators []*pb.ValidatorRecord) error {
	beaconState, err := types.NewGenesisBeaconState(genesisValidators)
	if err != nil {
		return err
	}

	// These functions are safe to ignore as the genesis types will not
	// fail a hash or marshal call.
	// #nosec G104
	stateHash, _ := beaconState.Hash()
	genesisBlock := types.NewGenesisBlock(stateHash)
	// #nosec G104
	blockHash, _ := genesisBlock.Hash()
	// #nosec G104
	blockEnc, _ := genesisBlock.Marshal()
	// #nosec G104
	stateEnc, _ := beaconState.Marshal()
	zeroBinary := encodeSlotNumber(0)

	return db.update(func(tx *bolt.Tx) error {
		blockBkt := tx.Bucket(blockBucket)
		mainChain := tx.Bucket(mainChainBucket)
		chainInfo := tx.Bucket(chainInfoBucket)

		if err := chainInfo.Put(mainChainHeightKey, zeroBinary); err != nil {
			return fmt.Errorf("failed to record block height: %v", err)
		}

		if err := mainChain.Put(zeroBinary, blockHash[:]); err != nil {
			return fmt.Errorf("failed to record block hash: %v", err)
		}

		if err := blockBkt.Put(blockHash[:], blockEnc); err != nil {
			return err
		}

		if err := chainInfo.Put(stateLookupKey, stateEnc); err != nil {
			return err
		}

		return nil
	})
}

<<<<<<< HEAD
// GetState retrieves the current canonical beacon state in the node.
=======
// GetState fetches the canonical beacon chain's state from the DB.
>>>>>>> a99de085
func (db *BeaconDB) GetState() (*types.BeaconState, error) {
	var beaconState *types.BeaconState
	err := db.view(func(tx *bolt.Tx) error {
		chainInfo := tx.Bucket(chainInfoBucket)
		enc := chainInfo.Get(stateLookupKey)
		if enc == nil {
			return nil
		}

		var err error
		beaconState, err = createState(enc)
		return err
	})

	return beaconState, err
}

// SaveState updates the beacon chain state.
func (db *BeaconDB) SaveState(beaconState *types.BeaconState) error {
	return db.update(func(tx *bolt.Tx) error {
		chainInfo := tx.Bucket(chainInfoBucket)
		beaconStateEnc, err := beaconState.Marshal()
		if err != nil {
			return err
		}
		return chainInfo.Put(stateLookupKey, beaconStateEnc)
	})
}

// GetUnfinalizedBlockState fetches an unfinalized block's
// active and crystallized state pair.
func (db *BeaconDB) GetUnfinalizedBlockState(stateRoot [32]byte) (*types.BeaconState, error) {
	var beaconState *types.BeaconState
	err := db.view(func(tx *bolt.Tx) error {
		chainInfo := tx.Bucket(chainInfoBucket)
		encState := chainInfo.Get(stateRoot[:])
		if encState == nil {
			return nil
		}

		var err error
		beaconState, err = createState(encState)
		return err
	})
	return beaconState, err
}

// SaveUnfinalizedBlockState persists the associated state
// for a given unfinalized block.
func (db *BeaconDB) SaveUnfinalizedBlockState(beaconState *types.BeaconState) error {
	stateHash, err := beaconState.Hash()
	if err != nil {
		return fmt.Errorf("unable to hash the beacon state: %v", err)
	}
	beaconStateEnc, err := beaconState.Marshal()
	if err != nil {
		return fmt.Errorf("unable to encode the beacon state: %v", err)
	}

	return db.update(func(tx *bolt.Tx) error {
		chainInfo := tx.Bucket(chainInfoBucket)
		if err := chainInfo.Put(stateHash[:], beaconStateEnc); err != nil {
			return fmt.Errorf("failed to save beacon state: %v", err)
		}
		return nil
	})
}

func createState(enc []byte) (*types.BeaconState, error) {
	protoState := &pb.BeaconState{}
	err := proto.Unmarshal(enc, protoState)
	if err != nil {
		return nil, fmt.Errorf("failed to unmarshal encoding: %v", err)
	}

	state := types.NewBeaconState(protoState)
	return state, nil
}<|MERGE_RESOLUTION|>--- conflicted
+++ resolved
@@ -55,11 +55,7 @@
 	})
 }
 
-<<<<<<< HEAD
-// GetState retrieves the current canonical beacon state in the node.
-=======
 // GetState fetches the canonical beacon chain's state from the DB.
->>>>>>> a99de085
 func (db *BeaconDB) GetState() (*types.BeaconState, error) {
 	var beaconState *types.BeaconState
 	err := db.view(func(tx *bolt.Tx) error {
