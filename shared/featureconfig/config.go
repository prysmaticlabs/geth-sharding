/*
Package featureconfig defines which features are enabled for runtime
in order to selctively enable certain features to maintain a stable runtime.

The process for implementing new features using this package is as follows:
	1. Add a new CMD flag in flags.go, and place it in the proper list(s) var for its client.
	2. Add a condition for the flag in the proper Configure function(s) below.
	3. Place any "new" behavior in the `if flagEnabled` statement.
	4. Place any "previous" behavior in the `else` statement.
	5. Ensure any tests using the new feature fail if the flag isn't enabled.
	5a. Use the following to enable your flag for tests:
	cfg := &featureconfig.FeatureFlagConfig{
		VerifyAttestationSigs: true,
	}
	featureconfig.InitFeatureConfig(cfg)
*/
package featureconfig

import (
	"github.com/sirupsen/logrus"
	"github.com/urfave/cli"
)

var log = logrus.WithField("prefix", "flags")

// FeatureFlagConfig is a struct to represent what features the client will perform on runtime.
type FeatureFlagConfig struct {
	NoGenesisDelay           bool // NoGenesisDelay when processing a chain start genesis event.
	MinimalConfig            bool // MinimalConfig as defined in the spec.
	WriteSSZStateTransitions bool // WriteSSZStateTransitions to tmp directory.
	InitSyncNoVerify         bool // InitSyncNoVerify when initial syncing w/o verifying block's contents.
	SkipBLSVerify            bool // Skips BLS verification across the runtime.

	// Cache toggles.
	EnableAttestationCache  bool // EnableAttestationCache; see https://github.com/prysmaticlabs/prysm/issues/3106.
	EnableEth1DataVoteCache bool // EnableEth1DataVoteCache; see https://github.com/prysmaticlabs/prysm/issues/3106.
	EnableNewCache          bool // EnableNewCache enables the node to use the new caching scheme.
}

var featureConfig *FeatureFlagConfig

// FeatureConfig retrieves feature config.
func FeatureConfig() *FeatureFlagConfig {
	if featureConfig == nil {
		return &FeatureFlagConfig{}
	}
	return featureConfig
}

// InitFeatureConfig sets the global config equal to the config that is passed in.
func InitFeatureConfig(c *FeatureFlagConfig) {
	featureConfig = c
}

// ConfigureBeaconFeatures sets the global config based
// on what flags are enabled for the beacon-chain client.
func ConfigureBeaconFeatures(ctx *cli.Context) {
	cfg := &FeatureFlagConfig{}
	if ctx.GlobalBool(MinimalConfigFlag.Name) {
		log.Warn("Using minimal config")
		cfg.MinimalConfig = true
	}
	if ctx.GlobalBool(NoGenesisDelayFlag.Name) {
		log.Warn("Using non standard genesis delay. This may cause problems in a multi-node environment.")
		cfg.NoGenesisDelay = true
	}
	if ctx.GlobalBool(writeSSZStateTransitionsFlag.Name) {
		log.Warn("Writing SSZ states and blocks after state transitions")
		cfg.WriteSSZStateTransitions = true
	}
	if ctx.GlobalBool(EnableAttestationCacheFlag.Name) {
		log.Warn("Enabled unsafe attestation cache")
		cfg.EnableAttestationCache = true
	}
	if ctx.GlobalBool(EnableEth1DataVoteCacheFlag.Name) {
		log.Warn("Enabled unsafe eth1 data vote cache")
		cfg.EnableEth1DataVoteCache = true
	}
	if ctx.GlobalBool(InitSyncNoVerifyFlag.Name) {
		log.Warn("Initial syncing without verifying block's contents")
		cfg.InitSyncNoVerify = true
	}
<<<<<<< HEAD
	if ctx.GlobalBool(NewCacheFlag.Name) {
		log.Warn("Using new cache for committee shuffled indices")
		cfg.EnableNewCache = true
=======
	if ctx.GlobalBool(SkipBLSVerifyFlag.Name) {
		log.Warn("UNSAFE: Skipping BLS verification at runtime")
		cfg.SkipBLSVerify = true
>>>>>>> 24df2d3e
	}
	InitFeatureConfig(cfg)
}

// ConfigureValidatorFeatures sets the global config based
// on what flags are enabled for the validator client.
func ConfigureValidatorFeatures(ctx *cli.Context) {
	cfg := &FeatureFlagConfig{}
	if ctx.GlobalBool(MinimalConfigFlag.Name) {
		log.Warn("Using minimal config")
		cfg.MinimalConfig = true
	}
	InitFeatureConfig(cfg)
}<|MERGE_RESOLUTION|>--- conflicted
+++ resolved
@@ -80,15 +80,13 @@
 		log.Warn("Initial syncing without verifying block's contents")
 		cfg.InitSyncNoVerify = true
 	}
-<<<<<<< HEAD
 	if ctx.GlobalBool(NewCacheFlag.Name) {
 		log.Warn("Using new cache for committee shuffled indices")
 		cfg.EnableNewCache = true
-=======
+	}
 	if ctx.GlobalBool(SkipBLSVerifyFlag.Name) {
 		log.Warn("UNSAFE: Skipping BLS verification at runtime")
 		cfg.SkipBLSVerify = true
->>>>>>> 24df2d3e
 	}
 	InitFeatureConfig(cfg)
 }
