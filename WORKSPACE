load("@bazel_tools//tools/build_defs/repo:http.bzl", "http_archive")

http_archive(
    name = "io_bazel_rules_go",
    url = "https://github.com/bazelbuild/rules_go/releases/download/0.16.2/rules_go-0.16.2.tar.gz",
    sha256 = "f87fa87475ea107b3c69196f39c82b7bbf58fe27c62a338684c20ca17d1d8613",
)

http_archive(
    name = "bazel_gazelle",
    urls = ["https://github.com/bazelbuild/bazel-gazelle/releases/download/0.15.0/bazel-gazelle-0.15.0.tar.gz"],
    sha256 = "6e875ab4b6bf64a38c352887760f21203ab054676d9c1b274963907e0768740d",
)

http_archive(
    name = "com_github_atlassian_bazel_tools",
    strip_prefix = "bazel-tools-6fef37f33dfa0189be9df4d3d60e6291bfe71177",
    urls = ["https://github.com/atlassian/bazel-tools/archive/6fef37f33dfa0189be9df4d3d60e6291bfe71177.zip"],
)

git_repository(
    name = "io_bazel_rules_docker",
    commit = "7401cb256222615c497c0dee5a4de5724a4f4cc7",  # 2018-06-22
    remote = "https://github.com/bazelbuild/rules_docker.git",
)

load("@io_bazel_rules_docker//docker:docker.bzl", "docker_repositories")

docker_repositories()

git_repository(
    name = "build_bazel_rules_nodejs",
    remote = "https://github.com/bazelbuild/rules_nodejs.git",
    tag = "0.16.2",
)

load("@build_bazel_rules_nodejs//:package.bzl", "rules_nodejs_dependencies")

rules_nodejs_dependencies()

load("@build_bazel_rules_nodejs//:defs.bzl", "node_repositories", "yarn_install")

node_repositories()

yarn_install(
    name = "npm",
    package_json = "//:package.json",
    yarn_lock = "//:yarn.lock",
)

# This requires rules_docker to be fully instantiated before it is pulled in.
git_repository(
    name = "io_bazel_rules_k8s",
    commit = "2054f7bf4d51f9e439313c56d7a208960a8a179f",  # 2018-07-29
    remote = "https://github.com/bazelbuild/rules_k8s.git",
)

load("@io_bazel_rules_k8s//k8s:k8s.bzl", "k8s_repositories", "k8s_defaults")

k8s_repositories()

_CLUSTER = "minikube"

_NAMESPACE = "default"

[k8s_defaults(
    name = "k8s_" + kind,
    cluster = _CLUSTER,
    #context = _CONTEXT,
    kind = kind,
    namespace = _NAMESPACE,
) for kind in [
    "deploy",
    "service",
    "secret",
    "priority_class",
    "pod",
]]

load("@io_bazel_rules_go//go:def.bzl", "go_rules_dependencies", "go_register_toolchains")

go_rules_dependencies()

go_register_toolchains()

load("@bazel_gazelle//:deps.bzl", "gazelle_dependencies", "go_repository")

gazelle_dependencies()

load("@com_github_atlassian_bazel_tools//gometalinter:deps.bzl", "gometalinter_dependencies")

gometalinter_dependencies()

load(
    "@io_bazel_rules_docker//go:image.bzl",
    _go_image_repos = "repositories",
)

_go_image_repos()

git_repository(
    name = "io_kubernetes_build",
    commit = "4ce715fbe67d8fbed05ec2bb47a148e754100a4b",
    remote = "https://github.com/kubernetes/repo-infra.git",
)

git_repository(
    name = "com_github_jmhodges_bazel_gomock",
    commit = "5b73edb74e569ff404b3beffc809d6d9f205e0e4",
    remote = "https://github.com/jmhodges/bazel_gomock.git",
)

go_repository(
    name = "com_github_golang_mock",
    tag = "v1.1.1",
    importpath = "github.com/golang/mock",
)

# External dependencies

go_repository(
    name = "com_github_ethereum_go_ethereum",
    importpath = "github.com/ethereum/go-ethereum",
    # Note: go-ethereum is not bazel-friendly with regards to cgo. We have a
    # a fork that has resolved these issues by disabling HID/USB support and
    # some manual fixes for c imports in the crypto package. This is forked
    # branch should be updated from time to time with the latest go-ethereum
    # code.
    remote = "https://github.com/prysmaticlabs/bazel-go-ethereum",
    vcs = "git",
    commit = "f4b3f83362a4cf2928e57914af040aea76c8a7d6",
)

go_repository(
    name = "com_github_urfave_cli",
    commit = "b67dcf995b6a7b7f14fad5fcb7cc5441b05e814b",
    importpath = "github.com/urfave/cli",
)

go_repository(
    name = "com_github_go_yaml_yaml",
    tag = "v2.2.1",
    importpath = "github.com/go-yaml/yaml",
    commit = "51d6538a90f86fe93ac480b35f37b2be17fef232",
)

go_repository(
    name = "com_github_x_cray_logrus_prefixed_formatter",
    tag = "v0.5.2",
    importpath = "github.com/x-cray/logrus-prefixed-formatter",
)

go_repository(
    name = "com_github_mgutz_ansi",
    commit = "9520e82c474b0a04dd04f8a40959027271bab992",
    importpath = "github.com/mgutz/ansi",
)

go_repository(
    name = "com_github_fjl_memsize",
    commit = "2a09253e352a56f419bd88effab0483f52da4c7d",
    importpath = "github.com/fjl/memsize",
)

go_repository(
    name = "com_github_libp2p_go_libp2p",
    tag = "v6.0.23",
    importpath = "github.com/libp2p/go-libp2p",
)

go_repository(
    name = "com_github_libp2p_go_libp2p_peer",
    tag = "v2.4.0",
    importpath = "github.com/libp2p/go-libp2p-peer",
)

go_repository(
    name = "com_github_libp2p_go_libp2p_crypto",
    build_file_proto_mode = "disable_global",
    commit = "3120e9f9526fe05f2d3905961a5e0701b85579d9",
    importpath = "github.com/libp2p/go-libp2p-crypto",
)

go_repository(
    name = "com_github_multiformats_go_multiaddr",
    tag = "v1.3.0",
    importpath = "github.com/multiformats/go-multiaddr",
)

go_repository(
    name = "com_github_ipfs_go_log",
    tag = "v1.5.7",
    importpath = "github.com/ipfs/go-log",
)

go_repository(
    name = "com_github_multiformats_go_multihash",
    tag = "0.1.0",
    importpath = "github.com/multiformats/go-multihash",
)

go_repository(
    name = "com_github_libp2p_go_libp2p_swarm",
    tag = "v3.0.22",
    importpath = "github.com/libp2p/go-libp2p-swarm",
)

go_repository(
    name = "com_github_libp2p_go_libp2p_host",
    tag = "v3.0.15",
    importpath = "github.com/libp2p/go-libp2p-host",
)

go_repository(
    name = "com_github_libp2p_go_libp2p_peerstore",
    tag = "v2.0.6",
    importpath = "github.com/libp2p/go-libp2p-peerstore",
)

go_repository(
    name = "com_github_libp2p_go_libp2p_circuit",
    commit = "f83937ed3384bb289ba39ee0c4f428f26013390a",
    importpath = "github.com/libp2p/go-libp2p-circuit",
)

go_repository(
    name = "com_github_coreos_go_semver",
    tag = "v0.2.0",
    importpath = "github.com/coreos/go-semver",
)

go_repository(
    name = "com_github_libp2p_go_libp2p_interface_connmgr",
    tag = "v0.0.21",
    importpath = "github.com/libp2p/go-libp2p-interface-connmgr",
)

go_repository(
    name = "com_github_libp2p_go_conn_security_multistream",
    tag = "v0.1.15",
    importpath = "github.com/libp2p/go-conn-security-multistream",
)

go_repository(
    name = "com_github_libp2p_go_libp2p_metrics",
    tag = "v2.1.7",
    importpath = "github.com/libp2p/go-libp2p-metrics",
)

go_repository(
    name = "com_github_libp2p_go_libp2p_net",
    tag = "v3.0.15",
    importpath = "github.com/libp2p/go-libp2p-net",
)

go_repository(
    name = "com_github_whyrusleeping_mafmt",
    commit = "c75a64cef2f64e7d538e6d43a8c58449ba2ab735",
    importpath = "github.com/whyrusleeping/mafmt",
)

go_repository(
    name = "com_github_multiformats_go_multiaddr_net",
    tag = "v1.6.3",
    importpath = "github.com/multiformats/go-multiaddr-net",
)

go_repository(
    name = "com_github_agl_ed25519",
    commit = "5312a61534124124185d41f09206b9fef1d88403",
    importpath = "github.com/agl/ed25519",
)

go_repository(
    name = "com_github_minio_blake2b_simd",
    commit = "3f5f724cb5b182a5c278d6d3d55b40e7f8c2efb4",
    importpath = "github.com/minio/blake2b-simd",
)

go_repository(
    name = "com_github_gxed_hashland",
    commit = "d9f6b97f8db22dd1e090fd0bbbe98f09cc7dd0a8",
    importpath = "github.com/gxed/hashland",
)

go_repository(
    name = "com_github_mattn_go_colorable",
    tag = "v0.0.9",
    importpath = "github.com/mattn/go-colorable",
)

go_repository(
    name = "com_github_whyrusleeping_mdns",
    commit = "ef14215e6b30606f4ce84174ed7a644a05cb1af3",
    importpath = "github.com/whyrusleeping/mdns",
)

go_repository(
    name = "com_github_btcsuite_btcd",
    commit = "67e573d211ace594f1366b4ce9d39726c4b19bd0",
    importpath = "github.com/btcsuite/btcd",
)

go_repository(
    name = "com_github_minio_sha256_simd",
    commit = "51976451ce1942acbb55707a983ed232fa027110",
    importpath = "github.com/minio/sha256-simd",
)

go_repository(
    name = "com_github_mr_tron_base58",
    tag = "v1.1.0",
    importpath = "github.com/mr-tron/base58",
)

go_repository(
    name = "com_github_whyrusleeping_go_smux_yamux",
    commit = "49458276a01f7fbc32ff62c8955fa3e852b8e772",
    importpath = "github.com/whyrusleeping/go-smux-yamux",
)

go_repository(
    name = "com_github_libp2p_go_libp2p_secio",
    build_file_proto_mode = "disable_global",
    tag = "v2.0.17",
    importpath = "github.com/libp2p/go-libp2p-secio",
)

go_repository(
    name = "com_github_libp2p_go_tcp_transport",
    tag = "v2.0.16",
    importpath = "github.com/libp2p/go-tcp-transport",
)

go_repository(
    name = "com_github_libp2p_go_libp2p_protocol",
    tag = "v1.0.0",
    importpath = "github.com/libp2p/go-libp2p-protocol",
)

go_repository(
    name = "com_github_jbenet_goprocess",
    commit = "b497e2f366b8624394fb2e89c10ab607bebdde0b",
    importpath = "github.com/jbenet/goprocess",
)

go_repository(
    name = "com_github_multiformats_go_multistream",
    commit = "0c61f185f3d6e16bcda416874e7a0fca4696e7e0",
    importpath = "github.com/multiformats/go-multistream",
)

go_repository(
    name = "com_github_libp2p_go_libp2p_loggables",
    tag = "v1.1.24",
    importpath = "github.com/libp2p/go-libp2p-loggables",
)

go_repository(
    name = "com_github_libp2p_go_libp2p_nat",
    tag = "v0.8.8",
    importpath = "github.com/libp2p/go-libp2p-nat",
)

go_repository(
    name = "com_github_multiformats_go_multiaddr_dns",
    tag = "v0.2.5",
    importpath = "github.com/multiformats/go-multiaddr-dns",
)

go_repository(
    name = "com_github_fd_go_nat",
    tag = "v1.0.0",
    importpath = "github.com/fd/go-nat",
)

go_repository(
    name = "com_github_whyrusleeping_go_logging",
    commit = "0457bb6b88fc1973573aaf6b5145d8d3ae972390",
    importpath = "github.com/whyrusleeping/go-logging",
)

go_repository(
    name = "com_github_mattn_go_isatty",
    tag = "v0.0.4",
    importpath = "github.com/mattn/go-isatty",
)

go_repository(
    name = "com_github_libp2p_go_stream_muxer",
    tag = "v3.0.1",
    importpath = "github.com/libp2p/go-stream-muxer",
)

go_repository(
    name = "com_github_libp2p_go_libp2p_transport_upgrader",
    tag = "v0.1.16",
    importpath = "github.com/libp2p/go-libp2p-transport-upgrader",
)

go_repository(
    name = "com_github_libp2p_go_testutil",
    tag = "v1.2.10",
    importpath = "github.com/libp2p/go-testutil",
)

go_repository(
    name = "com_github_whyrusleeping_go_smux_multistream",
    commit = "e799b10bc6eea2cc5ce18f7b7b4d8e1a0439476d",
    importpath = "github.com/whyrusleeping/go-smux-multistream",
)

go_repository(
    name = "com_github_libp2p_go_maddr_filter",
    tag = "v1.1.10",
    importpath = "github.com/libp2p/go-maddr-filter",
)

go_repository(
    name = "com_github_libp2p_go_libp2p_transport",
    tag = "v3.0.15",
    importpath = "github.com/libp2p/go-libp2p-transport",
)

go_repository(
    name = "com_github_libp2p_go_addr_util",
    tag = "v2.0.7",
    importpath = "github.com/libp2p/go-addr-util",
)

go_repository(
    name = "com_github_libp2p_go_libp2p_interface_pnet",
    tag = "v0.2.0",
    importpath = "github.com/libp2p/go-libp2p-interface-pnet",
)

go_repository(
    name = "com_github_libp2p_go_conn_security",
    tag = "v0.1.15",
    importpath = "github.com/libp2p/go-conn-security",
)

go_repository(
    name = "com_github_whyrusleeping_timecache",
    commit = "cfcb2f1abfee846c430233aef0b630a946e0a5a6",
    importpath = "github.com/whyrusleeping/timecache",
)

go_repository(
    name = "com_github_miekg_dns",
    tag = "v1.0.15",
    importpath = "github.com/miekg/dns",
)

go_repository(
    name = "com_github_opentracing_opentracing_go",
<<<<<<< HEAD
    tag = "v0.10.0",
=======
    tag = "v1.0.2",
>>>>>>> 8f17a233
    importpath = "github.com/opentracing/opentracing-go",
)

go_repository(
    name = "com_github_libp2p_go_reuseport",
    tag = "v0.1.18",
    importpath = "github.com/libp2p/go-reuseport",
)

go_repository(
    name = "com_github_huin_goupnp",
    tag = "v1.0.0",
    importpath = "github.com/huin/goupnp",
)

go_repository(
    name = "com_github_spaolacci_murmur3",
    commit = "f09979ecbc725b9e6d41a297405f65e7e8804acc",
    importpath = "github.com/spaolacci/murmur3",
)

go_repository(
    name = "com_github_jbenet_go_temp_err_catcher",
    commit = "aac704a3f4f27190b4ccc05f303a4931fd1241ff",
    importpath = "github.com/jbenet/go-temp-err-catcher",
)

go_repository(
    name = "com_github_satori_go_uuid",
    commit = "b2ce2384e17bbe0c6d34077efa39dbab3e09123b",
    importpath = "github.com/satori/go.uuid",
)

go_repository(
    name = "com_github_sirupsen_logrus",
    tag = "v1.2.0",
    importpath = "github.com/sirupsen/logrus",
)

go_repository(
    name = "org_golang_x_sys",
    commit = "62eef0e2fa9b2c385f7b2778e763486da6880d37",
    importpath = "golang.org/x/sys",
)

go_repository(
    name = "com_github_whyrusleeping_yamux",
    commit = "5364a42fe4b5efa5967c11c8f9b0f049cac0c4a9",
    importpath = "github.com/whyrusleeping/yamux",
)

go_repository(
    name = "com_github_libp2p_go_flow_metrics",
    tag = "v0.2.0",
    importpath = "github.com/libp2p/go-flow-metrics",
)

go_repository(
    name = "com_github_libp2p_go_msgio",
    tag = "v0.0.6",
    importpath = "github.com/libp2p/go-msgio",
)

go_repository(
    name = "com_github_jackpal_gateway",
    tag = "v1.0.5",
    importpath = "github.com/jackpal/gateway",
)

go_repository(
    name = "com_github_whyrusleeping_multiaddr_filter",
    commit = "e903e4adabd70b78bc9293b6ee4f359afb3f9f59",
    importpath = "github.com/whyrusleeping/multiaddr-filter",
)

go_repository(
    name = "com_github_libp2p_go_ws_transport",
    tag = "v2.0.15",
    importpath = "github.com/libp2p/go-ws-transport",
)

go_repository(
    name = "org_golang_x_crypto",
    commit = "3d3f9f413869b949e48070b5bc593aa22cc2b8f2",
    importpath = "golang.org/x/crypto",
)

go_repository(
    name = "com_github_jackpal_go_nat_pmp",
    tag = "v1.0.1",
    importpath = "github.com/jackpal/go-nat-pmp",
)

go_repository(
    name = "com_github_libp2p_go_reuseport_transport",
    tag = "v0.1.11",
    importpath = "github.com/libp2p/go-reuseport-transport",
)

go_repository(
    name = "com_github_libp2p_go_sockaddr",
    tag = "v1.0.3",
    importpath = "github.com/libp2p/go-sockaddr",
)

go_repository(
    name = "com_github_whyrusleeping_go_notifier",
    commit = "097c5d47330ff6a823f67e3515faa13566a62c6f",
    importpath = "github.com/whyrusleeping/go-notifier",
)

go_repository(
    name = "com_github_gorilla_websocket",
    tag = "v1.4.0",
    importpath = "github.com/gorilla/websocket",
)

go_repository(
    name = "com_github_whyrusleeping_go_smux_multiplex",
    commit = "c9680d872b8e73a2fc8d9bba3eacabf1e8add80d",
    importpath = "github.com/whyrusleeping/go-smux-multiplex",
)

go_repository(
    name = "com_github_gxed_eventfd",
    commit = "80a92cca79a8041496ccc9dd773fcb52a57ec6f9",
    importpath = "github.com/gxed/eventfd",
)

go_repository(
    name = "com_github_gxed_goendian",
    commit = "0f5c6873267e5abf306ffcdfcfa4bf77517ef4a7",
    importpath = "github.com/gxed/GoEndian",
)

go_repository(
    name = "com_github_syndtr_goleveldb",
    commit = "f9080354173f192dfc8821931eacf9cfd6819253",
    importpath = "github.com/syndtr/goleveldb",
)

go_repository(
    name = "com_github_libp2p_go_libp2p_blankhost",
    tag = "v0.3.15",
    importpath = "github.com/libp2p/go-libp2p-blankhost",
)

go_repository(
    name = "com_github_steakknife_hamming",
    tag = "0.2.5",
    importpath = "github.com/steakknife/hamming",
)

go_repository(
    name = "io_opencensus_go",
    tag = "v0.18.0",
    importpath = "go.opencensus.io",
)

go_repository(
    name = "org_golang_google_api",
    commit = "faade3cbb06a30202f2da53a8a5e3c4afe60b0c2",
    importpath = "google.golang.org/api",
)

go_repository(
    name = "org_golang_x_sync",
    commit = "42b317875d0fa942474b76e1b46a6060d720ae6e",
    importpath = "golang.org/x/sync",
)

go_repository(
    name = "com_github_golang_lint",
    commit = "c67002cb31c3a748b7688c27f20d8358b4193582",
    importpath = "github.com/golang/lint",
)

go_repository(
    name = "org_golang_x_lint",
    commit = "c67002cb31c3a748b7688c27f20d8358b4193582",
    importpath = "golang.org/x/lint",
)

go_repository(
    name = "com_github_aristanetworks_goarista",
    commit = "5faa74ffbed7096292069fdcd0eae96146a3158a",
    importpath = "github.com/aristanetworks/goarista",
)

go_repository(
    name = "com_github_prometheus_client_golang",
    commit = "3fb53dff765f8a3e0f9d8b1d5b86d4f8c4eb3a09",
    importpath = "github.com/prometheus/client_golang",
)

go_repository(
    name = "com_github_prometheus_client_model",
    commit = "5c3871d89910bfb32f5fcab2aa4b9ec68e65a99f",
    importpath = "github.com/prometheus/client_model",
)

go_repository(
    name = "com_github_prometheus_common",
    commit = "1f2c4f3cd6db5fd6f68f36af6b6d5d936fd93c4e",
    importpath = "github.com/prometheus/common",
)

go_repository(
    name = "com_github_prometheus_procfs",
    commit = "185b4288413d2a0dd0806f78c90dde719829e5ae",
    importpath = "github.com/prometheus/procfs",
)

go_repository(
    name = "com_github_prometheus_prometheus",
    tag = "0.20.0",
    importpath = "github.com/prometheus/prometheus",
)

go_repository(
    name = "com_github_beorn7_perks",
    commit = "3a771d992973f24aa725d07868b467d1ddfceafb",
    importpath = "github.com/beorn7/perks",
)

go_repository(
    name = "com_github_matttproud_golang_protobuf_extensions",
    tag = "v1.0.1",
    importpath = "github.com/matttproud/golang_protobuf_extensions",
)

go_repository(
    name = "com_github_boltdb_bolt",
    tag = "v1.3.1",
    importpath = "github.com/boltdb/bolt",
)

go_repository(
    name = "com_github_pborman_uuid",
    commit = "8b1b92947f46224e3b97bb1a3a5b0382be00d31e",
    importpath = "github.com/pborman/uuid",
)

go_repository(
    name = "com_github_libp2p_go_buffer_pool",
    tag = "v0.1.1",
    importpath = "github.com/libp2p/go-buffer-pool",
)

go_repository(
    name = "com_github_libp2p_go_mplex",
    tag = "v0.2.30",
    importpath = "github.com/libp2p/go-mplex",
)

go_repository(
    name = "com_github_libp2p_go_libp2p_pubsub",
    build_file_proto_mode = "disable_global",
    tag = "v0.10.2",
    importpath = "github.com/libp2p/go-libp2p-pubsub",
)

go_repository(
    name = "com_github_ipfs_go_ipfs_util",
    tag = "v1.2.8",
    importpath = "github.com/ipfs/go-ipfs-util",
)

go_repository(
    name = "com_github_google_uuid",
    tag = "v1.1.0",
    importpath = "github.com/google/uuid",
)

go_repository(
    name = "com_github_libp2p_go_libp2p_kad_dht",
    build_file_proto_mode = "disable_global",
    tag = "v4.4.12",
    importpath = "github.com/libp2p/go-libp2p-kad-dht",
)

go_repository(
    name = "com_github_ipfs_go_datastore",
    tag = "v0.3.0",
    importpath = "github.com/ipfs/go-datastore",
)

go_repository(
    name = "com_github_whyrusleeping_base32",
    commit = "c30ac30633ccdabefe87eb12465113f06f1bab75",
    importpath = "github.com/whyrusleeping/base32",
)

go_repository(
    name = "com_github_ipfs_go_cid",
    tag = "v0.9.0",
    importpath = "github.com/ipfs/go-cid",
)

go_repository(
    name = "com_github_libp2p_go_libp2p_record",
    build_file_proto_mode = "disable_global",
    tag = "v4.1.7",
    importpath = "github.com/libp2p/go-libp2p-record",
)

go_repository(
    name = "com_github_libp2p_go_libp2p_routing",
    tag = "v2.7.1",
    importpath = "github.com/libp2p/go-libp2p-routing",
)

go_repository(
    name = "com_github_libp2p_go_libp2p_kbucket",
    tag = "v2.2.12",
    importpath = "github.com/libp2p/go-libp2p-kbucket",
)

go_repository(
    name = "com_github_jbenet_go_context",
    commit = "d14ea06fba99483203c19d92cfcd13ebe73135f4",
    importpath = "github.com/jbenet/go-context",
)

go_repository(
    name = "com_github_ipfs_go_todocounter",
    tag = "v1.0.1",
    importpath = "github.com/ipfs/go-todocounter",
)

go_repository(
    name = "com_github_whyrusleeping_go_keyspace",
    commit = "5b898ac5add1da7178a4a98e69cb7b9205c085ee",
    importpath = "github.com/whyrusleeping/go-keyspace",
)

go_repository(
    name = "com_github_multiformats_go_multibase",
    tag = "v0.3.0",
    importpath = "github.com/multiformats/go-multibase",
)

go_repository(
    name = "com_github_hashicorp_golang_lru",
    tag = "v0.5.0",
    importpath = "github.com/hashicorp/golang-lru",
)

go_repository(
    name = "com_github_ipfs_go_ipfs_addr",
    tag = "v0.1.25",
    importpath = "github.com/ipfs/go-ipfs-addr",
)

go_repository(
    name = "com_github_libp2p_go_libp2p_discovery",
    commit = "7153173e40fcf3aa2c6845f00c54119bea8b427f",
    importpath = "github.com/libp2p/go-libp2p-discovery",
)

go_repository(
    name = "com_github_libp2p_go_libp2p_autonat",
    commit = "c09caf7c16407d3f68a3b8c467cf1d7445443328",
    importpath = "github.com/libp2p/go-libp2p-autonat",
)

go_repository(
    name = "com_github_konsorten_go_windows_terminal_sequences",
    tag = "v1.0.1",
    importpath = "github.com/konsorten/go-windows-terminal-sequences",
)

go_repository(
    name = "com_github_libp2p_go_libp2p_interface_conn",
    commit = "c7cda99284db0bea441058da8fd1f1373c763ed6",
    importpath = "github.com/libp2p/go-libp2p-interface-conn",
)<|MERGE_RESOLUTION|>--- conflicted
+++ resolved
@@ -454,11 +454,7 @@
 
 go_repository(
     name = "com_github_opentracing_opentracing_go",
-<<<<<<< HEAD
-    tag = "v0.10.0",
-=======
     tag = "v1.0.2",
->>>>>>> 8f17a233
     importpath = "github.com/opentracing/opentracing-go",
 )
 
