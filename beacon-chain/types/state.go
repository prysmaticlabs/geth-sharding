--- conflicted
+++ resolved
@@ -74,27 +74,7 @@
 
 	// Starting with 2 cycles (128 slots) with the same committees.
 	committees = append(committees, committees...)
-<<<<<<< HEAD
 	indicesForSlots := append(committees, committees...)
-=======
-	// Convert boot strapped attester indices array into proto format.
-	var shardCommittees []*pb.ShardAndCommittee
-	for _, committee := range committees {
-		c := &pb.ShardAndCommittee{
-			ShardId:   uint64(committee.ShardID),
-			Committee: committee.Committee,
-		}
-		shardCommittees = append(shardCommittees, c)
-	}
-	// Repeat for first 64 slots
-	var indicesForSlots []*pb.ShardAndCommitteeArray
-	for i := 0; i < params.CycleLength; i++ {
-		shardSlotCommittee := &pb.ShardAndCommitteeArray{
-			ArrayShardAndCommittee: shardCommittees,
-		}
-		indicesForSlots = append(indicesForSlots, shardSlotCommittee)
-	}
->>>>>>> f37a59d2
 
 	// Bootstrap cross link records.
 	var crosslinkRecords []*pb.CrosslinkRecord
