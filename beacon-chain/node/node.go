// Package node defines the services that a beacon chain node would perform.
package node

import (
	"bytes"
	"context"
	"fmt"
	"io/ioutil"
	"os"
	"os/signal"
	"path"
	"path/filepath"
	"sync"
	"syscall"

	"github.com/ethereum/go-ethereum/common"
	"github.com/ethereum/go-ethereum/ethclient"
	gethRPC "github.com/ethereum/go-ethereum/rpc"
	"github.com/pkg/errors"
	"github.com/prysmaticlabs/prysm/beacon-chain/blockchain"
	"github.com/prysmaticlabs/prysm/beacon-chain/cache/depositcache"
	"github.com/prysmaticlabs/prysm/beacon-chain/db"
	"github.com/prysmaticlabs/prysm/beacon-chain/flags"
	"github.com/prysmaticlabs/prysm/beacon-chain/gateway"
	"github.com/prysmaticlabs/prysm/beacon-chain/operations"
	"github.com/prysmaticlabs/prysm/beacon-chain/p2p"
	"github.com/prysmaticlabs/prysm/beacon-chain/powchain"
	"github.com/prysmaticlabs/prysm/beacon-chain/rpc"
	prysmsync "github.com/prysmaticlabs/prysm/beacon-chain/sync"
	initialsync "github.com/prysmaticlabs/prysm/beacon-chain/sync/initial-sync"
	"github.com/prysmaticlabs/prysm/shared"
	"github.com/prysmaticlabs/prysm/shared/cmd"
	"github.com/prysmaticlabs/prysm/shared/debug"
	"github.com/prysmaticlabs/prysm/shared/featureconfig"
	"github.com/prysmaticlabs/prysm/shared/params"
	"github.com/prysmaticlabs/prysm/shared/prometheus"
	"github.com/prysmaticlabs/prysm/shared/sliceutil"
	"github.com/prysmaticlabs/prysm/shared/tracing"
	"github.com/prysmaticlabs/prysm/shared/version"
	"github.com/sirupsen/logrus"
	"github.com/urfave/cli"
)

var log = logrus.WithField("prefix", "node")

const beaconChainDBName = "beaconchaindata"
const testSkipPowFlag = "test-skip-pow"

// BeaconNode defines a struct that handles the services running a random beacon chain
// full PoS node. It handles the lifecycle of the entire system and registers
// services to a service registry.
type BeaconNode struct {
	ctx          *cli.Context
	services     *shared.ServiceRegistry
	lock         sync.RWMutex
	stop         chan struct{} // Channel to wait for termination notifications.
	db           db.Database
	depositCache *depositcache.DepositCache
}

// NewBeaconNode creates a new node instance, sets up configuration options, and registers
// every required service to the node.
func NewBeaconNode(ctx *cli.Context) (*BeaconNode, error) {
	if err := tracing.Setup(
		"beacon-chain", // service name
		ctx.GlobalString(cmd.TracingProcessNameFlag.Name),
		ctx.GlobalString(cmd.TracingEndpointFlag.Name),
		ctx.GlobalFloat64(cmd.TraceSampleFractionFlag.Name),
		ctx.GlobalBool(cmd.EnableTracingFlag.Name),
	); err != nil {
		return nil, err
	}
	registry := shared.NewServiceRegistry()

	beacon := &BeaconNode{
		ctx:      ctx,
		services: registry,
		stop:     make(chan struct{}),
	}

	// Use custom config values if the --no-custom-config flag is set.
	if !ctx.GlobalBool(flags.NoCustomConfigFlag.Name) {
		log.Info("Using custom parameter configuration")
		params.UseDemoBeaconConfig()
	}

	featureconfig.ConfigureBeaconFeatures(ctx)

	if err := beacon.startDB(ctx); err != nil {
		return nil, err
	}

	if err := beacon.registerP2P(ctx); err != nil {
		return nil, err
	}

	if err := beacon.registerPOWChainService(ctx); err != nil {
		return nil, err
	}

	if err := beacon.registerOperationService(ctx); err != nil {
		return nil, err
	}

	if err := beacon.registerBlockchainService(ctx); err != nil {
		return nil, err
	}

	if err := beacon.registerSyncService(ctx); err != nil {
		return nil, err
	}

	if err := beacon.registerInitialSyncService(ctx); err != nil {
		return nil, err
	}

	if err := beacon.registerRPCService(ctx); err != nil {
		return nil, err
	}

	if err := beacon.registerGRPCGateway(ctx); err != nil {
		return nil, err
	}

	if !ctx.GlobalBool(cmd.DisableMonitoringFlag.Name) {
		if err := beacon.registerPrometheusService(ctx); err != nil {
			return nil, err
		}
	}

	return beacon, nil
}

// Start the BeaconNode and kicks off every registered service.
func (b *BeaconNode) Start() {
	b.lock.Lock()

	log.WithFields(logrus.Fields{
		"version": version.GetVersion(),
	}).Info("Starting beacon node")

	b.services.StartAll()

	stop := b.stop
	b.lock.Unlock()

	go func() {
		sigc := make(chan os.Signal, 1)
		signal.Notify(sigc, syscall.SIGINT, syscall.SIGTERM)
		defer signal.Stop(sigc)
		<-sigc
		log.Info("Got interrupt, shutting down...")
		debug.Exit(b.ctx) // Ensure trace and CPU profile data are flushed.
		go b.Close()
		for i := 10; i > 0; i-- {
			<-sigc
			if i > 1 {
				log.Info("Already shutting down, interrupt more to panic", "times", i-1)
			}
		}
		panic("Panic closing the beacon node")
	}()

	// Wait for stop channel to be closed.
	<-stop
}

// Close handles graceful shutdown of the system.
func (b *BeaconNode) Close() {
	b.lock.Lock()
	defer b.lock.Unlock()

	log.Info("Stopping beacon node")
	b.services.StopAll()
	if err := b.db.Close(); err != nil {
		log.Errorf("Failed to close database: %v", err)
	}
	close(b.stop)
}

func (b *BeaconNode) startDB(ctx *cli.Context) error {
	baseDir := ctx.GlobalString(cmd.DataDirFlag.Name)
	dbPath := path.Join(baseDir, beaconChainDBName)
	d, err := db.NewDB(dbPath)
	if err != nil {
		return err
	}
	if b.ctx.GlobalBool(cmd.ClearDB.Name) {
		if err := d.ClearDB(); err != nil {
			return err
		}
		d, err = db.NewDB(dbPath)
		if err != nil {
			return err
		}
	}

	log.WithField("path", dbPath).Info("Checking db")
	b.db = d
	b.depositCache = depositcache.NewDepositCache()
	return nil
}

func (b *BeaconNode) registerP2P(ctx *cli.Context) error {
	// Bootnode ENR may be a filepath to an ENR file. 
	bootnodeENR := ctx.GlobalString(cmd.BootstrapNode.Name)
	if filepath.Ext(bootnodeENR) == ".enr" {
		b, err := ioutil.ReadFile(bootnodeENR)
		if err != nil {
			return err
		}
		bootnodeENR = string(b)
	}

	svc, err := p2p.NewService(&p2p.Config{
		NoDiscovery:       ctx.GlobalBool(cmd.NoDiscovery.Name),
<<<<<<< HEAD
		StaticPeers:       sliceutil.SplitCommaSeparated(ctx.GlobalStringSlice(cmd.StaticPeers.Name)),
		BootstrapNodeAddr: ctx.GlobalString(cmd.BootstrapNode.Name),
=======
		StaticPeers:       ctx.GlobalStringSlice(cmd.StaticPeers.Name),
		BootstrapNodeAddr: bootnodeENR,
>>>>>>> 8d234014
		RelayNodeAddr:     ctx.GlobalString(cmd.RelayNode.Name),
		HostAddress:       ctx.GlobalString(cmd.P2PHost.Name),
		PrivateKey:        ctx.GlobalString(cmd.P2PPrivKey.Name),
		Port:              ctx.GlobalUint(cmd.P2PPort.Name),
		MaxPeers:          ctx.GlobalUint(cmd.P2PMaxPeers.Name),
		WhitelistCIDR:     ctx.GlobalString(cmd.P2PWhitelist.Name),
		EnableUPnP:        ctx.GlobalBool(cmd.EnableUPnPFlag.Name),
		Encoding:          ctx.GlobalString(cmd.P2PEncoding.Name),
	})
	if err != nil {
		return err
	}
	return b.services.RegisterService(svc)
}

func (b *BeaconNode) fetchP2P(ctx *cli.Context) p2p.P2P {
	var p *p2p.Service
	if err := b.services.FetchService(&p); err != nil {
		panic(err)
	}
	return p
}

func (b *BeaconNode) registerBlockchainService(ctx *cli.Context) error {
	var web3Service *powchain.Service
	if err := b.services.FetchService(&web3Service); err != nil {
		return err
	}
	var opsService *operations.Service
	if err := b.services.FetchService(&opsService); err != nil {
		return err
	}

	maxRoutines := ctx.GlobalInt64(cmd.MaxGoroutines.Name)

	blockchainService, err := blockchain.NewService(context.Background(), &blockchain.Config{
		BeaconDB:       b.db,
		DepositCache:   b.depositCache,
		Web3Service:    web3Service,
		OpsPoolService: opsService,
		P2p:            b.fetchP2P(ctx),
		MaxRoutines:    maxRoutines,
	})
	if err != nil {
		return errors.Wrap(err, "could not register blockchain service")
	}
	return b.services.RegisterService(blockchainService)
}

func (b *BeaconNode) registerOperationService(ctx *cli.Context) error {
	operationService := operations.NewService(context.Background(), &operations.Config{
		BeaconDB: b.db,
		P2P:      b.fetchP2P(ctx),
	})

	return b.services.RegisterService(operationService)
}

func (b *BeaconNode) registerPOWChainService(cliCtx *cli.Context) error {
	if cliCtx.GlobalBool(testSkipPowFlag) {
		return b.services.RegisterService(&powchain.Service{})
	}

	depAddress := cliCtx.GlobalString(flags.DepositContractFlag.Name)

	if depAddress == "" {
		var err error
		depAddress, err = fetchDepositContract()
		if err != nil {
			log.WithError(err).Fatal("Cannot fetch deposit contract")
		}
	}

	if !common.IsHexAddress(depAddress) {
		log.Fatalf("Invalid deposit contract address given: %s", depAddress)
	}

	httpRPCClient, err := gethRPC.Dial(cliCtx.GlobalString(flags.HTTPWeb3ProviderFlag.Name))
	if err != nil {
		log.Fatalf("Access to PoW chain is required for validator. Unable to connect to Geth node: %v", err)
	}
	httpClient := ethclient.NewClient(httpRPCClient)

	rpcClient, err := gethRPC.Dial(cliCtx.GlobalString(flags.Web3ProviderFlag.Name))
	if err != nil {
		log.Fatalf("Access to PoW chain is required for validator. Unable to connect to Geth node: %v", err)
	}
	powClient := ethclient.NewClient(rpcClient)

	ctx := context.Background()
	cfg := &powchain.Web3ServiceConfig{
		Endpoint:        cliCtx.GlobalString(flags.Web3ProviderFlag.Name),
		DepositContract: common.HexToAddress(depAddress),
		Client:          httpClient,
		Reader:          powClient,
		Logger:          powClient,
		HTTPLogger:      httpClient,
		BlockFetcher:    httpClient,
		ContractBackend: httpClient,
		BeaconDB:        b.db,
		DepositCache:    b.depositCache,
	}
	web3Service, err := powchain.NewService(ctx, cfg)
	if err != nil {
		return errors.Wrap(err, "could not register proof-of-work chain web3Service")
	}
	knownContract, err := b.db.DepositContractAddress(ctx)
	if err != nil {
		return err
	}
	if len(knownContract) > 0 && !bytes.Equal(cfg.DepositContract.Bytes(), knownContract) {
		return fmt.Errorf("database contract is %#x but tried to run with %#x", knownContract, cfg.DepositContract.Bytes())
	}

	return b.services.RegisterService(web3Service)
}

func (b *BeaconNode) registerSyncService(ctx *cli.Context) error {
	var operationService *operations.Service
	if err := b.services.FetchService(&operationService); err != nil {
		return err
	}

	var web3Service *powchain.Service
	if err := b.services.FetchService(&web3Service); err != nil {
		return err
	}

	var chainService *blockchain.Service
	if err := b.services.FetchService(&chainService); err != nil {
		return err
	}

	rs := prysmsync.NewRegularSync(&prysmsync.Config{
		DB:         b.db,
		P2P:        b.fetchP2P(ctx),
		Operations: operationService,
		Chain:      chainService,
	})

	return b.services.RegisterService(rs)
}

func (b *BeaconNode) registerInitialSyncService(ctx *cli.Context) error {

	var chainService *blockchain.Service
	if err := b.services.FetchService(&chainService); err != nil {
		return err
	}

	var regSync *prysmsync.RegularSync
	if err := b.services.FetchService(&regSync); err != nil {
		return err
	}

	is := initialsync.NewInitialSync(&initialsync.Config{
		Chain:   chainService,
		RegSync: regSync,
		P2P:     b.fetchP2P(ctx),
	})

	return b.services.RegisterService(is)

}

func (b *BeaconNode) registerRPCService(ctx *cli.Context) error {
	var chainService *blockchain.Service
	if err := b.services.FetchService(&chainService); err != nil {
		return err
	}

	var operationService *operations.Service
	if err := b.services.FetchService(&operationService); err != nil {
		return err
	}

	var web3Service *powchain.Service
	if err := b.services.FetchService(&web3Service); err != nil {
		return err
	}

	var syncService *prysmsync.RegularSync
	if err := b.services.FetchService(&syncService); err != nil {
		return err
	}

	port := ctx.GlobalString(flags.RPCPort.Name)
	cert := ctx.GlobalString(flags.CertFlag.Name)
	key := ctx.GlobalString(flags.KeyFlag.Name)
	rpcService := rpc.NewService(context.Background(), &rpc.Config{
		Port:             port,
		CertFlag:         cert,
		KeyFlag:          key,
		BeaconDB:         b.db,
		Broadcaster:      b.fetchP2P(ctx),
		ChainService:     chainService,
		OperationService: operationService,
		POWChainService:  web3Service,
		SyncService:      syncService,
		DepositCache:     b.depositCache,
	})

	return b.services.RegisterService(rpcService)
}

func (b *BeaconNode) registerPrometheusService(ctx *cli.Context) error {
	var additionalHandlers []prometheus.Handler
	var p *p2p.Service
	if err := b.services.FetchService(&p); err != nil {
		panic(err)
	}
	additionalHandlers = append(additionalHandlers, prometheus.Handler{Path: "/p2p", Handler: p.InfoHandler})

	var c *blockchain.Service
	if err := b.services.FetchService(&c); err != nil {
		panic(err)
	}
	additionalHandlers = append(additionalHandlers, prometheus.Handler{Path: "/heads", Handler: c.HeadsHandler})

	service := prometheus.NewPrometheusService(
		fmt.Sprintf(":%d", ctx.GlobalInt64(cmd.MonitoringPortFlag.Name)),
		b.services,
		additionalHandlers...,
	)
	hook := prometheus.NewLogrusCollector()
	logrus.AddHook(hook)
	return b.services.RegisterService(service)
}

func (b *BeaconNode) registerGRPCGateway(ctx *cli.Context) error {
	gatewayPort := ctx.GlobalInt(flags.GRPCGatewayPort.Name)
	if gatewayPort > 0 {
		selfAddress := fmt.Sprintf("127.0.0.1:%d", ctx.GlobalInt(flags.RPCPort.Name))
		gatewayAddress := fmt.Sprintf("127.0.0.1:%d", gatewayPort)
		return b.services.RegisterService(gateway.New(context.Background(), selfAddress, gatewayAddress, nil /*optional mux*/))
	}
	return nil
}<|MERGE_RESOLUTION|>--- conflicted
+++ resolved
@@ -202,7 +202,7 @@
 }
 
 func (b *BeaconNode) registerP2P(ctx *cli.Context) error {
-	// Bootnode ENR may be a filepath to an ENR file. 
+	// Bootnode ENR may be a filepath to an ENR file.
 	bootnodeENR := ctx.GlobalString(cmd.BootstrapNode.Name)
 	if filepath.Ext(bootnodeENR) == ".enr" {
 		b, err := ioutil.ReadFile(bootnodeENR)
@@ -214,13 +214,8 @@
 
 	svc, err := p2p.NewService(&p2p.Config{
 		NoDiscovery:       ctx.GlobalBool(cmd.NoDiscovery.Name),
-<<<<<<< HEAD
 		StaticPeers:       sliceutil.SplitCommaSeparated(ctx.GlobalStringSlice(cmd.StaticPeers.Name)),
-		BootstrapNodeAddr: ctx.GlobalString(cmd.BootstrapNode.Name),
-=======
-		StaticPeers:       ctx.GlobalStringSlice(cmd.StaticPeers.Name),
 		BootstrapNodeAddr: bootnodeENR,
->>>>>>> 8d234014
 		RelayNodeAddr:     ctx.GlobalString(cmd.RelayNode.Name),
 		HostAddress:       ctx.GlobalString(cmd.P2PHost.Name),
 		PrivateKey:        ctx.GlobalString(cmd.P2PPrivKey.Name),
