--- conflicted
+++ resolved
@@ -105,7 +105,7 @@
 				Slot:             0,
 				Shard:            1,
 				JustifiedSlot:    0,
-				AttesterBitfield: []byte{64, 0},
+				AttesterBitfield: []byte{128, 0},
 			},
 		},
 	})
@@ -121,10 +121,6 @@
 	if !b.IsValid(db, aState, cState, parentSlot, genesisTime) {
 		t.Fatalf("failed block validation")
 	}
-<<<<<<< HEAD
-	if !b.IsValid(db, aState, cState, parentSlot, genesisTime) {
-		t.Fatalf("failed block validation")
-=======
 }
 
 func TestBlockValidityNoParentProposer(t *testing.T) {
@@ -158,7 +154,7 @@
 		},
 	})
 	genesisTime := params.GetConfig().GenesisTime
-	if badRandaoBlock.IsValid(db, aState, cState, parentSlot, false, genesisTime) {
+	if badRandaoBlock.IsValid(db, aState, cState, parentSlot, genesisTime) {
 		t.Fatalf("should have failed doesParentProposerExist")
 	}
 }
@@ -172,7 +168,6 @@
 	recentBlockHashes := make([][]byte, 2*params.GetConfig().CycleLength)
 	for i := 0; i < 2*int(params.GetConfig().CycleLength); i++ {
 		recentBlockHashes = append(recentBlockHashes, make([]byte, 32))
->>>>>>> 37006559
 	}
 
 	aState := NewActiveState(&pb.ActiveState{
@@ -194,12 +189,9 @@
 			},
 		},
 	})
-<<<<<<< HEAD
+
+	genesisTime := params.GetConfig().GenesisTime
 	if badRandaoBlock.IsValid(db, aState, cState, parentSlot, genesisTime) {
-=======
-	genesisTime := params.GetConfig().GenesisTime
-	if badRandaoBlock.IsValid(db, aState, cState, parentSlot, false, genesisTime) {
->>>>>>> 37006559
 		t.Fatalf("should have failed with invalid RANDAO")
 	}
 }
