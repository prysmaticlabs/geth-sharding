--- conflicted
+++ resolved
@@ -29,27 +29,6 @@
 // ClientIdentifier tells us what client the node we interact with over RPC is running.
 const ClientIdentifier = "geth"
 
-<<<<<<< HEAD
-// Client contains useful methods for a sharding node to interact with
-// an Ethereum client running on the mainchain.
-type Client interface {
-	Account() *accounts.Account
-	CreateTXOpts(value *big.Int) (*bind.TransactOpts, error)
-	SMCCaller() *contracts.SMCCaller
-	SMCTransactor() *contracts.SMCTransactor
-	SMCFilterer() *contracts.SMCFilterer
-	WaitForTransaction(context.Context, common.Hash, int64) error
-	TransactionReceipt(common.Hash) (*types.Receipt, error)
-	ChainReader() ethereum.ChainReader
-	DepositFlag() bool
-	SetDepositFlag(deposit bool)
-	DataDirPath() string
-	Sign(hash common.Hash) ([]byte, error)
-	GetShardCount() (int64, error)
-}
-
-=======
->>>>>>> 55e9cc48
 // SMCClient defines a struct that interacts with a
 // mainchain node via RPC. Specifically, it aids in SMC bindings that are useful
 // to other sharding services.
