--- conflicted
+++ resolved
@@ -84,11 +84,7 @@
 
 	km, err = w.InitializeKeymanager(cliCtx.Context)
 	if err != nil {
-<<<<<<< HEAD
-		return nil, nil, errors.Wrap(err, MsgCouldNotInitializeKeymanager)
-=======
 		return nil, nil, errors.Wrap(err, ErrCouldNotInitializeKeymanager)
->>>>>>> eeda9f18
 	}
 	validatingPublicKeys, err = km.FetchValidatingPublicKeys(cliCtx.Context)
 	if err != nil {
