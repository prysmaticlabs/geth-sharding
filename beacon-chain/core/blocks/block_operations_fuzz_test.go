--- conflicted
+++ resolved
@@ -7,17 +7,12 @@
 	fuzz "github.com/google/gofuzz"
 	eth "github.com/prysmaticlabs/ethereumapis/eth/v1alpha1"
 	stateTrie "github.com/prysmaticlabs/prysm/beacon-chain/state"
-	ethereum_beacon_p2p_v1 "github.com/prysmaticlabs/prysm/proto/beacon/p2p/v1"
 	pb "github.com/prysmaticlabs/prysm/proto/beacon/p2p/v1"
-<<<<<<< HEAD
-	"github.com/prysmaticlabs/prysm/shared/bytesutil"
-=======
 	"github.com/prysmaticlabs/prysm/shared/params"
 
 	//"github.com/prysmaticlabs/prysm/beacon-chain/core/blocks"
 	beaconstate "github.com/prysmaticlabs/prysm/beacon-chain/state"
 	ethereum_beacon_p2p_v1 "github.com/prysmaticlabs/prysm/proto/beacon/p2p/v1"
->>>>>>> cb045dd0
 )
 
 func TestFuzzProcessAttestationNoVerify_10000(t *testing.T) {
@@ -29,10 +24,6 @@
 	for i := 0; i < 10000; i++ {
 		fuzzer.Fuzz(state)
 		fuzzer.Fuzz(att)
-<<<<<<< HEAD
-		s, _ := stateTrie.InitializeFromProtoUnsafe(state)
-		_, _ = ProcessAttestationNoVerify(ctx, s, att)
-=======
 		s, err := beaconstate.InitializeFromProtoUnsafe(state)
 		if err != nil {
 			t.Log(err)
@@ -40,7 +31,6 @@
 		if _, err = ProcessAttestationNoVerify(ctx, s, att); err != nil {
 			t.Log(err)
 		}
->>>>>>> cb045dd0
 	}
 }
 
@@ -53,35 +43,6 @@
 		fuzzer.Fuzz(state)
 		fuzzer.Fuzz(block)
 
-<<<<<<< HEAD
-		s, _ := stateTrie.InitializeFromProtoUnsafe(state)
-		_, _ = ProcessBlockHeader(s, block)
-	}
-}
-
-func TestFuzzverifySigningRoot_10000(t *testing.T) {
-	fuzzer := fuzz.NewWithSeed(0)
-	state := &ethereum_beacon_p2p_v1.BeaconState{}
-	pubkey := [48]byte{}
-	sig := [96]byte{}
-	domain := [4]byte{}
-	p := []byte{}
-	s := []byte{}
-	d := uint64(0)
-	for i := 0; i < 10000; i++ {
-		fuzzer.Fuzz(state)
-		fuzzer.Fuzz(&pubkey)
-		fuzzer.Fuzz(&sig)
-		fuzzer.Fuzz(&domain)
-		fuzzer.Fuzz(state)
-		fuzzer.Fuzz(&p)
-		fuzzer.Fuzz(&s)
-		fuzzer.Fuzz(&d)
-		domain := bytesutil.FromBytes4(domain[:])
-		verifySigningRoot(state, pubkey[:], sig[:], domain)
-		verifySigningRoot(state, p, s, d)
-
-=======
 		s, err := beaconstate.InitializeFromProtoUnsafe(state)
 		if err != nil {
 			t.Log(err)
@@ -89,7 +50,6 @@
 		if _, err = ProcessBlockHeader(s, block); err != nil {
 			t.Log(err)
 		}
->>>>>>> cb045dd0
 	}
 }
 
@@ -154,11 +114,7 @@
 	for i := 0; i < 100000; i++ {
 		fuzzer.Fuzz(eth1data)
 		fuzzer.Fuzz(&stateVotes)
-<<<<<<< HEAD
-		s, _ := stateTrie.InitializeFromProto(&ethereum_beacon_p2p_v1.BeaconState{
-=======
 		s, err := beaconstate.InitializeFromProto(&ethereum_beacon_p2p_v1.BeaconState{
->>>>>>> cb045dd0
 			Eth1DataVotes: stateVotes,
 		})
 		if err != nil {
@@ -179,10 +135,6 @@
 	for i := 0; i < 10000; i++ {
 		fuzzer.Fuzz(state)
 		fuzzer.Fuzz(block)
-<<<<<<< HEAD
-		s, _ := stateTrie.InitializeFromProtoUnsafe(state)
-		_, _ = ProcessBlockHeaderNoVerify(s, block)
-=======
 		s, err := beaconstate.InitializeFromProtoUnsafe(state)
 		if err != nil {
 			t.Log(err)
@@ -190,7 +142,6 @@
 		if _, err = ProcessBlockHeaderNoVerify(s, block); err != nil {
 			t.Log(err)
 		}
->>>>>>> cb045dd0
 	}
 }
 
@@ -202,14 +153,10 @@
 	for i := 0; i < 10000; i++ {
 		fuzzer.Fuzz(state)
 		fuzzer.Fuzz(blockBody)
-<<<<<<< HEAD
-		s, _ := stateTrie.InitializeFromProtoUnsafe(state)
-=======
-		s, err := beaconstate.InitializeFromProtoUnsafe(state)
-		if err != nil {
-			t.Log(err)
-		}
->>>>>>> cb045dd0
+		s, err := beaconstate.InitializeFromProtoUnsafe(state)
+		if err != nil {
+			t.Log(err)
+		}
 		r, err := ProcessRandao(s, blockBody)
 		if err != nil && r != nil {
 			t.Fatalf("return value should be nil on err. found: %v on error: %v for state: %v and block: %v", r, err, state, blockBody)
@@ -225,14 +172,10 @@
 	for i := 0; i < 10000; i++ {
 		fuzzer.Fuzz(state)
 		fuzzer.Fuzz(blockBody)
-<<<<<<< HEAD
-		s, _ := stateTrie.InitializeFromProtoUnsafe(state)
-=======
-		s, err := beaconstate.InitializeFromProtoUnsafe(state)
-		if err != nil {
-			t.Log(err)
-		}
->>>>>>> cb045dd0
+		s, err := beaconstate.InitializeFromProtoUnsafe(state)
+		if err != nil {
+			t.Log(err)
+		}
 		r, err := ProcessRandaoNoVerify(s, blockBody)
 		if err != nil && r != nil {
 			t.Fatalf("return value should be nil on err. found: %v on error: %v for state: %v and block: %v", r, err, state, blockBody)
@@ -248,14 +191,10 @@
 	for i := 0; i < 10000; i++ {
 		fuzzer.Fuzz(state)
 		fuzzer.Fuzz(blockBody)
-<<<<<<< HEAD
-		s, _ := stateTrie.InitializeFromProtoUnsafe(state)
-=======
-		s, err := beaconstate.InitializeFromProtoUnsafe(state)
-		if err != nil {
-			t.Log(err)
-		}
->>>>>>> cb045dd0
+		s, err := beaconstate.InitializeFromProtoUnsafe(state)
+		if err != nil {
+			t.Log(err)
+		}
 		r, err := ProcessProposerSlashings(ctx, s, blockBody)
 		if err != nil && r != nil {
 			t.Fatalf("return value should be nil on err. found: %v on error: %v for state: %v and block: %v", r, err, state, blockBody)
@@ -270,10 +209,6 @@
 	for i := 0; i < 10000; i++ {
 		fuzzer.Fuzz(state)
 		fuzzer.Fuzz(proposerSlashing)
-<<<<<<< HEAD
-		s, _ := stateTrie.InitializeFromProtoUnsafe(state)
-		VerifyProposerSlashing(s, proposerSlashing)
-=======
 		s, err := beaconstate.InitializeFromProtoUnsafe(state)
 		if err != nil {
 			t.Log(err)
@@ -281,7 +216,6 @@
 		if err := VerifyProposerSlashing(s, proposerSlashing); err != nil {
 			t.Log(err)
 		}
->>>>>>> cb045dd0
 	}
 }
 
@@ -293,14 +227,10 @@
 	for i := 0; i < 10000; i++ {
 		fuzzer.Fuzz(state)
 		fuzzer.Fuzz(blockBody)
-<<<<<<< HEAD
-		s, _ := stateTrie.InitializeFromProtoUnsafe(state)
-=======
-		s, err := beaconstate.InitializeFromProtoUnsafe(state)
-		if err != nil {
-			t.Log(err)
-		}
->>>>>>> cb045dd0
+		s, err := beaconstate.InitializeFromProtoUnsafe(state)
+		if err != nil {
+			t.Log(err)
+		}
 		r, err := ProcessAttesterSlashings(ctx, s, blockBody)
 		if err != nil && r != nil {
 			t.Fatalf("return value should be nil on err. found: %v on error: %v for state: %v and block: %v", r, err, state, blockBody)
@@ -316,10 +246,6 @@
 	for i := 0; i < 10000; i++ {
 		fuzzer.Fuzz(state)
 		fuzzer.Fuzz(attesterSlashing)
-<<<<<<< HEAD
-		s, _ := stateTrie.InitializeFromProtoUnsafe(state)
-		VerifyAttesterSlashing(ctx, s, attesterSlashing)
-=======
 		s, err := beaconstate.InitializeFromProtoUnsafe(state)
 		if err != nil {
 			t.Log(err)
@@ -327,7 +253,6 @@
 		if err := VerifyAttesterSlashing(ctx, s, attesterSlashing); err != nil {
 			t.Log(err)
 		}
->>>>>>> cb045dd0
 	}
 }
 
@@ -361,14 +286,10 @@
 	for i := 0; i < 10000; i++ {
 		fuzzer.Fuzz(state)
 		fuzzer.Fuzz(blockBody)
-<<<<<<< HEAD
-		s, _ := stateTrie.InitializeFromProtoUnsafe(state)
-=======
-		s, err := beaconstate.InitializeFromProtoUnsafe(state)
-		if err != nil {
-			t.Log(err)
-		}
->>>>>>> cb045dd0
+		s, err := beaconstate.InitializeFromProtoUnsafe(state)
+		if err != nil {
+			t.Log(err)
+		}
 		r, err := ProcessAttestations(ctx, s, blockBody)
 		if err != nil && r != nil {
 			t.Fatalf("return value should be nil on err. found: %v on error: %v for state: %v and block: %v", r, err, state, blockBody)
@@ -384,14 +305,10 @@
 	for i := 0; i < 10000; i++ {
 		fuzzer.Fuzz(state)
 		fuzzer.Fuzz(blockBody)
-<<<<<<< HEAD
-		s, _ := stateTrie.InitializeFromProtoUnsafe(state)
-=======
-		s, err := beaconstate.InitializeFromProtoUnsafe(state)
-		if err != nil {
-			t.Log(err)
-		}
->>>>>>> cb045dd0
+		s, err := beaconstate.InitializeFromProtoUnsafe(state)
+		if err != nil {
+			t.Log(err)
+		}
 		r, err := ProcessAttestationsNoVerify(ctx, s, blockBody)
 		if err != nil && r != nil {
 			t.Fatalf("return value should be nil on err. found: %v on error: %v for state: %v and block: %v", r, err, state, blockBody)
@@ -407,14 +324,10 @@
 	for i := 0; i < 10000; i++ {
 		fuzzer.Fuzz(state)
 		fuzzer.Fuzz(attestation)
-<<<<<<< HEAD
-		s, _ := stateTrie.InitializeFromProtoUnsafe(state)
-=======
-		s, err := beaconstate.InitializeFromProtoUnsafe(state)
-		if err != nil {
-			t.Log(err)
-		}
->>>>>>> cb045dd0
+		s, err := beaconstate.InitializeFromProtoUnsafe(state)
+		if err != nil {
+			t.Log(err)
+		}
 		r, err := ProcessAttestation(ctx, s, attestation)
 		if err != nil && r != nil {
 			t.Fatalf("return value should be nil on err. found: %v on error: %v for state: %v and block: %v", r, err, state, attestation)
@@ -430,10 +343,6 @@
 	for i := 0; i < 10000; i++ {
 		fuzzer.Fuzz(state)
 		fuzzer.Fuzz(idxAttestation)
-<<<<<<< HEAD
-		s, _ := stateTrie.InitializeFromProtoUnsafe(state)
-		VerifyIndexedAttestation(ctx, s, idxAttestation)
-=======
 		s, err := beaconstate.InitializeFromProtoUnsafe(state)
 		if err != nil {
 			t.Log(err)
@@ -441,7 +350,6 @@
 		if err := VerifyIndexedAttestation(ctx, s, idxAttestation); err != nil {
 			t.Log(err)
 		}
->>>>>>> cb045dd0
 	}
 }
 
@@ -453,10 +361,6 @@
 	for i := 0; i < 10000; i++ {
 		fuzzer.Fuzz(state)
 		fuzzer.Fuzz(attestation)
-<<<<<<< HEAD
-		s, _ := stateTrie.InitializeFromProtoUnsafe(state)
-		VerifyAttestation(ctx, s, attestation)
-=======
 		s, err := beaconstate.InitializeFromProtoUnsafe(state)
 		if err != nil {
 			t.Log(err)
@@ -464,7 +368,6 @@
 		if err := VerifyAttestation(ctx, s, attestation); err != nil {
 			t.Log(err)
 		}
->>>>>>> cb045dd0
 	}
 }
 
@@ -476,14 +379,10 @@
 	for i := 0; i < 10000; i++ {
 		fuzzer.Fuzz(state)
 		fuzzer.Fuzz(blockBody)
-<<<<<<< HEAD
-		s, _ := stateTrie.InitializeFromProtoUnsafe(state)
-=======
-		s, err := beaconstate.InitializeFromProtoUnsafe(state)
-		if err != nil {
-			t.Log(err)
-		}
->>>>>>> cb045dd0
+		s, err := beaconstate.InitializeFromProtoUnsafe(state)
+		if err != nil {
+			t.Log(err)
+		}
 		r, err := ProcessDeposits(ctx, s, blockBody)
 		if err != nil && r != nil {
 			t.Fatalf("return value should be nil on err. found: %v on error: %v for state: %v and block: %v", r, err, state, blockBody)
@@ -500,14 +399,10 @@
 	for i := 0; i < 10000; i++ {
 		fuzzer.Fuzz(state)
 		fuzzer.Fuzz(deposit)
-<<<<<<< HEAD
-		s, _ := stateTrie.InitializeFromProtoUnsafe(state)
-=======
-		s, err := beaconstate.InitializeFromProtoUnsafe(state)
-		if err != nil {
-			t.Log(err)
-		}
->>>>>>> cb045dd0
+		s, err := beaconstate.InitializeFromProtoUnsafe(state)
+		if err != nil {
+			t.Log(err)
+		}
 		r, err := ProcessPreGenesisDeposit(ctx, s, deposit)
 		if err != nil && r != nil {
 			t.Fatalf("return value should be nil on err. found: %v on error: %v for state: %v and block: %v", r, err, state, deposit)
@@ -523,14 +418,10 @@
 	for i := 0; i < 10000; i++ {
 		fuzzer.Fuzz(state)
 		fuzzer.Fuzz(deposit)
-<<<<<<< HEAD
-		s, _ := stateTrie.InitializeFromProtoUnsafe(state)
-=======
-		s, err := beaconstate.InitializeFromProtoUnsafe(state)
-		if err != nil {
-			t.Log(err)
-		}
->>>>>>> cb045dd0
+		s, err := beaconstate.InitializeFromProtoUnsafe(state)
+		if err != nil {
+			t.Log(err)
+		}
 		r, err := ProcessDeposit(s, deposit)
 		if err != nil && r != nil {
 			t.Fatalf("return value should be nil on err. found: %v on error: %v for state: %v and block: %v", r, err, state, deposit)
@@ -545,10 +436,6 @@
 	for i := 0; i < 10000; i++ {
 		fuzzer.Fuzz(state)
 		fuzzer.Fuzz(deposit)
-<<<<<<< HEAD
-		s, _ := stateTrie.InitializeFromProtoUnsafe(state)
-		verifyDeposit(s, deposit)
-=======
 		s, err := beaconstate.InitializeFromProtoUnsafe(state)
 		if err != nil {
 			t.Log(err)
@@ -556,7 +443,6 @@
 		if err := verifyDeposit(s, deposit); err != nil {
 			t.Log(err)
 		}
->>>>>>> cb045dd0
 	}
 }
 
@@ -568,14 +454,10 @@
 	for i := 0; i < 10000; i++ {
 		fuzzer.Fuzz(state)
 		fuzzer.Fuzz(blockBody)
-<<<<<<< HEAD
-		s, _ := stateTrie.InitializeFromProtoUnsafe(state)
-=======
-		s, err := beaconstate.InitializeFromProtoUnsafe(state)
-		if err != nil {
-			t.Log(err)
-		}
->>>>>>> cb045dd0
+		s, err := beaconstate.InitializeFromProtoUnsafe(state)
+		if err != nil {
+			t.Log(err)
+		}
 		r, err := ProcessVoluntaryExits(ctx, s, blockBody)
 		if err != nil && r != nil {
 			t.Fatalf("return value should be nil on err. found: %v on error: %v for state: %v and block: %v", r, err, state, blockBody)
@@ -590,14 +472,10 @@
 	for i := 0; i < 10000; i++ {
 		fuzzer.Fuzz(state)
 		fuzzer.Fuzz(blockBody)
-<<<<<<< HEAD
-		s, _ := stateTrie.InitializeFromProtoUnsafe(state)
-=======
-		s, err := beaconstate.InitializeFromProtoUnsafe(state)
-		if err != nil {
-			t.Log(err)
-		}
->>>>>>> cb045dd0
+		s, err := beaconstate.InitializeFromProtoUnsafe(state)
+		if err != nil {
+			t.Log(err)
+		}
 		r, err := ProcessVoluntaryExitsNoVerify(s, blockBody)
 		if err != nil && r != nil {
 			t.Fatalf("return value should be nil on err. found: %v on error: %v for state: %v and block: %v", r, err, state, blockBody)
