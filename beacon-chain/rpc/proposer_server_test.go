package rpc

import (
	"context"
	"reflect"
	"strconv"
	"testing"

	b "github.com/prysmaticlabs/prysm/beacon-chain/core/blocks"
	"github.com/prysmaticlabs/prysm/beacon-chain/core/helpers"
	"github.com/prysmaticlabs/prysm/beacon-chain/core/state"
	"github.com/prysmaticlabs/prysm/beacon-chain/internal"
	pbp2p "github.com/prysmaticlabs/prysm/proto/beacon/p2p/v1"
	pb "github.com/prysmaticlabs/prysm/proto/beacon/rpc/v1"
	"github.com/prysmaticlabs/prysm/shared/featureconfig"
	"github.com/prysmaticlabs/prysm/shared/params"
	"github.com/prysmaticlabs/prysm/shared/ssz"
)

func init() {
	featureconfig.InitFeatureConfig(&featureconfig.FeatureFlagConfig{
		EnableComputeStateRoot: true,
	})
}

func TestProposeBlock_OK(t *testing.T) {
	db := internal.SetupDB(t)
	defer internal.TeardownDB(t, db)
	mockChain := &mockChainService{}
	ctx := context.Background()

	genesis := b.NewGenesisBlock([]byte{})
	if err := db.SaveBlock(genesis); err != nil {
		t.Fatalf("Could not save genesis block: %v", err)
	}

	deposits := make([]*pbp2p.Deposit, params.BeaconConfig().DepositsForChainStart)
	for i := 0; i < len(deposits); i++ {
		depositData := &pbp2p.DepositData{
			Pubkey: []byte(strconv.Itoa(i)),
			Amount: params.BeaconConfig().MaxDepositAmount,
		}
		deposits[i] = &pbp2p.Deposit{
			Data: depositData,
		}
	}

	beaconState, err := state.GenesisBeaconState(deposits, 0, nil)
	if err != nil {
		t.Fatalf("Could not instantiate genesis state: %v", err)
	}

	if err := db.UpdateChainHead(ctx, genesis, beaconState); err != nil {
		t.Fatalf("Could not save genesis state: %v", err)
	}

	proposerServer := &ProposerServer{
		chainService:    mockChain,
		beaconDB:        db,
		powChainService: &mockPOWChainService{},
	}
	req := &pbp2p.BeaconBlock{
		Slot:            5,
		ParentBlockRoot: []byte("parent-hash"),
	}
	if err := proposerServer.beaconDB.SaveBlock(req); err != nil {
		t.Fatal(err)
	}
	if _, err := proposerServer.ProposeBlock(context.Background(), req); err != nil {
		t.Errorf("Could not propose block correctly: %v", err)
	}
}

func TestComputeStateRoot_OK(t *testing.T) {
	db := internal.SetupDB(t)
	defer internal.TeardownDB(t, db)
	ctx := context.Background()

	mockChain := &mockChainService{}

	genesis := b.NewGenesisBlock([]byte{})
	if err := db.SaveBlock(genesis); err != nil {
		t.Fatalf("Could not save genesis block: %v", err)
	}

	deposits := make([]*pbp2p.Deposit, params.BeaconConfig().DepositsForChainStart)
	for i := 0; i < len(deposits); i++ {
		depositData := &pbp2p.DepositData{
			Pubkey: []byte(strconv.Itoa(i)),
			Amount: params.BeaconConfig().MaxDepositAmount,
<<<<<<< HEAD
		}
		deposits[i] = &pbp2p.Deposit{
			Data: depositData,
		}
		deposits[i] = &pbp2p.Deposit{
			Data: depositData,
=======
		}
		deposits[i] = &pbp2p.Deposit{
			Data: depositData,
		}
		deposits[i] = &pbp2p.Deposit{
			Data: depositData,
>>>>>>> 371c3891
		}
	}

	beaconState, err := state.GenesisBeaconState(deposits, 0, nil)
	if err != nil {
		t.Fatalf("Could not instantiate genesis state: %v", err)
	}
	beaconState.LatestStateRoots = make([][]byte, params.BeaconConfig().SlotsPerHistoricalRoot)
	beaconState.LatestBlockHeader = &pbp2p.BeaconBlockHeader{
		StateRoot: []byte{},
	}
	beaconState.Slot = 10

	if err := db.UpdateChainHead(ctx, genesis, beaconState); err != nil {
		t.Fatalf("Could not save genesis state: %v", err)
	}

	proposerServer := &ProposerServer{
		chainService:    mockChain,
		beaconDB:        db,
		powChainService: &mockPOWChainService{},
	}

	req := &pbp2p.BeaconBlock{
		ParentBlockRoot: nil,
		Slot:            11,
		Body: &pbp2p.BeaconBlockBody{
			RandaoReveal:      nil,
			ProposerSlashings: nil,
			AttesterSlashings: nil,
		},
	}

	_, _ = proposerServer.ComputeStateRoot(context.Background(), req)
}

func TestPendingAttestations_FiltersWithinInclusionDelay(t *testing.T) {
	db := internal.SetupDB(t)
	defer internal.TeardownDB(t, db)
	ctx := context.Background()

	validators := make([]*pbp2p.Validator, params.BeaconConfig().DepositsForChainStart/8)
	for i := 0; i < len(validators); i++ {
		validators[i] = &pbp2p.Validator{
			ExitEpoch: params.BeaconConfig().FarFutureEpoch,
		}
	}

	stateSlot := params.BeaconConfig().MinAttestationInclusionDelay + 100
	beaconState := &pbp2p.BeaconState{
		Slot:              stateSlot,
		ValidatorRegistry: validators,
		LatestCrosslinks: []*pbp2p.Crosslink{{
			Epoch:    1,
			DataRoot: params.BeaconConfig().ZeroHash[:],
		}},
		LatestRandaoMixes:      make([][]byte, params.BeaconConfig().LatestRandaoMixesLength),
		LatestActiveIndexRoots: make([][]byte, params.BeaconConfig().LatestActiveIndexRootsLength),
	}
	beaconState.PreviousCrosslinks = []*pbp2p.Crosslink{
		{
			Shard: 0,
		},
	}
	encoded, err := ssz.TreeHash(beaconState.PreviousCrosslinks[0])
	if err != nil {
		t.Fatal(err)
	}

	proposerServer := &ProposerServer{
		operationService: &mockOperationService{
			pendingAttestations: []*pbp2p.Attestation{
				{Data: &pbp2p.AttestationData{
					Slot:              beaconState.Slot - params.BeaconConfig().MinAttestationInclusionDelay,
					Shard:             1000,
					CrosslinkDataRoot: params.BeaconConfig().ZeroHash[:],
					Crosslink:         &pbp2p.Crosslink{DataRoot: params.BeaconConfig().ZeroHash[:], ParentRoot: encoded[:]},
				},
					AggregationBitfield: []byte{0xC0, 0xC0, 0xC0, 0xC0},
				},
			},
		},
		chainService: &mockChainService{},
		beaconDB:     db,
	}
	if err := db.SaveState(ctx, beaconState); err != nil {
		t.Fatal(err)
	}

	blk := &pbp2p.BeaconBlock{
		Slot: beaconState.Slot,
	}

	if err := db.SaveBlock(blk); err != nil {
		t.Fatalf("failed to save block %v", err)
	}

	if err := db.UpdateChainHead(ctx, blk, beaconState); err != nil {
		t.Fatalf("couldnt update chainhead: %v", err)
	}

	res, err := proposerServer.PendingAttestations(context.Background(), &pb.PendingAttestationsRequest{
		ProposalBlockSlot: blk.Slot + 1,
	})
	if err != nil {
		t.Fatalf("Unexpected error fetching pending attestations: %v", err)
	}
	if len(res.PendingAttestations) == 0 {
		t.Error("Expected pending attestations list to be non-empty")
	}
}

func TestPendingAttestations_FiltersExpiredAttestations(t *testing.T) {
	db := internal.SetupDB(t)
	defer internal.TeardownDB(t, db)
	ctx := context.Background()

	// Edge case: current slot is at the end of an epoch. The pending attestation
	// for the next slot should come from currentSlot + 1.
	currentSlot := helpers.StartSlot(
		10,
	) - 1

	expectedEpoch := uint64(100)
	crosslink := &pbp2p.Crosslink{Epoch: 9, CrosslinkDataRootHash32: params.BeaconConfig().ZeroHash[:]}
	encoded, err := ssz.TreeHash(crosslink)
	if err != nil {
		t.Fatal(err)
	}

	opService := &mockOperationService{
		pendingAttestations: []*pbp2p.Attestation{
			//Expired attestations
			{Data: &pbp2p.AttestationData{
				Slot:              0,
				TargetEpoch:       10,
				SourceEpoch:       expectedEpoch,
				CrosslinkDataRoot: params.BeaconConfig().ZeroHash[:],
				Crosslink:         &pbp2p.Crosslink{DataRoot: params.BeaconConfig().ZeroHash[:]},
			}},
			{Data: &pbp2p.AttestationData{
				Slot:        currentSlot - 10000,
				TargetEpoch: 10,

				SourceEpoch:       expectedEpoch,
				CrosslinkDataRoot: params.BeaconConfig().ZeroHash[:],
				Crosslink:         &pbp2p.Crosslink{DataRoot: params.BeaconConfig().ZeroHash[:]},
			}},
			{Data: &pbp2p.AttestationData{
				Slot:              currentSlot - 5000,
				TargetEpoch:       10,
				SourceEpoch:       expectedEpoch,
				CrosslinkDataRoot: params.BeaconConfig().ZeroHash[:],
				Crosslink:         &pbp2p.Crosslink{DataRoot: params.BeaconConfig().ZeroHash[:]},
			}},
			{Data: &pbp2p.AttestationData{
				Slot:              currentSlot - 100,
				TargetEpoch:       10,
				SourceEpoch:       expectedEpoch,
				CrosslinkDataRoot: params.BeaconConfig().ZeroHash[:],
				Crosslink:         &pbp2p.Crosslink{DataRoot: params.BeaconConfig().ZeroHash[:]},
			}},
			{Data: &pbp2p.AttestationData{
				Slot:              currentSlot - params.BeaconConfig().SlotsPerEpoch,
				TargetEpoch:       10,
				SourceEpoch:       expectedEpoch,
				CrosslinkDataRoot: params.BeaconConfig().ZeroHash[:],
				Crosslink:         &pbp2p.Crosslink{DataRoot: params.BeaconConfig().ZeroHash[:]},
			}},
			// Non-expired attestation with incorrect justified epoch
			{Data: &pbp2p.AttestationData{
				Slot:              currentSlot - 5,
				TargetEpoch:       10,
				SourceEpoch:       expectedEpoch - 1,
				CrosslinkDataRoot: params.BeaconConfig().ZeroHash[:],
				Crosslink:         &pbp2p.Crosslink{DataRoot: params.BeaconConfig().ZeroHash[:]},
			}},
			// Non-expired attestations with correct justified epoch
			{Data: &pbp2p.AttestationData{
				Slot:              currentSlot - 5,
				TargetEpoch:       10,
				SourceEpoch:       expectedEpoch,
				CrosslinkDataRoot: params.BeaconConfig().ZeroHash[:],
				Crosslink:         &pbp2p.Crosslink{Epoch: 10, DataRoot: params.BeaconConfig().ZeroHash[:], ParentRoot: encoded[:]},
			}, AggregationBitfield: []byte{0xC0, 0xC0, 0xC0, 0xC0}},
			{Data: &pbp2p.AttestationData{
				Slot:              currentSlot - 2,
				TargetEpoch:       10,
				SourceEpoch:       expectedEpoch,
				CrosslinkDataRoot: params.BeaconConfig().ZeroHash[:],
				Crosslink:         &pbp2p.Crosslink{Epoch: 10, DataRoot: params.BeaconConfig().ZeroHash[:], ParentRoot: encoded[:]},
			}, AggregationBitfield: []byte{0xC0, 0xC0, 0xC0, 0xC0}},
			{Data: &pbp2p.AttestationData{
				Slot:              currentSlot,
				TargetEpoch:       10,
				SourceEpoch:       expectedEpoch,
				CrosslinkDataRoot: params.BeaconConfig().ZeroHash[:],
				Crosslink:         &pbp2p.Crosslink{Epoch: 10, DataRoot: params.BeaconConfig().ZeroHash[:], ParentRoot: encoded[:]},
			}, AggregationBitfield: []byte{0xC0, 0xC0, 0xC0, 0xC0}},
		},
	}
	expectedNumberOfAttestations := 3
	proposerServer := &ProposerServer{
		operationService: opService,
		chainService:     &mockChainService{},
		beaconDB:         db,
	}

	validators := make([]*pbp2p.Validator, params.BeaconConfig().DepositsForChainStart/8)
	for i := 0; i < len(validators); i++ {
		validators[i] = &pbp2p.Validator{
			ExitEpoch: params.BeaconConfig().FarFutureEpoch,
		}
	}

	beaconState := &pbp2p.BeaconState{
		ValidatorRegistry:      validators,
		Slot:                   currentSlot + params.BeaconConfig().MinAttestationInclusionDelay,
		CurrentJustifiedEpoch:  expectedEpoch,
		PreviousJustifiedEpoch: expectedEpoch,
		CurrentCrosslinks: []*pbp2p.Crosslink{{
			Epoch:                   9,
			CrosslinkDataRootHash32: params.BeaconConfig().ZeroHash[:],
		}},
		LatestRandaoMixes:      make([][]byte, params.BeaconConfig().LatestRandaoMixesLength),
		LatestActiveIndexRoots: make([][]byte, params.BeaconConfig().LatestActiveIndexRootsLength),
	}

	if err := db.SaveState(ctx, beaconState); err != nil {
		t.Fatal(err)
	}

	blk := &pbp2p.BeaconBlock{
		Slot: beaconState.Slot,
	}

	if err := db.SaveBlock(blk); err != nil {
		t.Fatalf("failed to save block %v", err)
	}

	if err := db.UpdateChainHead(ctx, blk, beaconState); err != nil {
		t.Fatalf("couldnt update chainhead: %v", err)
	}

	res, err := proposerServer.PendingAttestations(
		context.Background(),
		&pb.PendingAttestationsRequest{
			ProposalBlockSlot: currentSlot,
		},
	)
	if err != nil {
		t.Fatalf("Unexpected error fetching pending attestations: %v", err)
	}
	if len(res.PendingAttestations) != expectedNumberOfAttestations {
		t.Errorf(
			"Expected pending attestations list length %d, but was %d",
			expectedNumberOfAttestations,
			len(res.PendingAttestations),
		)
	}

	expectedAtts := []*pbp2p.Attestation{
		{Data: &pbp2p.AttestationData{
			Slot:              currentSlot - 5,
			TargetEpoch:       10,
			SourceEpoch:       expectedEpoch,
			CrosslinkDataRoot: params.BeaconConfig().ZeroHash[:],
			Crosslink:         &pbp2p.Crosslink{Epoch: 10, DataRoot: params.BeaconConfig().ZeroHash[:], ParentRoot: encoded[:]},
		}, AggregationBitfield: []byte{0xC0, 0xC0, 0xC0, 0xC0}},
		{Data: &pbp2p.AttestationData{
			Slot:              currentSlot - 2,
			TargetEpoch:       10,
			SourceEpoch:       expectedEpoch,
			CrosslinkDataRoot: params.BeaconConfig().ZeroHash[:],
			Crosslink:         &pbp2p.Crosslink{Epoch: 10, DataRoot: params.BeaconConfig().ZeroHash[:], ParentRoot: encoded[:]},
		}, AggregationBitfield: []byte{0xC0, 0xC0, 0xC0, 0xC0}},
		{Data: &pbp2p.AttestationData{
			Slot:              currentSlot,
			TargetEpoch:       10,
			SourceEpoch:       expectedEpoch,
			CrosslinkDataRoot: params.BeaconConfig().ZeroHash[:],
			Crosslink:         &pbp2p.Crosslink{Epoch: 10, DataRoot: params.BeaconConfig().ZeroHash[:], ParentRoot: encoded[:]},
		}, AggregationBitfield: []byte{0xC0, 0xC0, 0xC0, 0xC0}},
	}
	if !reflect.DeepEqual(res.PendingAttestations, expectedAtts) {
		t.Error("Did not receive expected attestations")
	}
}<|MERGE_RESOLUTION|>--- conflicted
+++ resolved
@@ -88,21 +88,12 @@
 		depositData := &pbp2p.DepositData{
 			Pubkey: []byte(strconv.Itoa(i)),
 			Amount: params.BeaconConfig().MaxDepositAmount,
-<<<<<<< HEAD
 		}
 		deposits[i] = &pbp2p.Deposit{
 			Data: depositData,
 		}
 		deposits[i] = &pbp2p.Deposit{
 			Data: depositData,
-=======
-		}
-		deposits[i] = &pbp2p.Deposit{
-			Data: depositData,
-		}
-		deposits[i] = &pbp2p.Deposit{
-			Data: depositData,
->>>>>>> 371c3891
 		}
 	}
 
