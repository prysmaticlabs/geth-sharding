package utils

import (
	"reflect"
	"testing"

	"github.com/ethereum/go-ethereum/common"
	"github.com/prysmaticlabs/prysm/shared/params"
)

func TestPermutedIndex(t *testing.T) {
	hash1 := common.BytesToHash([]byte{'a', 'b', 'c', 'd', 'e', 'f', 'g', 'a', 'b', 'c', 'd', 'e', 'f', 'g', 'a', 'b', 'c', 'd', 'e', 'f', 'g', 'a', 'b', 'c', 'd', 'e', 'f', 'g', 'a', 'b', 'c', 'd', 'e', 'f', 'g'})
	hash2 := common.BytesToHash([]byte{'1', '2', '3', '4', '5', '6', '7', '1', '2', '3', '4', '5', '6', '7', '1', '2', '3', '4', '5', '6', '7', '1', '2', '3', '4', '5', '6', '7', '1', '2', '3', '4', '5', '6', '7'})
	var list1 []uint64

	for i := 0; i < 10; i++ {
		list1 = append(list1, uint64(i))
	}

	list2 := make([]uint64, len(list1))
	copy(list2, list1)

<<<<<<< HEAD
	list1, err := ShuffleIndices(hash1, list1)
	if err != nil {
		t.Errorf("Shuffle failed with: %v", err)
	} 

	list2, err = ShuffleIndices(hash2, list2)
	if err != nil {
		t.Errorf("Shuffle failed with: %v", err)
	} 
	
=======
	for i, v := range list1 {
		indice, err := PermutedIndex(v, uint64(len(list1)), hash1)
		if err != nil {
			t.Errorf("Shuffle failed with: %v", err)
		}
		list1[i] = indice
	}

	for i, v := range list2 {
		indice, err := PermutedIndex(v, uint64(len(list2)), hash2)
		if err != nil {
			t.Errorf("Shuffle failed with: %v", err)
		}
		list2[i] = indice
	}
>>>>>>> e12ee691

	if reflect.DeepEqual(list1, list2) {
		t.Errorf("2 shuffled lists shouldn't be equal list1: %v , list2: %v", list1, list2)
	}
	if !reflect.DeepEqual(list1, []uint64{6, 3, 2, 5, 8, 0, 4, 7, 1, 9}) {
		t.Errorf("list 1 was incorrectly shuffled")
	}
	if !reflect.DeepEqual(list2, []uint64{6, 2, 0, 9, 4, 1, 8, 5, 3, 7}) {
		t.Errorf("list 2 was incorrectly shuffled")
	}

}

func TestSplitIndices_OK(t *testing.T) {
	var l []uint64
	validators := 64000
	for i := 0; i < validators; i++ {
		l = append(l, uint64(i))
	}
	split := SplitIndices(l, params.BeaconConfig().SlotsPerEpoch)
	if len(split) != int(params.BeaconConfig().SlotsPerEpoch) {
		t.Errorf("Split list failed due to incorrect length, wanted:%v, got:%v", params.BeaconConfig().SlotsPerEpoch, len(split))
	}

	for _, s := range split {
		if len(s) != validators/int(params.BeaconConfig().SlotsPerEpoch) {
			t.Errorf("Split list failed due to incorrect length, wanted:%v, got:%v", validators/int(params.BeaconConfig().SlotsPerEpoch), len(s))
		}
	}
}<|MERGE_RESOLUTION|>--- conflicted
+++ resolved
@@ -20,18 +20,6 @@
 	list2 := make([]uint64, len(list1))
 	copy(list2, list1)
 
-<<<<<<< HEAD
-	list1, err := ShuffleIndices(hash1, list1)
-	if err != nil {
-		t.Errorf("Shuffle failed with: %v", err)
-	} 
-
-	list2, err = ShuffleIndices(hash2, list2)
-	if err != nil {
-		t.Errorf("Shuffle failed with: %v", err)
-	} 
-	
-=======
 	for i, v := range list1 {
 		indice, err := PermutedIndex(v, uint64(len(list1)), hash1)
 		if err != nil {
@@ -47,7 +35,6 @@
 		}
 		list2[i] = indice
 	}
->>>>>>> e12ee691
 
 	if reflect.DeepEqual(list1, list2) {
 		t.Errorf("2 shuffled lists shouldn't be equal list1: %v , list2: %v", list1, list2)
