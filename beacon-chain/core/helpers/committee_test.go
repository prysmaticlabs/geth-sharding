package helpers

import (
	"reflect"
	"testing"

	"github.com/prysmaticlabs/prysm/beacon-chain/utils"
	pb "github.com/prysmaticlabs/prysm/proto/beacon/p2p/v1"
	"github.com/prysmaticlabs/prysm/shared/params"
	"google.golang.org/grpc/codes"
	"google.golang.org/grpc/status"
)

func TestEpochCommitteeCount_OK(t *testing.T) {
	// this defines the # of validators required to have 1 committee
	// per slot for epoch length.
	validatorsPerEpoch := params.BeaconConfig().SlotsPerEpoch * params.BeaconConfig().TargetCommitteeSize
	tests := []struct {
		validatorCount uint64
		committeeCount uint64
	}{
		{0, params.BeaconConfig().SlotsPerEpoch},
		{1000, params.BeaconConfig().SlotsPerEpoch},
		{2 * validatorsPerEpoch, 2 * params.BeaconConfig().SlotsPerEpoch},
		{5 * validatorsPerEpoch, 5 * params.BeaconConfig().SlotsPerEpoch},
		{16 * validatorsPerEpoch, 16 * params.BeaconConfig().SlotsPerEpoch},
		{32 * validatorsPerEpoch, 16 * params.BeaconConfig().SlotsPerEpoch},
	}
	for _, test := range tests {
		ClearAllCaches()
		vals := make([]*pb.Validator, test.validatorCount)
		for i := 0; i < len(vals); i++ {
			vals[i] = &pb.Validator{
				ExitEpoch: params.BeaconConfig().FarFutureEpoch,
			}
		}
		s := &pb.BeaconState{
			ValidatorRegistry: vals,
		}
		count, err := EpochCommitteeCount(s, 1)
		if err != nil {
			t.Fatal(err)
		}
		if test.committeeCount != count {
			t.Errorf("wanted: %d, got: %d",
				test.committeeCount, count)
		}
	}
}

func TestEpochCommitteeCount_LessShardsThanEpoch(t *testing.T) {
	validatorCount := uint64(8)
	productionConfig := params.BeaconConfig()
	testConfig := &params.BeaconChainConfig{
		ShardCount:          1,
		SlotsPerEpoch:       4,
		TargetCommitteeSize: 2,
	}
	params.OverrideBeaconConfig(testConfig)
	vals := make([]*pb.Validator, validatorCount)
	for i := 0; i < len(vals); i++ {
		vals[i] = &pb.Validator{
			ExitEpoch: params.BeaconConfig().FarFutureEpoch,
		}
	}
	s := &pb.BeaconState{
		ValidatorRegistry: vals,
	}
	count, err := EpochCommitteeCount(s, 1)
	if err != nil {
		t.Fatal(err)
	}
	if count != validatorCount/testConfig.TargetCommitteeSize {
		t.Errorf("wanted: %d, got: %d",
			validatorCount/testConfig.TargetCommitteeSize, count)
	}
	params.OverrideBeaconConfig(productionConfig)
}

func TestShardDelta_OK(t *testing.T) {
	minShardDelta := params.BeaconConfig().ShardCount -
		params.BeaconConfig().ShardCount/params.BeaconConfig().SlotsPerEpoch
	tests := []struct {
		validatorCount uint64
		shardCount     uint64
	}{
		{0, params.BeaconConfig().SlotsPerEpoch},    // Empty minimum shards
		{1000, params.BeaconConfig().SlotsPerEpoch}, // 1000 Validators minimum shards,
		{100000, 768 /*len(active_validators) // TARGET_COMMITTEE_SIZE*/},
		{500000, minShardDelta}, // 5 Mil, above shard delta
	}
	for _, test := range tests {
		ClearAllCaches()
		vals := make([]*pb.Validator, test.validatorCount)
		for i := 0; i < len(vals); i++ {
			vals[i] = &pb.Validator{
				ExitEpoch: params.BeaconConfig().FarFutureEpoch,
			}
		}
		s := &pb.BeaconState{
			ValidatorRegistry: vals,
		}
		delta, err := ShardDelta(s, 1)
		if err != nil {
			t.Fatal(err)
		}
		if test.shardCount != delta {
			t.Errorf("wanted: %d, got: %d",
				test.shardCount, delta)
		}
	}
}

func TestComputeCommittee_WithoutCache(t *testing.T) {
	// Create 10 committees
	committeeCount := uint64(10)
	validatorCount := committeeCount * params.BeaconConfig().TargetCommitteeSize
	validators := make([]*pb.Validator, validatorCount)

	for i := 0; i < len(validators); i++ {
		validators[i] = &pb.Validator{
			ExitEpoch: params.BeaconConfig().FarFutureEpoch,
		}
	}

	state := &pb.BeaconState{
		ValidatorRegistry:      validators,
		Slot:                   200,
		LatestRandaoMixes:      make([][]byte, params.BeaconConfig().LatestRandaoMixesLength),
		LatestActiveIndexRoots: make([][]byte, params.BeaconConfig().LatestActiveIndexRootsLength),
	}

	epoch := CurrentEpoch(state)
	indices, err := ActiveValidatorIndices(state, epoch)
	if err != nil {
		t.Fatal(err)
	}
	seed, err := GenerateSeed(state, epoch)
	if err != nil {
		t.Fatal(err)
	}
	committees, err := ComputeCommittee(indices, seed, 0, 1 /* Total committee*/)
	if err != nil {
		t.Errorf("could not compute committee: %v", err)
	}

	// Test shuffled indices are correct for shard 5 committee
	shard := uint64(5)
	committee5, err := ComputeCommittee(indices, seed, shard, committeeCount)
	if err != nil {
		t.Errorf("could not compute committee: %v", err)
	}
	start := utils.SplitOffset(validatorCount, committeeCount, shard)
	end := utils.SplitOffset(validatorCount, committeeCount, shard+1)

	if !reflect.DeepEqual(committees[start:end], committee5) {
		t.Error("committee has different shuffled indices")
	}

	// Test shuffled indices are correct for shard 9 committee
	shard = uint64(9)
	committee9, err := ComputeCommittee(indices, seed, shard, committeeCount)
	if err != nil {
		t.Errorf("could not compute committee: %v", err)
	}
	start = utils.SplitOffset(validatorCount, committeeCount, shard)
	end = utils.SplitOffset(validatorCount, committeeCount, shard+1)

	if !reflect.DeepEqual(committees[start:end], committee9) {
		t.Error("committee has different shuffled indices")
	}
}

func TestComputeCommittee_WithCache(t *testing.T) {
	// Create 10 committees
	committeeCount := uint64(10)
	validatorCount := committeeCount * params.BeaconConfig().TargetCommitteeSize
	validators := make([]*pb.Validator, validatorCount)
	for i := 0; i < len(validators); i++ {
		validators[i] = &pb.Validator{
			ExitEpoch: params.BeaconConfig().FarFutureEpoch,
		}
	}

	state := &pb.BeaconState{
		ValidatorRegistry:      validators,
		Slot:                   200,
		LatestRandaoMixes:      make([][]byte, params.BeaconConfig().LatestRandaoMixesLength),
		LatestActiveIndexRoots: make([][]byte, params.BeaconConfig().LatestActiveIndexRootsLength),
	}

	epoch := CurrentEpoch(state)
	indices, err := ActiveValidatorIndices(state, epoch)
	if err != nil {
		t.Fatal(err)
	}
	seed, err := GenerateSeed(state, epoch)
	if err != nil {
		t.Fatal(err)
	}

	// Test shuffled indices are correct for shard 3 committee
	shard := uint64(3)
	committee3, err := ComputeCommittee(indices, seed, shard, committeeCount)
	if err != nil {
		t.Errorf("could not compute committee: %v", err)
	}

	cachedIndices, err := shuffledIndicesCache.IndicesByIndexSeed(shard, seed[:])
	if err != nil {
		t.Fatal(err)
	}

	if !reflect.DeepEqual(cachedIndices, committee3) {
		t.Error("committee has different shuffled indices")
	}
}

func TestAttestationParticipants_NoCommitteeCache(t *testing.T) {
	if params.BeaconConfig().SlotsPerEpoch != 64 {
		t.Errorf("SlotsPerEpoch should be 64 for these tests to pass")
	}

	validators := make([]*pb.Validator, 2*params.BeaconConfig().SlotsPerEpoch)
	for i := 0; i < len(validators); i++ {
		validators[i] = &pb.Validator{
			ExitEpoch: params.BeaconConfig().FarFutureEpoch,
		}
	}

	state := &pb.BeaconState{
		ValidatorRegistry:      validators,
		LatestRandaoMixes:      make([][]byte, params.BeaconConfig().LatestRandaoMixesLength),
		LatestActiveIndexRoots: make([][]byte, params.BeaconConfig().LatestActiveIndexRootsLength),
	}

	attestationData := &pb.AttestationData{}

	tests := []struct {
		attestationSlot uint64
		stateSlot       uint64
		bitfield        []byte
		wanted          []uint64
	}{
		{
			attestationSlot: 3,
			stateSlot:       5,
			bitfield:        []byte{0x03},
			wanted:          []uint64{71, 127},
		},
		{
			attestationSlot: 2,
			stateSlot:       10,
			bitfield:        []byte{0x01},
			wanted:          []uint64{85},
		},
		{
			attestationSlot: 11,
			stateSlot:       10,
			bitfield:        []byte{0x03},
<<<<<<< HEAD
			wanted:          []uint64{68, 102},
=======
			wanted:          []uint64{102, 68},
		}, {
			attestationSlot: 11,
			stateSlot:       10,
			bitfield:        []byte{0x0},
			wanted:          []uint64{},
>>>>>>> 123bd349
		},
	}

	for _, tt := range tests {
		ClearAllCaches()
		state.Slot = tt.stateSlot
		attestationData.Crosslink = &pb.Crosslink{
			Shard: tt.attestationSlot,
		}
		attestationData.TargetEpoch = 0

		result, err := AttestingIndices(state, attestationData, tt.bitfield)
		if err != nil {
			t.Errorf("Failed to get attestation participants: %v", err)
		}

		if !reflect.DeepEqual(tt.wanted, result) {
			t.Errorf(
				"Result indices was an unexpected value. Wanted %d, got %d",
				tt.wanted,
				result,
			)
		}
	}
}

func TestAttestationParticipants_IncorrectBitfield(t *testing.T) {
	if params.BeaconConfig().SlotsPerEpoch != 64 {
		t.Errorf("SlotsPerEpoch should be 64 for these tests to pass")
	}

	validators := make([]*pb.Validator, params.BeaconConfig().DepositsForChainStart)
	for i := 0; i < len(validators); i++ {
		validators[i] = &pb.Validator{
			ExitEpoch: params.BeaconConfig().FarFutureEpoch,
		}
	}

	state := &pb.BeaconState{
		ValidatorRegistry:      validators,
		LatestRandaoMixes:      make([][]byte, params.BeaconConfig().LatestRandaoMixesLength),
		LatestActiveIndexRoots: make([][]byte, params.BeaconConfig().LatestActiveIndexRootsLength),
	}
	attestationData := &pb.AttestationData{Crosslink: &pb.Crosslink{}}

	if _, err := AttestingIndices(state, attestationData, []byte{}); err == nil {
		t.Error("attestation participants should have failed with incorrect bitfield")
	}
}

func TestAttestationParticipants_EmptyBitfield(t *testing.T) {
	if params.BeaconConfig().SlotsPerEpoch != 64 {
		t.Errorf("SlotsPerEpoch should be 64 for these tests to pass")
	}
	ClearAllCaches()

	validators := make([]*pb.Validator, params.BeaconConfig().DepositsForChainStart)
	for i := 0; i < len(validators); i++ {
		validators[i] = &pb.Validator{
			ExitEpoch: params.BeaconConfig().FarFutureEpoch,
		}
	}

	state := &pb.BeaconState{
		ValidatorRegistry:      validators,
		LatestRandaoMixes:      make([][]byte, params.BeaconConfig().LatestRandaoMixesLength),
		LatestActiveIndexRoots: make([][]byte, params.BeaconConfig().LatestActiveIndexRootsLength),
	}
	attestationData := &pb.AttestationData{Crosslink: &pb.Crosslink{}}

	var zeroByte [16]byte

	indices, err := AttestingIndices(state, attestationData, zeroByte[:])
	if err != nil {
		t.Fatalf("attesting indices failed: %v", err)
	}

	if len(indices) != 0 {
		t.Errorf("Attesting indices are non-zero despite an empty bitfield being provided; Size %d", len(indices))
	}
}

func TestVerifyBitfield_OK(t *testing.T) {
	bitfield := []byte{0xFF}
	committeeSize := 8

	isValidated, err := VerifyBitfield(bitfield, committeeSize)
	if err != nil {
		t.Fatal(err)
	}

	if !isValidated {
		t.Error("bitfield is not validated when it was supposed to be")
	}

	bitfield = []byte{0xff, 0x80}
	committeeSize = 9

	isValidated, err = VerifyBitfield(bitfield, committeeSize)
	if err != nil {
		t.Fatal(err)
	}

	if isValidated {
		t.Error("bitfield is validated when it was supposed to be")
	}

	bitfield = []byte{0xff, 0x03}
	committeeSize = 10
	isValidated, err = VerifyBitfield(bitfield, committeeSize)
	if err != nil {
		t.Fatal(err)
	}

	if !isValidated {
		t.Error("bitfield is not validated when it was supposed to be")
	}
}

func TestCommitteeAssignment_CanRetrieve(t *testing.T) {
	// Initialize test with 128 validators, each slot and each shard gets 2 validators.
	validators := make([]*pb.Validator, 2*params.BeaconConfig().SlotsPerEpoch)
	for i := 0; i < len(validators); i++ {
		validators[i] = &pb.Validator{
			ExitEpoch: params.BeaconConfig().FarFutureEpoch,
		}
	}
	state := &pb.BeaconState{
		ValidatorRegistry:      validators,
		Slot:                   params.BeaconConfig().SlotsPerEpoch,
		LatestRandaoMixes:      make([][]byte, params.BeaconConfig().LatestRandaoMixesLength),
		LatestActiveIndexRoots: make([][]byte, params.BeaconConfig().LatestActiveIndexRootsLength),
	}

	tests := []struct {
		index      uint64
		slot       uint64
		committee  []uint64
		shard      uint64
		isProposer bool
	}{
		{
			index:      0,
			slot:       146,
			committee:  []uint64{0, 3},
			shard:      82,
			isProposer: false,
		},
		{
			index:      105,
			slot:       160,
			committee:  []uint64{105, 20},
			shard:      96,
			isProposer: false,
		},
		{
			index:      64,
			slot:       183,
			committee:  []uint64{64, 33},
			shard:      119,
			isProposer: true,
		},
		{
			index:      11,
			slot:       135,
			committee:  []uint64{119, 11},
			shard:      71,
			isProposer: false,
		},
	}

	for _, tt := range tests {
		ClearAllCaches()
		committee, shard, slot, isProposer, err := CommitteeAssignment(state, tt.slot/params.BeaconConfig().SlotsPerEpoch, tt.index)
		if err != nil {
			t.Fatalf("failed to execute NextEpochCommitteeAssignment: %v", err)
		}
		if shard != tt.shard {
			t.Errorf("wanted shard %d, got shard %d for validator index %d",
				tt.shard, shard, tt.index)
		}
		if slot != tt.slot {
			t.Errorf("wanted slot %d, got slot %d for validator index %d",
				tt.slot, slot, tt.index)
		}
		if isProposer != tt.isProposer {
			t.Errorf("wanted isProposer %v, got isProposer %v for validator index %d",
				tt.isProposer, isProposer, tt.index)
		}
		if !reflect.DeepEqual(committee, tt.committee) {
			t.Errorf("wanted committee %v, got committee %v for validator index %d",
				tt.committee, committee, tt.index)
		}
	}
}

func TestCommitteeAssignment_CantFindValidator(t *testing.T) {
	state := &pb.BeaconState{
		Slot:                   params.BeaconConfig().SlotsPerEpoch,
		LatestRandaoMixes:      make([][]byte, params.BeaconConfig().LatestRandaoMixesLength),
		LatestActiveIndexRoots: make([][]byte, params.BeaconConfig().LatestActiveIndexRootsLength),
	}
	index := uint64(10000)
	_, _, _, _, err := CommitteeAssignment(state, 1, index)
	statusErr, ok := status.FromError(err)
	if !ok {
		t.Fatal(err)
	}
	if statusErr.Code() != codes.NotFound {
		t.Errorf("Unexpected error: %v", err)
	}
}

func TestShardDelta_Ok(t *testing.T) {
	validatorsPerEpoch := params.BeaconConfig().SlotsPerEpoch * params.BeaconConfig().TargetCommitteeSize
	min := params.BeaconConfig().ShardCount - params.BeaconConfig().ShardCount/params.BeaconConfig().SlotsPerEpoch
	tests := []struct {
		validatorCount uint64
		shardDelta     uint64
	}{
		{0, params.BeaconConfig().SlotsPerEpoch},
		{1000, params.BeaconConfig().SlotsPerEpoch},
		{2 * validatorsPerEpoch, 2 * params.BeaconConfig().SlotsPerEpoch},
		{5 * validatorsPerEpoch, 5 * params.BeaconConfig().SlotsPerEpoch},
		{16 * validatorsPerEpoch, min},
		{32 * validatorsPerEpoch, min},
	}
	for _, test := range tests {
		ClearAllCaches()
		validators := make([]*pb.Validator, test.validatorCount)
		for i := 0; i < len(validators); i++ {
			validators[i] = &pb.Validator{
				ExitEpoch: params.BeaconConfig().FarFutureEpoch,
			}
		}
		state := &pb.BeaconState{ValidatorRegistry: validators}
		delta, err := ShardDelta(state, 0)
		if err != nil {
			t.Fatal(err)
		}
		if test.shardDelta != delta {
			t.Errorf("wanted: %d, got: %d",
				test.shardDelta, delta)
		}
	}
}

func TestEpochStartShard_EpochOutOfBound(t *testing.T) {
	_, err := EpochStartShard(&pb.BeaconState{}, 2)
	want := "epoch 2 can't be greater than 1"
	if err.Error() != want {
		t.Fatalf("Did not generate correct error. Want: %s, got: %s",
			err.Error(), want)
	}
}

func TestEpochStartShard_AccurateShard(t *testing.T) {
	validatorsPerEpoch := params.BeaconConfig().SlotsPerEpoch * params.BeaconConfig().TargetCommitteeSize
	tests := []struct {
		validatorCount uint64
		startShard     uint64
	}{
		{0, 676},
		{1000, 676},
		{2 * validatorsPerEpoch, 228},
		{5 * validatorsPerEpoch, 932},
		{16 * validatorsPerEpoch, 212},
		{32 * validatorsPerEpoch, 212},
	}
	for _, test := range tests {
		ClearAllCaches()
		validators := make([]*pb.Validator, test.validatorCount)
		for i := 0; i < len(validators); i++ {
			validators[i] = &pb.Validator{
				ExitEpoch: params.BeaconConfig().FarFutureEpoch,
			}
		}
		state := &pb.BeaconState{ValidatorRegistry: validators, LatestStartShard: 100, Slot: 500}
		startShard, err := EpochStartShard(state, 0)
		if err != nil {
			t.Fatal(err)
		}
		if test.startShard != startShard {
			t.Errorf("wanted: %d, got: %d", test.startShard, startShard)
		}
	}
}

func TestVerifyAttestationBitfield_OK(t *testing.T) {
	if params.BeaconConfig().SlotsPerEpoch != 64 {
		t.Errorf("SlotsPerEpoch should be 64 for these tests to pass")
	}

	validators := make([]*pb.Validator, 2*params.BeaconConfig().SlotsPerEpoch)
	activeRoots := make([][]byte, params.BeaconConfig().LatestActiveIndexRootsLength)
	for i := 0; i < len(validators); i++ {
		validators[i] = &pb.Validator{
			ExitEpoch: params.BeaconConfig().FarFutureEpoch,
		}
		activeRoots[i] = []byte{'A'}
	}

	state := &pb.BeaconState{
		ValidatorRegistry:      validators,
		LatestActiveIndexRoots: activeRoots,
		LatestRandaoMixes:      activeRoots,
	}

	tests := []struct {
		attestation         *pb.Attestation
		stateSlot           uint64
		errorExists         bool
		verificationFailure bool
	}{
		{
			attestation: &pb.Attestation{
				AggregationBitfield: []byte{0x01},
				Data: &pb.AttestationData{
					Crosslink: &pb.Crosslink{
						Shard: 5,
					},
				},
			},
			stateSlot: 5,
		},
		{

			attestation: &pb.Attestation{
				AggregationBitfield: []byte{0x02},
				Data: &pb.AttestationData{
					Crosslink: &pb.Crosslink{
						Shard: 10,
					},
				},
			},
			stateSlot: 10,
		},
		{
			attestation: &pb.Attestation{
				AggregationBitfield: []byte{0x02},
				Data: &pb.AttestationData{
					Crosslink: &pb.Crosslink{
						Shard: 20,
					},
				},
			},
			stateSlot: 20,
		},
		{
			attestation: &pb.Attestation{
				AggregationBitfield: []byte{0xFF, 0xC0},
				Data: &pb.AttestationData{
					Crosslink: &pb.Crosslink{
						Shard: 5,
					},
				},
			},
			stateSlot:   5,
			errorExists: true,
		},
		{
			attestation: &pb.Attestation{
				AggregationBitfield: []byte{0xFF},
				Data: &pb.AttestationData{
					Crosslink: &pb.Crosslink{
						Shard: 20,
					},
				},
			},
			stateSlot:           20,
			verificationFailure: true,
		},
	}

	for _, tt := range tests {
		ClearAllCaches()
		state.Slot = tt.stateSlot
		verified, err := VerifyAttestationBitfield(state, tt.attestation)
		if tt.errorExists {
			if err == nil {
				t.Error("error is nil, when verification is supposed to fail")
			}
			continue
		}
		if tt.verificationFailure {
			if verified {
				t.Error("verification succeeded when it was supposed to fail")
			}
			continue
		}
		if err != nil {
			t.Errorf("Failed to verify bitfield: %v", err)
			continue
		}
		if !verified {
			t.Errorf("Bitfield isnt verified: %08b", tt.attestation.AggregationBitfield)
		}
	}
}

func BenchmarkComputeCommittee300000_WithPreCache(b *testing.B) {
	ClearShuffledValidatorCache()
	validators := make([]*pb.Validator, 300000)
	for i := 0; i < len(validators); i++ {
		validators[i] = &pb.Validator{
			ExitEpoch: params.BeaconConfig().FarFutureEpoch,
		}
	}
	state := &pb.BeaconState{
		ValidatorRegistry:      validators,
		LatestRandaoMixes:      make([][]byte, params.BeaconConfig().LatestRandaoMixesLength),
		LatestActiveIndexRoots: make([][]byte, params.BeaconConfig().LatestActiveIndexRootsLength),
	}

	epoch := CurrentEpoch(state)
	indices, err := ActiveValidatorIndices(state, epoch)
	if err != nil {
		b.Fatal(err)
	}
	seed, err := GenerateSeed(state, epoch)
	if err != nil {
		b.Fatal(err)
	}

	shard := uint64(3)
	_, err = ComputeCommittee(indices, seed, shard, params.BeaconConfig().ShardCount)
	if err != nil {
		panic(err)
	}

	b.ResetTimer()
	for n := 0; n < b.N; n++ {
		_, err := ComputeCommittee(indices, seed, shard, params.BeaconConfig().ShardCount)
		if err != nil {
			panic(err)
		}
	}
}

func BenchmarkComputeCommittee3000000_WithPreCache(b *testing.B) {
	ClearShuffledValidatorCache()
	validators := make([]*pb.Validator, 3000000)
	for i := 0; i < len(validators); i++ {
		validators[i] = &pb.Validator{
			ExitEpoch: params.BeaconConfig().FarFutureEpoch,
		}
	}
	state := &pb.BeaconState{
		ValidatorRegistry:      validators,
		LatestRandaoMixes:      make([][]byte, params.BeaconConfig().LatestRandaoMixesLength),
		LatestActiveIndexRoots: make([][]byte, params.BeaconConfig().LatestActiveIndexRootsLength),
	}

	epoch := CurrentEpoch(state)
	indices, err := ActiveValidatorIndices(state, epoch)
	if err != nil {
		b.Fatal(err)
	}
	seed, err := GenerateSeed(state, epoch)
	if err != nil {
		b.Fatal(err)
	}

	shard := uint64(3)
	_, err = ComputeCommittee(indices, seed, shard, params.BeaconConfig().ShardCount)
	if err != nil {
		panic(err)
	}

	b.ResetTimer()
	for n := 0; n < b.N; n++ {
		_, err := ComputeCommittee(indices, seed, shard, params.BeaconConfig().ShardCount)
		if err != nil {
			panic(err)
		}
	}
}

func BenchmarkComputeCommittee128000_WithOutPreCache(b *testing.B) {
	ClearShuffledValidatorCache()
	validators := make([]*pb.Validator, 128000)
	for i := 0; i < len(validators); i++ {
		validators[i] = &pb.Validator{
			ExitEpoch: params.BeaconConfig().FarFutureEpoch,
		}
	}
	state := &pb.BeaconState{
		ValidatorRegistry:      validators,
		LatestRandaoMixes:      make([][]byte, params.BeaconConfig().LatestRandaoMixesLength),
		LatestActiveIndexRoots: make([][]byte, params.BeaconConfig().LatestActiveIndexRootsLength),
	}

	epoch := CurrentEpoch(state)
	indices, err := ActiveValidatorIndices(state, epoch)
	if err != nil {
		b.Fatal(err)
	}
	seed, err := GenerateSeed(state, epoch)
	if err != nil {
		b.Fatal(err)
	}

	i := uint64(0)
	shard := uint64(0)
	b.ResetTimer()
	for n := 0; n < b.N; n++ {
		i++
		_, err := ComputeCommittee(indices, seed, shard, params.BeaconConfig().ShardCount)
		if err != nil {
			panic(err)
		}
		if i < params.BeaconConfig().TargetCommitteeSize {
			shard = (shard + 1) % params.BeaconConfig().ShardCount
			i = 0
		}
	}
}

func BenchmarkComputeCommittee1000000_WithOutCache(b *testing.B) {
	ClearShuffledValidatorCache()
	validators := make([]*pb.Validator, 1000000)
	for i := 0; i < len(validators); i++ {
		validators[i] = &pb.Validator{
			ExitEpoch: params.BeaconConfig().FarFutureEpoch,
		}
	}
	state := &pb.BeaconState{
		ValidatorRegistry:      validators,
		LatestRandaoMixes:      make([][]byte, params.BeaconConfig().LatestRandaoMixesLength),
		LatestActiveIndexRoots: make([][]byte, params.BeaconConfig().LatestActiveIndexRootsLength),
	}

	epoch := CurrentEpoch(state)
	indices, err := ActiveValidatorIndices(state, epoch)
	if err != nil {
		b.Fatal(err)
	}
	seed, err := GenerateSeed(state, epoch)
	if err != nil {
		b.Fatal(err)
	}

	i := uint64(0)
	shard := uint64(0)
	b.ResetTimer()
	for n := 0; n < b.N; n++ {
		i++
		_, err := ComputeCommittee(indices, seed, shard, params.BeaconConfig().ShardCount)
		if err != nil {
			panic(err)
		}
		if i < params.BeaconConfig().TargetCommitteeSize {
			shard = (shard + 1) % params.BeaconConfig().ShardCount
			i = 0
		}
	}
}

func BenchmarkComputeCommittee4000000_WithOutCache(b *testing.B) {
	ClearShuffledValidatorCache()
	validators := make([]*pb.Validator, 4000000)
	for i := 0; i < len(validators); i++ {
		validators[i] = &pb.Validator{
			ExitEpoch: params.BeaconConfig().FarFutureEpoch,
		}
	}
	state := &pb.BeaconState{
		ValidatorRegistry:      validators,
		LatestRandaoMixes:      make([][]byte, params.BeaconConfig().LatestRandaoMixesLength),
		LatestActiveIndexRoots: make([][]byte, params.BeaconConfig().LatestActiveIndexRootsLength),
	}

	epoch := CurrentEpoch(state)
	indices, err := ActiveValidatorIndices(state, epoch)
	if err != nil {
		b.Fatal(err)
	}
	seed, err := GenerateSeed(state, epoch)
	if err != nil {
		b.Fatal(err)
	}

	i := uint64(0)
	shard := uint64(0)
	b.ResetTimer()
	for n := 0; n < b.N; n++ {
		i++
		_, err := ComputeCommittee(indices, seed, shard, params.BeaconConfig().ShardCount)
		if err != nil {
			panic(err)
		}
		if i < params.BeaconConfig().TargetCommitteeSize {
			shard = (shard + 1) % params.BeaconConfig().ShardCount
			i = 0
		}
	}
}<|MERGE_RESOLUTION|>--- conflicted
+++ resolved
@@ -258,16 +258,12 @@
 			attestationSlot: 11,
 			stateSlot:       10,
 			bitfield:        []byte{0x03},
-<<<<<<< HEAD
-			wanted:          []uint64{68, 102},
-=======
 			wanted:          []uint64{102, 68},
 		}, {
 			attestationSlot: 11,
 			stateSlot:       10,
 			bitfield:        []byte{0x0},
 			wanted:          []uint64{},
->>>>>>> 123bd349
 		},
 	}
 
