package rpc

import (
	"context"
	"reflect"
	"strconv"
	"testing"
	"time"

	b "github.com/prysmaticlabs/prysm/beacon-chain/core/blocks"
	"github.com/prysmaticlabs/prysm/beacon-chain/core/helpers"
	"github.com/prysmaticlabs/prysm/beacon-chain/core/state"
	"github.com/prysmaticlabs/prysm/beacon-chain/internal"
	pbp2p "github.com/prysmaticlabs/prysm/proto/beacon/p2p/v1"
	pb "github.com/prysmaticlabs/prysm/proto/beacon/rpc/v1"
	"github.com/prysmaticlabs/prysm/shared/featureconfig"
	"github.com/prysmaticlabs/prysm/shared/params"
	"github.com/prysmaticlabs/prysm/shared/ssz"
)

func init() {
	featureconfig.InitFeatureConfig(&featureconfig.FeatureFlagConfig{
		EnableComputeStateRoot: true,
	})
}

func TestProposeBlock_OK(t *testing.T) {
	db := internal.SetupDB(t)
	defer internal.TeardownDB(t, db)
	mockChain := &mockChainService{}
	ctx := context.Background()

	genesis := b.NewGenesisBlock([]byte{})
	if err := db.SaveBlock(genesis); err != nil {
		t.Fatalf("Could not save genesis block: %v", err)
	}

	deposits := make([]*pbp2p.Deposit, params.BeaconConfig().DepositsForChainStart)
	for i := 0; i < len(deposits); i++ {
		depositData, err := helpers.EncodeDepositData(
			&pbp2p.DepositInput{
				Pubkey: []byte(strconv.Itoa(i)),
			},
			params.BeaconConfig().MaxDepositAmount,
			time.Now().Unix(),
		)
		if err != nil {
			t.Fatalf("Could not encode deposit input: %v", err)
		}
		deposits[i] = &pbp2p.Deposit{
			DepositData: depositData,
		}
	}

	beaconState, err := state.GenesisBeaconState(deposits, 0, nil)
	if err != nil {
		t.Fatalf("Could not instantiate genesis state: %v", err)
	}

	if err := db.UpdateChainHead(ctx, genesis, beaconState); err != nil {
		t.Fatalf("Could not save genesis state: %v", err)
	}

	proposerServer := &ProposerServer{
		chainService:    mockChain,
		beaconDB:        db,
		powChainService: &mockPOWChainService{},
	}
	req := &pbp2p.BeaconBlock{
		Slot:            5,
		ParentBlockRoot: []byte("parent-hash"),
	}
	if err := proposerServer.beaconDB.SaveBlock(req); err != nil {
		t.Fatal(err)
	}
	if _, err := proposerServer.ProposeBlock(context.Background(), req); err != nil {
		t.Errorf("Could not propose block correctly: %v", err)
	}
}

func TestComputeStateRoot_OK(t *testing.T) {
	db := internal.SetupDB(t)
	defer internal.TeardownDB(t, db)
	ctx := context.Background()

	mockChain := &mockChainService{}

	genesis := b.NewGenesisBlock([]byte{})
	if err := db.SaveBlock(genesis); err != nil {
		t.Fatalf("Could not save genesis block: %v", err)
	}

	deposits := make([]*pbp2p.Deposit, params.BeaconConfig().DepositsForChainStart)
	for i := 0; i < len(deposits); i++ {
		depositData, err := helpers.EncodeDepositData(
			&pbp2p.DepositInput{
				Pubkey: []byte(strconv.Itoa(i)),
			},
			params.BeaconConfig().MaxDepositAmount,
			time.Now().Unix(),
		)
		if err != nil {
			t.Fatalf("Could not encode deposit input: %v", err)
		}
		deposits[i] = &pbp2p.Deposit{
			DepositData: depositData,
		}
	}

	beaconState, err := state.GenesisBeaconState(deposits, 0, nil)
	if err != nil {
		t.Fatalf("Could not instantiate genesis state: %v", err)
	}
	beaconState.LatestStateRoots = make([][]byte, params.BeaconConfig().SlotsPerHistoricalRoot)
	beaconState.LatestBlockHeader = &pbp2p.BeaconBlockHeader{
		StateRoot: []byte{},
	}
	beaconState.Slot = 10

	if err := db.UpdateChainHead(ctx, genesis, beaconState); err != nil {
		t.Fatalf("Could not save genesis state: %v", err)
	}

	proposerServer := &ProposerServer{
		chainService:    mockChain,
		beaconDB:        db,
		powChainService: &mockPOWChainService{},
	}

	req := &pbp2p.BeaconBlock{
		ParentBlockRoot: nil,
		Slot:            11,
		Body: &pbp2p.BeaconBlockBody{
			RandaoReveal:      nil,
			ProposerSlashings: nil,
			AttesterSlashings: nil,
		},
	}

	_, _ = proposerServer.ComputeStateRoot(context.Background(), req)
}

func TestPendingAttestations_FiltersWithinInclusionDelay(t *testing.T) {
	db := internal.SetupDB(t)
	defer internal.TeardownDB(t, db)
	ctx := context.Background()

	validators := make([]*pbp2p.Validator, params.BeaconConfig().DepositsForChainStart/8)
	for i := 0; i < len(validators); i++ {
		validators[i] = &pbp2p.Validator{
			ExitEpoch: params.BeaconConfig().FarFutureEpoch,
		}
	}

	stateSlot := params.BeaconConfig().MinAttestationInclusionDelay + 100
	beaconState := &pbp2p.BeaconState{
<<<<<<< HEAD
		Slot: stateSlot,
		CurrentCrosslinks: []*pbp2p.Crosslink{{
=======
		Slot:              stateSlot,
		ValidatorRegistry: validators,
		LatestCrosslinks: []*pbp2p.Crosslink{{
>>>>>>> 65fe416b
			Epoch:    1,
			DataRoot: params.BeaconConfig().ZeroHash[:],
		}},
		LatestRandaoMixes:      make([][]byte, params.BeaconConfig().LatestRandaoMixesLength),
		LatestActiveIndexRoots: make([][]byte, params.BeaconConfig().LatestActiveIndexRootsLength),
	}
	beaconState.PreviousCrosslinks = []*pbp2p.Crosslink{
		{
			Shard: 0,
		},
	}
	encoded, err := ssz.TreeHash(beaconState.PreviousCrosslinks[0])
	if err != nil {
		t.Fatal(err)
	}

	proposerServer := &ProposerServer{
		operationService: &mockOperationService{
			pendingAttestations: []*pbp2p.Attestation{
				{Data: &pbp2p.AttestationData{
					Slot:              beaconState.Slot - params.BeaconConfig().MinAttestationInclusionDelay,
					Shard:             1000,
					CrosslinkDataRoot: params.BeaconConfig().ZeroHash[:],
					Crosslink:         &pbp2p.Crosslink{DataRoot: params.BeaconConfig().ZeroHash[:], ParentRoot: encoded[:]},
				},
					AggregationBitfield: []byte{0xC0, 0xC0, 0xC0, 0xC0},
				},
			},
		},
		chainService: &mockChainService{},
		beaconDB:     db,
	}
	if err := db.SaveState(ctx, beaconState); err != nil {
		t.Fatal(err)
	}

	blk := &pbp2p.BeaconBlock{
		Slot: beaconState.Slot,
	}

	if err := db.SaveBlock(blk); err != nil {
		t.Fatalf("failed to save block %v", err)
	}

	if err := db.UpdateChainHead(ctx, blk, beaconState); err != nil {
		t.Fatalf("couldnt update chainhead: %v", err)
	}

	res, err := proposerServer.PendingAttestations(context.Background(), &pb.PendingAttestationsRequest{
		ProposalBlockSlot: blk.Slot + 1,
	})
	if err != nil {
		t.Fatalf("Unexpected error fetching pending attestations: %v", err)
	}
	if len(res.PendingAttestations) == 0 {
		t.Error("Expected pending attestations list to be non-empty")
	}
}

func TestPendingAttestations_FiltersExpiredAttestations(t *testing.T) {
	db := internal.SetupDB(t)
	defer internal.TeardownDB(t, db)
	ctx := context.Background()

	// Edge case: current slot is at the end of an epoch. The pending attestation
	// for the next slot should come from currentSlot + 1.
	currentSlot := helpers.StartSlot(
		10,
	) - 1

	expectedEpoch := uint64(100)
	crosslink := &pbp2p.Crosslink{Epoch: 9, CrosslinkDataRootHash32: params.BeaconConfig().ZeroHash[:]}
	encoded, err := ssz.TreeHash(crosslink)
	if err != nil {
		t.Fatal(err)
	}

	opService := &mockOperationService{
		pendingAttestations: []*pbp2p.Attestation{
			//Expired attestations
			{Data: &pbp2p.AttestationData{
				Slot:              0,
				TargetEpoch:       10,
				SourceEpoch:       expectedEpoch,
				CrosslinkDataRoot: params.BeaconConfig().ZeroHash[:],
				Crosslink:         &pbp2p.Crosslink{DataRoot: params.BeaconConfig().ZeroHash[:]},
			}},
			{Data: &pbp2p.AttestationData{
				Slot:        currentSlot - 10000,
				TargetEpoch: 10,

				SourceEpoch:       expectedEpoch,
				CrosslinkDataRoot: params.BeaconConfig().ZeroHash[:],
				Crosslink:         &pbp2p.Crosslink{DataRoot: params.BeaconConfig().ZeroHash[:]},
			}},
			{Data: &pbp2p.AttestationData{
				Slot:              currentSlot - 5000,
				TargetEpoch:       10,
				SourceEpoch:       expectedEpoch,
				CrosslinkDataRoot: params.BeaconConfig().ZeroHash[:],
				Crosslink:         &pbp2p.Crosslink{DataRoot: params.BeaconConfig().ZeroHash[:]},
			}},
			{Data: &pbp2p.AttestationData{
				Slot:              currentSlot - 100,
				TargetEpoch:       10,
				SourceEpoch:       expectedEpoch,
				CrosslinkDataRoot: params.BeaconConfig().ZeroHash[:],
				Crosslink:         &pbp2p.Crosslink{DataRoot: params.BeaconConfig().ZeroHash[:]},
			}},
			{Data: &pbp2p.AttestationData{
				Slot:              currentSlot - params.BeaconConfig().SlotsPerEpoch,
				TargetEpoch:       10,
				SourceEpoch:       expectedEpoch,
				CrosslinkDataRoot: params.BeaconConfig().ZeroHash[:],
				Crosslink:         &pbp2p.Crosslink{DataRoot: params.BeaconConfig().ZeroHash[:]},
			}},
			// Non-expired attestation with incorrect justified epoch
			{Data: &pbp2p.AttestationData{
				Slot:              currentSlot - 5,
				TargetEpoch:       10,
				SourceEpoch:       expectedEpoch - 1,
				CrosslinkDataRoot: params.BeaconConfig().ZeroHash[:],
				Crosslink:         &pbp2p.Crosslink{DataRoot: params.BeaconConfig().ZeroHash[:]},
			}},
			// Non-expired attestations with correct justified epoch
			{Data: &pbp2p.AttestationData{
				Slot:              currentSlot - 5,
				TargetEpoch:       10,
				SourceEpoch:       expectedEpoch,
				CrosslinkDataRoot: params.BeaconConfig().ZeroHash[:],
				Crosslink:         &pbp2p.Crosslink{Epoch: 10, DataRoot: params.BeaconConfig().ZeroHash[:], ParentRoot: encoded[:]},
			}, AggregationBitfield: []byte{0xC0, 0xC0, 0xC0, 0xC0}},
			{Data: &pbp2p.AttestationData{
				Slot:              currentSlot - 2,
				TargetEpoch:       10,
				SourceEpoch:       expectedEpoch,
				CrosslinkDataRoot: params.BeaconConfig().ZeroHash[:],
				Crosslink:         &pbp2p.Crosslink{Epoch: 10, DataRoot: params.BeaconConfig().ZeroHash[:], ParentRoot: encoded[:]},
			}, AggregationBitfield: []byte{0xC0, 0xC0, 0xC0, 0xC0}},
			{Data: &pbp2p.AttestationData{
				Slot:              currentSlot,
				TargetEpoch:       10,
				SourceEpoch:       expectedEpoch,
				CrosslinkDataRoot: params.BeaconConfig().ZeroHash[:],
				Crosslink:         &pbp2p.Crosslink{Epoch: 10, DataRoot: params.BeaconConfig().ZeroHash[:], ParentRoot: encoded[:]},
			}, AggregationBitfield: []byte{0xC0, 0xC0, 0xC0, 0xC0}},
		},
	}
	expectedNumberOfAttestations := 3
	proposerServer := &ProposerServer{
		operationService: opService,
		chainService:     &mockChainService{},
		beaconDB:         db,
	}

	validators := make([]*pbp2p.Validator, params.BeaconConfig().DepositsForChainStart/8)
	for i := 0; i < len(validators); i++ {
		validators[i] = &pbp2p.Validator{
			ExitEpoch: params.BeaconConfig().FarFutureEpoch,
		}
	}

	beaconState := &pbp2p.BeaconState{
		ValidatorRegistry:      validators,
		Slot:                   currentSlot + params.BeaconConfig().MinAttestationInclusionDelay,
		CurrentJustifiedEpoch:  expectedEpoch,
		PreviousJustifiedEpoch: expectedEpoch,
		CurrentCrosslinks: []*pbp2p.Crosslink{{
<<<<<<< HEAD
			Epoch:    9,
			DataRoot: params.BeaconConfig().ZeroHash[:],
=======
			Epoch:                   9,
			CrosslinkDataRootHash32: params.BeaconConfig().ZeroHash[:],
>>>>>>> 65fe416b
		}},
		LatestRandaoMixes:      make([][]byte, params.BeaconConfig().LatestRandaoMixesLength),
		LatestActiveIndexRoots: make([][]byte, params.BeaconConfig().LatestActiveIndexRootsLength),
	}

	if err := db.SaveState(ctx, beaconState); err != nil {
		t.Fatal(err)
	}

	blk := &pbp2p.BeaconBlock{
		Slot: beaconState.Slot,
	}

	if err := db.SaveBlock(blk); err != nil {
		t.Fatalf("failed to save block %v", err)
	}

	if err := db.UpdateChainHead(ctx, blk, beaconState); err != nil {
		t.Fatalf("couldnt update chainhead: %v", err)
	}

	res, err := proposerServer.PendingAttestations(
		context.Background(),
		&pb.PendingAttestationsRequest{
			ProposalBlockSlot: currentSlot,
		},
	)
	if err != nil {
		t.Fatalf("Unexpected error fetching pending attestations: %v", err)
	}
	if len(res.PendingAttestations) != expectedNumberOfAttestations {
		t.Errorf(
			"Expected pending attestations list length %d, but was %d",
			expectedNumberOfAttestations,
			len(res.PendingAttestations),
		)
	}

	expectedAtts := []*pbp2p.Attestation{
		{Data: &pbp2p.AttestationData{
			Slot:              currentSlot - 5,
			TargetEpoch:       10,
			SourceEpoch:       expectedEpoch,
			CrosslinkDataRoot: params.BeaconConfig().ZeroHash[:],
			Crosslink:         &pbp2p.Crosslink{Epoch: 10, DataRoot: params.BeaconConfig().ZeroHash[:], ParentRoot: encoded[:]},
		}, AggregationBitfield: []byte{0xC0, 0xC0, 0xC0, 0xC0}},
		{Data: &pbp2p.AttestationData{
			Slot:              currentSlot - 2,
			TargetEpoch:       10,
			SourceEpoch:       expectedEpoch,
			CrosslinkDataRoot: params.BeaconConfig().ZeroHash[:],
			Crosslink:         &pbp2p.Crosslink{Epoch: 10, DataRoot: params.BeaconConfig().ZeroHash[:], ParentRoot: encoded[:]},
		}, AggregationBitfield: []byte{0xC0, 0xC0, 0xC0, 0xC0}},
		{Data: &pbp2p.AttestationData{
			Slot:              currentSlot,
			TargetEpoch:       10,
			SourceEpoch:       expectedEpoch,
			CrosslinkDataRoot: params.BeaconConfig().ZeroHash[:],
			Crosslink:         &pbp2p.Crosslink{Epoch: 10, DataRoot: params.BeaconConfig().ZeroHash[:], ParentRoot: encoded[:]},
		}, AggregationBitfield: []byte{0xC0, 0xC0, 0xC0, 0xC0}},
	}
	if !reflect.DeepEqual(res.PendingAttestations, expectedAtts) {
		t.Error("Did not receive expected attestations")
	}
<<<<<<< HEAD
}

func TestPendingAttestations_OK(t *testing.T) {
	t.Skip()
	// TODO(#2307): Update this runtime functionality based on v0.6.
	db := internal.SetupDB(t)
	defer internal.TeardownDB(t, db)
	ctx := context.Background()

	proposerServer := &ProposerServer{
		operationService: &mockOperationService{},
		chainService:     &mockChainService{},
		beaconDB:         db,
	}
	beaconState := &pbp2p.BeaconState{
		Slot: params.BeaconConfig().SlotsPerEpoch +
			params.BeaconConfig().MinAttestationInclusionDelay,
		CurrentCrosslinks: []*pbp2p.Crosslink{{Epoch: 1,
			DataRoot: params.BeaconConfig().ZeroHash[:]}},
	}
	if err := db.SaveState(ctx, beaconState); err != nil {
		t.Fatal(err)
	}

	blk := &pbp2p.BeaconBlock{
		Slot: beaconState.Slot,
	}

	if err := db.SaveBlock(blk); err != nil {
		t.Fatalf("failed to save block %v", err)
	}

	if err := db.UpdateChainHead(ctx, blk, beaconState); err != nil {
		t.Fatalf("couldnt update chainhead: %v", err)
	}

	res, err := proposerServer.PendingAttestations(context.Background(), &pb.PendingAttestationsRequest{
		ProposalBlockSlot: blk.Slot + 1,
	})
	if err != nil {
		t.Fatalf("Unexpected error fetching pending attestations: %v", err)
	}
	if len(res.PendingAttestations) == 0 {
		t.Error("Expected pending attestations list to be non-empty")
	}
=======
>>>>>>> 65fe416b
}<|MERGE_RESOLUTION|>--- conflicted
+++ resolved
@@ -154,14 +154,9 @@
 
 	stateSlot := params.BeaconConfig().MinAttestationInclusionDelay + 100
 	beaconState := &pbp2p.BeaconState{
-<<<<<<< HEAD
-		Slot: stateSlot,
-		CurrentCrosslinks: []*pbp2p.Crosslink{{
-=======
 		Slot:              stateSlot,
 		ValidatorRegistry: validators,
-		LatestCrosslinks: []*pbp2p.Crosslink{{
->>>>>>> 65fe416b
+		CurrentCrosslinks: []*pbp2p.Crosslink{{
 			Epoch:    1,
 			DataRoot: params.BeaconConfig().ZeroHash[:],
 		}},
@@ -330,13 +325,8 @@
 		CurrentJustifiedEpoch:  expectedEpoch,
 		PreviousJustifiedEpoch: expectedEpoch,
 		CurrentCrosslinks: []*pbp2p.Crosslink{{
-<<<<<<< HEAD
 			Epoch:    9,
 			DataRoot: params.BeaconConfig().ZeroHash[:],
-=======
-			Epoch:                   9,
-			CrosslinkDataRootHash32: params.BeaconConfig().ZeroHash[:],
->>>>>>> 65fe416b
 		}},
 		LatestRandaoMixes:      make([][]byte, params.BeaconConfig().LatestRandaoMixesLength),
 		LatestActiveIndexRoots: make([][]byte, params.BeaconConfig().LatestActiveIndexRootsLength),
@@ -401,52 +391,4 @@
 	if !reflect.DeepEqual(res.PendingAttestations, expectedAtts) {
 		t.Error("Did not receive expected attestations")
 	}
-<<<<<<< HEAD
-}
-
-func TestPendingAttestations_OK(t *testing.T) {
-	t.Skip()
-	// TODO(#2307): Update this runtime functionality based on v0.6.
-	db := internal.SetupDB(t)
-	defer internal.TeardownDB(t, db)
-	ctx := context.Background()
-
-	proposerServer := &ProposerServer{
-		operationService: &mockOperationService{},
-		chainService:     &mockChainService{},
-		beaconDB:         db,
-	}
-	beaconState := &pbp2p.BeaconState{
-		Slot: params.BeaconConfig().SlotsPerEpoch +
-			params.BeaconConfig().MinAttestationInclusionDelay,
-		CurrentCrosslinks: []*pbp2p.Crosslink{{Epoch: 1,
-			DataRoot: params.BeaconConfig().ZeroHash[:]}},
-	}
-	if err := db.SaveState(ctx, beaconState); err != nil {
-		t.Fatal(err)
-	}
-
-	blk := &pbp2p.BeaconBlock{
-		Slot: beaconState.Slot,
-	}
-
-	if err := db.SaveBlock(blk); err != nil {
-		t.Fatalf("failed to save block %v", err)
-	}
-
-	if err := db.UpdateChainHead(ctx, blk, beaconState); err != nil {
-		t.Fatalf("couldnt update chainhead: %v", err)
-	}
-
-	res, err := proposerServer.PendingAttestations(context.Background(), &pb.PendingAttestationsRequest{
-		ProposalBlockSlot: blk.Slot + 1,
-	})
-	if err != nil {
-		t.Fatalf("Unexpected error fetching pending attestations: %v", err)
-	}
-	if len(res.PendingAttestations) == 0 {
-		t.Error("Expected pending attestations list to be non-empty")
-	}
-=======
->>>>>>> 65fe416b
-}+}
