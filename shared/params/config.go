// Package params defines important constants that are essential to the
// Ethereum 2.0 services.
package params

import (
	"time"

	"github.com/ethereum/go-ethereum/common"
)

// ValidatorStatusCode defines which stage a validator is in.
type ValidatorStatusCode int

// SpecialRecordType defines type of special record this message represents.
type SpecialRecordType int

// ValidatorSetDeltaFlags is used for light client to track validator entries.
type ValidatorSetDeltaFlags int

// BeaconChainConfig contains configs for node to participate in beacon chain.
type BeaconChainConfig struct {
<<<<<<< HEAD
	MaxExits                                uint64         // MaxExits determines the maximum number of validator exits in a block.
=======
	MaxAttestations                         uint64         // MaxAttestations defines the maximum allowed attestations in a beacon block.
>>>>>>> 53749c49
	MaxProposerSlashings                    uint64         // MaxProposerSlashing defines the maximum number of slashings of proposers possible in a block.
	MaxCasperSlashings                      uint64         // MaxCasperSlashings defines the maximum number of casper FFG slashings possible in a block.
	MaxCasperVotes                          uint64         // MaxCasperVotes defines the maximum number of casper FFG votes possible in a block.
	ShardCount                              uint64         // ShardCount is the fixed number of shards in Ethereum 2.0.
	MaxDeposit                              uint64         // MaxDeposit is the max balance a validator can have at stake.
	MinTopUpSize                            uint64         // MinTopUpSize is the minimal amount of Ether a validator can top up.
	MinOnlineDepositSize                    uint64         // MinOnlineDepositSize is the minimal amount of Ether a validator needs to participate.
	Gwei                                    uint64         // Gwei is the denomination of Gwei in Ether.
	MaxDepositInGwei                        uint64         // MaxDepositInGwei is the max balance in Gwei a validator can have at stake.
	DepositContractAddress                  common.Address // DepositContractAddress is the address of validator registration contract in PoW chain.
	DepositsForChainStart                   uint64         // DepositsForChainStart defines how many deposits needed to start off beacon chain.
	TargetCommitteeSize                     uint64         // TargetCommitteeSize is the minimal number of validator needs to be in a committee.
	SlotDuration                            uint64         // SlotDuration is how many seconds are in a single slot.
	CycleLength                             uint64         // CycleLength is one beacon chain cycle length in slots.
	MinValidatorSetChangeInterval           uint64         // MinValidatorSetChangeInterval is the slots needed before validator set changes.
	ShardPersistentCommitteeChangePeriod    uint64         // ShardPersistentCommitteeChangePeriod defines how often shard committee gets shuffled.
	MinAttestationInclusionDelay            uint64         // MinAttestationInclusionDelay defines how long validator has to wait to include attestation for beacon block.
	SqrtExpDropTime                         uint64         // SqrtEDropTime is a constant to reflect time it takes to cut offline validators’ deposits by 39.4%.
	WithdrawalsPerCycle                     uint64         // WithdrawalsPerCycle defines how many withdrawals can go through per cycle.
	MinWithdrawalPeriod                     uint64         // MinWithdrawalPeriod defines the slots between a validator exit and validator balance being withdrawable.
	DeletionPeriod                          uint64         // DeletionPeriod define the period length of when validator is deleted from the pool.
	CollectivePenaltyCalculationPeriod      uint64         // CollectivePenaltyCalculationPeriod defines the period length for an aggregated penalty amount.
	PowReceiptRootVotingPeriod              uint64         // PowReceiptRootVotingPeriod defines how often PoW hash gets updated in beacon node.
	SlashingWhistlerBlowerRewardDenominator uint64         // SlashingWhistlerBlowerRewardDenominator defines how the reward denominator of whistler blower.
	BaseRewardQuotient                      uint64         // BaseRewardQuotient is used to calculate validator per-slot interest rate.
	IncluderRewardShareQuotient             uint64         // IncluderRewardShareQuotient defines the reward quotient for proposer.
	MaxValidatorChurnQuotient               uint64         // MaxValidatorChurnQuotient defines the quotient how many validators can change each time.
	POWContractMerkleTreeDepth              uint64         // POWContractMerkleTreeDepth defines the depth of PoW contract merkle tree.
	InitialForkVersion                      uint64         // InitialForkVersion is used to track fork version between state transitions.
	InitialForkSlot                         uint64         // InitialForkSlot is used to initialize the fork slot in the initial Beacon state.
	SimulatedBlockRandao                    [32]byte       // SimulatedBlockRandao is a RANDAO seed stubbed in side simulated block to advance local beacon chain.
	RandBytes                               uint64         // RandBytes is the number of bytes used as entropy to shuffle validators.
	BootstrappedValidatorsCount             uint64         // BootstrappedValidatorsCount is the number of validators we seed to start beacon chain.
	SyncPollingInterval                     int64          // SyncPollingInterval queries network nodes for sync status.
	GenesisTime                             time.Time      // GenesisTime used by the protocol.
	MaxNumLog2Validators                    uint64         // Max number of validators in Log2 can exist given total ETH supply.
	EpochLength                             uint64         // Number of slots that define an Epoch.
}

// ShardChainConfig contains configs for node to participate in shard chains.
type ShardChainConfig struct {
	ChunkSize         uint64 // ChunkSize defines the size of each chunk in bytes.
	MaxShardBlockSize uint64 // MaxShardBlockSize defines the max size of each shard block in bytes.
}

var defaultBeaconConfig = &BeaconChainConfig{
<<<<<<< HEAD
	MaxExits:                      16,
=======
	MaxAttestations:               128,
>>>>>>> 53749c49
	MaxProposerSlashings:          16,
	MaxCasperSlashings:            16,
	MaxCasperVotes:                1024,
	ShardCount:                    1024,
	MaxDeposit:                    32,
	MinTopUpSize:                  1,
	MinOnlineDepositSize:          16,
	Gwei:                          1e9,
	MaxDepositInGwei:              32 * 1e9,
	DepositsForChainStart:         16384,
	TargetCommitteeSize:           uint64(256),
	SlotDuration:                  uint64(16),
	CycleLength:                   uint64(64),
	MinValidatorSetChangeInterval: uint64(256),
	MinAttestationInclusionDelay:  uint64(4),
	SqrtExpDropTime:               uint64(65536),
	MinWithdrawalPeriod:           uint64(4096),
	WithdrawalsPerCycle:           uint64(4),
	BaseRewardQuotient:            uint64(32768),
	MaxValidatorChurnQuotient:     uint64(32),
	InitialForkVersion:            0,
	InitialForkSlot:               0,
	RandBytes:                     3,
	BootstrappedValidatorsCount:   16384,
	SyncPollingInterval:           16 * 4, // Query nodes over the network every 4 slots for sync status.
	GenesisTime:                   time.Date(2018, 9, 0, 0, 0, 0, 0, time.UTC),
	MaxNumLog2Validators:          24,
	EpochLength:                   64,
}

var demoBeaconConfig = &BeaconChainConfig{
<<<<<<< HEAD
	MaxExits:                      16,
=======
	MaxAttestations:               128,
>>>>>>> 53749c49
	MaxProposerSlashings:          16,
	MaxCasperSlashings:            16,
	ShardCount:                    5,
	MaxDeposit:                    32,
	MinTopUpSize:                  1,
	MinOnlineDepositSize:          16,
	Gwei:                          1e9,
	MaxDepositInGwei:              32 * 1e9,
	DepositsForChainStart:         16384,
	TargetCommitteeSize:           uint64(3),
	SlotDuration:                  uint64(2),
	CycleLength:                   uint64(5),
	MinValidatorSetChangeInterval: uint64(15),
	MinAttestationInclusionDelay:  uint64(4),
	SqrtExpDropTime:               uint64(65536),
	MinWithdrawalPeriod:           uint64(20),
	WithdrawalsPerCycle:           uint64(2),
	BaseRewardQuotient:            uint64(32768),
	MaxValidatorChurnQuotient:     uint64(32),
	InitialForkVersion:            0,
	RandBytes:                     3,
	InitialForkSlot:               defaultBeaconConfig.InitialForkSlot,
	SimulatedBlockRandao:          [32]byte{'S', 'I', 'M', 'U', 'L', 'A', 'T', 'E', 'R'},
	SyncPollingInterval:           2 * 4, // Query nodes over the network every 4 slots for sync status.
	GenesisTime:                   time.Now(),
	MaxNumLog2Validators:          24,
	EpochLength:                   defaultBeaconConfig.EpochLength,
}

var defaultShardConfig = &ShardChainConfig{
	ChunkSize:         uint64(256),
	MaxShardBlockSize: uint64(32768),
}

const (
	// Logout means a validator is requesting to exit the validator pool.
	Logout SpecialRecordType = iota
	// CasperSlashing means a attester has committed slashing penalty which a surround vote was made.
	CasperSlashing
	// ProposerSlashing means a proposer has violated a slashing condition which 2 identical blocks were proposed
	// same height.
	ProposerSlashing
	// DepositProof means a validator has submitted a deposit and the data is the proof.
	DepositProof
)

const (
	// Entry means this is an entry message for light client to track overall validator status.
	Entry ValidatorSetDeltaFlags = iota
	// Exit means this is an exit message for light client to track overall validator status.
	Exit
)

var beaconConfig = defaultBeaconConfig
var shardConfig = defaultShardConfig

// BeaconConfig retrieves beacon chain config.
func BeaconConfig() *BeaconChainConfig {
	return beaconConfig
}

// ShardConfig retrieves shard chain config.
func ShardConfig() *ShardChainConfig {
	return shardConfig
}

// UseDemoBeaconConfig for beacon chain services.
func UseDemoBeaconConfig() {
	beaconConfig = demoBeaconConfig
}

// OverrideBeaconConfig by replacing the config. The preferred pattern is to
// call BeaconConfig(), change the specific parameters, and then call
// OverrideBeaconConfig(c). Any subsequent calls to params.BeaconConfig() will
// return this new configuration.
func OverrideBeaconConfig(c *BeaconChainConfig) {
	beaconConfig = c
}<|MERGE_RESOLUTION|>--- conflicted
+++ resolved
@@ -19,11 +19,8 @@
 
 // BeaconChainConfig contains configs for node to participate in beacon chain.
 type BeaconChainConfig struct {
-<<<<<<< HEAD
 	MaxExits                                uint64         // MaxExits determines the maximum number of validator exits in a block.
-=======
 	MaxAttestations                         uint64         // MaxAttestations defines the maximum allowed attestations in a beacon block.
->>>>>>> 53749c49
 	MaxProposerSlashings                    uint64         // MaxProposerSlashing defines the maximum number of slashings of proposers possible in a block.
 	MaxCasperSlashings                      uint64         // MaxCasperSlashings defines the maximum number of casper FFG slashings possible in a block.
 	MaxCasperVotes                          uint64         // MaxCasperVotes defines the maximum number of casper FFG votes possible in a block.
@@ -70,11 +67,8 @@
 }
 
 var defaultBeaconConfig = &BeaconChainConfig{
-<<<<<<< HEAD
 	MaxExits:                      16,
-=======
 	MaxAttestations:               128,
->>>>>>> 53749c49
 	MaxProposerSlashings:          16,
 	MaxCasperSlashings:            16,
 	MaxCasperVotes:                1024,
@@ -106,11 +100,8 @@
 }
 
 var demoBeaconConfig = &BeaconChainConfig{
-<<<<<<< HEAD
 	MaxExits:                      16,
-=======
 	MaxAttestations:               128,
->>>>>>> 53749c49
 	MaxProposerSlashings:          16,
 	MaxCasperSlashings:            16,
 	ShardCount:                    5,
