// Package node defines a backend for a sharding-enabled, Ethereum blockchain.
// It defines a struct which handles the lifecycle of services in the
// sharding system, providing a bridge to the main Ethereum blockchain,
// as well as instantiating peer-to-peer networking for shards.
package node

import (
	"fmt"
	"os"
	"os/signal"
	"sync"
	"syscall"
	"time"

	"github.com/ethereum/go-ethereum/event"
	"github.com/ethereum/go-ethereum/node"
	"github.com/prysmaticlabs/geth-sharding/sharding/database"
	"github.com/prysmaticlabs/geth-sharding/sharding/mainchain"
	"github.com/prysmaticlabs/geth-sharding/sharding/notary"
	"github.com/prysmaticlabs/geth-sharding/sharding/observer"
	"github.com/prysmaticlabs/geth-sharding/sharding/p2p"
	"github.com/prysmaticlabs/geth-sharding/sharding/params"
	"github.com/prysmaticlabs/geth-sharding/sharding/proposer"
	"github.com/prysmaticlabs/geth-sharding/sharding/simulator"
	"github.com/prysmaticlabs/geth-sharding/sharding/syncer"
	"github.com/prysmaticlabs/geth-sharding/sharding/txpool"
	"github.com/prysmaticlabs/geth-sharding/sharding/types"
	"github.com/prysmaticlabs/geth-sharding/sharding/utils"
	"github.com/prysmaticlabs/geth-sharding/shared"
	"github.com/prysmaticlabs/geth-sharding/shared/debug"
	log "github.com/sirupsen/logrus"
	"github.com/urfave/cli"
)

const shardChainDBName = "shardchaindata"

// ShardEthereum is a service that is registered and started when geth is launched.
// it contains APIs and fields that handle the different components of the sharded
// Ethereum network.
type ShardEthereum struct {
	shardConfig *params.Config // Holds necessary information to configure shards.
	txPool      *txpool.TXPool // Defines the sharding-specific txpool. To be designed.
	actor       types.Actor    // Either notary, proposer, or observer.
	eventFeed   *event.Feed    // Used to enable P2P related interactions via different sharding actors.

	// Lifecycle and service stores.
	services *shared.ServiceRegistry
	lock     sync.RWMutex
	stop     chan struct{} // Channel to wait for termination notifications.
}

// New creates a new sharding-enabled Ethereum instance. This is called in the main
// geth sharding entrypoint.
func New(ctx *cli.Context) (*ShardEthereum, error) {
	registry := shared.NewServiceRegistry()
	shardEthereum := &ShardEthereum{
		services: registry,
		stop:     make(chan struct{}),
	}

	// Configure shardConfig by loading the default.
	shardEthereum.shardConfig = params.DefaultConfig

	if err := shardEthereum.registerShardChainDB(ctx); err != nil {
		return nil, err
	}

	if err := shardEthereum.registerP2P(); err != nil {
		return nil, err
	}

	if err := shardEthereum.registerMainchainClient(ctx); err != nil {
		return nil, err
	}

	actorFlag := ctx.GlobalString(utils.ActorFlag.Name)
	if err := shardEthereum.registerTXPool(actorFlag); err != nil {
		return nil, err
	}

	shardIDFlag := ctx.GlobalInt(utils.ShardIDFlag.Name)
	if err := shardEthereum.registerSyncerService(shardEthereum.shardConfig, shardIDFlag); err != nil {
		return nil, err
	}

	if err := shardEthereum.registerActorService(shardEthereum.shardConfig, actorFlag, shardIDFlag); err != nil {
		return nil, err
	}

	return shardEthereum, nil
}

// Start the ShardEthereum service and kicks off the p2p and actor's main loop.
func (s *ShardEthereum) Start() {
	s.lock.Lock()

	log.Info("Starting sharding node")

	s.services.StartAll()

	stop := s.stop
	s.lock.Unlock()

	go func() {
		sigc := make(chan os.Signal, 1)
		signal.Notify(sigc, syscall.SIGINT, syscall.SIGTERM)
		defer signal.Stop(sigc)
		<-sigc
		log.Info("Got interrupt, shutting down...")
		go s.Close()
		for i := 10; i > 0; i-- {
			<-sigc
			if i > 1 {
				log.Info("Already shutting down, interrupt more to panic.", "times", i-1)
			}
		}
		debug.Exit() // Ensure trace and CPU profile data are flushed.
		panic("Panic closing the sharding node")
	}()

	// Wait for stop channel to be closed.
	<-stop
}

// Close handles graceful shutdown of the system.
func (s *ShardEthereum) Close() {
	s.lock.Lock()
	defer s.lock.Unlock()

	s.services.StopAll()
	log.Info("Stopping sharding node")

	close(s.stop)
}

// registerShardChainDB attaches a LevelDB wrapped object to the shardEthereum instance.
func (s *ShardEthereum) registerShardChainDB(ctx *cli.Context) error {
	path := node.DefaultDataDir()
	if ctx.GlobalIsSet(utils.DataDirFlag.Name) {
		path = ctx.GlobalString(utils.DataDirFlag.Name)
	}
	shardDB, err := database.NewShardDB(path, shardChainDBName, false)
	if err != nil {
		return fmt.Errorf("could not register shardDB service: %v", err)
	}
	return s.services.RegisterService(shardDB)
}

// registerP2P attaches a p2p server to the ShardEthereum instance.
func (s *ShardEthereum) registerP2P() error {
	shardp2p, err := p2p.NewServer()
	if err != nil {
		return fmt.Errorf("could not register shardp2p service: %v", err)
	}
	return s.services.RegisterService(shardp2p)
}

func (s *ShardEthereum) registerMainchainClient(ctx *cli.Context) error {
	path := node.DefaultDataDir()
	if ctx.GlobalIsSet(utils.DataDirFlag.Name) {
		path = ctx.GlobalString(utils.DataDirFlag.Name)
	}

	endpoint := ctx.Args().First()
	if endpoint == "" {
		endpoint = fmt.Sprintf("%s/%s.ipc", path, mainchain.ClientIdentifier)
	}
	if ctx.GlobalIsSet(utils.IPCPathFlag.Name) {
		endpoint = ctx.GlobalString(utils.IPCPathFlag.Name)
	}
	passwordFile := ctx.GlobalString(utils.PasswordFileFlag.Name)
	depositFlag := ctx.GlobalBool(utils.DepositFlag.Name)

	client, err := mainchain.NewSMCClient(endpoint, path, depositFlag, passwordFile)
	if err != nil {
		return fmt.Errorf("could not register smc client service: %v", err)
	}
	return s.services.RegisterService(client)
}

// registerTXPool is only relevant to proposers in the sharded system. It will
// spin up a transaction pool that will relay incoming transactions via an
// event feed. For our first releases, this can just relay test/fake transaction data
// the proposer can serialize into collation blobs.
// TODO: design this txpool system for our first release.
func (s *ShardEthereum) registerTXPool(actor string) error {
	if actor != "proposer" {
		return nil
	}
	var shardp2p *p2p.Server
	if err := s.services.FetchService(&shardp2p); err != nil {
		return err
	}
	pool, err := txpool.NewTXPool(shardp2p)
	if err != nil {
		return fmt.Errorf("could not register shard txpool service: %v", err)
	}
	return s.services.RegisterService(pool)
}

// Registers the actor according to CLI flags. Either notary/proposer/observer.
func (s *ShardEthereum) registerActorService(config *params.Config, actor string, shardID int) error {
	var shardp2p *p2p.Server
	if err := s.services.FetchService(&shardp2p); err != nil {
		return err
	}
	var client *mainchain.SMCClient
	if err := s.services.FetchService(&client); err != nil {
		return err
	}

	var shardChainDB *database.ShardDB
	if err := s.services.FetchService(&shardChainDB); err != nil {
		return err
	}

	var sync *syncer.Syncer
	if err := s.services.FetchService(&sync); err != nil {
		return err
	}

	switch actor {
	case "notary":
		not, err := notary.NewNotary(config, client, shardp2p, shardChainDB)
		if err != nil {
			return fmt.Errorf("could not register notary service: %v", err)
		}
		return s.services.RegisterService(not)
	case "simulator":
		sim, err := simulator.NewSimulator(config, client, shardp2p, shardID, 15*time.Second)
		if err != nil {
			return fmt.Errorf("could not register simulator service: %v", err)
		}
		return s.services.RegisterService(sim)
	case "proposer":
		var pool *txpool.TXPool
		if err := s.services.FetchService(&pool); err != nil {
			return err
		}

		prop, err := proposer.NewProposer(config, client, shardp2p, pool, shardChainDB, shardID, sync)
		if err != nil {
			return fmt.Errorf("could not register proposer service: %v", err)
		}
		return s.services.RegisterService(prop)
<<<<<<< HEAD
	case "simulator":
		sim, err := simulator.NewSimulator(config, client, shardp2p, shardID, 15*time.Second /*delay*/)
		if err != nil {
			return fmt.Errorf("could not register simulator service: %v", err)
		}
		return s.services.RegisterService(sim)
=======
>>>>>>> a9e4cd45
	default:
		obs, err := observer.NewObserver(shardp2p, shardChainDB, shardID, sync, client)
		if err != nil {
			return fmt.Errorf("could not register observer service: %v", err)
		}
		return s.services.RegisterService(obs)
	}
}
<<<<<<< HEAD

func (s *ShardEthereum) registerSimulatorService(actorFlag string, config *params.Config, shardID int) error {
	// Should not trigger simulation requests if actor is a notary, as this
	// is supposed to "simulate" notaries sending requests via p2p.
	if actorFlag == "notary" {
		return nil
	}

	var shardp2p *p2p.Server
	if err := s.services.FetchService(&shardp2p); err != nil {
		return err
	}
	var client *mainchain.SMCClient
	if err := s.services.FetchService(&client); err != nil {
		return err
	}

	// 15 second delay between simulator requests.
	sim, err := simulator.NewSimulator(config, client, shardp2p, shardID, 15*time.Second /*delay*/)
	if err != nil {
		return fmt.Errorf("could not register simulator service: %v", err)
	}
	return s.services.RegisterService(sim)
}

=======
>>>>>>> a9e4cd45
func (s *ShardEthereum) registerSyncerService(config *params.Config, shardID int) error {
	var shardp2p *p2p.Server
	if err := s.services.FetchService(&shardp2p); err != nil {
		return err
	}
	var client *mainchain.SMCClient
	if err := s.services.FetchService(&client); err != nil {
		return err
	}

	var shardChainDB *database.ShardDB
	if err := s.services.FetchService(&shardChainDB); err != nil {
		return err
	}

	sync, err := syncer.NewSyncer(config, client, shardp2p, shardChainDB, shardID)
	if err != nil {
		return fmt.Errorf("could not register syncer service: %v", err)
	}
	return s.services.RegisterService(sync)
}<|MERGE_RESOLUTION|>--- conflicted
+++ resolved
@@ -243,15 +243,6 @@
 			return fmt.Errorf("could not register proposer service: %v", err)
 		}
 		return s.services.RegisterService(prop)
-<<<<<<< HEAD
-	case "simulator":
-		sim, err := simulator.NewSimulator(config, client, shardp2p, shardID, 15*time.Second /*delay*/)
-		if err != nil {
-			return fmt.Errorf("could not register simulator service: %v", err)
-		}
-		return s.services.RegisterService(sim)
-=======
->>>>>>> a9e4cd45
 	default:
 		obs, err := observer.NewObserver(shardp2p, shardChainDB, shardID, sync, client)
 		if err != nil {
@@ -260,34 +251,6 @@
 		return s.services.RegisterService(obs)
 	}
 }
-<<<<<<< HEAD
-
-func (s *ShardEthereum) registerSimulatorService(actorFlag string, config *params.Config, shardID int) error {
-	// Should not trigger simulation requests if actor is a notary, as this
-	// is supposed to "simulate" notaries sending requests via p2p.
-	if actorFlag == "notary" {
-		return nil
-	}
-
-	var shardp2p *p2p.Server
-	if err := s.services.FetchService(&shardp2p); err != nil {
-		return err
-	}
-	var client *mainchain.SMCClient
-	if err := s.services.FetchService(&client); err != nil {
-		return err
-	}
-
-	// 15 second delay between simulator requests.
-	sim, err := simulator.NewSimulator(config, client, shardp2p, shardID, 15*time.Second /*delay*/)
-	if err != nil {
-		return fmt.Errorf("could not register simulator service: %v", err)
-	}
-	return s.services.RegisterService(sim)
-}
-
-=======
->>>>>>> a9e4cd45
 func (s *ShardEthereum) registerSyncerService(config *params.Config, shardID int) error {
 	var shardp2p *p2p.Server
 	if err := s.services.FetchService(&shardp2p); err != nil {
