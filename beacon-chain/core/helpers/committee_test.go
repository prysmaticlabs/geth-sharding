package helpers

import (
	"fmt"
	"reflect"
	"strings"
	"testing"

	"github.com/prysmaticlabs/go-bitfield"

	pb "github.com/prysmaticlabs/prysm/proto/beacon/p2p/v1"
	ethpb "github.com/prysmaticlabs/prysm/proto/eth/v1alpha1"
	"github.com/prysmaticlabs/prysm/shared/featureconfig"
	"github.com/prysmaticlabs/prysm/shared/params"
	"github.com/prysmaticlabs/prysm/shared/sliceutil"
)

func TestComputeCommittee_WithoutCache(t *testing.T) {
	// Create 10 committees
	committeeCount := uint64(10)
	validatorCount := committeeCount * params.BeaconConfig().TargetCommitteeSize
	validators := make([]*ethpb.Validator, validatorCount)

	for i := 0; i < len(validators); i++ {
		validators[i] = &ethpb.Validator{
			ExitEpoch: params.BeaconConfig().FarFutureEpoch,
		}
	}

	state := &pb.BeaconState{
		Validators:  validators,
		Slot:        200,
		RandaoMixes: make([][]byte, params.BeaconConfig().EpochsPerHistoricalVector),
	}

	epoch := CurrentEpoch(state)
	indices, err := ActiveValidatorIndices(state, epoch)
	if err != nil {
		t.Fatal(err)
	}
	seed, err := Seed(state, epoch, params.BeaconConfig().DomainBeaconAttester)
	if err != nil {
		t.Fatal(err)
	}
	committees, err := ComputeCommittee(indices, seed, 0, 1 /* Total committee*/)
	if err != nil {
		t.Errorf("could not compute committee: %v", err)
	}

	// Test shuffled indices are correct for index 5 committee
	index := uint64(5)
	committee5, err := ComputeCommittee(indices, seed, index, committeeCount)
	if err != nil {
		t.Errorf("could not compute committee: %v", err)
	}
	start := sliceutil.SplitOffset(validatorCount, committeeCount, index)
	end := sliceutil.SplitOffset(validatorCount, committeeCount, index+1)

	if !reflect.DeepEqual(committees[start:end], committee5) {
		t.Error("committee has different shuffled indices")
	}

	// Test shuffled indices are correct for index 9 committee
	index = uint64(9)
	committee9, err := ComputeCommittee(indices, seed, index, committeeCount)
	if err != nil {
		t.Errorf("could not compute committee: %v", err)
	}
	start = sliceutil.SplitOffset(validatorCount, committeeCount, index)
	end = sliceutil.SplitOffset(validatorCount, committeeCount, index+1)

	if !reflect.DeepEqual(committees[start:end], committee9) {
		t.Error("committee has different shuffled indices")
	}
}

func TestAttestationParticipants_NoCommitteeCache(t *testing.T) {
	committeeSize := uint64(16)
	validators := make([]*ethpb.Validator, committeeSize*params.BeaconConfig().SlotsPerEpoch)
	for i := 0; i < len(validators); i++ {
		validators[i] = &ethpb.Validator{
			ExitEpoch: params.BeaconConfig().FarFutureEpoch,
		}
	}

	state := &pb.BeaconState{
		Slot:        params.BeaconConfig().SlotsPerEpoch,
		Validators:  validators,
		RandaoMixes: make([][]byte, params.BeaconConfig().EpochsPerHistoricalVector),
	}

	attestationData := &ethpb.AttestationData{}

	tests := []struct {
		attestationSlot uint64
		bitfield        bitfield.Bitlist
		wanted          []uint64
	}{
		{
			attestationSlot: 3,
			bitfield:        bitfield.Bitlist{0x07},
			wanted:          []uint64{355, 416},
		},
		{
			attestationSlot: 2,
			bitfield:        bitfield.Bitlist{0x05},
			wanted:          []uint64{447},
		},
		{
			attestationSlot: 11,
			bitfield:        bitfield.Bitlist{0x07},
			wanted:          []uint64{67, 508},
		},
	}

	for _, tt := range tests {
		ClearAllCaches()
		attestationData.Target = &ethpb.Checkpoint{Epoch: 0}
		attestationData.Slot = tt.attestationSlot

		result, err := AttestingIndices(state, attestationData, tt.bitfield)
		if err != nil {
			t.Errorf("Failed to get attestation participants: %v", err)
		}

		if !reflect.DeepEqual(tt.wanted, result) {
			t.Errorf(
				"Result indices was an unexpected value. Wanted %d, got %d",
				tt.wanted,
				result,
			)
		}
	}
}

func TestAttestationParticipants_EmptyBitfield(t *testing.T) {
	ClearAllCaches()

	validators := make([]*ethpb.Validator, params.BeaconConfig().MinGenesisActiveValidatorCount)
	for i := 0; i < len(validators); i++ {
		validators[i] = &ethpb.Validator{
			ExitEpoch: params.BeaconConfig().FarFutureEpoch,
		}
	}

	state := &pb.BeaconState{
		Validators:  validators,
		RandaoMixes: make([][]byte, params.BeaconConfig().EpochsPerHistoricalVector),
	}
	attestationData := &ethpb.AttestationData{Target: &ethpb.Checkpoint{}}

	indices, err := AttestingIndices(state, attestationData, bitfield.NewBitlist(128))
	if err != nil {
		t.Fatalf("attesting indices failed: %v", err)
	}

	if len(indices) != 0 {
		t.Errorf("Attesting indices are non-zero despite an empty bitfield being provided; Size %d", len(indices))
	}
}

func TestVerifyBitfieldLength_OK(t *testing.T) {
	bf := bitfield.Bitlist{0xFF, 0x01}
	committeeSize := uint64(8)
	if err := VerifyBitfieldLength(bf, committeeSize); err != nil {
		t.Errorf("bitfield is not validated when it was supposed to be: %v", err)
	}

	bf = bitfield.Bitlist{0xFF, 0x07}
	committeeSize = 10
	if err := VerifyBitfieldLength(bf, committeeSize); err != nil {
		t.Errorf("bitfield is not validated when it was supposed to be: %v", err)
	}
}

func TestCommitteeAssignment_CanRetrieve(t *testing.T) {
	// Initialize test with 128 validators, each slot and each index gets 2 validators.
	validators := make([]*ethpb.Validator, 2*params.BeaconConfig().SlotsPerEpoch)
	for i := 0; i < len(validators); i++ {
		validators[i] = &ethpb.Validator{
			ExitEpoch: params.BeaconConfig().FarFutureEpoch,
		}
	}
	state := &pb.BeaconState{
		Validators:  validators,
		Slot:        params.BeaconConfig().SlotsPerEpoch,
		RandaoMixes: make([][]byte, params.BeaconConfig().EpochsPerHistoricalVector),
	}

	tests := []struct {
		index          uint64
		slot           uint64
		committee      []uint64
		committeeIndex uint64
		isProposer     bool
		proposerSlot   uint64
	}{
		{
			index:          0,
			slot:           92,
			committee:      []uint64{46, 0},
			committeeIndex: 0,
			isProposer:     false,
		},
		{
			index:          1,
			slot:           70,
			committee:      []uint64{1, 58},
			committeeIndex: 0,
			isProposer:     true,
			proposerSlot:   91,
		},
		{
			index:          11,
			slot:           64,
			committee:      []uint64{30, 11},
			committeeIndex: 0,
			isProposer:     false,
		},
	}

	for i, tt := range tests {
		t.Run(fmt.Sprintf("%d", i), func(t *testing.T) {
			ClearAllCaches()
<<<<<<< HEAD
			committee, committeeIndex, slot, isProposer, proposerSlot, err := CommitteeAssignment(state, tt.slot/params.BeaconConfig().SlotsPerEpoch, tt.index)
=======
			committee, committeeIndex, slot, proposerSlot, err := CommitteeAssignment(state, tt.slot/params.BeaconConfig().SlotsPerEpoch, tt.index)
>>>>>>> 49c2dd2c
			if err != nil {
				t.Fatalf("failed to execute NextEpochCommitteeAssignment: %v", err)
			}
			if committeeIndex != tt.committeeIndex {
				t.Errorf("wanted committeeIndex %d, got committeeIndex %d for validator index %d",
					tt.committeeIndex, committeeIndex, tt.index)
			}
			if slot != tt.slot {
				t.Errorf("wanted slot %d, got slot %d for validator index %d",
					tt.slot, slot, tt.index)
			}
			if proposerSlot != tt.proposerSlot {
				t.Errorf("wanted proposer slot %d, got proposer slot %d for validator index %d",
					tt.proposerSlot, proposerSlot, tt.index)
			}
			if proposerSlot != tt.proposerSlot {
				t.Errorf("wanted proposer slot %d, got proposer slot %d for validator index %d",
					tt.proposerSlot, proposerSlot, tt.index)
			}
			if !reflect.DeepEqual(committee, tt.committee) {
				t.Errorf("wanted committee %v, got committee %v for validator index %d",
					tt.committee, committee, tt.index)
			}
			if proposerSlot != tt.proposerSlot {
				t.Errorf("wanted proposer slot slot %d, got slot %d for validator index %d",
					tt.slot, slot, tt.index)
			}
		})
	}
}

func TestCommitteeAssignment_CantFindValidator(t *testing.T) {
	validators := make([]*ethpb.Validator, 1)
	for i := 0; i < len(validators); i++ {
		validators[i] = &ethpb.Validator{
			ExitEpoch: params.BeaconConfig().FarFutureEpoch,
		}
	}
	state := &pb.BeaconState{
		Validators:  validators,
		Slot:        params.BeaconConfig().SlotsPerEpoch,
		RandaoMixes: make([][]byte, params.BeaconConfig().EpochsPerHistoricalVector),
	}

	index := uint64(10000)
<<<<<<< HEAD
	_, _, _, _, _, err := CommitteeAssignment(state, 1, index)
	statusErr, ok := status.FromError(err)
	if !ok {
		t.Fatal(err)
	}
	if statusErr.Code() != codes.NotFound {
		t.Errorf("Unexpected error: %v", err)
=======
	_, _, _, _, err := CommitteeAssignment(state, 1, index)
	if err != nil && !strings.Contains(err.Error(), "not found in assignments") {
		t.Errorf("Wanted 'not found in assignments', received %v", err)
>>>>>>> 49c2dd2c
	}
}

func TestVerifyAttestationBitfieldLengths_OK(t *testing.T) {
	validators := make([]*ethpb.Validator, 2*params.BeaconConfig().SlotsPerEpoch)
	activeRoots := make([][]byte, params.BeaconConfig().EpochsPerHistoricalVector)
	for i := 0; i < len(validators); i++ {
		validators[i] = &ethpb.Validator{
			ExitEpoch: params.BeaconConfig().FarFutureEpoch,
		}
	}

	state := &pb.BeaconState{
		Validators:  validators,
		RandaoMixes: activeRoots,
	}

	tests := []struct {
		attestation         *ethpb.Attestation
		stateSlot           uint64
		invalidCustodyBits  bool
		verificationFailure bool
	}{
		{
			attestation: &ethpb.Attestation{
				AggregationBits: bitfield.Bitlist{0x05},
				CustodyBits:     bitfield.Bitlist{0x05},
				Data: &ethpb.AttestationData{
					Index:  5,
					Target: &ethpb.Checkpoint{},
				},
			},
			stateSlot: 5,
		},
		{

			attestation: &ethpb.Attestation{
				AggregationBits: bitfield.Bitlist{0x06},
				CustodyBits:     bitfield.Bitlist{0x06},
				Data: &ethpb.AttestationData{
					Index:  10,
					Target: &ethpb.Checkpoint{},
				},
			},
			stateSlot: 10,
		},
		{
			attestation: &ethpb.Attestation{
				AggregationBits: bitfield.Bitlist{0x06},
				CustodyBits:     bitfield.Bitlist{0x06},
				Data: &ethpb.AttestationData{
					Index:  20,
					Target: &ethpb.Checkpoint{},
				},
			},
			stateSlot: 20,
		},
		{
			attestation: &ethpb.Attestation{
				AggregationBits: bitfield.Bitlist{0x06},
				CustodyBits:     bitfield.Bitlist{0x10},
				Data: &ethpb.AttestationData{
					Index:  20,
					Target: &ethpb.Checkpoint{},
				},
			},
			stateSlot:           20,
			verificationFailure: true,
			invalidCustodyBits:  true,
		},
		{
			attestation: &ethpb.Attestation{
				AggregationBits: bitfield.Bitlist{0xFF, 0xC0, 0x01},
				CustodyBits:     bitfield.Bitlist{0xFF, 0xC0, 0x01},
				Data: &ethpb.AttestationData{
					Index:  5,
					Target: &ethpb.Checkpoint{},
				},
			},
			stateSlot:           5,
			verificationFailure: true,
		},
		{
			attestation: &ethpb.Attestation{
				AggregationBits: bitfield.Bitlist{0xFF, 0x01},
				CustodyBits:     bitfield.Bitlist{0xFF, 0x01},
				Data: &ethpb.AttestationData{
					Index:  20,
					Target: &ethpb.Checkpoint{},
				},
			},
			stateSlot:           20,
			verificationFailure: true,
		},
	}

	for i, tt := range tests {
		ClearAllCaches()
		state.Slot = tt.stateSlot
		err := VerifyAttestationBitfieldLengths(state, tt.attestation)
		if tt.verificationFailure {
			if tt.invalidCustodyBits {
				if !strings.Contains(err.Error(), "custody bitfield") {
					t.Errorf("%d expected custody bits to fail: %v", i, err)
				}
			}
			if err == nil {
				t.Error("verification succeeded when it was supposed to fail")
			}
			continue
		}
		if err != nil {
			t.Errorf("%d Failed to verify bitfield: %v", i, err)
			continue
		}
	}
}

func TestShuffledIndices_ShuffleRightLength(t *testing.T) {
	ClearAllCaches()

	valiatorCount := 1000
	validators := make([]*ethpb.Validator, valiatorCount)
	indices := make([]uint64, valiatorCount)
	for i := 0; i < valiatorCount; i++ {
		validators[i] = &ethpb.Validator{
			ExitEpoch: params.BeaconConfig().FarFutureEpoch,
		}
		indices[i] = uint64(i)
	}
	state := &pb.BeaconState{
		Validators:  validators,
		RandaoMixes: make([][]byte, params.BeaconConfig().EpochsPerHistoricalVector),
	}
	// Test for current epoch
	shuffledIndices, err := ShuffledIndices(state, 0)
	if err != nil {
		t.Fatal(err)
	}
	if len(shuffledIndices) != valiatorCount {
		t.Errorf("Incorrect shuffled indices count, wanted: %d, got: %d",
			valiatorCount, len(shuffledIndices))
	}
	if reflect.DeepEqual(indices, shuffledIndices) {
		t.Error("Shuffling did not happen")
	}

	// Test for next epoch
	shuffledIndices, err = ShuffledIndices(state, 1)
	if err != nil {
		t.Fatal(err)
	}
	if len(shuffledIndices) != valiatorCount {
		t.Errorf("Incorrect shuffled indices count, wanted: %d, got: %d",
			valiatorCount, len(shuffledIndices))
	}
	if reflect.DeepEqual(indices, shuffledIndices) {
		t.Error("Shuffling did not happen")
	}
}

func TestUpdateCommitteeCache_CanUpdate(t *testing.T) {
	c := featureconfig.Get()
	c.EnableShuffledIndexCache = true
	featureconfig.Init(c)
	defer featureconfig.Init(nil)

	ClearAllCaches()

	validatorCount := int(params.BeaconConfig().MinGenesisActiveValidatorCount)
	validators := make([]*ethpb.Validator, validatorCount)
	indices := make([]uint64, validatorCount)
	for i := 0; i < validatorCount; i++ {
		validators[i] = &ethpb.Validator{
			ExitEpoch: params.BeaconConfig().FarFutureEpoch,
		}
		indices[i] = uint64(i)
	}
	state := &pb.BeaconState{
		Validators:  validators,
		RandaoMixes: make([][]byte, params.BeaconConfig().EpochsPerHistoricalVector),
	}

	if err := UpdateCommitteeCache(state); err != nil {
		t.Fatal(err)
	}
	savedEpochs, err := committeeCache.Epochs()
	if err != nil {
		t.Fatal(err)
	}
	if len(savedEpochs) != 2 {
		t.Error("Did not save correct epoch lengths")
	}
	epoch := uint64(1)
	idx := uint64(1)
	indices, err = committeeCache.ShuffledIndices(epoch, idx)
	if err != nil {
		t.Fatal(err)
	}
	if len(indices) != int(params.BeaconConfig().TargetCommitteeSize) {
		t.Errorf("Did not save correct indices lengths, got %d wanted %d", len(indices), params.BeaconConfig().TargetCommitteeSize)
	}
}

func BenchmarkComputeCommittee300000_WithPreCache(b *testing.B) {
	validators := make([]*ethpb.Validator, 300000)
	for i := 0; i < len(validators); i++ {
		validators[i] = &ethpb.Validator{
			ExitEpoch: params.BeaconConfig().FarFutureEpoch,
		}
	}
	state := &pb.BeaconState{
		Validators:  validators,
		RandaoMixes: make([][]byte, params.BeaconConfig().EpochsPerHistoricalVector),
	}

	epoch := CurrentEpoch(state)
	indices, err := ActiveValidatorIndices(state, epoch)
	if err != nil {
		b.Fatal(err)
	}
	seed, err := Seed(state, epoch, params.BeaconConfig().DomainBeaconAttester)
	if err != nil {
		b.Fatal(err)
	}

	index := uint64(3)
	_, err = ComputeCommittee(indices, seed, index, params.BeaconConfig().MaxCommitteesPerSlot)
	if err != nil {
		panic(err)
	}

	b.ResetTimer()
	for n := 0; n < b.N; n++ {
		_, err := ComputeCommittee(indices, seed, index, params.BeaconConfig().MaxCommitteesPerSlot)
		if err != nil {
			panic(err)
		}
	}
}

func BenchmarkComputeCommittee3000000_WithPreCache(b *testing.B) {
	validators := make([]*ethpb.Validator, 3000000)
	for i := 0; i < len(validators); i++ {
		validators[i] = &ethpb.Validator{
			ExitEpoch: params.BeaconConfig().FarFutureEpoch,
		}
	}
	state := &pb.BeaconState{
		Validators:  validators,
		RandaoMixes: make([][]byte, params.BeaconConfig().EpochsPerHistoricalVector),
	}

	epoch := CurrentEpoch(state)
	indices, err := ActiveValidatorIndices(state, epoch)
	if err != nil {
		b.Fatal(err)
	}
	seed, err := Seed(state, epoch, params.BeaconConfig().DomainBeaconAttester)
	if err != nil {
		b.Fatal(err)
	}

	index := uint64(3)
	_, err = ComputeCommittee(indices, seed, index, params.BeaconConfig().MaxCommitteesPerSlot)
	if err != nil {
		panic(err)
	}

	b.ResetTimer()
	for n := 0; n < b.N; n++ {
		_, err := ComputeCommittee(indices, seed, index, params.BeaconConfig().MaxCommitteesPerSlot)
		if err != nil {
			panic(err)
		}
	}
}

func BenchmarkComputeCommittee128000_WithOutPreCache(b *testing.B) {
	validators := make([]*ethpb.Validator, 128000)
	for i := 0; i < len(validators); i++ {
		validators[i] = &ethpb.Validator{
			ExitEpoch: params.BeaconConfig().FarFutureEpoch,
		}
	}
	state := &pb.BeaconState{
		Validators:  validators,
		RandaoMixes: make([][]byte, params.BeaconConfig().EpochsPerHistoricalVector),
	}

	epoch := CurrentEpoch(state)
	indices, err := ActiveValidatorIndices(state, epoch)
	if err != nil {
		b.Fatal(err)
	}
	seed, err := Seed(state, epoch, params.BeaconConfig().DomainBeaconAttester)
	if err != nil {
		b.Fatal(err)
	}

	i := uint64(0)
	index := uint64(0)
	b.ResetTimer()
	for n := 0; n < b.N; n++ {
		i++
		_, err := ComputeCommittee(indices, seed, index, params.BeaconConfig().MaxCommitteesPerSlot)
		if err != nil {
			panic(err)
		}
		if i < params.BeaconConfig().TargetCommitteeSize {
			index = (index + 1) % params.BeaconConfig().MaxCommitteesPerSlot
			i = 0
		}
	}
}

func BenchmarkComputeCommittee1000000_WithOutCache(b *testing.B) {
	validators := make([]*ethpb.Validator, 1000000)
	for i := 0; i < len(validators); i++ {
		validators[i] = &ethpb.Validator{
			ExitEpoch: params.BeaconConfig().FarFutureEpoch,
		}
	}
	state := &pb.BeaconState{
		Validators:  validators,
		RandaoMixes: make([][]byte, params.BeaconConfig().EpochsPerHistoricalVector),
	}

	epoch := CurrentEpoch(state)
	indices, err := ActiveValidatorIndices(state, epoch)
	if err != nil {
		b.Fatal(err)
	}
	seed, err := Seed(state, epoch, params.BeaconConfig().DomainBeaconAttester)
	if err != nil {
		b.Fatal(err)
	}

	i := uint64(0)
	index := uint64(0)
	b.ResetTimer()
	for n := 0; n < b.N; n++ {
		i++
		_, err := ComputeCommittee(indices, seed, index, params.BeaconConfig().MaxCommitteesPerSlot)
		if err != nil {
			panic(err)
		}
		if i < params.BeaconConfig().TargetCommitteeSize {
			index = (index + 1) % params.BeaconConfig().MaxCommitteesPerSlot
			i = 0
		}
	}
}

func BenchmarkComputeCommittee4000000_WithOutCache(b *testing.B) {
	validators := make([]*ethpb.Validator, 4000000)
	for i := 0; i < len(validators); i++ {
		validators[i] = &ethpb.Validator{
			ExitEpoch: params.BeaconConfig().FarFutureEpoch,
		}
	}
	state := &pb.BeaconState{
		Validators:  validators,
		RandaoMixes: make([][]byte, params.BeaconConfig().EpochsPerHistoricalVector),
	}

	epoch := CurrentEpoch(state)
	indices, err := ActiveValidatorIndices(state, epoch)
	if err != nil {
		b.Fatal(err)
	}
	seed, err := Seed(state, epoch, params.BeaconConfig().DomainBeaconAttester)
	if err != nil {
		b.Fatal(err)
	}

	i := uint64(0)
	index := uint64(0)
	b.ResetTimer()
	for n := 0; n < b.N; n++ {
		i++
		_, err := ComputeCommittee(indices, seed, index, params.BeaconConfig().MaxCommitteesPerSlot)
		if err != nil {
			panic(err)
		}
		if i < params.BeaconConfig().TargetCommitteeSize {
			index = (index + 1) % params.BeaconConfig().MaxCommitteesPerSlot
			i = 0
		}
	}
}<|MERGE_RESOLUTION|>--- conflicted
+++ resolved
@@ -222,11 +222,7 @@
 	for i, tt := range tests {
 		t.Run(fmt.Sprintf("%d", i), func(t *testing.T) {
 			ClearAllCaches()
-<<<<<<< HEAD
-			committee, committeeIndex, slot, isProposer, proposerSlot, err := CommitteeAssignment(state, tt.slot/params.BeaconConfig().SlotsPerEpoch, tt.index)
-=======
 			committee, committeeIndex, slot, proposerSlot, err := CommitteeAssignment(state, tt.slot/params.BeaconConfig().SlotsPerEpoch, tt.index)
->>>>>>> 49c2dd2c
 			if err != nil {
 				t.Fatalf("failed to execute NextEpochCommitteeAssignment: %v", err)
 			}
@@ -272,19 +268,9 @@
 	}
 
 	index := uint64(10000)
-<<<<<<< HEAD
-	_, _, _, _, _, err := CommitteeAssignment(state, 1, index)
-	statusErr, ok := status.FromError(err)
-	if !ok {
-		t.Fatal(err)
-	}
-	if statusErr.Code() != codes.NotFound {
-		t.Errorf("Unexpected error: %v", err)
-=======
 	_, _, _, _, err := CommitteeAssignment(state, 1, index)
 	if err != nil && !strings.Contains(err.Error(), "not found in assignments") {
 		t.Errorf("Wanted 'not found in assignments', received %v", err)
->>>>>>> 49c2dd2c
 	}
 }
 
