--- conflicted
+++ resolved
@@ -47,12 +47,7 @@
 	// Update metrics.
 	if bestNode.root != lastHeadRoot {
 		headChangesCount.Inc()
-<<<<<<< HEAD
 		headSlotNumber.Set(float64(bestNode.slot))
-=======
-		headSlotNumber.Set(float64(bestNode.Slot))
-		nodeCount.Set(float64(len(s.nodes)))
->>>>>>> 1c759f64
 	}
 
 	return bestNode.root, nil
