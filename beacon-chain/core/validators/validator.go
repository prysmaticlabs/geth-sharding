--- conflicted
+++ resolved
@@ -26,11 +26,7 @@
 	for i := uint64(0); i < params.BeaconConfig().DepositsForChainStart; i++ {
 		pubkey := hashutil.Hash([]byte{byte(i)})
 		validators[i] = &pb.ValidatorRecord{
-<<<<<<< HEAD
-			ExitSlot:               params.BeaconConfig().FarFutureSlot,
-=======
 			ExitEpoch:              params.BeaconConfig().FarFutureEpoch,
->>>>>>> 45a4442f
 			Pubkey:                 pubkey[:],
 			RandaoCommitmentHash32: randaoReveal[:],
 			RandaoLayers:           1,
@@ -284,17 +280,10 @@
 			Pubkey:                 pubkey,
 			RandaoCommitmentHash32: randaoCommitment,
 			RandaoLayers:           0,
-<<<<<<< HEAD
-			ActivationSlot:         params.BeaconConfig().FarFutureSlot,
-			ExitSlot:               params.BeaconConfig().FarFutureSlot,
-			WithdrawalSlot:         params.BeaconConfig().FarFutureSlot,
-			PenalizedSlot:          params.BeaconConfig().FarFutureSlot,
-=======
 			ActivationEpoch:        params.BeaconConfig().FarFutureEpoch,
 			ExitEpoch:              params.BeaconConfig().FarFutureEpoch,
 			WithdrawalEpoch:        params.BeaconConfig().FarFutureEpoch,
 			PenalizedEpoch:         params.BeaconConfig().FarFutureEpoch,
->>>>>>> 45a4442f
 			StatusFlags:            0,
 		}
 		state.ValidatorRegistry = append(state.ValidatorRegistry, newValidator)
@@ -331,15 +320,9 @@
 func ActivateValidator(state *pb.BeaconState, idx uint64, genesis bool) (*pb.BeaconState, error) {
 	validator := state.ValidatorRegistry[idx]
 	if genesis {
-<<<<<<< HEAD
-		validator.ActivationSlot = params.BeaconConfig().GenesisSlot
-	} else {
-		validator.ActivationSlot = state.Slot + params.BeaconConfig().EntryExitDelay
-=======
 		validator.ActivationEpoch = params.BeaconConfig().GenesisEpoch
 	} else {
 		validator.ActivationEpoch = helpers.EntryExitEffectEpoch(helpers.CurrentEpoch(state))
->>>>>>> 45a4442f
 	}
 
 	state.ValidatorRegistry[idx] = validator
@@ -378,29 +361,10 @@
 func ExitValidator(state *pb.BeaconState, idx uint64) (*pb.BeaconState, error) {
 	validator := state.ValidatorRegistry[idx]
 
-<<<<<<< HEAD
-	if validator.ExitSlot < state.Slot+params.BeaconConfig().EntryExitDelay {
-		return nil, fmt.Errorf("validator %d could not exit until slot %d",
-			idx, state.Slot+params.BeaconConfig().EntryExitDelay)
-	}
-
-	validator.ExitSlot = state.Slot + params.BeaconConfig().EntryExitDelay
-
-	newChainTip, err := NewRegistryDeltaChainTip(
-		pb.ValidatorRegistryDeltaBlock_EXIT,
-		idx,
-		validator.ExitSlot,
-		validator.Pubkey,
-		state.ValidatorRegistryDeltaChainTipHash32,
-	)
-	if err != nil {
-		return nil, fmt.Errorf("could not get new chain tip %v", err)
-=======
 	exitEpoch := helpers.EntryExitEffectEpoch(helpers.CurrentEpoch(state))
 	if validator.ExitEpoch <= exitEpoch {
 		return nil, fmt.Errorf("validator %d could not exit until epoch %d",
 			idx, exitEpoch)
->>>>>>> 45a4442f
 	}
 
 	validator.ExitEpoch = exitEpoch
@@ -431,15 +395,8 @@
 		return nil, fmt.Errorf("could not exit penalized validator: %v", err)
 	}
 
-<<<<<<< HEAD
-	penalizedDuration := (state.Slot / params.BeaconConfig().EpochLength) %
-		params.BeaconConfig().LatestPenalizedExitLength
-	state.LatestPenalizedBalances[penalizedDuration] +=
-		EffectiveBalance(state, idx)
-=======
 	penalizedDuration := helpers.CurrentEpoch(state) % params.BeaconConfig().LatestPenalizedExitLength
 	state.LatestPenalizedBalances[penalizedDuration] += EffectiveBalance(state, idx)
->>>>>>> 45a4442f
 
 	whistleblowerIdx, err := BeaconProposerIdx(state, state.Slot)
 	if err != nil {
@@ -528,11 +485,7 @@
 	var err error
 	for idx, validator := range state.ValidatorRegistry {
 		// Activate validators within the allowable balance churn.
-<<<<<<< HEAD
-		if validator.ActivationSlot > state.Slot+params.BeaconConfig().EntryExitDelay &&
-=======
 		if validator.ActivationEpoch > helpers.EntryExitEffectEpoch(currentEpoch) &&
->>>>>>> 45a4442f
 			state.ValidatorBalances[idx] >= params.BeaconConfig().MaxDeposit {
 			balChurn += EffectiveBalance(state, uint64(idx))
 			if balChurn > maxBalChurn {
@@ -548,11 +501,7 @@
 	balChurn = 0
 	for idx, validator := range state.ValidatorRegistry {
 		// Exit validators within the allowable balance churn.
-<<<<<<< HEAD
-		if validator.ExitSlot > state.Slot+params.BeaconConfig().EntryExitDelay &&
-=======
 		if validator.ExitEpoch > helpers.EntryExitEffectEpoch(currentEpoch) &&
->>>>>>> 45a4442f
 			validator.StatusFlags == pb.ValidatorRecord_INITIATED_EXIT {
 			balChurn += EffectiveBalance(state, uint64(idx))
 			if balChurn > maxBalChurn {
@@ -617,17 +566,10 @@
 	totalBalance := TotalEffectiveBalance(state, activeValidatorIndices)
 
 	for idx, validator := range state.ValidatorRegistry {
-<<<<<<< HEAD
-		penalized := validator.PenalizedSlot/params.BeaconConfig().EpochLength +
-			params.BeaconConfig().LatestPenalizedExitLength/2
-		if state.Slot/params.BeaconConfig().EpochLength == penalized {
-			penalizedEpoch := (state.Slot / params.BeaconConfig().EpochLength) % params.BeaconConfig().LatestPenalizedExitLength
-=======
 		penalized := validator.PenalizedEpoch +
 			params.BeaconConfig().LatestPenalizedExitLength/2
 		if currentEpoch == penalized {
 			penalizedEpoch := currentEpoch % params.BeaconConfig().LatestPenalizedExitLength
->>>>>>> 45a4442f
 			penalizedEpochStart := (penalizedEpoch + 1) % params.BeaconConfig().LatestPenalizedExitLength
 			totalAtStart := state.LatestPenalizedBalances[penalizedEpochStart]
 			totalAtEnd := state.LatestPenalizedBalances[penalizedEpoch]
@@ -690,17 +632,9 @@
 	currentEpoch := helpers.CurrentEpoch(state)
 	validator := state.ValidatorRegistry[idx]
 
-<<<<<<< HEAD
-	if validator.PenalizedSlot <= state.Slot {
-		penalizedWithdrawalTime := params.BeaconConfig().LatestPenalizedExitLength * params.BeaconConfig().EpochLength / 2
-		return state.Slot >= validator.PenalizedSlot+penalizedWithdrawalTime
-	}
-	return state.Slot >= validator.ExitSlot+params.BeaconConfig().MinValidatorWithdrawalTime
-=======
 	if validator.PenalizedEpoch <= currentEpoch {
 		penalizedWithdrawalEpochs := params.BeaconConfig().LatestPenalizedExitLength / 2
 		return currentEpoch >= validator.PenalizedEpoch+penalizedWithdrawalEpochs
 	}
 	return currentEpoch >= validator.ExitEpoch+params.BeaconConfig().MinValidatorWithdrawalEpochs
->>>>>>> 45a4442f
 }