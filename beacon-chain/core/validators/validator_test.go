package validators

import (
	"reflect"
	"strconv"
	"testing"

	"github.com/prysmaticlabs/prysm/beacon-chain/core/helpers"
	pb "github.com/prysmaticlabs/prysm/proto/beacon/p2p/v1"
	"github.com/prysmaticlabs/prysm/shared/bitutil"
	"github.com/prysmaticlabs/prysm/shared/params"
)

func TestHasVoted_OK(t *testing.T) {
	// Setting bit field to 11111111.
	pendingAttestation := &pb.Attestation{
		AggregationBits: []byte{255},
	}

	for i := 0; i < len(pendingAttestation.AggregationBits); i++ {
		voted, err := bitutil.CheckBit(pendingAttestation.AggregationBits, i)
		if err != nil {
			t.Errorf("checking bit failed at index: %d with : %v", i, err)
		}
		if !voted {
			t.Error("validator voted but received didn't vote")
		}
	}

	// Setting bit field to 10101000.
	pendingAttestation = &pb.Attestation{
		AggregationBits: []byte{84},
	}

	for i := 0; i < len(pendingAttestation.AggregationBits); i++ {
		voted, err := bitutil.CheckBit(pendingAttestation.AggregationBits, i)
		if err != nil {
			t.Errorf("checking bit failed at index: %d : %v", i, err)
		}
		if i%2 == 0 && voted {
			t.Error("validator didn't vote but received voted")
		}
		if i%2 == 1 && !voted {
			t.Error("validator voted but received didn't vote")
		}
	}
}

func TestActivateValidatorGenesis_OK(t *testing.T) {
	state := &pb.BeaconState{
		Validators: []*pb.Validator{
			{Pubkey: []byte{'A'}},
		},
	}
	newState, err := ActivateValidator(state, 0, true)
	if err != nil {
		t.Fatalf("could not execute activateValidator:%v", err)
	}
	if newState.Validators[0].ActivationEpoch != 0 {
		t.Errorf("Wanted activation epoch = genesis epoch, got %d",
			newState.Validators[0].ActivationEpoch)
	}
	if newState.Validators[0].ActivationEligibilityEpoch != 0 {
		t.Errorf("Wanted activation eligibility epoch = genesis epoch, got %d",
			newState.Validators[0].ActivationEligibilityEpoch)
	}
}

func TestActivateValidator_OK(t *testing.T) {
	state := &pb.BeaconState{
		Slot: 100, // epoch 2
		Validators: []*pb.Validator{
			{Pubkey: []byte{'A'}},
		},
	}
	newState, err := ActivateValidator(state, 0, false)
	if err != nil {
		t.Fatalf("could not execute activateValidator:%v", err)
	}
	currentEpoch := helpers.CurrentEpoch(state)
	wantedEpoch := helpers.DelayedActivationExitEpoch(currentEpoch)
	if newState.Validators[0].ActivationEpoch != wantedEpoch {
		t.Errorf("Wanted activation slot = %d, got %d",
			wantedEpoch,
			newState.Validators[0].ActivationEpoch)
	}
}

func TestInitiateValidatorExit_AlreadyExited(t *testing.T) {
	exitEpoch := uint64(199)
	state := &pb.BeaconState{Validators: []*pb.Validator{{
		ExitEpoch: exitEpoch},
	}}
	newState, err := InitiateValidatorExit(state, 0)
	if err != nil {
		t.Fatal(err)
	}
	if newState.Validators[0].ExitEpoch != exitEpoch {
		t.Errorf("Already exited, wanted exit epoch %d, got %d",
			exitEpoch, newState.Validators[0].ExitEpoch)
	}
}

func TestInitiateValidatorExit_ProperExit(t *testing.T) {
	exitedEpoch := uint64(100)
	idx := uint64(3)
	state := &pb.BeaconState{Validators: []*pb.Validator{
		{ExitEpoch: exitedEpoch},
		{ExitEpoch: exitedEpoch + 1},
		{ExitEpoch: exitedEpoch + 2},
		{ExitEpoch: params.BeaconConfig().FarFutureEpoch},
	}}
	newState, err := InitiateValidatorExit(state, idx)
	if err != nil {
		t.Fatal(err)
	}
	if newState.Validators[idx].ExitEpoch != exitedEpoch+2 {
		t.Errorf("Exit epoch was not the highest, wanted exit epoch %d, got %d",
			exitedEpoch+2, newState.Validators[idx].ExitEpoch)
	}
}

func TestInitiateValidatorExit_ChurnOverflow(t *testing.T) {
	exitedEpoch := uint64(100)
	idx := uint64(4)
	state := &pb.BeaconState{Validators: []*pb.Validator{
		{ExitEpoch: exitedEpoch + 2},
		{ExitEpoch: exitedEpoch + 2},
		{ExitEpoch: exitedEpoch + 2},
		{ExitEpoch: exitedEpoch + 2}, //over flow here
		{ExitEpoch: params.BeaconConfig().FarFutureEpoch},
	}}
	newState, err := InitiateValidatorExit(state, idx)
	if err != nil {
		t.Fatal(err)
	}

	// Because of exit queue overflow,
	// validator who init exited has to wait one more epoch.
	wantedEpoch := state.Validators[0].ExitEpoch + 1

	if newState.Validators[idx].ExitEpoch != wantedEpoch {
		t.Errorf("Exit epoch did not cover overflow case, wanted exit epoch %d, got %d",
			wantedEpoch, newState.Validators[idx].ExitEpoch)
	}
}

func TestExitValidator_OK(t *testing.T) {
	state := &pb.BeaconState{
		Slot:      100, // epoch 2
		Slashings: []uint64{0},
		Validators: []*pb.Validator{
			{ExitEpoch: params.BeaconConfig().FarFutureEpoch, Pubkey: []byte{'B'}},
		},
	}
	newState := ExitValidator(state, 0)

	currentEpoch := helpers.CurrentEpoch(state)
	wantedEpoch := helpers.DelayedActivationExitEpoch(currentEpoch)
	if newState.Validators[0].ExitEpoch != wantedEpoch {
		t.Errorf("Wanted exit slot %d, got %d",
			wantedEpoch,
			newState.Validators[0].ExitEpoch)
	}
}

func TestExitValidator_AlreadyExited(t *testing.T) {
	state := &pb.BeaconState{
		Slot: 1000,
		Validators: []*pb.Validator{
			{ExitEpoch: params.BeaconConfig().ActivationExitDelay},
		},
	}
	state = ExitValidator(state, 0)
	if state.Validators[0].ExitEpoch != params.BeaconConfig().ActivationExitDelay {
		t.Error("Expected exited validator to stay exited")
	}
}

func TestSlashValidator_OK(t *testing.T) {
	registry := make([]*pb.Validator, 0)
	indices := make([]uint64, 0)
	balances := make([]uint64, 0)
	validatorsLimit := 100
	for i := 0; i < validatorsLimit; i++ {
		registry = append(registry, &pb.Validator{
			Pubkey:           []byte(strconv.Itoa(i)),
			ActivationEpoch:  0,
			ExitEpoch:        params.BeaconConfig().FarFutureEpoch,
			EffectiveBalance: params.BeaconConfig().MaxEffectiveBalance,
		})
		indices = append(indices, uint64(i))
		balances = append(balances, params.BeaconConfig().MaxEffectiveBalance)
	}

	bState := &pb.BeaconState{
		Validators:       registry,
		Slot:             0,
<<<<<<< HEAD
		Slashings:        make([]uint64, params.BeaconConfig().SlashedExitLength),
		RandaoMixes:      make([][]byte, params.BeaconConfig().RandaoMixesLength),
		ActiveIndexRoots: make([][]byte, params.BeaconConfig().ActiveIndexRootsLength),
=======
		Slashings:        make([]uint64, params.BeaconConfig().EpochsPerSlashingsVector),
		RandaoMixes:      make([][]byte, params.BeaconConfig().EpochsPerHistoricalVector),
		ActiveIndexRoots: make([][]byte, params.BeaconConfig().EpochsPerHistoricalVector),
>>>>>>> 69e46a96
		Balances:         balances,
	}

	slashedIdx := uint64(2)
	whistleIdx := uint64(10)

	state, err := SlashValidator(bState, slashedIdx, whistleIdx)
	if err != nil {
		t.Fatalf("Could not slash validator %v", err)
	}

	if !state.Validators[slashedIdx].Slashed {
		t.Errorf("Validator not slashed despite supposed to being slashed")
	}

	if state.Validators[slashedIdx].WithdrawableEpoch != helpers.CurrentEpoch(state)+params.BeaconConfig().EpochsPerSlashingsVector {
		t.Errorf("Withdrawable epoch not the expected value %d", state.Validators[slashedIdx].WithdrawableEpoch)
	}

	slashedBalance := state.Slashings[state.Slot%params.BeaconConfig().EpochsPerSlashingsVector]
	if slashedBalance != params.BeaconConfig().MaxEffectiveBalance {
		t.Errorf("Slashed balance isnt the expected amount: got %d but expected %d", slashedBalance, params.BeaconConfig().MaxEffectiveBalance)
	}

	proposer, err := helpers.BeaconProposerIndex(state)
	if err != nil {
		t.Errorf("Could not get proposer %v", err)
	}

	whistleblowerReward := slashedBalance / params.BeaconConfig().WhistleBlowingRewardQuotient
	proposerReward := whistleblowerReward / params.BeaconConfig().ProposerRewardQuotient

	if state.Balances[proposer] != params.BeaconConfig().MaxEffectiveBalance+proposerReward {
		t.Errorf("Did not get expected balance for proposer %d", state.Balances[proposer])
	}

	if state.Balances[whistleIdx] != params.BeaconConfig().MaxEffectiveBalance+whistleblowerReward-proposerReward {
		t.Errorf("Did not get expected balance for whistleblower %d", state.Balances[whistleIdx])
	}

	if state.Balances[slashedIdx] != params.BeaconConfig().MaxEffectiveBalance-whistleblowerReward {
		t.Errorf("Did not get expected balance for slashed validator %d", state.Balances[slashedIdx])
	}

}

func TestInitializeValidatoreStore(t *testing.T) {
	registry := make([]*pb.Validator, 0)
	indices := make([]uint64, 0)
	validatorsLimit := 100
	for i := 0; i < validatorsLimit; i++ {
		registry = append(registry, &pb.Validator{
			Pubkey:          []byte(strconv.Itoa(i)),
			ActivationEpoch: 0,
			ExitEpoch:       params.BeaconConfig().FarFutureEpoch,
		})
		indices = append(indices, uint64(i))
	}

	bState := &pb.BeaconState{
		Validators: registry,
		Slot:       0,
	}

	if _, ok := VStore.activatedValidators[helpers.CurrentEpoch(bState)]; ok {
		t.Fatalf("Validator store already has indices saved in this epoch")
	}

	InitializeValidatorStore(bState)
	retrievedIndices := VStore.activatedValidators[helpers.CurrentEpoch(bState)]

	if !reflect.DeepEqual(retrievedIndices, indices) {
		t.Errorf("Saved active indices are not the same as the one in the validator store, got %v but expected %v", retrievedIndices, indices)
	}
}

func TestInsertActivatedIndices_Works(t *testing.T) {
	InsertActivatedIndices(100, []uint64{1, 2, 3})
	if !reflect.DeepEqual(VStore.activatedValidators[100], []uint64{1, 2, 3}) {
		t.Error("Activated validators aren't the same")
	}
	InsertActivatedIndices(100, []uint64{100})
	if !reflect.DeepEqual(VStore.activatedValidators[100], []uint64{1, 2, 3, 100}) {
		t.Error("Activated validators aren't the same")
	}
}<|MERGE_RESOLUTION|>--- conflicted
+++ resolved
@@ -196,15 +196,9 @@
 	bState := &pb.BeaconState{
 		Validators:       registry,
 		Slot:             0,
-<<<<<<< HEAD
-		Slashings:        make([]uint64, params.BeaconConfig().SlashedExitLength),
-		RandaoMixes:      make([][]byte, params.BeaconConfig().RandaoMixesLength),
-		ActiveIndexRoots: make([][]byte, params.BeaconConfig().ActiveIndexRootsLength),
-=======
 		Slashings:        make([]uint64, params.BeaconConfig().EpochsPerSlashingsVector),
 		RandaoMixes:      make([][]byte, params.BeaconConfig().EpochsPerHistoricalVector),
 		ActiveIndexRoots: make([][]byte, params.BeaconConfig().EpochsPerHistoricalVector),
->>>>>>> 69e46a96
 		Balances:         balances,
 	}
 
