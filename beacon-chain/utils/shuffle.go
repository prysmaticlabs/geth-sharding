// Package utils defines utility functions for the beacon-chain.
package utils

import (
	"encoding/binary"
	"errors"
	"math"
<<<<<<< HEAD
	"fmt"
=======
>>>>>>> 23b43c29

	"github.com/ethereum/go-ethereum/common"
	"github.com/prysmaticlabs/prysm/shared/hashutil"
	//"github.com/prysmaticlabs/prysm/shared/params"
	"github.com/prysmaticlabs/prysm/shared/mathutil"
)

func GetPermutedIndex(index uint64, listSize uint64, seed common.Hash) (uint64, error) {
	if index >= listSize {
		err := errors.New("index is greater or equal than listSize")
		return 0, err
	}

	if listSize > mathutil.PowerOf2(40) {
		err := errors.New("listSize is greater than 2**40")
		return 0, err
	}

	bs8 := make([]byte, 8)
	bs4 := make([]byte, 4)

	for round := 0; round < 90; round++ {
		binary.LittleEndian.PutUint64(bs8[:], uint64(round)) 
		bs1 := bs8[len(bs8)-1:]
		hashedValue := hashutil.Hash(append(seed[:], bs1...))
		hashedValue8 := hashedValue[:8]
		pivot := binary.LittleEndian.Uint64(hashedValue8[:]) % listSize
		flip := (pivot - index) % listSize
		position := index
		if flip > position {
			position = flip
		}
		positionVal := uint32(math.Floor(float64(position / 256)))
		binary.LittleEndian.PutUint32(bs4[:], positionVal)
		bs := append(bs1, bs4...)
		source := hashutil.Hash(append(seed[:], bs...))
		positionIndex := mathutil.CeilDiv8(int(position) % 256) 
		byteV := source[positionIndex]
		bitV := (byteV >> (position % 8)) % 2
		if bitV == 1 {
			index = flip
		}
	}
	return index, nil
}

// ShuffleIndices returns a list of pseudorandomly sampled
// indices. This is used to shuffle validators on ETH2.0 beacon chain.
func SwapOrNotShuffle(seed common.Hash, indicesList []uint64) ([]uint64, error) {
	listSize := len(indicesList)
	// Each entropy is consumed from the seed in randBytes chunks.
	randBytes := params.BeaconConfig().RandBytes

	maxValidatorsPerRandBytes := params.BeaconConfig().MaxNumLog2Validators / randBytes
	upperBound := 1<<(randBytes*maxValidatorsPerRandBytes) - 1
	// Since we are consuming randBytes of entropy at a time in the loop,
	// we have a bias at 2**24, this check defines our max list size and is used to remove the bias.
	// more info on modulo bias: https://stackoverflow.com/questions/10984974/why-do-people-say-there-is-modulo-bias-when-using-a-random-number-generator.
	if listSize >= upperBound {
		return nil, errors.New("input list exceeded upper bound and reached modulo bias")
	}

	
	for round := 0; round < 90; round++ {
		var hashBytes []byte
		bs1 := make([]byte, 8)
		binary.LittleEndian.PutUint64(bs1, uint64(round))
		fmt.Printf("bs1 is %v\n", bs1)
		num := int(math.Floor(float64((listSize + 255) / 256)))
		fmt.Printf("num is %v\n", num)
		for i := 0; i < num; i++ {
			bs4 := make([]byte, 8)
			binary.LittleEndian.PutUint64(bs4, uint64(i))
			fmt.Printf("bs4 is %v\n", bs4)
			bs := append(bs1, bs4...)
			fmt.Printf("bs is %v\n", bs)
			hash := hashutil.Hash(append(seed[:], bs...))
			fmt.Printf("hash is %v\n", hash)
			hashBytes = append(hashBytes, hash[:]...)
			fmt.Printf("hashBytes is %v\n", hashBytes)

		}

		hash := hashutil.Hash(append(seed[:], bs1...))
		fmt.Printf("hash is %v\n", hash)
		hashFromBytes := binary.LittleEndian.Uint64(hash[:])
		fmt.Printf("hashFromBytes is %v\n", hashFromBytes)
		pivot := hashFromBytes % uint64(listSize)
		fmt.Printf("pivot is %v\n", pivot)

		powersOfTwo := []uint64{1, 2, 4, 8, 16, 32, 64, 128}

		for i, index := range(indicesList) {
			flip := (pivot - index) % uint64(listSize)
			fmt.Printf("flip is %v\n", flip)
			var hashPos uint64
			if index > flip {
				hashPos = index
			} else {
				hashPos = flip
			}
			fmt.Printf("hashPos is %v\n", hashPos)
			hashBytesIndex := int(math.Floor((float64(hashPos) / 8)))
			fmt.Printf("hashBytesIndex is %v\n", hashBytesIndex)
			hByte := hashBytes[hashBytesIndex]
			fmt.Printf("hByte is %v\n", hByte)
			hInt := uint64(hByte)
			fmt.Printf("hByte is %v\n", hByte)
			p := powersOfTwo[hashPos % 8]
			fmt.Printf("p is %v\n", p)
			if  hInt & p != 0 {
				indicesList[i] = flip
			}
			
		}
	}
	return indicesList, nil
}

func ShuffleIndices(seed common.Hash, indicesList []uint64) ([]uint64, error) {
	var hashBytes []byte
	bs1 := make([]byte, 8)
	bs4 := make([]byte, 8)
	listSize := len(indicesList)
	num := int(math.Floor(float64((listSize + 255) / 256)))
	powersOfTwo := []uint64{1, 2, 4, 8, 16, 32, 64, 128}

	for round := 0; round < 90; round++ {
		binary.LittleEndian.PutUint64(bs1[:], uint64(round))

		for i := 0; i < num; i++ {
			binary.LittleEndian.PutUint64(bs4[:], uint64(i))
			bs := append(bs1, bs4...)
			hash := hashutil.Hash(append(seed[:], bs...))
			hashBytes = append(hashBytes, hash[:]...)
		}

		hash := hashutil.Hash(append(seed[:], bs1...))
		hashFromBytes := binary.LittleEndian.Uint64(hash[:])
		pivot := hashFromBytes % uint64(listSize)

		for i, index := range indicesList {
			flip := (pivot - index) % uint64(listSize)
			var hashPos uint64
			if index > flip {
				hashPos = index
			} else {
				hashPos = flip
			}
			hashBytesIndex := int(math.Floor((float64(hashPos) / 8)))
			hByte := hashBytes[hashBytesIndex]
			hInt := uint64(hByte)
			p := powersOfTwo[hashPos%8]
			if hInt&p != 0 {
				indicesList[i] = flip
			}
		}
	}
	return indicesList, nil
}

// SplitIndices splits a list into n pieces.
func SplitIndices(l []uint64, n uint64) [][]uint64 {
	var divided [][]uint64
	var lSize = uint64(len(l))
	for i := uint64(0); i < n; i++ {
		start := lSize * i / n
		end := lSize * (i + 1) / n
		divided = append(divided, l[start:end])
	}
	return divided
}<|MERGE_RESOLUTION|>--- conflicted
+++ resolved
@@ -4,14 +4,12 @@
 import (
 	"encoding/binary"
 	"errors"
+	"fmt"
 	"math"
-<<<<<<< HEAD
-	"fmt"
-=======
->>>>>>> 23b43c29
 
 	"github.com/ethereum/go-ethereum/common"
 	"github.com/prysmaticlabs/prysm/shared/hashutil"
+	"github.com/prysmaticlabs/prysm/shared/params"
 	//"github.com/prysmaticlabs/prysm/shared/params"
 	"github.com/prysmaticlabs/prysm/shared/mathutil"
 )
@@ -29,10 +27,12 @@
 
 	bs8 := make([]byte, 8)
 	bs4 := make([]byte, 4)
+	bs1 := make([]byte, 1)
 
 	for round := 0; round < 90; round++ {
-		binary.LittleEndian.PutUint64(bs8[:], uint64(round)) 
-		bs1 := bs8[len(bs8)-1:]
+		if err := binary.Write(bs1, binary.LittleEndian, round); err != nil {
+			return 0, err
+		}
 		hashedValue := hashutil.Hash(append(seed[:], bs1...))
 		hashedValue8 := hashedValue[:8]
 		pivot := binary.LittleEndian.Uint64(hashedValue8[:]) % listSize
@@ -45,7 +45,7 @@
 		binary.LittleEndian.PutUint32(bs4[:], positionVal)
 		bs := append(bs1, bs4...)
 		source := hashutil.Hash(append(seed[:], bs...))
-		positionIndex := mathutil.CeilDiv8(int(position) % 256) 
+		positionIndex := mathutil.CeilDiv8(int(position) % 256)
 		byteV := source[positionIndex]
 		bitV := (byteV >> (position % 8)) % 2
 		if bitV == 1 {
@@ -71,7 +71,6 @@
 		return nil, errors.New("input list exceeded upper bound and reached modulo bias")
 	}
 
-	
 	for round := 0; round < 90; round++ {
 		var hashBytes []byte
 		bs1 := make([]byte, 8)
@@ -101,7 +100,7 @@
 
 		powersOfTwo := []uint64{1, 2, 4, 8, 16, 32, 64, 128}
 
-		for i, index := range(indicesList) {
+		for i, index := range indicesList {
 			flip := (pivot - index) % uint64(listSize)
 			fmt.Printf("flip is %v\n", flip)
 			var hashPos uint64
@@ -117,12 +116,12 @@
 			fmt.Printf("hByte is %v\n", hByte)
 			hInt := uint64(hByte)
 			fmt.Printf("hByte is %v\n", hByte)
-			p := powersOfTwo[hashPos % 8]
+			p := powersOfTwo[hashPos%8]
 			fmt.Printf("p is %v\n", p)
-			if  hInt & p != 0 {
+			if hInt&p != 0 {
 				indicesList[i] = flip
 			}
-			
+
 		}
 	}
 	return indicesList, nil
