--- conflicted
+++ resolved
@@ -13,11 +13,8 @@
     visibility = ["//slasher:__subpackages__"],
     deps = [
         "//shared/attestationutil:go_default_library",
-<<<<<<< HEAD
+        "//shared/bytesutil:go_default_library",
         "//shared/blockutil:go_default_library",
-=======
-        "//shared/bytesutil:go_default_library",
->>>>>>> 62b617fa
         "//shared/event:go_default_library",
         "//shared/featureconfig:go_default_library",
         "//shared/hashutil:go_default_library",
