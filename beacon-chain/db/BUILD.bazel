load("@io_bazel_rules_go//go:def.bzl", "go_library", "go_test")

go_library(
    name = "go_default_library",
    srcs = [
        "attestation.go",
        "block.go",
        "block_operations.go",
        "cleanup_history.go",
        "db.go",
        "pending_deposits.go",
        "schema.go",
        "state.go",
    ],
    importpath = "github.com/prysmaticlabs/prysm/beacon-chain/db",
    visibility = ["//beacon-chain:__subpackages__"],
    deps = [
        "//beacon-chain/core/blocks:go_default_library",
        "//beacon-chain/core/state:go_default_library",
        "//proto/beacon/p2p/v1:go_default_library",
        "//shared/bytesutil:go_default_library",
        "//shared/hashutil:go_default_library",
        "//shared/ssz:go_default_library",
        "@com_github_boltdb_bolt//:go_default_library",
        "@com_github_gogo_protobuf//proto:go_default_library",
        "@com_github_opentracing_opentracing_go//:go_default_library",
        "@com_github_prometheus_client_golang//prometheus:go_default_library",
        "@com_github_prometheus_client_golang//prometheus/promauto:go_default_library",
        "@com_github_sirupsen_logrus//:go_default_library",
    ],
)

go_test(
    name = "go_default_test",
    srcs = [
        "attestation_test.go",
        "block_operations_test.go",
        "block_test.go",
        "cleanup_history_test.go",
        "db_test.go",
        "pending_deposits_test.go",
        "state_test.go",
    ],
    embed = [":go_default_library"],
    deps = [
<<<<<<< HEAD
        "//beacon-chain/core/attestations:go_default_library",
        "//beacon-chain/core/helpers:go_default_library",
=======
        "//beacon-chain/core/blocks:go_default_library",
        "//beacon-chain/core/validators:go_default_library",
>>>>>>> 81c2e4e9
        "//proto/beacon/p2p/v1:go_default_library",
        "//shared/bls:go_default_library",
        "//shared/hashutil:go_default_library",
        "//shared/params:go_default_library",
        "//shared/ssz:go_default_library",
        "//shared/testutil:go_default_library",
        "@com_github_gogo_protobuf//proto:go_default_library",
    ],
)<|MERGE_RESOLUTION|>--- conflicted
+++ resolved
@@ -43,13 +43,7 @@
     ],
     embed = [":go_default_library"],
     deps = [
-<<<<<<< HEAD
-        "//beacon-chain/core/attestations:go_default_library",
         "//beacon-chain/core/helpers:go_default_library",
-=======
-        "//beacon-chain/core/blocks:go_default_library",
-        "//beacon-chain/core/validators:go_default_library",
->>>>>>> 81c2e4e9
         "//proto/beacon/p2p/v1:go_default_library",
         "//shared/bls:go_default_library",
         "//shared/hashutil:go_default_library",
