--- conflicted
+++ resolved
@@ -37,9 +37,6 @@
 		return false
 	}
 
-<<<<<<< HEAD
-	m, ok := msg.(*ethpb.AggregateAttestationAndProof)
-=======
 	raw, err := r.decodePubsubMessage(msg)
 	if err != nil {
 		log.WithError(err).Error("Failed to decode message")
@@ -47,7 +44,6 @@
 		return false
 	}
 	m, ok := raw.(*ethpb.AggregateAttestationAndProof)
->>>>>>> 7ab470df
 	if !ok {
 		return false
 	}
