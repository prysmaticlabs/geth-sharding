--- conflicted
+++ resolved
@@ -102,12 +102,6 @@
 			validatorBalances[i] = params.BeaconConfig().MaxDepositInGwei
 		}
 		state := &pb.BeaconState{
-			ValidatorRegistry: []*pb.ValidatorRecord{
-				{Status: pb.ValidatorRecord_ACTIVE},
-				{Status: pb.ValidatorRecord_ACTIVE},
-				{Status: pb.ValidatorRecord_ACTIVE_PENDING_EXIT},
-				{Status: pb.ValidatorRecord_ACTIVE_PENDING_EXIT},
-			},
 			ValidatorBalances: validatorBalances,
 		}
 		state = FFGSrcRewardsPenalties(
@@ -141,12 +135,6 @@
 			validatorBalances[i] = params.BeaconConfig().MaxDepositInGwei
 		}
 		state := &pb.BeaconState{
-			ValidatorRegistry: []*pb.ValidatorRecord{
-				{Status: pb.ValidatorRecord_ACTIVE},
-				{Status: pb.ValidatorRecord_ACTIVE},
-				{Status: pb.ValidatorRecord_ACTIVE_PENDING_EXIT},
-				{Status: pb.ValidatorRecord_ACTIVE_PENDING_EXIT},
-			},
 			ValidatorBalances: validatorBalances,
 		}
 		state = FFGTargetRewardsPenalties(
@@ -180,12 +168,6 @@
 			validatorBalances[i] = params.BeaconConfig().MaxDepositInGwei
 		}
 		state := &pb.BeaconState{
-			ValidatorRegistry: []*pb.ValidatorRecord{
-				{Status: pb.ValidatorRecord_ACTIVE},
-				{Status: pb.ValidatorRecord_ACTIVE},
-				{Status: pb.ValidatorRecord_ACTIVE_PENDING_EXIT},
-				{Status: pb.ValidatorRecord_ACTIVE_PENDING_EXIT},
-			},
 			ValidatorBalances: validatorBalances,
 		}
 		state = ChainHeadRewardsPenalties(
@@ -250,9 +232,35 @@
 	}
 }
 
-<<<<<<< HEAD
+func TestInclusionDistRewards_NotOk(t *testing.T) {
+	shardAndCommittees := []*pb.ShardAndCommitteeArray{
+		{ArrayShardAndCommittee: []*pb.ShardAndCommittee{
+			{Shard: 1, Committee: []uint32{}},
+		}}}
+	attestation := []*pb.PendingAttestationRecord{
+		{Data: &pb.AttestationData{Shard: 1, Slot: 0},
+			ParticipationBitfield: []byte{0xff}},
+	}
+
+	tests := []struct {
+		voted                        []uint32
+		balanceAfterInclusionRewards []uint64
+	}{
+		{[]uint32{0, 1, 2, 3}, []uint64{}},
+	}
+	for _, tt := range tests {
+		state := &pb.BeaconState{
+			ShardAndCommitteesAtSlots: shardAndCommittees,
+			LatestAttestations:        attestation,
+		}
+		_, err := InclusionDistRewards(state, tt.voted, 0)
+		if err == nil {
+			t.Fatal("InclusionDistRewards should have failed")
+		}
+	}
+}
+
 func TestInactivityFFGSrcPenalty(t *testing.T) {
-
 	tests := []struct {
 		voted                     []uint32
 		balanceAfterFFGSrcPenalty []uint64
@@ -286,7 +294,6 @@
 }
 
 func TestInactivityFFGTargetPenalty(t *testing.T) {
-
 	tests := []struct {
 		voted                        []uint32
 		balanceAfterFFGTargetPenalty []uint64
@@ -320,7 +327,6 @@
 }
 
 func TestInactivityHeadPenalty(t *testing.T) {
-
 	tests := []struct {
 		voted                             []uint32
 		balanceAfterInactivityHeadPenalty []uint64
@@ -350,7 +356,6 @@
 }
 
 func TestInactivityExitedPenality(t *testing.T) {
-
 	tests := []struct {
 		balanceAfterExitedPenalty []uint64
 		epochsSinceFinality uint64
@@ -386,7 +391,6 @@
 }
 
 func TestInactivityInclusionPenalty(t *testing.T) {
-
 	shardAndCommittees := []*pb.ShardAndCommitteeArray{
 		{ArrayShardAndCommittee: []*pb.ShardAndCommittee{
 			{Shard: 1, Committee: []uint32{0, 1, 2, 3, 4, 5, 6, 7}},
@@ -395,21 +399,10 @@
 		{Data: &pb.AttestationData{Shard: 1, Slot: 0},
 			ParticipationBitfield: []byte{0xff},
 			SlotIncluded:          5},
-=======
-func TestInclusionDistRewards_NotOk(t *testing.T) {
-	shardAndCommittees := []*pb.ShardAndCommitteeArray{
-		{ArrayShardAndCommittee: []*pb.ShardAndCommittee{
-			{Shard: 1, Committee: []uint32{}},
-		}}}
-	attestation := []*pb.PendingAttestationRecord{
-		{Data: &pb.AttestationData{Shard: 1, Slot: 0},
-			ParticipationBitfield: []byte{0xff}},
->>>>>>> 606c7b8d
 	}
 
 	tests := []struct {
 		voted                        []uint32
-<<<<<<< HEAD
 		balanceAfterInclusionPenalty []uint64
 	}{
 		{[]uint32{}, []uint64{32000000000, 32000000000, 32000000000, 32000000000}},
@@ -436,20 +429,6 @@
 		if !reflect.DeepEqual(state.ValidatorBalances, tt.balanceAfterInclusionPenalty) {
 			t.Errorf("InactivityInclusionPenalty(%v) = %v, wanted: %v",
 				tt.voted, state.ValidatorBalances, tt.balanceAfterInclusionPenalty)
-=======
-		balanceAfterInclusionRewards []uint64
-	}{
-		{[]uint32{0, 1, 2, 3}, []uint64{}},
-	}
-	for _, tt := range tests {
-		state := &pb.BeaconState{
-			ShardAndCommitteesAtSlots: shardAndCommittees,
-			LatestAttestations:        attestation,
-		}
-		_, err := InclusionDistRewards(state, tt.voted, 0)
-		if err == nil {
-			t.Fatal("InclusionDistRewards should have failed")
->>>>>>> 606c7b8d
 		}
 	}
 }