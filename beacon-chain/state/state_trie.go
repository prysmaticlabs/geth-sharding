package state

import (
	"context"
	"runtime"
	"sort"
	"sync"

	"github.com/gogo/protobuf/proto"
	"github.com/pkg/errors"
	"github.com/prysmaticlabs/prysm/beacon-chain/state/stateutil"
	pbp2p "github.com/prysmaticlabs/prysm/proto/beacon/p2p/v1"
	"github.com/prysmaticlabs/prysm/shared/bytesutil"
	"github.com/prysmaticlabs/prysm/shared/hashutil"
	"github.com/prysmaticlabs/prysm/shared/htrutils"
	"github.com/prysmaticlabs/prysm/shared/params"
	"github.com/prysmaticlabs/prysm/shared/sliceutil"
	"go.opencensus.io/trace"
)

<<<<<<< HEAD
// There are 23 fields in the beacon state.
const fieldCount = 23

=======
>>>>>>> 24288800
// InitializeFromProto the beacon state from a protobuf representation.
func InitializeFromProto(st *pbp2p.BeaconState) (*BeaconState, error) {
	return InitializeFromProtoUnsafe(proto.Clone(st).(*pbp2p.BeaconState))
}

// InitializeFromProtoUnsafe directly uses the beacon state protobuf pointer
// and sets it as the inner state of the BeaconState type.
func InitializeFromProtoUnsafe(st *pbp2p.BeaconState) (*BeaconState, error) {
	if st == nil {
		return nil, errors.New("received nil state")
	}

	fieldCount := params.BeaconConfig().BeaconStateFieldCount
	b := &BeaconState{
		state:                 st,
		dirtyFields:           make(map[fieldIndex]interface{}, fieldCount),
		dirtyIndices:          make(map[fieldIndex][]uint64, fieldCount),
		stateFieldLeaves:      make(map[fieldIndex]*FieldTrie, fieldCount),
		sharedFieldReferences: make(map[fieldIndex]*reference, 10),
		rebuildTrie:           make(map[fieldIndex]bool, fieldCount),
		valMapHandler:         newValHandler(st.Validators),
	}

	for i := 0; i < fieldCount; i++ {
		b.dirtyFields[fieldIndex(i)] = true
		b.rebuildTrie[fieldIndex(i)] = true
		b.dirtyIndices[fieldIndex(i)] = []uint64{}
		b.stateFieldLeaves[fieldIndex(i)] = &FieldTrie{
			field:     fieldIndex(i),
			reference: &reference{refs: 1},
			Mutex:     new(sync.Mutex),
		}
	}

	// Initialize field reference tracking for shared data.
	b.sharedFieldReferences[randaoMixes] = &reference{refs: 1}
	b.sharedFieldReferences[stateRoots] = &reference{refs: 1}
	b.sharedFieldReferences[blockRoots] = &reference{refs: 1}
	b.sharedFieldReferences[previousEpochAttestations] = &reference{refs: 1}
	b.sharedFieldReferences[currentEpochAttestations] = &reference{refs: 1}
	b.sharedFieldReferences[slashings] = &reference{refs: 1}
	b.sharedFieldReferences[eth1DataVotes] = &reference{refs: 1}
	b.sharedFieldReferences[validators] = &reference{refs: 1}
	b.sharedFieldReferences[balances] = &reference{refs: 1}
	b.sharedFieldReferences[historicalRoots] = &reference{refs: 1}

	return b, nil
}

// Copy returns a deep copy of the beacon state.
func (b *BeaconState) Copy() *BeaconState {
	if !b.HasInnerState() {
		return nil
	}

	b.lock.RLock()
	defer b.lock.RUnlock()
	fieldCount := params.BeaconConfig().BeaconStateFieldCount
	dst := &BeaconState{
		state: &pbp2p.BeaconState{
			// Primitive types, safe to copy.
			GenesisTime:      b.state.GenesisTime,
			Slot:             b.state.Slot,
			Eth1DepositIndex: b.state.Eth1DepositIndex,

			// Large arrays, infrequently changed, constant size.
			RandaoMixes:               b.state.RandaoMixes,
			StateRoots:                b.state.StateRoots,
			BlockRoots:                b.state.BlockRoots,
			PreviousEpochAttestations: b.state.PreviousEpochAttestations,
			CurrentEpochAttestations:  b.state.CurrentEpochAttestations,
			Slashings:                 b.state.Slashings,
			Eth1DataVotes:             b.state.Eth1DataVotes,

			// Large arrays, increases over time.
			Validators:      b.state.Validators,
			Balances:        b.state.Balances,
			HistoricalRoots: b.state.HistoricalRoots,

			// Everything else, too small to be concerned about, constant size.
			Fork:                        b.fork(),
			LatestBlockHeader:           b.latestBlockHeader(),
			Eth1Data:                    b.eth1Data(),
			JustificationBits:           b.justificationBits(),
			PreviousJustifiedCheckpoint: b.previousJustifiedCheckpoint(),
			CurrentJustifiedCheckpoint:  b.currentJustifiedCheckpoint(),
			FinalizedCheckpoint:         b.finalizedCheckpoint(),
			GenesisValidatorsRoot:       b.genesisValidatorRoot(),
			CurrentSyncCommittee:        b.CurrentSyncCommittee(),
			NextSyncCommittee:           b.NextSyncCommittee(),
		},
		dirtyFields:           make(map[fieldIndex]interface{}, fieldCount),
		dirtyIndices:          make(map[fieldIndex][]uint64, fieldCount),
		rebuildTrie:           make(map[fieldIndex]bool, fieldCount),
		sharedFieldReferences: make(map[fieldIndex]*reference, 10),
		stateFieldLeaves:      make(map[fieldIndex]*FieldTrie, fieldCount),

		// Copy on write validator index map.
		valMapHandler: b.valMapHandler,
	}

	for field, ref := range b.sharedFieldReferences {
		ref.AddRef()
		dst.sharedFieldReferences[field] = ref
	}

	// Increment ref for validator map
	b.valMapHandler.mapRef.AddRef()

	for i := range b.dirtyFields {
		dst.dirtyFields[i] = true
	}

	for i := range b.dirtyIndices {
		indices := make([]uint64, len(b.dirtyIndices[i]))
		copy(indices, b.dirtyIndices[i])
		dst.dirtyIndices[i] = indices
	}

	for i := range b.rebuildTrie {
		dst.rebuildTrie[i] = true
	}

	for fldIdx, fieldTrie := range b.stateFieldLeaves {
		dst.stateFieldLeaves[fldIdx] = fieldTrie
		if fieldTrie.reference != nil {
			fieldTrie.Lock()
			fieldTrie.AddRef()
			fieldTrie.Unlock()
		}
	}

	if b.merkleLayers != nil {
		dst.merkleLayers = make([][][]byte, len(b.merkleLayers))
		for i, layer := range b.merkleLayers {
			dst.merkleLayers[i] = make([][]byte, len(layer))
			for j, content := range layer {
				dst.merkleLayers[i][j] = make([]byte, len(content))
				copy(dst.merkleLayers[i][j], content)
			}
		}
	}

	// Finalizer runs when dst is being destroyed in garbage collection.
	runtime.SetFinalizer(dst, func(b *BeaconState) {
		for field, v := range b.sharedFieldReferences {
			v.MinusRef()
			if b.stateFieldLeaves[field].reference != nil {
				b.stateFieldLeaves[field].MinusRef()
			}
		}
	})

	return dst
}

// HashTreeRoot of the beacon state retrieves the Merkle root of the trie
// representation of the beacon state based on the eth2 Simple Serialize specification.
func (b *BeaconState) HashTreeRoot(ctx context.Context) ([32]byte, error) {
	_, span := trace.StartSpan(ctx, "beaconState.HashTreeRoot")
	defer span.End()

	b.lock.Lock()
	defer b.lock.Unlock()

	if b.merkleLayers == nil || len(b.merkleLayers) == 0 {
		fieldRoots, err := stateutil.ComputeFieldRoots(b.state)
		if err != nil {
			return [32]byte{}, err
		}
		layers := merkleize(fieldRoots)
		b.merkleLayers = layers
		b.dirtyFields = make(map[fieldIndex]interface{}, params.BeaconConfig().BeaconStateFieldCount)
	}

	for field := range b.dirtyFields {
		root, err := b.rootSelector(field)
		if err != nil {
			return [32]byte{}, err
		}
		b.merkleLayers[0][field] = root[:]
		b.recomputeRoot(int(field))
		delete(b.dirtyFields, field)
	}
	return bytesutil.ToBytes32(b.merkleLayers[len(b.merkleLayers)-1][0]), nil
}

// FieldReferencesCount returns the reference count held by each field. This
// also includes the field trie held by each field.
func (b *BeaconState) FieldReferencesCount() map[string]uint64 {
	refMap := make(map[string]uint64)
	b.lock.RLock()
	defer b.lock.RUnlock()
	for i, f := range b.sharedFieldReferences {
		refMap[i.String()] = uint64(f.Refs())
	}
	for i, f := range b.stateFieldLeaves {
		f.lock.RLock()
		if len(f.fieldLayers) != 0 {
			refMap[i.String()+"_trie"] = uint64(f.Refs())
		}
		f.lock.RUnlock()
	}
	return refMap
}

// Merkleize 32-byte leaves into a Merkle trie for its adequate depth, returning
// the resulting layers of the trie based on the appropriate depth. This function
// pads the leaves to a length of 32.
func merkleize(leaves [][]byte) [][][]byte {
	hashFunc := hashutil.CustomSHA256Hasher()
	layers := make([][][]byte, htrutils.GetDepth(uint64(len(leaves)))+1)
	for len(leaves) != 32 {
		leaves = append(leaves, make([]byte, 32))
	}
	currentLayer := leaves
	layers[0] = currentLayer

	// We keep track of the hash layers of a Merkle trie until we reach
	// the top layer of length 1, which contains the single root element.
	//        [Root]      -> Top layer has length 1.
	//    [E]       [F]   -> This layer has length 2.
	// [A]  [B]  [C]  [D] -> The bottom layer has length 4 (needs to be a power of two).
	i := 1
	for len(currentLayer) > 1 && i < len(layers) {
		layer := make([][]byte, 0)
		for i := 0; i < len(currentLayer); i += 2 {
			hashedChunk := hashFunc(append(currentLayer[i], currentLayer[i+1]...))
			layer = append(layer, hashedChunk[:])
		}
		currentLayer = layer
		layers[i] = currentLayer
		i++
	}
	return layers
}

func (b *BeaconState) rootSelector(field fieldIndex) ([32]byte, error) {
	hasher := hashutil.CustomSHA256Hasher()
	switch field {
	case genesisTime:
		return htrutils.Uint64Root(b.state.GenesisTime), nil
	case genesisValidatorRoot:
		return bytesutil.ToBytes32(b.state.GenesisValidatorsRoot), nil
	case slot:
		return htrutils.Uint64Root(b.state.Slot), nil
	case eth1DepositIndex:
		return htrutils.Uint64Root(b.state.Eth1DepositIndex), nil
	case fork:
		return htrutils.ForkRoot(b.state.Fork)
	case latestBlockHeader:
		return stateutil.BlockHeaderRoot(b.state.LatestBlockHeader)
	case blockRoots:
		if b.rebuildTrie[field] {
			err := b.resetFieldTrie(field, b.state.BlockRoots, params.BeaconConfig().SlotsPerHistoricalRoot)
			if err != nil {
				return [32]byte{}, err
			}
			b.dirtyIndices[field] = []uint64{}
			delete(b.rebuildTrie, field)
			return b.stateFieldLeaves[field].TrieRoot()
		}
		return b.recomputeFieldTrie(blockRoots, b.state.BlockRoots)
	case stateRoots:
		if b.rebuildTrie[field] {
			err := b.resetFieldTrie(field, b.state.StateRoots, params.BeaconConfig().SlotsPerHistoricalRoot)
			if err != nil {
				return [32]byte{}, err
			}
			b.dirtyIndices[field] = []uint64{}
			delete(b.rebuildTrie, field)
			return b.stateFieldLeaves[field].TrieRoot()
		}
		return b.recomputeFieldTrie(stateRoots, b.state.StateRoots)
	case historicalRoots:
		return htrutils.HistoricalRootsRoot(b.state.HistoricalRoots)
	case eth1Data:
		return stateutil.Eth1Root(hasher, b.state.Eth1Data)
	case eth1DataVotes:
		if b.rebuildTrie[field] {
			err := b.resetFieldTrie(field, b.state.Eth1DataVotes, params.BeaconConfig().EpochsPerEth1VotingPeriod*params.BeaconConfig().SlotsPerEpoch)
			if err != nil {
				return [32]byte{}, err
			}
			b.dirtyIndices[field] = []uint64{}
			delete(b.rebuildTrie, field)
			return b.stateFieldLeaves[field].TrieRoot()
		}
		return b.recomputeFieldTrie(field, b.state.Eth1DataVotes)
	case validators:
		if b.rebuildTrie[field] {
			err := b.resetFieldTrie(field, b.state.Validators, params.BeaconConfig().ValidatorRegistryLimit)
			if err != nil {
				return [32]byte{}, err
			}
			b.dirtyIndices[validators] = []uint64{}
			delete(b.rebuildTrie, validators)
			return b.stateFieldLeaves[field].TrieRoot()
		}
		return b.recomputeFieldTrie(validators, b.state.Validators)
	case balances:
		return stateutil.ValidatorBalancesRoot(b.state.Balances)
	case randaoMixes:
		if b.rebuildTrie[field] {
			err := b.resetFieldTrie(field, b.state.RandaoMixes, params.BeaconConfig().EpochsPerHistoricalVector)
			if err != nil {
				return [32]byte{}, err
			}
			b.dirtyIndices[field] = []uint64{}
			delete(b.rebuildTrie, field)
			return b.stateFieldLeaves[field].TrieRoot()
		}
		return b.recomputeFieldTrie(randaoMixes, b.state.RandaoMixes)
	case slashings:
		return htrutils.SlashingsRoot(b.state.Slashings)
	case previousEpochAttestations:
		if b.rebuildTrie[field] {
			err := b.resetFieldTrie(field, b.state.PreviousEpochAttestations, params.BeaconConfig().MaxAttestations*params.BeaconConfig().SlotsPerEpoch)
			if err != nil {
				return [32]byte{}, err
			}
			b.dirtyIndices[field] = []uint64{}
			delete(b.rebuildTrie, field)
			return b.stateFieldLeaves[field].TrieRoot()
		}
		return b.recomputeFieldTrie(field, b.state.PreviousEpochAttestations)
	case currentEpochAttestations:
		if b.rebuildTrie[field] {
			err := b.resetFieldTrie(field, b.state.CurrentEpochAttestations, params.BeaconConfig().MaxAttestations*params.BeaconConfig().SlotsPerEpoch)
			if err != nil {
				return [32]byte{}, err
			}
			b.dirtyIndices[field] = []uint64{}
			delete(b.rebuildTrie, field)
			return b.stateFieldLeaves[field].TrieRoot()
		}
		return b.recomputeFieldTrie(field, b.state.CurrentEpochAttestations)
	case justificationBits:
		return bytesutil.ToBytes32(b.state.JustificationBits), nil
	case previousJustifiedCheckpoint:
		return htrutils.CheckpointRoot(hasher, b.state.PreviousJustifiedCheckpoint)
	case currentJustifiedCheckpoint:
		return htrutils.CheckpointRoot(hasher, b.state.CurrentJustifiedCheckpoint)
	case finalizedCheckpoint:
		return htrutils.CheckpointRoot(hasher, b.state.FinalizedCheckpoint)
	case currentSyncCommittee:
		return stateutil.SyncCommitteeRoot(b.state.CurrentSyncCommittee)
	case nextSyncCommittee:
		return stateutil.SyncCommitteeRoot(b.state.NextSyncCommittee)
	}
	return [32]byte{}, errors.New("invalid field index provided")
}

func (b *BeaconState) recomputeFieldTrie(index fieldIndex, elements interface{}) ([32]byte, error) {
	fTrie := b.stateFieldLeaves[index]
	if fTrie.Refs() > 1 {
		fTrie.Lock()
		defer fTrie.Unlock()
		fTrie.MinusRef()
		newTrie := fTrie.CopyTrie()
		b.stateFieldLeaves[index] = newTrie
		fTrie = newTrie
	}
	// remove duplicate indexes
	b.dirtyIndices[index] = sliceutil.SetUint64(b.dirtyIndices[index])
	// sort indexes again
	sort.Slice(b.dirtyIndices[index], func(i int, j int) bool {
		return b.dirtyIndices[index][i] < b.dirtyIndices[index][j]
	})
	root, err := fTrie.RecomputeTrie(b.dirtyIndices[index], elements)
	if err != nil {
		return [32]byte{}, err
	}
	b.dirtyIndices[index] = []uint64{}
	return root, nil
}

func (b *BeaconState) resetFieldTrie(index fieldIndex, elements interface{}, length uint64) error {
	fTrie, err := NewFieldTrie(index, elements, length)
	if err != nil {
		return err
	}
	b.stateFieldLeaves[index] = fTrie
	b.dirtyIndices[index] = []uint64{}
	return nil
}<|MERGE_RESOLUTION|>--- conflicted
+++ resolved
@@ -18,12 +18,6 @@
 	"go.opencensus.io/trace"
 )
 
-<<<<<<< HEAD
-// There are 23 fields in the beacon state.
-const fieldCount = 23
-
-=======
->>>>>>> 24288800
 // InitializeFromProto the beacon state from a protobuf representation.
 func InitializeFromProto(st *pbp2p.BeaconState) (*BeaconState, error) {
 	return InitializeFromProtoUnsafe(proto.Clone(st).(*pbp2p.BeaconState))
