--- conflicted
+++ resolved
@@ -230,15 +230,9 @@
 func DemoBeaconConfig() *BeaconChainConfig {
 	demoConfig := MinimalSpecConfig()
 	demoConfig.MinDepositAmount = 100
-<<<<<<< HEAD
 	demoConfig.MaxEffectiveBalance = 3.2 * 1e6
 	demoConfig.EjectionBalance = 3.175 * 1e6
 	demoConfig.EffectiveBalanceIncrement = 0.1 * 1e6
-=======
-	demoConfig.MaxEffectiveBalance = 3.2 * 1e9
-	demoConfig.EffectiveBalanceIncrement = 0.1 * 1e9
-	demoConfig.EjectionBalance = 3.175 * 1e9
->>>>>>> 0b3ce46d
 	demoConfig.SyncPollingInterval = 1 * 10 // Query nodes over the network every slot.
 	demoConfig.MinGenesisTime = 0
 
