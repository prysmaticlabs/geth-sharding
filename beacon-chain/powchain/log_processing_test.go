--- conflicted
+++ resolved
@@ -90,10 +90,7 @@
 }
 
 func TestProcessDepositLog_InsertsPendingDeposit(t *testing.T) {
-<<<<<<< HEAD
-=======
 	hook := logTest.NewGlobal()
->>>>>>> 7a7b4e55
 	testAcc, err := setup()
 	if err != nil {
 		t.Fatalf("Unable to set up simulated backend %v", err)
