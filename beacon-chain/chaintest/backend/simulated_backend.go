// Package backend contains utilities for simulating an entire
// ETH 2.0 beacon chain for e2e tests and benchmarking
// purposes.
package backend

import (
	"context"
	"fmt"
	"reflect"
	"time"

	"github.com/ethereum/go-ethereum/common"
	"github.com/gogo/protobuf/proto"
	"github.com/prysmaticlabs/prysm/beacon-chain/blockchain"
	b "github.com/prysmaticlabs/prysm/beacon-chain/core/blocks"
	"github.com/prysmaticlabs/prysm/beacon-chain/core/state"
	"github.com/prysmaticlabs/prysm/beacon-chain/core/validators"
	"github.com/prysmaticlabs/prysm/beacon-chain/db"
	"github.com/prysmaticlabs/prysm/beacon-chain/utils"
	pb "github.com/prysmaticlabs/prysm/proto/beacon/p2p/v1"
	"github.com/prysmaticlabs/prysm/shared/hashutil"
	"github.com/prysmaticlabs/prysm/shared/params"
	"github.com/prysmaticlabs/prysm/shared/sliceutil"
	"github.com/prysmaticlabs/prysm/shared/trieutil"
	log "github.com/sirupsen/logrus"
)

// SimulatedBackend allowing for a programmatic advancement
// of an in-memory beacon chain for client test runs
// and other e2e use cases.
type SimulatedBackend struct {
	chainService *blockchain.ChainService
	beaconDB     *db.BeaconDB
	state        *pb.BeaconState
}

// SimulatedObjects is a container to hold the
// required primitives for generation of a beacon
// block.
type SimulatedObjects struct {
	simDeposit          *StateTestDeposit
	simProposerSlashing *StateTestProposerSlashing
	simAttesterSlashing *StateTestAttesterSlashing
	simValidatorExit    *StateTestValidatorExit
}

// NewSimulatedBackend creates an instance by initializing a chain service
// utilizing a mockDB which will act according to test run parameters specified
// in the common ETH 2.0 client test YAML format.
func NewSimulatedBackend() (*SimulatedBackend, error) {
	db, err := setupDB()
	if err != nil {
		return nil, fmt.Errorf("could not setup simulated backend db: %v", err)
	}
	cs, err := blockchain.NewChainService(context.Background(), &blockchain.Config{
		BeaconDB:         db,
		IncomingBlockBuf: 0,
		EnablePOWChain:   false,
	})
	if err != nil {
		return nil, err
	}
	return &SimulatedBackend{
		chainService: cs,
		beaconDB:     db,
	}, nil
}

// RunForkChoiceTest uses a parsed set of chaintests from a YAML file
// according to the ETH 2.0 client chain test specification and runs them
// against the simulated backend.
func (sb *SimulatedBackend) RunForkChoiceTest(testCase *ForkChoiceTestCase) error {
	defer teardownDB(sb.beaconDB)
	// Utilize the config parameters in the test case to setup
	// the DB and set global config parameters accordingly.
	// Config parameters include: ValidatorCount, ShardCount,
	// CycleLength, MinCommitteeSize, and more based on the YAML
	// test language specification.
	c := params.BeaconConfig()
	c.ShardCount = testCase.Config.ShardCount
	c.EpochLength = testCase.Config.CycleLength
	c.TargetCommitteeSize = testCase.Config.MinCommitteeSize
	params.OverrideBeaconConfig(c)

	// Then, we create the validators based on the custom test config.
	randaoPreCommit := [32]byte{}
	randaoReveal := hashutil.Hash(randaoPreCommit[:])
	validators := make([]*pb.ValidatorRecord, testCase.Config.ValidatorCount)
	for i := uint64(0); i < testCase.Config.ValidatorCount; i++ {
		validators[i] = &pb.ValidatorRecord{
			ExitSlot:               params.BeaconConfig().EntryExitDelay,
			Pubkey:                 []byte{},
			RandaoCommitmentHash32: randaoReveal[:],
		}
	}
	// TODO(#718): Next step is to update and save the blocks specified
	// in the case case into the DB.
	//
	// Then, we call the updateHead routine and confirm the
	// chain's head is the expected result from the test case.
	return nil
}

// RunShuffleTest uses validator set specified from a YAML file, runs the validator shuffle
// algorithm, then compare the output with the expected output from the YAML file.
func (sb *SimulatedBackend) RunShuffleTest(testCase *ShuffleTestCase) error {
	defer teardownDB(sb.beaconDB)
	seed := common.BytesToHash([]byte(testCase.Seed))
	output, err := utils.ShuffleIndices(seed, testCase.Input)
	if err != nil {
		return err
	}
	if !reflect.DeepEqual(output, testCase.Output) {
		return fmt.Errorf("shuffle result error: expected %v, actual %v", testCase.Output, output)
	}
	return nil
}

// RunStateTransitionTest advances a beacon chain state transition an N amount of
// slots from a genesis state, with a block being processed at every iteration
// of the state transition function.
func (sb *SimulatedBackend) RunStateTransitionTest(testCase *StateTestCase) error {
	defer teardownDB(sb.beaconDB)
	setTestConfig(testCase)

	hashOnions, lastRandaoLayer, prevBlockRoots, layersPeeledForProposer, err := sb.initializeStateTest(testCase)
	if err != nil {
		return fmt.Errorf("could not initialize state test %v", err)
	}

	depositsTrie := trieutil.NewDepositTrie()
	averageTimesPerTransition := []time.Duration{}
	for i := uint64(0); i < testCase.Config.NumSlots; i++ {
		prevBlockRoot := prevBlockRoots[len(prevBlockRoots)-1]

		proposerIndex, err := validators.BeaconProposerIdx(sb.state, i)
		if err != nil {
			return fmt.Errorf("could not compute proposer index %v", err)
		}

		// If the slot is marked as skipped in the configuration options,
		// we simply run the state transition with a nil block argument.
		if sliceutil.IsInUint64(i, testCase.Config.SkipSlots) {
			newState, err := state.ExecuteStateTransition(
				sb.state,
				nil,
				prevBlockRoot,
				false, /* no sig verify */
			)
			if err != nil {
				return fmt.Errorf("could not execute state transition: %v", err)
			}
			sb.state = newState
			layersPeeledForProposer[proposerIndex]++
			continue
		}

		simulatedObjects := sb.generateSimulatedObjects(testCase, i)

		layersPeeled := layersPeeledForProposer[proposerIndex]
		blockRandaoReveal := determineSimulatedBlockRandaoReveal(layersPeeled, hashOnions)

		// We generate a new block to pass into the state transition.
		newBlock, newBlockRoot, err := generateSimulatedBlock(
			sb.state,
			prevBlockRoot,
			blockRandaoReveal,
			lastRandaoLayer,
			depositsTrie,
			simulatedObjects,
		)
		if err != nil {
			return fmt.Errorf("could not generate simulated beacon block %v", err)
		}
		latestRoot := depositsTrie.Root()
<<<<<<< HEAD
		sb.state.LatestDepositRootHash32 = latestRoot[:]
=======
		beaconState.LatestEth1Data = &pb.Eth1Data{
			DepositRootHash32: latestRoot[:],
			BlockHash32:       []byte{},
		}
>>>>>>> a96d4eca

		startTime := time.Now()
		newState, err := state.ExecuteStateTransition(
			sb.state,
			newBlock,
			prevBlockRoot,
			false, /*  no sig verify */
		)
		if err != nil {
			return fmt.Errorf("could not execute state transition: %v", err)
		}
		endTime := time.Now()
		averageTimesPerTransition = append(averageTimesPerTransition, endTime.Sub(startTime))

		// We then keep track of information about the state after the
		// state transition was applied.
		sb.state = newState
		prevBlockRoots = append(prevBlockRoots, newBlockRoot)
		layersPeeledForProposer[proposerIndex]++
	}

	log.Infof(
		"with %d initial deposits, each state transition took average time = %v",
		testCase.Config.DepositsForChainStart,
		averageDuration(averageTimesPerTransition),
	)

	if err := sb.compareTestCase(testCase); err != nil {
		return err
	}

	return nil
}

// initializeStateTest sets up the environment by generating all the required objects in order
// to proceed with the state test.
func (sb *SimulatedBackend) initializeStateTest(testCase *StateTestCase) (hashOnions [][32]byte,
	lastRandaoLayer [32]byte, prevBlockRoots [][32]byte, layersPeeledForProposer map[uint64]int, err error) {

	// We create a list of randao hash onions for the given number of slots
	// the simulation will attempt.
	hashOnions = generateSimulatedRandaoHashOnions(testCase.Config.NumSlots)

	// We then generate initial validator deposits for initializing the
	// beacon state based where every validator will use the last layer in the randao
	// onions list as the commitment in the deposit instance.
	lastRandaoLayer = hashOnions[len(hashOnions)-1]
	initialDeposits, err := generateInitialSimulatedDeposits(lastRandaoLayer)
	if err != nil {
		return nil, [32]byte{}, nil, nil, fmt.Errorf("could not simulate initial validator deposits: %v", err)
	}

	prevBlockRoots, err = sb.setupBeaconStateAndGenesisBlock(initialDeposits)
	if err != nil {
		return nil, [32]byte{}, nil, nil, fmt.Errorf("could not set up beacon state and initalize genesis block %v", err)
	}

	// We keep track of the randao layers peeled for each proposer index in a map.
	layersPeeledForProposer = make(map[uint64]int, len(sb.state.ValidatorRegistry))
	for idx := range sb.state.ValidatorRegistry {
		layersPeeledForProposer[uint64(idx)] = 0
	}

	return hashOnions, lastRandaoLayer, prevBlockRoots, layersPeeledForProposer, nil
}

// setupBeaconStateAndGenesisBlock creates the initial beacon state and genesis block in order to
// proceed with the test.
func (sb *SimulatedBackend) setupBeaconStateAndGenesisBlock(initialDeposits []*pb.Deposit) ([][32]byte, error) {
	var err error
	genesisTime := params.BeaconConfig().GenesisTime.Unix()
	sb.state, err = state.InitialBeaconState(initialDeposits, uint64(genesisTime), nil)
	if err != nil {
		return nil, fmt.Errorf("could not initialize simulated beacon state")
	}

	// We do not expect hashing initial beacon state and genesis block to
	// fail, so we can safely ignore the error below.
	// #nosec G104
	encodedState, _ := proto.Marshal(sb.state)
	stateRoot := hashutil.Hash(encodedState)
	genesisBlock := b.NewGenesisBlock(stateRoot[:])
	// #nosec G104
	encodedGenesisBlock, _ := proto.Marshal(genesisBlock)
	genesisBlockRoot := hashutil.Hash(encodedGenesisBlock)

	// We now keep track of generated blocks for each state transition in
	// a slice.
	prevBlockRoots := [][32]byte{genesisBlockRoot}

	return prevBlockRoots, nil
}

// generateSimulatedObjects generates the simulated objects depending on the testcase and current slot.
func (sb *SimulatedBackend) generateSimulatedObjects(testCase *StateTestCase, slotNumber uint64) *SimulatedObjects {

	// If the slot is not skipped, we check if we are simulating a deposit at the current slot.
	var simulatedDeposit *StateTestDeposit
	for _, deposit := range testCase.Config.Deposits {
		if deposit.Slot == slotNumber {
			simulatedDeposit = deposit
			break
		}
	}
	var simulatedProposerSlashing *StateTestProposerSlashing
	for _, pSlashing := range testCase.Config.ProposerSlashings {
		if pSlashing.Slot == slotNumber {
			simulatedProposerSlashing = pSlashing
			break
		}
	}
	var simulatedAttesterSlashing *StateTestAttesterSlashing
	for _, cSlashing := range testCase.Config.AttesterSlashings {
		if cSlashing.Slot == slotNumber {
			simulatedAttesterSlashing = cSlashing
			break
		}
	}
	var simulatedValidatorExit *StateTestValidatorExit
	for _, exit := range testCase.Config.ValidatorExits {
		if exit.Slot == slotNumber {
			simulatedValidatorExit = exit
			break
		}
	}

	return &SimulatedObjects{
		simDeposit:          simulatedDeposit,
		simProposerSlashing: simulatedProposerSlashing,
		simAttesterSlashing: simulatedAttesterSlashing,
		simValidatorExit:    simulatedValidatorExit,
	}
}

// compareTestCase compares the state in the simulated backend against the values in inputted test case. If
// there are any discrepancies it returns an error.
func (sb *SimulatedBackend) compareTestCase(testCase *StateTestCase) error {

	if sb.state.Slot != testCase.Results.Slot {
		return fmt.Errorf(
			"incorrect state slot after %d state transitions without blocks, wanted %d, received %d",
			testCase.Config.NumSlots,
			testCase.Config.NumSlots,
			testCase.Results.Slot,
		)
	}
	if len(sb.state.ValidatorRegistry) != testCase.Results.NumValidators {
		return fmt.Errorf(
			"incorrect num validators after %d state transitions without blocks, wanted %d, received %d",
			testCase.Config.NumSlots,
			testCase.Results.NumValidators,
			len(sb.state.ValidatorRegistry),
		)
	}
	for _, penalized := range testCase.Results.PenalizedValidators {
		if sb.state.ValidatorRegistry[penalized].PenalizedSlot == params.BeaconConfig().FarFutureSlot {
			return fmt.Errorf(
				"expected validator at index %d to have been penalized",
				penalized,
			)
		}
	}
	for _, exited := range testCase.Results.ExitedValidators {
		if sb.state.ValidatorRegistry[exited].StatusFlags != pb.ValidatorRecord_INITIATED_EXIT {
			return fmt.Errorf(
				"expected validator at index %d to have exited",
				exited,
			)
		}
	}
	return nil
}

func setTestConfig(testCase *StateTestCase) {
	// We setup the initial configuration for running state
	// transition tests below.
	c := params.BeaconConfig()
	c.EpochLength = testCase.Config.EpochLength
	c.DepositsForChainStart = testCase.Config.DepositsForChainStart
	params.OverrideBeaconConfig(c)
}

func averageDuration(times []time.Duration) time.Duration {
	sum := int64(0)
	for _, t := range times {
		sum += t.Nanoseconds()
	}
	return time.Duration(sum / int64(len(times)))
}<|MERGE_RESOLUTION|>--- conflicted
+++ resolved
@@ -173,14 +173,11 @@
 			return fmt.Errorf("could not generate simulated beacon block %v", err)
 		}
 		latestRoot := depositsTrie.Root()
-<<<<<<< HEAD
-		sb.state.LatestDepositRootHash32 = latestRoot[:]
-=======
-		beaconState.LatestEth1Data = &pb.Eth1Data{
+
+		sb.state.LatestEth1Data = &pb.Eth1Data{
 			DepositRootHash32: latestRoot[:],
 			BlockHash32:       []byte{},
 		}
->>>>>>> a96d4eca
 
 		startTime := time.Now()
 		newState, err := state.ExecuteStateTransition(
