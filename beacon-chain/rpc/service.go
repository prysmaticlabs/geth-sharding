// Package rpc defines the services that the beacon-chain uses to communicate via gRPC.
package rpc

import (
	"context"
	"fmt"
	"github.com/prysmaticlabs/prysm/beacon-chain/casper"
	"net"

	"github.com/ethereum/go-ethereum/event"
	"github.com/golang/protobuf/ptypes/empty"
	"github.com/prysmaticlabs/prysm/beacon-chain/types"
	pbp2p "github.com/prysmaticlabs/prysm/proto/beacon/p2p/v1"
	pb "github.com/prysmaticlabs/prysm/proto/beacon/rpc/v1"
	"github.com/sirupsen/logrus"
	"google.golang.org/grpc"
	"google.golang.org/grpc/credentials"
)

var log = logrus.WithField("prefix", "rpc")

type chainService interface {
	IncomingBlockFeed() *event.Feed
	IncomingAttestationFeed() *event.Feed
<<<<<<< HEAD
	CurrentCrystallizedState() *types.CrystallizedState
=======
	ProcessedAttestationFeed() *event.Feed
>>>>>>> cddae7a3
}

// Service defining an RPC server for a beacon node.
type Service struct {
	ctx                   context.Context
	cancel                context.CancelFunc
	announcer             types.CanonicalEventAnnouncer
	chainService          chainService
	port                  string
	listener              net.Listener
	withCert              string
	withKey               string
	grpcServer            *grpc.Server
	canonicalBlockChan    chan *types.Block
	canonicalStateChan    chan *types.CrystallizedState
	proccessedAttestation chan *pbp2p.AggregatedAttestation
}

// Config options for the beacon node RPC server.
type Config struct {
	Port            string
	CertFlag        string
	KeyFlag         string
	SubscriptionBuf int
	Announcer       types.CanonicalEventAnnouncer
	ChainService    chainService
}

// NewRPCService creates a new instance of a struct implementing the BeaconServiceServer
// interface.
func NewRPCService(ctx context.Context, cfg *Config) *Service {
	ctx, cancel := context.WithCancel(ctx)
	return &Service{
		ctx:                   ctx,
		cancel:                cancel,
		announcer:             cfg.Announcer,
		chainService:          cfg.ChainService,
		port:                  cfg.Port,
		withCert:              cfg.CertFlag,
		withKey:               cfg.KeyFlag,
		canonicalBlockChan:    make(chan *types.Block, cfg.SubscriptionBuf),
		canonicalStateChan:    make(chan *types.CrystallizedState, cfg.SubscriptionBuf),
		proccessedAttestation: make(chan *pbp2p.AggregatedAttestation, cfg.SubscriptionBuf),
	}
}

// Start the gRPC server.
func (s *Service) Start() {
	log.Info("Starting service")

	lis, err := net.Listen("tcp", fmt.Sprintf(":%s", s.port))
	if err != nil {
		log.Errorf("Could not listen to port :%s: %v", s.port, err)
		return
	}
	s.listener = lis
	log.Infof("RPC server listening on port :%s", s.port)

	if s.withCert != "" && s.withKey != "" {
		creds, err := credentials.NewServerTLSFromFile(s.withCert, s.withKey)
		if err != nil {
			log.Errorf("could not load TLS keys: %s", err)
		}
		s.grpcServer = grpc.NewServer(grpc.Creds(creds))
	} else {
		log.Warn("You are using an insecure gRPC connection! Please provide a certificate and key to use a secure connection")
		s.grpcServer = grpc.NewServer()
	}

	pb.RegisterBeaconServiceServer(s.grpcServer, s)
	go func() {
		err = s.grpcServer.Serve(lis)
		if err != nil {
			log.Errorf("Could not serve gRPC: %v", err)
		}
	}()
}

// Stop the service.
func (s *Service) Stop() error {
	log.Info("Stopping service")
	s.cancel()
	if s.listener != nil {
		s.grpcServer.GracefulStop()
		log.Debug("Initiated graceful stop of gRPC server")
	}
	return nil
}

// FetchShuffledValidatorIndices retrieves the shuffled validator indices, cutoffs, and
// assigned attestation slots at a given crystallized state hash.
// This function can be called by validators to fetch a historical list of shuffled
// validators ata point in time corresponding to a certain crystallized state.
func (s *Service) FetchShuffledValidatorIndices(ctx context.Context, req *pb.ShuffleRequest) (*pb.ShuffleResponse, error) {
	var shuffledIndices []uint64
	// Simulator always pushes out a validator list of length 100. By having index 0
	// as the last index, the validator will always be a proposer in the validator code.
	// TODO: Implement the real method by fetching the crystallized state in the request
	// from persistent disk storage and shuffling the indices appropriately.
	for i := 99; i >= 0; i-- {
		shuffledIndices = append(shuffledIndices, uint64(i))
	}
	// For now, this will cause validators to always pick the validator as a proposer.
	shuffleRes := &pb.ShuffleResponse{
		ShuffledValidatorIndices: shuffledIndices,
	}
	return shuffleRes, nil
}

// ProposeBlock is called by a proposer in a sharding validator and a full beacon node
// sends the request into a beacon block that can then be included in a canonical chain.
func (s *Service) ProposeBlock(ctx context.Context, req *pb.ProposeRequest) (*pb.ProposeResponse, error) {
	// TODO: handle fields such as attestation bitmask, aggregate sig, and randao reveal.
	data := &pbp2p.BeaconBlock{
		SlotNumber: req.GetSlotNumber(),
		ParentHash: req.GetParentHash(),
		Timestamp:  req.GetTimestamp(),
	}
	block := types.NewBlock(data)
	h, err := block.Hash()
	if err != nil {
		return nil, fmt.Errorf("could not hash block: %v", err)
	}
	// We relay the received block from the proposer to the chain service for processing.
	s.chainService.IncomingBlockFeed().Send(block)
	return &pb.ProposeResponse{BlockHash: h[:]}, nil
}

// AttestHead is a function called by an attester in a sharding validator to vote
// on a block.
func (s *Service) AttestHead(ctx context.Context, req *pb.AttestRequest) (*pb.AttestResponse, error) {
	attestation := types.NewAttestation(req.Attestation)
	h, err := attestation.Hash()
	if err != nil {
		return nil, fmt.Errorf("could not hash attestation: %v", err)
	}

	// Relays the attestation to chain service.
	s.chainService.IncomingAttestationFeed().Send(attestation)

	return &pb.AttestResponse{AttestationHash: h[:]}, nil
}

// LatestBeaconBlock streams the latest beacon chain data.
func (s *Service) LatestBeaconBlock(req *empty.Empty, stream pb.BeaconService_LatestBeaconBlockServer) error {
	// Right now, this streams every announced block received via p2p. It should only stream
	// finalized blocks that are canonical in the beacon node after applying the fork choice
	// rule.
	sub := s.announcer.CanonicalBlockFeed().Subscribe(s.canonicalBlockChan)
	defer sub.Unsubscribe()
	for {
		select {
		case block := <-s.canonicalBlockChan:
			log.Info("Sending latest canonical block to RPC clients")
			if err := stream.Send(block.Proto()); err != nil {
				return err
			}
		case <-s.ctx.Done():
			log.Debug("RPC context closed, exiting goroutine")
			return nil
		}
	}
}

// LatestCrystallizedState streams the latest beacon crystallized state.
func (s *Service) LatestCrystallizedState(req *empty.Empty, stream pb.BeaconService_LatestCrystallizedStateServer) error {
	// Right now, this streams every newly created crystallized state but should only
	// stream canonical states.
	sub := s.announcer.CanonicalCrystallizedStateFeed().Subscribe(s.canonicalStateChan)
	defer sub.Unsubscribe()
	for {
		select {
		case state := <-s.canonicalStateChan:
			log.Info("Sending crystallized state to RPC clients")
			if err := stream.Send(state.Proto()); err != nil {
				return err
			}
		case <-s.ctx.Done():
			log.Debug("RPC context closed, exiting goroutine")
			return nil
		}
	}
}

<<<<<<< HEAD
// GetValidatorShardID is called by a validator to get the shard ID of where it's suppose
// to proposer or attest.
func (s *Service) GetValidatorShardID(ctx context.Context, req *pb.PublicKey) (*pb.ShardIDResponse, error) {
	cState := s.chainService.CurrentCrystallizedState()

	shardID, err := casper.GetValidatorShardID(
		req.PublicKey,
		cState.CurrentDynasty(),
		cState.Validators(),
		cState.ShardAndCommitteesForSlots())
	if err != nil {
		return nil, fmt.Errorf("could not get validator shard ID: %v", err)
	}

	return &pb.ShardIDResponse{ShardId: shardID}, nil
}

// GetValidatorSlot is called by a validator to get the slot number of when it's suppose
// to proposer or attest.
func (s *Service) GetValidatorSlot(ctx context.Context, req *pb.PublicKey) (*pb.SlotResponse, error) {
	cState := s.chainService.CurrentCrystallizedState()

	slot, err := casper.GetValidatorSlot(
		req.PublicKey,
		cState.CurrentDynasty(),
		cState.Validators(),
		cState.ShardAndCommitteesForSlots())
	if err != nil {
		return nil, fmt.Errorf("could not get validator slot for attester/propose: %v", err)
	}

	return &pb.SlotResponse{Slot: slot}, nil
}

// GetValidatorIndex is called by a validator to get its index location that corresponds
// to the attestation bit fields.
func (s *Service) GetValidatorIndex(ctx context.Context, req *pb.PublicKey) (*pb.IndexResponse, error) {
	cState := s.chainService.CurrentCrystallizedState()

	index, err := casper.GetValidatorIndex(
		req.PublicKey,
		cState.CurrentDynasty(),
		cState.Validators())
	if err != nil {
		return nil, fmt.Errorf("could not get validator index: %v", err)
	}

	return &pb.IndexResponse{Index: index}, nil
=======
// LatestAttestation streams the latest processed attestations to the rpc clients.
func (s *Service) LatestAttestation(req *empty.Empty, stream pb.BeaconService_LatestAttestationServer) error {
	sub := s.chainService.ProcessedAttestationFeed().Subscribe(s.proccessedAttestation)
	defer sub.Unsubscribe()

	for {
		select {
		case attestation := <-s.proccessedAttestation:
			log.Info("Sending attestation to RPC clients")
			if err := stream.Send(attestation); err != nil {
				return err
			}
		case <-s.ctx.Done():
			log.Debug("RPC context closed, exiting goroutine")
			return nil
		}
	}
>>>>>>> cddae7a3
}<|MERGE_RESOLUTION|>--- conflicted
+++ resolved
@@ -22,11 +22,8 @@
 type chainService interface {
 	IncomingBlockFeed() *event.Feed
 	IncomingAttestationFeed() *event.Feed
-<<<<<<< HEAD
-	CurrentCrystallizedState() *types.CrystallizedState
-=======
+HEAD	CurrentCrystallizedState() *types.CrystallizedState
 	ProcessedAttestationFeed() *event.Feed
->>>>>>> cddae7a3
 }
 
 // Service defining an RPC server for a beacon node.
@@ -211,7 +208,6 @@
 	}
 }
 
-<<<<<<< HEAD
 // GetValidatorShardID is called by a validator to get the shard ID of where it's suppose
 // to proposer or attest.
 func (s *Service) GetValidatorShardID(ctx context.Context, req *pb.PublicKey) (*pb.ShardIDResponse, error) {
@@ -260,8 +256,8 @@
 	}
 
 	return &pb.IndexResponse{Index: index}, nil
-=======
-// LatestAttestation streams the latest processed attestations to the rpc clients.
+
+	// LatestAttestation streams the latest processed attestations to the rpc clients.
 func (s *Service) LatestAttestation(req *empty.Empty, stream pb.BeaconService_LatestAttestationServer) error {
 	sub := s.chainService.ProcessedAttestationFeed().Subscribe(s.proccessedAttestation)
 	defer sub.Unsubscribe()
@@ -278,5 +274,4 @@
 			return nil
 		}
 	}
->>>>>>> cddae7a3
 }