--- conflicted
+++ resolved
@@ -257,13 +257,8 @@
 			if helpers.IsActiveValidator(val, currEpoch) {
 				return &pb.ValidatorStatusResponse{
 					Status:                 pb.ValidatorStatus_ACTIVE,
-<<<<<<< HEAD
-					ActivationEpoch:        val.ActivationEpoch,
-					Eth1DepositBlockNumber: eth1BlockNumBigInt.Uint64(),
-=======
 					ActivationEpoch:        val.ActivationEpoch - params.BeaconConfig().GenesisEpoch,
 					Eth1DepositBlockNumber: eth1BlockNum,
->>>>>>> 94a1aca6
 					DepositInclusionSlot:   depositBlockSlot,
 				}, nil
 			}
