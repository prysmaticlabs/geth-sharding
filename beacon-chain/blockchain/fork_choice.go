package blockchain

import (
	"context"
	"fmt"

	"github.com/prysmaticlabs/prysm/beacon-chain/blockchain/stategenerator"
	"github.com/prysmaticlabs/prysm/beacon-chain/core/helpers"
	"github.com/prysmaticlabs/prysm/beacon-chain/db"
	pb "github.com/prysmaticlabs/prysm/proto/beacon/p2p/v1"
	"github.com/prysmaticlabs/prysm/shared/bytesutil"
	"github.com/prysmaticlabs/prysm/shared/hashutil"
	"go.opencensus.io/trace"
)

// ForkChoice interface defines the methods for applying fork choice rule
// operations to the blockchain.
type ForkChoice interface {
	ApplyForkChoiceRule(ctx context.Context, block *pb.BeaconBlock, computedState *pb.BeaconState) error
}

// updateFFGCheckPts checks whether the existing FFG check points saved in DB
// are not older than the ones just processed in state. If it's older, we update
// the db with the latest FFG check points, both justification and finalization.
func (c *ChainService) updateFFGCheckPts(state *pb.BeaconState) error {
	lastJustifiedSlot := helpers.StartSlot(state.JustifiedEpoch)
	savedJustifiedBlock, err := c.beaconDB.JustifiedBlock()
	if err != nil {
		return err
	}
	// If the last processed justification slot in state is greater than
	// the slot of justified block saved in DB.
	if lastJustifiedSlot > savedJustifiedBlock.Slot {
		// Retrieve the new justified block from DB using the new justified slot and save it.
		newJustifiedBlock, err := c.beaconDB.BlockBySlot(lastJustifiedSlot)
		if err != nil {
			return err
		}
		// If the new justified slot is a skip slot in db then we keep getting it's ancestors
		// until we can get a block.
		for newJustifiedBlock == nil {
			log.Debugf("Saving new justified block, no block with slot %d in db, trying slot %d",
				lastJustifiedSlot, lastJustifiedSlot-1)
			lastJustifiedSlot--
			newJustifiedBlock, err = c.beaconDB.BlockBySlot(lastJustifiedSlot)
			if err != nil {
				return err
			}
		}
		if err != nil {
<<<<<<< HEAD
			return err
		}
		if err := c.beaconDB.SaveJustifiedBlock(newJustifiedBlock); err != nil {
=======
>>>>>>> 8649f564
			return err
		}

		// Generate the new justified state with using new justified block and save it.
		newJustifiedState, err := stategenerator.GenerateStateFromBlock(c.ctx, c.beaconDB, lastJustifiedSlot)
		if err != nil {
			return err
		}
		if err := c.beaconDB.SaveJustifiedBlock(newJustifiedBlock); err != nil {
			return err
		}
		if err := c.beaconDB.SaveJustifiedState(newJustifiedState); err != nil {
			return err
		}
	}

	lastFinalizedSlot := helpers.StartSlot(state.FinalizedEpoch)
	savedFinalizedBlock, err := c.beaconDB.FinalizedBlock()
	// If the last processed finalized slot in state is greater than
	// the slot of finalized block saved in DB.
	if err != nil {
		return err
	}
	if lastFinalizedSlot > savedFinalizedBlock.Slot {
		// Retrieve the new finalized block from DB using the new finalized slot and save it.
		newFinalizedBlock, err := c.beaconDB.BlockBySlot(lastFinalizedSlot)
		if err != nil {
			return err
		}
		// If the new finalized slot is a skip slot in db then we keep getting it's ancestors
		// until we can get a block.
		for newFinalizedBlock == nil {
			log.Debugf("Saving new finalized block, no block with slot %d in db, trying slot %d",
				lastFinalizedSlot, lastFinalizedSlot-1)
			lastFinalizedSlot--
			newFinalizedBlock, err = c.beaconDB.BlockBySlot(lastFinalizedSlot)
			if err != nil {
				return err
			}
<<<<<<< HEAD
		}
		if err := c.beaconDB.SaveFinalizedBlock(newFinalizedBlock); err != nil {
			return err
=======
>>>>>>> 8649f564
		}

		// Generate the new finalized state with using new finalized block and save it.
		newFinalizedState, err := stategenerator.GenerateStateFromBlock(c.ctx, c.beaconDB, lastFinalizedSlot)
		if err != nil {
			return err
		}
		if err := c.beaconDB.SaveFinalizedBlock(newFinalizedBlock); err != nil {
			return err
		}
		if err := c.beaconDB.SaveFinalizedState(newFinalizedState); err != nil {
			return err
		}
	}
	return nil
}

// ApplyForkChoiceRule determines the current beacon chain head using LMD GHOST as a block-vote
// weighted function to select a canonical head in Ethereum Serenity.
func (c *ChainService) ApplyForkChoiceRule(ctx context.Context, block *pb.BeaconBlock, computedState *pb.BeaconState) error {
	ctx, span := trace.StartSpan(ctx, "beacon-chain.blockchain.ApplyForkChoiceRule")
	defer span.End()
	h, err := hashutil.HashBeaconBlock(block)
	if err != nil {
		return fmt.Errorf("could not tree hash incoming block: %v", err)
	}
	// TODO(#1307): Use LMD GHOST as the fork-choice rule for Ethereum Serenity.
	// TODO(#674): Handle chain reorgs.
	if err := c.beaconDB.UpdateChainHead(block, computedState); err != nil {
		return fmt.Errorf("failed to update chain: %v", err)
	}
	log.WithField("blockRoot", fmt.Sprintf("0x%x", h)).Info("Chain head block and state updated")

	if err := c.saveHistoricalState(computedState); err != nil {
		log.Errorf("Could not save new historical state: %v", err)
	}

	return nil
}

// lmdGhost applies the Latest Message Driven, Greediest Heaviest Observed Sub-Tree
// fork-choice rule defined in the Ethereum Serenity specification for the beacon chain.
//
// Spec pseudocode definition:
//	def lmd_ghost(store: Store, start_state: BeaconState, start_block: BeaconBlock) -> BeaconBlock:
//    """
//    Execute the LMD-GHOST algorithm to find the head ``BeaconBlock``.
//    """
//    validators = start_state.validator_registry
//    active_validator_indices = get_active_validator_indices(validators, slot_to_epoch(start_state.slot))
//    attestation_targets = [
//        (validator_index, get_latest_attestation_target(store, validator_index))
//        for validator_index in active_validator_indices
//    ]
//
//    def get_vote_count(block: BeaconBlock) -> int:
//        return sum(
//            get_effective_balance(start_state.validator_balances[validator_index]) // FORK_CHOICE_BALANCE_INCREMENT
//            for validator_index, target in attestation_targets
//            if get_ancestor(store, target, block.slot) == block
//        )
//
//    head = start_block
//    while 1:
//        children = get_children(store, head)
//        if len(children) == 0:
//            return head
//        head = max(children, key=get_vote_count)
func (c *ChainService) lmdGhost(
	block *pb.BeaconBlock,
	state *pb.BeaconState,
	voteTargets map[uint64]*pb.BeaconBlock,
) (*pb.BeaconBlock, error) {
	head := block
	for {
		children, err := c.blockChildren(head, state)
		if err != nil {
			return nil, fmt.Errorf("could not fetch block children: %v", err)
		}
		if len(children) == 0 {
			return head, nil
		}
		maxChild := children[0]

		maxChildVotes, err := VoteCount(maxChild, state, voteTargets, c.beaconDB)
		if err != nil {
			return nil, fmt.Errorf("unable to determine vote count for block: %v", err)
		}
		for i := 0; i < len(children); i++ {
			candidateChildVotes, err := VoteCount(children[i], state, voteTargets, c.beaconDB)
			if err != nil {
				return nil, fmt.Errorf("unable to determine vote count for block: %v", err)
			}
			if candidateChildVotes > maxChildVotes {
				maxChild = children[i]
			}
		}
		head = maxChild
	}
}

// blockChildren returns the child blocks of the given block.
// ex:
//       /- C - E
// A - B - D - F
//       \- G
// Input: B. Output: [C, D, G]
//
// Spec pseudocode definition:
//	get_children(store: Store, block: BeaconBlock) -> List[BeaconBlock]
//		returns the child blocks of the given block.
func (c *ChainService) blockChildren(block *pb.BeaconBlock, state *pb.BeaconState) ([]*pb.BeaconBlock, error) {
	var children []*pb.BeaconBlock

	currentRoot, err := hashutil.HashBeaconBlock(block)
	if err != nil {
		return nil, fmt.Errorf("could not tree hash incoming block: %v", err)
	}
	startSlot := block.Slot + 1
	currentSlot := state.Slot
	for i := startSlot; i <= currentSlot; i++ {
		block, err := c.beaconDB.BlockBySlot(i)
		if err != nil {
			return nil, fmt.Errorf("could not get block by slot: %v", err)
		}
		// Continue if there's a skip block.
		if block == nil {
			continue
		}

		parentRoot := bytesutil.ToBytes32(block.ParentRootHash32)
		if currentRoot == parentRoot {
			children = append(children, block)
		}
	}
	return children, nil
}

// attestationTargets retrieves the list of attestation targets since last finalized epoch,
// each attestation target consists of validator index and its attestation target (i.e. the block
// which the validator attested to)
func (c *ChainService) attestationTargets(state *pb.BeaconState) ([]*attestationTarget, error) {
	indices := helpers.ActiveValidatorIndices(state.ValidatorRegistry, state.FinalizedEpoch)
	attestationTargets := make([]*attestationTarget, len(indices))
	for i, index := range indices {
		block, err := c.attsService.LatestAttestationTarget(c.ctx, index)
		if err != nil {
			return nil, fmt.Errorf("could not retrieve attestation target: %v", err)
		}
		attestationTargets[i] = &attestationTarget{
			validatorIndex: index,
			block:          block,
		}
	}
	return attestationTargets, nil
}

// VoteCount determines the number of votes on a beacon block by counting the number
// of target blocks that have such beacon block as a common ancestor.
//
// Spec pseudocode definition:
//  def get_vote_count(block: BeaconBlock) -> int:
//        return sum(
//            get_effective_balance(start_state.validator_balances[validator_index]) // FORK_CHOICE_BALANCE_INCREMENT
//            for validator_index, target in attestation_targets
//            if get_ancestor(store, target, block.slot) == block
//        )
func VoteCount(block *pb.BeaconBlock, state *pb.BeaconState, targets map[uint64]*pb.BeaconBlock, beaconDB *db.BeaconDB) (int, error) {
	balances := 0
	for validatorIndex, targetBlock := range targets {
		ancestor, err := BlockAncestor(targetBlock, block.Slot, beaconDB)
		if err != nil {
			return 0, err
		}
		// This covers the following case, we start at B5, and want to process B6 and B7
		// B6 can be processed, B7 can not be processed because it's pointed to the
		// block older than current block 5.
		// B4 - B5 - B6
		//   \ - - - - - B7
		if ancestor == nil {
			continue
		}
		ancestorRoot, err := hashutil.HashBeaconBlock(ancestor)
		if err != nil {
			return 0, err
		}
		blockRoot, err := hashutil.HashBeaconBlock(block)
		if err != nil {
			return 0, err
		}
		if blockRoot == ancestorRoot {
			balances += int(helpers.EffectiveBalance(state, validatorIndex))
		}
	}
	return balances, nil
}

// BlockAncestor obtains the ancestor at of a block at a certain slot.
//
// Spec pseudocode definition:
//  def get_ancestor(store: Store, block: BeaconBlock, slot: Slot) -> BeaconBlock:
//    """
//    Get the ancestor of ``block`` with slot number ``slot``; return ``None`` if not found.
//    """
//    if block.slot == slot:
//        return block
//    elif block.slot < slot:
//        return None
//    else:
//        return get_ancestor(store, store.get_parent(block), slot)
func BlockAncestor(block *pb.BeaconBlock, slot uint64, beaconDB *db.BeaconDB) (*pb.BeaconBlock, error) {
	if block.Slot == slot {
		return block, nil
	}
	if block.Slot < slot {
		return nil, nil
	}
	parentHash := bytesutil.ToBytes32(block.ParentRootHash32)
	parent, err := beaconDB.Block(parentHash)
	if err != nil {
		return nil, fmt.Errorf("could not get parent block: %v", err)
	}
	if parent == nil {
		return nil, fmt.Errorf("parent block does not exist: %v", err)
	}
	return BlockAncestor(parent, slot, beaconDB)
}<|MERGE_RESOLUTION|>--- conflicted
+++ resolved
@@ -38,25 +38,16 @@
 		}
 		// If the new justified slot is a skip slot in db then we keep getting it's ancestors
 		// until we can get a block.
+		lastAvailBlkSlot := lastJustifiedSlot
 		for newJustifiedBlock == nil {
 			log.Debugf("Saving new justified block, no block with slot %d in db, trying slot %d",
-				lastJustifiedSlot, lastJustifiedSlot-1)
-			lastJustifiedSlot--
-			newJustifiedBlock, err = c.beaconDB.BlockBySlot(lastJustifiedSlot)
+				lastAvailBlkSlot, lastAvailBlkSlot-1)
+			lastAvailBlkSlot--
+			newJustifiedBlock, err = c.beaconDB.BlockBySlot(lastAvailBlkSlot)
 			if err != nil {
 				return err
 			}
 		}
-		if err != nil {
-<<<<<<< HEAD
-			return err
-		}
-		if err := c.beaconDB.SaveJustifiedBlock(newJustifiedBlock); err != nil {
-=======
->>>>>>> 8649f564
-			return err
-		}
-
 		// Generate the new justified state with using new justified block and save it.
 		newJustifiedState, err := stategenerator.GenerateStateFromBlock(c.ctx, c.beaconDB, lastJustifiedSlot)
 		if err != nil {
@@ -85,20 +76,15 @@
 		}
 		// If the new finalized slot is a skip slot in db then we keep getting it's ancestors
 		// until we can get a block.
+		lastAvailBlkSlot := lastFinalizedSlot
 		for newFinalizedBlock == nil {
 			log.Debugf("Saving new finalized block, no block with slot %d in db, trying slot %d",
-				lastFinalizedSlot, lastFinalizedSlot-1)
-			lastFinalizedSlot--
-			newFinalizedBlock, err = c.beaconDB.BlockBySlot(lastFinalizedSlot)
+				lastAvailBlkSlot, lastAvailBlkSlot-1)
+			lastAvailBlkSlot--
+			newFinalizedBlock, err = c.beaconDB.BlockBySlot(lastAvailBlkSlot)
 			if err != nil {
 				return err
 			}
-<<<<<<< HEAD
-		}
-		if err := c.beaconDB.SaveFinalizedBlock(newFinalizedBlock); err != nil {
-			return err
-=======
->>>>>>> 8649f564
 		}
 
 		// Generate the new finalized state with using new finalized block and save it.
