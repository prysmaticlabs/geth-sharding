--- conflicted
+++ resolved
@@ -29,14 +29,9 @@
 		return nil, err
 	}
 
-<<<<<<< HEAD
-	// Initialize with 2 cycles of the same committees.
-	initialCommittees := make([]*pb.ShardAndCommitteeArray, 0, 2*params.GetBeaconConfig().CycleLength)
-=======
 	// Initialize with 3 cycles of the same committees.
-	initialCommittees := make([]*pb.ShardAndCommitteeArray, 0, 3*params.GetConfig().CycleLength)
+	initialCommittees := make([]*pb.ShardAndCommitteeArray, 0, 3*params.GetBeaconConfig().CycleLength)
 	initialCommittees = append(initialCommittees, committees...)
->>>>>>> 9e096302
 	initialCommittees = append(initialCommittees, committees...)
 	initialCommittees = append(initialCommittees, committees...)
 	return initialCommittees, nil
