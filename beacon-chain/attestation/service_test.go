package attestation

import (
	"bytes"
	"context"
	"fmt"
	"reflect"
	"strings"
	"testing"

	"github.com/prysmaticlabs/prysm/beacon-chain/cache"
	"github.com/prysmaticlabs/prysm/beacon-chain/internal"
	pb "github.com/prysmaticlabs/prysm/proto/beacon/p2p/v1"
	"github.com/prysmaticlabs/prysm/shared/bytesutil"
	"github.com/prysmaticlabs/prysm/shared/hashutil"
	"github.com/prysmaticlabs/prysm/shared/params"
	"github.com/prysmaticlabs/prysm/shared/testutil"
	"github.com/sirupsen/logrus"
	logTest "github.com/sirupsen/logrus/hooks/test"
)

func init() {
	logrus.SetLevel(logrus.DebugLevel)
}

var _ = TargetHandler(&Service{})

func TestUpdateLatestAttestation_UpdatesLatest(t *testing.T) {
	beaconDB := internal.SetupDB(t)
	defer internal.TeardownDB(t, beaconDB)
	ctx := context.Background()

	var validators []*pb.Validator
	for i := 0; i < 64; i++ {
		validators = append(validators, &pb.Validator{
			Pubkey:          []byte{byte(i)},
			ActivationEpoch: params.BeaconConfig().GenesisEpoch,
			ExitEpoch:       params.BeaconConfig().GenesisEpoch + 10,
		})
	}

	beaconState := &pb.BeaconState{
		Slot:                   params.BeaconConfig().GenesisSlot + 1,
		ValidatorRegistry:      validators,
		LatestRandaoMixes:      make([][]byte, params.BeaconConfig().LatestRandaoMixesLength),
		LatestActiveIndexRoots: make([][]byte, params.BeaconConfig().LatestActiveIndexRootsLength),
	}
	block := &pb.BeaconBlock{
		Slot: params.BeaconConfig().GenesisSlot + 1,
	}
	if err := beaconDB.SaveBlock(block); err != nil {
		t.Fatal(err)
	}
	if err := beaconDB.UpdateChainHead(ctx, block, beaconState); err != nil {
		t.Fatal(err)
	}
	service := NewAttestationService(context.Background(), &Config{BeaconDB: beaconDB})

	attestation := &pb.Attestation{
<<<<<<< HEAD
		AggregationBitfield: []byte{byte(0x80)},
=======
		AggregationBitfield: []byte{0x01},
>>>>>>> f0c45f50
		Data: &pb.AttestationData{
			Slot:  params.BeaconConfig().GenesisSlot + 1,
			Shard: 2,
		},
	}

	if err := service.UpdateLatestAttestation(ctx, attestation); err != nil {
		t.Fatalf("could not update latest attestation: %v", err)
	}
	pubkey := bytesutil.ToBytes48(beaconState.ValidatorRegistry[60].Pubkey)
	if service.store.m[pubkey].Data.Slot !=
		attestation.Data.Slot {
		t.Errorf("Incorrect slot stored, wanted: %d, got: %d",
			attestation.Data.Slot, service.store.m[pubkey].Data.Slot)
	}

	beaconState = &pb.BeaconState{
		Slot:                   params.BeaconConfig().GenesisSlot + 36,
		ValidatorRegistry:      validators,
		LatestRandaoMixes:      make([][]byte, params.BeaconConfig().LatestRandaoMixesLength),
		LatestActiveIndexRoots: make([][]byte, params.BeaconConfig().LatestActiveIndexRootsLength),
	}
	if err := beaconDB.UpdateChainHead(ctx, block, beaconState); err != nil {
		t.Fatalf("could not save state: %v", err)
	}

	attestation.Data.Slot = params.BeaconConfig().GenesisSlot + 36
	attestation.Data.Shard = 36
	if err := service.UpdateLatestAttestation(ctx, attestation); err != nil {
		t.Fatalf("could not update latest attestation: %v", err)
	}
	if service.store.m[pubkey].Data.Slot !=
		attestation.Data.Slot {
		t.Errorf("Incorrect slot stored, wanted: %d, got: %d",
			attestation.Data.Slot, service.store.m[pubkey].Data.Slot)
	}
}

func TestAttestationPool_UpdatesAttestationPool(t *testing.T) {
	beaconDB := internal.SetupDB(t)
	defer internal.TeardownDB(t, beaconDB)
	ctx := context.Background()

	var validators []*pb.Validator
	for i := 0; i < 64; i++ {
		validators = append(validators, &pb.Validator{
			Pubkey:          []byte{byte(i)},
			ActivationEpoch: params.BeaconConfig().GenesisEpoch,
			ExitEpoch:       params.BeaconConfig().GenesisEpoch + 10,
		})
	}
	beaconState := &pb.BeaconState{
		Slot:              params.BeaconConfig().GenesisSlot + 1,
		ValidatorRegistry: validators,
	}
	block := &pb.BeaconBlock{
		Slot: params.BeaconConfig().GenesisSlot + 1,
	}
	if err := beaconDB.SaveBlock(block); err != nil {
		t.Fatal(err)
	}
	if err := beaconDB.UpdateChainHead(ctx, block, beaconState); err != nil {
		t.Fatal(err)
	}

	service := NewAttestationService(context.Background(), &Config{BeaconDB: beaconDB})
	attestation := &pb.Attestation{
		AggregationBitfield: []byte{0x80},
		Data: &pb.AttestationData{
			Slot:  params.BeaconConfig().GenesisSlot + 1,
			Shard: 1,
		},
	}

	if err := service.handleAttestation(context.Background(), attestation); err != nil {
		t.Error(err)
	}
}

func TestLatestAttestationTarget_CantGetAttestation(t *testing.T) {
	beaconDB := internal.SetupDB(t)
	defer internal.TeardownDB(t, beaconDB)
	ctx := context.Background()

	if err := beaconDB.SaveState(ctx, &pb.BeaconState{
		ValidatorRegistry: []*pb.Validator{{}},
	}); err != nil {
		t.Fatalf("could not save state: %v", err)
	}
	service := NewAttestationService(context.Background(), &Config{BeaconDB: beaconDB})
	headState, err := beaconDB.HeadState(ctx)
	if err != nil {
		t.Fatal(err)
	}

	index := uint64(100)
	want := fmt.Sprintf("invalid validator index %d", index)
	if _, err := service.LatestAttestationTarget(headState, index); !strings.Contains(err.Error(), want) {
		t.Errorf("Wanted error to contain %s, received %v", want, err)
	}
}

func TestLatestAttestationTarget_ReturnsLatestAttestedBlock(t *testing.T) {
	beaconDB := internal.SetupDB(t)
	defer internal.TeardownDB(t, beaconDB)
	ctx := context.Background()

	pubKey := []byte{'A'}
	if err := beaconDB.SaveState(ctx, &pb.BeaconState{
		ValidatorRegistry: []*pb.Validator{{Pubkey: pubKey}},
	}); err != nil {
		t.Fatalf("could not save state: %v", err)
	}

	block := &pb.BeaconBlock{Slot: 999}
	if err := beaconDB.SaveBlock(block); err != nil {
		t.Fatalf("could not save block: %v", err)
	}
	blockRoot, err := hashutil.HashBeaconBlock(block)
	if err != nil {
		log.Fatalf("could not hash block: %v", err)
	}
	if err := beaconDB.SaveAttestationTarget(ctx, &pb.AttestationTarget{
		Slot:       block.Slot,
		BlockRoot:  blockRoot[:],
		ParentRoot: []byte{},
	}); err != nil {
		log.Fatalf("could not save att target: %v", err)
	}

	service := NewAttestationService(context.Background(), &Config{BeaconDB: beaconDB})

	attestation := &pb.Attestation{
		Data: &pb.AttestationData{
			BeaconBlockRootHash32: blockRoot[:],
		}}
	pubKey48 := bytesutil.ToBytes48(pubKey)
	service.store.m[pubKey48] = attestation

	headState, err := beaconDB.HeadState(ctx)
	if err != nil {
		t.Fatal(err)
	}

	latestAttestedTarget, err := service.LatestAttestationTarget(headState, 0)
	if err != nil {
		t.Fatalf("Could not get latest attestation: %v", err)
	}

	if !bytes.Equal(blockRoot[:], latestAttestedTarget.BlockRoot) {
		t.Errorf("Wanted: %v, got: %v", blockRoot[:], latestAttestedTarget.BlockRoot)
	}
}

func TestUpdateLatestAttestation_CacheEnabledAndMiss(t *testing.T) {
	beaconDB := internal.SetupDB(t)
	defer internal.TeardownDB(t, beaconDB)
	ctx := context.Background()

	var validators []*pb.Validator
	for i := 0; i < 64; i++ {
		validators = append(validators, &pb.Validator{
			Pubkey:          []byte{byte(i)},
			ActivationEpoch: params.BeaconConfig().GenesisEpoch,
			ExitEpoch:       params.BeaconConfig().GenesisEpoch + 10,
		})
	}

	beaconState := &pb.BeaconState{
		Slot:                   params.BeaconConfig().GenesisSlot + 1,
		ValidatorRegistry:      validators,
		LatestRandaoMixes:      make([][]byte, params.BeaconConfig().LatestRandaoMixesLength),
		LatestActiveIndexRoots: make([][]byte, params.BeaconConfig().LatestActiveIndexRootsLength),
	}
	block := &pb.BeaconBlock{
		Slot: params.BeaconConfig().GenesisSlot + 1,
	}
	if err := beaconDB.SaveBlock(block); err != nil {
		t.Fatal(err)
	}
	if err := beaconDB.UpdateChainHead(ctx, block, beaconState); err != nil {
		t.Fatal(err)
	}
	service := NewAttestationService(context.Background(), &Config{BeaconDB: beaconDB})

	attestation := &pb.Attestation{
		AggregationBitfield: []byte{0x01},
		Data: &pb.AttestationData{
			Slot:  params.BeaconConfig().GenesisSlot + 1,
			Shard: 2,
		},
	}

	if err := service.UpdateLatestAttestation(ctx, attestation); err != nil {
		t.Fatalf("could not update latest attestation: %v", err)
	}
	pubkey := bytesutil.ToBytes48(beaconState.ValidatorRegistry[60].Pubkey)
	if service.store.m[pubkey].Data.Slot !=
		attestation.Data.Slot {
		t.Errorf("Incorrect slot stored, wanted: %d, got: %d",
			attestation.Data.Slot, service.store.m[pubkey].Data.Slot)
	}

	attestation.Data.Slot = params.BeaconConfig().GenesisSlot + 36
	attestation.Data.Shard = 36

	beaconState = &pb.BeaconState{
		Slot:                   params.BeaconConfig().GenesisSlot + 36,
		ValidatorRegistry:      validators,
		LatestRandaoMixes:      make([][]byte, params.BeaconConfig().LatestRandaoMixesLength),
		LatestActiveIndexRoots: make([][]byte, params.BeaconConfig().LatestActiveIndexRootsLength),
	}
	if err := beaconDB.UpdateChainHead(ctx, block, beaconState); err != nil {
		t.Fatalf("could not save state: %v", err)
	}

	if err := service.UpdateLatestAttestation(ctx, attestation); err != nil {
		t.Fatalf("could not update latest attestation: %v", err)
	}
	if service.store.m[pubkey].Data.Slot !=
		attestation.Data.Slot {
		t.Errorf("Incorrect slot stored, wanted: %d, got: %d",
			attestation.Data.Slot, service.store.m[pubkey].Data.Slot)
	}

	// Verify the committee for attestation's data slot was cached.
	fetchedCommittees, err := committeeCache.CommitteesInfoBySlot(attestation.Data.Slot)
	if err != nil {
		t.Fatal(err)
	}
	wantedCommittee := []uint64{12}
	if !reflect.DeepEqual(wantedCommittee, fetchedCommittees.Committees[0].Committee) {
		t.Errorf(
			"Result indices was an unexpected value. Wanted %d, got %d",
			wantedCommittee,
			fetchedCommittees.Committees[0].Committee,
		)
	}
}

func TestUpdateLatestAttestation_CacheEnabledAndHit(t *testing.T) {

	var validators []*pb.Validator
	for i := 0; i < 64; i++ {
		validators = append(validators, &pb.Validator{
			Pubkey:          []byte{byte(i)},
			ActivationEpoch: params.BeaconConfig().GenesisEpoch,
			ExitEpoch:       params.BeaconConfig().GenesisEpoch + 10,
		})
	}

	beaconDB := internal.SetupDB(t)
	defer internal.TeardownDB(t, beaconDB)
	ctx := context.Background()

	beaconState := &pb.BeaconState{
		Slot:                   params.BeaconConfig().GenesisSlot + 2,
		ValidatorRegistry:      validators,
		LatestRandaoMixes:      make([][]byte, params.BeaconConfig().LatestRandaoMixesLength),
		LatestActiveIndexRoots: make([][]byte, params.BeaconConfig().LatestActiveIndexRootsLength),
	}
	block := &pb.BeaconBlock{
		Slot: params.BeaconConfig().GenesisSlot + 2,
	}
	if err := beaconDB.SaveBlock(block); err != nil {
		t.Fatal(err)
	}
	if err := beaconDB.UpdateChainHead(ctx, block, beaconState); err != nil {
		t.Fatal(err)
	}

	service := NewAttestationService(context.Background(), &Config{BeaconDB: beaconDB})

	slot := params.BeaconConfig().GenesisSlot + 2
	shard := uint64(3)
	index := uint64(4)
	attestation := &pb.Attestation{
		AggregationBitfield: []byte{0x01},
		Data: &pb.AttestationData{
			Slot:  slot,
			Shard: shard,
		},
	}

	csInSlot := &cache.CommitteesInSlot{
		Slot: slot,
		Committees: []*cache.CommitteeInfo{
			{Shard: shard, Committee: []uint64{index, 999}},
		}}

	if err := committeeCache.AddCommittees(csInSlot); err != nil {
		t.Fatal(err)
	}

	if err := service.UpdateLatestAttestation(ctx, attestation); err != nil {
		t.Fatalf("could not update latest attestation: %v", err)
	}
	pubkey := bytesutil.ToBytes48([]byte{byte(index)})
	if err := service.UpdateLatestAttestation(ctx, attestation); err != nil {
		t.Fatalf("could not update latest attestation: %v", err)
	}

	if service.store.m[pubkey].Data.Slot !=
		attestation.Data.Slot {
		t.Errorf("Incorrect slot stored, wanted: %d, got: %d",
			attestation.Data.Slot, service.store.m[pubkey].Data.Slot)
	}
}

func TestUpdateLatestAttestation_InvalidIndex(t *testing.T) {
	beaconDB := internal.SetupDB(t)
	hook := logTest.NewGlobal()
	defer internal.TeardownDB(t, beaconDB)
	ctx := context.Background()

	var validators []*pb.Validator
	for i := 0; i < 64; i++ {
		validators = append(validators, &pb.Validator{
			Pubkey:          []byte{byte(i)},
			ActivationEpoch: params.BeaconConfig().GenesisEpoch,
			ExitEpoch:       params.BeaconConfig().GenesisEpoch + 10,
		})
	}

	beaconState := &pb.BeaconState{
		Slot:              params.BeaconConfig().GenesisSlot + 1,
		ValidatorRegistry: validators,
	}
	block := &pb.BeaconBlock{
		Slot: params.BeaconConfig().GenesisSlot + 1,
	}
	if err := beaconDB.SaveBlock(block); err != nil {
		t.Fatal(err)
	}
	if err := beaconDB.UpdateChainHead(ctx, block, beaconState); err != nil {
		t.Fatal(err)
	}
	service := NewAttestationService(context.Background(), &Config{BeaconDB: beaconDB})
	attestation := &pb.Attestation{
		AggregationBitfield: []byte{0xC0},
		Data: &pb.AttestationData{
			Slot:  params.BeaconConfig().GenesisSlot + 1,
			Shard: 1,
		},
	}

	if err := service.UpdateLatestAttestation(ctx, attestation); err != nil {
		t.Fatalf("could not update latest attestation: %v", err)
	}
	testutil.AssertLogsContain(t, hook, "Bitfield points to an invalid index in the committee")
}

func TestUpdateLatestAttestation_BatchUpdate(t *testing.T) {
	beaconDB := internal.SetupDB(t)
	defer internal.TeardownDB(t, beaconDB)
	ctx := context.Background()

	var validators []*pb.Validator
	for i := 0; i < 64; i++ {
		validators = append(validators, &pb.Validator{
			Pubkey:          []byte{byte(i)},
			ActivationEpoch: params.BeaconConfig().GenesisEpoch,
			ExitEpoch:       params.BeaconConfig().GenesisEpoch + 10,
		})
	}

	beaconState := &pb.BeaconState{
		Slot:              params.BeaconConfig().GenesisSlot + 1,
		ValidatorRegistry: validators,
	}
	block := &pb.BeaconBlock{
		Slot: params.BeaconConfig().GenesisSlot + 1,
	}
	if err := beaconDB.SaveBlock(block); err != nil {
		t.Fatal(err)
	}
	if err := beaconDB.UpdateChainHead(ctx, block, beaconState); err != nil {
		t.Fatal(err)
	}
	service := NewAttestationService(context.Background(), &Config{BeaconDB: beaconDB})
	attestations := make([]*pb.Attestation, 0)
	for i := 0; i < 10; i++ {
		attestations = append(attestations, &pb.Attestation{
			AggregationBitfield: []byte{0x80},
			Data: &pb.AttestationData{
				Slot:  params.BeaconConfig().GenesisSlot + 1,
				Shard: 1,
			},
		})
	}

	if err := service.BatchUpdateLatestAttestation(ctx, attestations); err != nil {
		t.Fatalf("could not update latest attestation: %v", err)
	}
}<|MERGE_RESOLUTION|>--- conflicted
+++ resolved
@@ -57,11 +57,7 @@
 	service := NewAttestationService(context.Background(), &Config{BeaconDB: beaconDB})
 
 	attestation := &pb.Attestation{
-<<<<<<< HEAD
-		AggregationBitfield: []byte{byte(0x80)},
-=======
 		AggregationBitfield: []byte{0x01},
->>>>>>> f0c45f50
 		Data: &pb.AttestationData{
 			Slot:  params.BeaconConfig().GenesisSlot + 1,
 			Shard: 2,
