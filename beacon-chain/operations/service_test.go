--- conflicted
+++ resolved
@@ -76,11 +76,7 @@
 		BeaconDB: beaconDB,
 	})
 
-<<<<<<< HEAD
-	deposits, privKeys := testutil.GenerateDeposits(t, 100)
-=======
 	deposits, _, privKeys := testutil.SetupInitialDeposits(t, 100)
->>>>>>> c632b964
 	beaconState, err := state.GenesisBeaconState(deposits, uint64(0), &ethpb.Eth1Data{})
 	if err != nil {
 		t.Fatal(err)
@@ -190,11 +186,7 @@
 	}
 
 	// We setup the genesis state with 256 validators.
-<<<<<<< HEAD
-	deposits, privKeys := testutil.GenerateDeposits(t, 256)
-=======
 	deposits, _, privKeys := testutil.SetupInitialDeposits(t, 256)
->>>>>>> c632b964
 	beaconState, err := state.GenesisBeaconState(deposits, uint64(0), &ethpb.Eth1Data{})
 	if err != nil {
 		t.Fatal(err)
@@ -283,11 +275,7 @@
 	})
 	service.attestationPool = make(map[[32]byte]*ethpb.Attestation)
 
-<<<<<<< HEAD
-	deposits, privKeys := testutil.GenerateDeposits(t, 200)
-=======
 	deposits, _, privKeys := testutil.SetupInitialDeposits(t, 200)
->>>>>>> c632b964
 	beaconState, err := state.GenesisBeaconState(deposits, uint64(0), &ethpb.Eth1Data{})
 	if err != nil {
 		t.Fatal(err)
