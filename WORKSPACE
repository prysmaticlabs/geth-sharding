load("@bazel_tools//tools/build_defs/repo:http.bzl", "http_archive")

http_archive(
    name = "bazel_skylib",
    url = "https://github.com/bazelbuild/bazel-skylib/archive/0.7.0.tar.gz",
    sha256 = "2c62d8cd4ab1e65c08647eb4afe38f51591f43f7f0885e7769832fa137633dcb",
    strip_prefix = "bazel-skylib-0.7.0",
)

http_archive(
    name = "io_bazel_rules_go",
    url = "https://github.com/bazelbuild/rules_go/releases/download/0.17.0/rules_go-0.17.0.tar.gz",
    sha256 = "492c3ac68ed9dcf527a07e6a1b2dcbf199c6bf8b35517951467ac32e421c06c1",
)

http_archive(
    name = "bazel_gazelle",
    sha256 = "7949fc6cc17b5b191103e97481cf8889217263acf52e00b560683413af204fcb",
    urls = ["https://github.com/bazelbuild/bazel-gazelle/releases/download/0.16.0/bazel-gazelle-0.16.0.tar.gz"],
)

http_archive(
    name = "com_github_atlassian_bazel_tools",
    sha256 = "e7d0c0e2963a7f9cb2c377e241502119dae24909708adef1918e8dcb70ae9e8c",
    strip_prefix = "bazel-tools-6fef37f33dfa0189be9df4d3d60e6291bfe71177",
    urls = ["https://github.com/atlassian/bazel-tools/archive/6fef37f33dfa0189be9df4d3d60e6291bfe71177.tar.gz"],
)

http_archive(
    name = "io_bazel_rules_docker",
    url = "https://github.com/bazelbuild/rules_docker/archive/v0.7.0.tar.gz",
    strip_prefix = "rules_docker-0.7.0",
    sha256 = "aed1c249d4ec8f703edddf35cbe9dfaca0b5f5ea6e4cd9e83e99f3b0d1136c3d",
)

http_archive(
    name = "build_bazel_rules_nodejs",
    urls = ["https://github.com/bazelbuild/rules_nodejs/releases/download/0.18.6/rules_nodejs-0.18.6.tar.gz"],
    sha256 = "1416d03823fed624b49a0abbd9979f7c63bbedfd37890ddecedd2fe25cccebc6",
)

http_archive(
    name = "io_bazel_rules_k8s",
    sha256 = "828fb1ac4c44280be95306b885a326e40110eeba50bffa05e72ddd3b5cdc5d33",
    strip_prefix = "rules_k8s-2206972072d64e5d2d966d81cc6c5fb77fd58dcb",
    url = "https://github.com/bazelbuild/rules_k8s/archive/2206972072d64e5d2d966d81cc6c5fb77fd58dcb.tar.gz",
)

load(
    "@io_bazel_rules_docker//repositories:repositories.bzl",
    container_repositories = "repositories",
)

container_repositories()

load("@build_bazel_rules_nodejs//:defs.bzl", "node_repositories", "yarn_install")

node_repositories()

yarn_install(
    name = "npm",
    package_json = "//:package.json",
    yarn_lock = "//:yarn.lock",
)

# This requires rules_docker to be fully instantiated before it is pulled in.
load("@io_bazel_rules_k8s//k8s:k8s.bzl", "k8s_repositories", "k8s_defaults")

k8s_repositories()

[k8s_defaults(
    name = "k8s_" + kind,
    cluster = "minikube",
    kind = kind,
) for kind in [
    "cluster_role",
    "configmap",
    "deploy",
    "ingress",
    "job",
    "namespace",
    "pod",
    "priority_class",
    "secret",
    "service",
    "service_account",
]]

load("@io_bazel_rules_go//go:deps.bzl", "go_rules_dependencies", "go_register_toolchains")

go_rules_dependencies()

go_register_toolchains()

load("@bazel_gazelle//:deps.bzl", "gazelle_dependencies", "go_repository")

gazelle_dependencies()

load("@com_github_atlassian_bazel_tools//gometalinter:deps.bzl", "gometalinter_dependencies")

gometalinter_dependencies()

load(
    "@io_bazel_rules_docker//go:image.bzl",
    _go_image_repos = "repositories",
)

_go_image_repos()

http_archive(
    name = "prysm_testnet_site",
    url = "https://github.com/prestonvanloon/prysm-testnet-site/archive/ee6c0659223775395cd5e592a6c0e5c6d4abe7e1.tar.gz",
    strip_prefix = "prysm-testnet-site-ee6c0659223775395cd5e592a6c0e5c6d4abe7e1",
    sha256 = "c02fcf85202d184c6fa4e78fa16295729affbfd60e4827728ec189d7e3895d90",
    build_file_content = """
proto_library(
  name = "faucet_proto",
  srcs = ["src/proto/faucet.proto"],
  visibility = ["//visibility:public"],
)""",
)

http_archive(
    name = "io_kubernetes_build",
    sha256 = "b4e7819861f2ec89b7309bd0c44fb3348c3a4a8ee494ec7668edb3960ff11814",
    strip_prefix = "repo-infra-4ce715fbe67d8fbed05ec2bb47a148e754100a4b",
    url = "https://github.com/kubernetes/repo-infra/archive/4ce715fbe67d8fbed05ec2bb47a148e754100a4b.tar.gz",
)

go_repository(
    name = "com_github_golang_mock",
    commit = "c20582278a829e4b3259747a3ce0eceb1763ee13",
    importpath = "github.com/golang/mock",
)

# External dependencies

go_repository(
    name = "com_github_ethereum_go_ethereum",
    commit = "2ed4a57e9522dc2a023577f0b92ff623c3412303",
    importpath = "github.com/ethereum/go-ethereum",
    # Note: go-ethereum is not bazel-friendly with regards to cgo. We have a
    # a fork that has resolved these issues by disabling HID/USB support and
    # some manual fixes for c imports in the crypto package. This is forked
    # branch should be updated from time to time with the latest go-ethereum
    # code.
    remote = "https://github.com/prysmaticlabs/bazel-go-ethereum",
    vcs = "git",
)

go_repository(
    name = "com_github_urfave_cli",
    importpath = "github.com/urfave/cli",
    tag = "v1.20.0",
)

go_repository(
    name = "com_github_go_yaml_yaml",
    importpath = "github.com/go-yaml/yaml",
    tag = "v2.2.2",
)

go_repository(
    name = "com_github_x_cray_logrus_prefixed_formatter",
    importpath = "github.com/x-cray/logrus-prefixed-formatter",
    tag = "v0.5.2",
)

go_repository(
    name = "com_github_mgutz_ansi",
    commit = "9520e82c474b0a04dd04f8a40959027271bab992",
    importpath = "github.com/mgutz/ansi",
)

go_repository(
    name = "com_github_fjl_memsize",
    commit = "2a09253e352a56f419bd88effab0483f52da4c7d",
    importpath = "github.com/fjl/memsize",
)

go_repository(
    name = "com_github_libp2p_go_libp2p",
    importpath = "github.com/libp2p/go-libp2p",
    tag = "v6.0.29",
)

go_repository(
    name = "com_github_libp2p_go_libp2p_peer",
    importpath = "github.com/libp2p/go-libp2p-peer",
    tag = "v2.4.0",
)

go_repository(
    name = "com_github_libp2p_go_libp2p_crypto",
    build_file_proto_mode = "disable_global",
    tag = "v2.0.5",
    importpath = "github.com/libp2p/go-libp2p-crypto",
)

go_repository(
    name = "com_github_multiformats_go_multiaddr",
    commit = "312b9db3552cf2045efb3ab5d10104c3ec8ff79d",
    importpath = "github.com/multiformats/go-multiaddr",
)

go_repository(
    name = "com_github_ipfs_go_log",
    importpath = "github.com/ipfs/go-log",
    tag = "v1.5.7",
)

go_repository(
    name = "com_github_multiformats_go_multihash",
    importpath = "github.com/multiformats/go-multihash",
    tag = "v1.0.8",
)

go_repository(
    name = "com_github_libp2p_go_libp2p_swarm",
    importpath = "github.com/libp2p/go-libp2p-swarm",
    tag = "v3.0.22",
)

go_repository(
    name = "com_github_libp2p_go_libp2p_host",
    importpath = "github.com/libp2p/go-libp2p-host",
    tag = "v3.0.15",
)

go_repository(
    name = "com_github_libp2p_go_libp2p_peerstore",
    importpath = "github.com/libp2p/go-libp2p-peerstore",
    tag = "v2.0.6",
)

go_repository(
    name = "com_github_libp2p_go_libp2p_circuit",
    importpath = "github.com/libp2p/go-libp2p-circuit",
    tag = "v2.3.2",
)

go_repository(
    name = "com_github_coreos_go_semver",
    importpath = "github.com/coreos/go-semver",
    tag = "v0.2.0",
)

go_repository(
    name = "com_github_libp2p_go_libp2p_interface_connmgr",
    importpath = "github.com/libp2p/go-libp2p-interface-connmgr",
    tag = "v0.0.21",
)

go_repository(
    name = "com_github_libp2p_go_conn_security_multistream",
    importpath = "github.com/libp2p/go-conn-security-multistream",
    tag = "v0.1.15",
)

go_repository(
    name = "com_github_libp2p_go_libp2p_metrics",
    importpath = "github.com/libp2p/go-libp2p-metrics",
    tag = "v2.1.7",
)

go_repository(
    name = "com_github_libp2p_go_libp2p_net",
    importpath = "github.com/libp2p/go-libp2p-net",
    tag = "v3.0.15",
)

go_repository(
    name = "com_github_whyrusleeping_mafmt",
    importpath = "github.com/whyrusleeping/mafmt",
    tag = "v1.2.8",
)

go_repository(
    name = "com_github_multiformats_go_multiaddr_net",
    commit = "c75d1cac17a0d84dbf8b2c53c61f0ebf0575183a",
    importpath = "github.com/multiformats/go-multiaddr-net",
)

go_repository(
    name = "com_github_agl_ed25519",
    commit = "5312a61534124124185d41f09206b9fef1d88403",
    importpath = "github.com/agl/ed25519",
)

go_repository(
    name = "com_github_minio_blake2b_simd",
    commit = "3f5f724cb5b182a5c278d6d3d55b40e7f8c2efb4",
    importpath = "github.com/minio/blake2b-simd",
)

go_repository(
    name = "com_github_gxed_hashland",
    tag = "v0.0.1",
    importpath = "github.com/gxed/hashland",
)

go_repository(
    name = "com_github_mattn_go_colorable",
    tag = "v0.1.0",
    importpath = "github.com/mattn/go-colorable",
)

go_repository(
    name = "com_github_whyrusleeping_mdns",
    commit = "ef14215e6b30606f4ce84174ed7a644a05cb1af3",
    importpath = "github.com/whyrusleeping/mdns",
)

go_repository(
    name = "com_github_btcsuite_btcd",
    commit = "306aecffea325e97f513b3ff0cf7895a5310651d",
    importpath = "github.com/btcsuite/btcd",
)

go_repository(
    name = "com_github_minio_sha256_simd",
    commit = "2d45a736cd16732fe6a57563cc20d8b035193e58",
    importpath = "github.com/minio/sha256-simd",
)

go_repository(
    name = "com_github_mr_tron_base58",
    importpath = "github.com/mr-tron/base58",
    tag = "v1.1.0",
)

go_repository(
    name = "com_github_whyrusleeping_go_smux_yamux",
    importpath = "github.com/whyrusleeping/go-smux-yamux",
    tag = "v2.0.8",
)

go_repository(
    name = "com_github_libp2p_go_libp2p_secio",
    build_file_proto_mode = "disable_global",
    importpath = "github.com/libp2p/go-libp2p-secio",
    tag = "v2.0.17",
)

go_repository(
    name = "com_github_libp2p_go_tcp_transport",
    importpath = "github.com/libp2p/go-tcp-transport",
    tag = "v2.0.16",
)

go_repository(
    name = "com_github_libp2p_go_libp2p_protocol",
    importpath = "github.com/libp2p/go-libp2p-protocol",
    tag = "v1.0.0",
)

go_repository(
    name = "com_github_jbenet_goprocess",
    commit = "b497e2f366b8624394fb2e89c10ab607bebdde0b",
    importpath = "github.com/jbenet/goprocess",
)

go_repository(
    name = "com_github_multiformats_go_multistream",
    commit = "0c61f185f3d6e16bcda416874e7a0fca4696e7e0",
    importpath = "github.com/multiformats/go-multistream",
)

go_repository(
    name = "com_github_libp2p_go_libp2p_loggables",
    importpath = "github.com/libp2p/go-libp2p-loggables",
    tag = "v1.1.24",
)

go_repository(
    name = "com_github_libp2p_go_libp2p_nat",
    importpath = "github.com/libp2p/go-libp2p-nat",
    tag = "v0.8.8",
)

go_repository(
    name = "com_github_multiformats_go_multiaddr_dns",
    importpath = "github.com/multiformats/go-multiaddr-dns",
    tag = "v0.2.5",
)

go_repository(
    name = "com_github_fd_go_nat",
    importpath = "github.com/fd/go-nat",
    tag = "v1.0.0",
)

go_repository(
    name = "com_github_whyrusleeping_go_logging",
    commit = "0457bb6b88fc1973573aaf6b5145d8d3ae972390",
    importpath = "github.com/whyrusleeping/go-logging",
)

go_repository(
    name = "com_github_mattn_go_isatty",
    importpath = "github.com/mattn/go-isatty",
    tag = "v0.0.4",
)

go_repository(
    name = "com_github_libp2p_go_stream_muxer",
    importpath = "github.com/libp2p/go-stream-muxer",
    tag = "v3.0.1",
)

go_repository(
    name = "com_github_libp2p_go_libp2p_transport_upgrader",
    importpath = "github.com/libp2p/go-libp2p-transport-upgrader",
    tag = "v0.1.16",
)

go_repository(
    name = "com_github_libp2p_go_testutil",
    importpath = "github.com/libp2p/go-testutil",
    tag = "v1.2.10",
)

go_repository(
    name = "com_github_whyrusleeping_go_smux_multistream",
    importpath = "github.com/whyrusleeping/go-smux-multistream",
    tag = "v2.0.2",
)

go_repository(
    name = "com_github_libp2p_go_maddr_filter",
    importpath = "github.com/libp2p/go-maddr-filter",
    tag = "v1.1.10",
)

go_repository(
    name = "com_github_libp2p_go_libp2p_transport",
    importpath = "github.com/libp2p/go-libp2p-transport",
    tag = "v3.0.15",
)

go_repository(
    name = "com_github_libp2p_go_addr_util",
    importpath = "github.com/libp2p/go-addr-util",
    tag = "v2.0.7",
)

go_repository(
    name = "com_github_libp2p_go_libp2p_interface_pnet",
    importpath = "github.com/libp2p/go-libp2p-interface-pnet",
    tag = "v3.0.0",
)

go_repository(
    name = "com_github_libp2p_go_conn_security",
    importpath = "github.com/libp2p/go-conn-security",
    tag = "v0.1.15",
)

go_repository(
    name = "com_github_whyrusleeping_timecache",
    commit = "cfcb2f1abfee846c430233aef0b630a946e0a5a6",
    importpath = "github.com/whyrusleeping/timecache",
)

go_repository(
    name = "com_github_miekg_dns",
    tag = "v1.1.4",
    importpath = "github.com/miekg/dns",
)

go_repository(
    name = "com_github_opentracing_opentracing_go",
    importpath = "github.com/opentracing/opentracing-go",
    tag = "v1.0.2",
)

go_repository(
    name = "com_github_libp2p_go_reuseport",
    importpath = "github.com/libp2p/go-reuseport",
    tag = "v0.2.0",
)

go_repository(
    name = "com_github_huin_goupnp",
    importpath = "github.com/huin/goupnp",
    tag = "v1.0.0",
)

go_repository(
    name = "com_github_spaolacci_murmur3",
    commit = "f09979ecbc725b9e6d41a297405f65e7e8804acc",
    importpath = "github.com/spaolacci/murmur3",
)

go_repository(
    name = "com_github_jbenet_go_temp_err_catcher",
    commit = "aac704a3f4f27190b4ccc05f303a4931fd1241ff",
    importpath = "github.com/jbenet/go-temp-err-catcher",
)

go_repository(
    name = "com_github_satori_go_uuid",
    importpath = "github.com/satori/go.uuid",
    tag = "v1.2.0",
)

go_repository(
    name = "com_github_sirupsen_logrus",
    importpath = "github.com/sirupsen/logrus",
    tag = "v1.3.0",
)

go_repository(
    name = "org_golang_x_sys",
    commit = "90b0e4468f9980bf79a2290394adaf7f045c5d24",
    importpath = "golang.org/x/sys",
)

go_repository(
    name = "com_github_whyrusleeping_yamux",
    tag = "v1.1.5",
    importpath = "github.com/whyrusleeping/yamux",
)

go_repository(
    name = "com_github_libp2p_go_flow_metrics",
    importpath = "github.com/libp2p/go-flow-metrics",
    tag = "v0.2.0",
)

go_repository(
    name = "com_github_libp2p_go_msgio",
    importpath = "github.com/libp2p/go-msgio",
    tag = "v0.0.6",
)

go_repository(
    name = "com_github_jackpal_gateway",
    importpath = "github.com/jackpal/gateway",
    tag = "v1.0.5",
)

go_repository(
    name = "com_github_whyrusleeping_multiaddr_filter",
    commit = "e903e4adabd70b78bc9293b6ee4f359afb3f9f59",
    importpath = "github.com/whyrusleeping/multiaddr-filter",
)

go_repository(
    name = "com_github_libp2p_go_ws_transport",
    importpath = "github.com/libp2p/go-ws-transport",
    tag = "v2.0.15",
)

go_repository(
    name = "org_golang_x_crypto",
    commit = "a4c6cb3142f211c99e4bf4cd769535b29a9b616f",
    importpath = "golang.org/x/crypto",
)

go_repository(
    name = "com_github_jackpal_go_nat_pmp",
    importpath = "github.com/jackpal/go-nat-pmp",
    tag = "v1.0.1",
)

go_repository(
    name = "com_github_libp2p_go_reuseport_transport",
    importpath = "github.com/libp2p/go-reuseport-transport",
    tag = "v0.2.0",
)

go_repository(
    name = "com_github_libp2p_go_sockaddr",
    importpath = "github.com/libp2p/go-sockaddr",
    tag = "v1.0.3",
)

go_repository(
    name = "com_github_whyrusleeping_go_notifier",
    commit = "097c5d47330ff6a823f67e3515faa13566a62c6f",
    importpath = "github.com/whyrusleeping/go-notifier",
)

go_repository(
    name = "com_github_gorilla_websocket",
    importpath = "github.com/gorilla/websocket",
    tag = "v1.4.0",
)

go_repository(
    name = "com_github_whyrusleeping_go_smux_multiplex",
    importpath = "github.com/whyrusleeping/go-smux-multiplex",
    tag = "v3.0.16",
)

go_repository(
    name = "com_github_gxed_eventfd",
    commit = "80a92cca79a8041496ccc9dd773fcb52a57ec6f9",
    importpath = "github.com/gxed/eventfd",
)

go_repository(
    name = "com_github_gxed_goendian",
    commit = "0f5c6873267e5abf306ffcdfcfa4bf77517ef4a7",
    importpath = "github.com/gxed/GoEndian",
)

go_repository(
    name = "com_github_syndtr_goleveldb",
    commit = "2f17a3356c6616cbfc4ae4c38147dc062a68fb0e",
    importpath = "github.com/syndtr/goleveldb",
)

go_repository(
    name = "com_github_libp2p_go_libp2p_blankhost",
    importpath = "github.com/libp2p/go-libp2p-blankhost",
    tag = "v0.3.15",
)

go_repository(
    name = "com_github_steakknife_hamming",
    importpath = "github.com/steakknife/hamming",
    tag = "0.2.5",
)

go_repository(
    name = "io_opencensus_go",
    importpath = "go.opencensus.io",
    tag = "v0.19.0",
)

go_repository(
    name = "org_golang_google_api",
    importpath = "google.golang.org/api",
    tag = "v0.1.0",
)

go_repository(
    name = "org_golang_x_sync",
    commit = "37e7f081c4d4c64e13b10787722085407fe5d15f",
    importpath = "golang.org/x/sync",
)

go_repository(
    name = "com_github_golang_lint",
    commit = "8f45f776aaf18cebc8d65861cc70c33c60471952",
    importpath = "github.com/golang/lint",
)

go_repository(
    name = "org_golang_x_lint",
    commit = "8f45f776aaf18cebc8d65861cc70c33c60471952",
    importpath = "golang.org/x/lint",
)

go_repository(
    name = "com_github_aristanetworks_goarista",
    commit = "c1e4b37418775d8f5e0c0c1a68766d321b32d6ca",
    importpath = "github.com/aristanetworks/goarista",
)

go_repository(
    name = "com_github_prometheus_client_golang",
    importpath = "github.com/prometheus/client_golang",
    tag = "v0.9.2",
)

go_repository(
    name = "com_github_prometheus_client_model",
    commit = "fd36f4220a901265f90734c3183c5f0c91daa0b8",
    importpath = "github.com/prometheus/client_model",
)

go_repository(
    name = "com_github_prometheus_common",
    tag = "v0.2.0",
    importpath = "github.com/prometheus/common",
)

go_repository(
    name = "com_github_prometheus_procfs",
    commit = "e4d4a2206da023361ed100d85c5f2cf9c8364e9f",
    importpath = "github.com/prometheus/procfs",
)

go_repository(
    name = "com_github_prometheus_prometheus",
    tag = "v2.7.1",
    importpath = "github.com/prometheus/prometheus",
)

go_repository(
    name = "com_github_beorn7_perks",
    commit = "3a771d992973f24aa725d07868b467d1ddfceafb",
    importpath = "github.com/beorn7/perks",
)

go_repository(
    name = "com_github_matttproud_golang_protobuf_extensions",
    importpath = "github.com/matttproud/golang_protobuf_extensions",
    tag = "v1.0.1",
)

go_repository(
    name = "com_github_boltdb_bolt",
    importpath = "github.com/boltdb/bolt",
    tag = "v1.3.1",
)

go_repository(
    name = "com_github_pborman_uuid",
    importpath = "github.com/pborman/uuid",
    tag = "v1.2.0",
)

go_repository(
    name = "com_github_libp2p_go_buffer_pool",
    tag = "v0.1.3",
    importpath = "github.com/libp2p/go-buffer-pool",
)

go_repository(
    name = "com_github_libp2p_go_mplex",
    importpath = "github.com/libp2p/go-mplex",
    tag = "v0.2.30",
)

go_repository(
    name = "com_github_libp2p_go_libp2p_pubsub",
    build_file_proto_mode = "disable_global",
    importpath = "github.com/libp2p/go-libp2p-pubsub",
    tag = "v0.11.10",
)

go_repository(
    name = "com_github_ipfs_go_ipfs_util",
    importpath = "github.com/ipfs/go-ipfs-util",
    tag = "v1.2.8",
)

go_repository(
    name = "com_github_google_uuid",
    importpath = "github.com/google/uuid",
    tag = "v1.1.0",
)

go_repository(
    name = "com_github_libp2p_go_libp2p_kad_dht",
    build_file_proto_mode = "disable_global",
    importpath = "github.com/libp2p/go-libp2p-kad-dht",
    tag = "v4.4.12",
)

go_repository(
    name = "com_github_ipfs_go_datastore",
    importpath = "github.com/ipfs/go-datastore",
    tag = "v3.2.0",
)

go_repository(
    name = "com_github_whyrusleeping_base32",
    commit = "c30ac30633ccdabefe87eb12465113f06f1bab75",
    importpath = "github.com/whyrusleeping/base32",
)

go_repository(
    name = "com_github_ipfs_go_cid",
    importpath = "github.com/ipfs/go-cid",
    tag = "v0.9.0",
)

go_repository(
    name = "com_github_libp2p_go_libp2p_record",
    build_file_proto_mode = "disable_global",
    importpath = "github.com/libp2p/go-libp2p-record",
    tag = "v4.1.7",
)

go_repository(
    name = "com_github_libp2p_go_libp2p_routing",
    importpath = "github.com/libp2p/go-libp2p-routing",
    tag = "v2.7.1",
)

go_repository(
    name = "com_github_libp2p_go_libp2p_kbucket",
    importpath = "github.com/libp2p/go-libp2p-kbucket",
    tag = "v2.2.12",
)

go_repository(
    name = "com_github_jbenet_go_context",
    commit = "d14ea06fba99483203c19d92cfcd13ebe73135f4",
    importpath = "github.com/jbenet/go-context",
)

go_repository(
    name = "com_github_ipfs_go_todocounter",
    importpath = "github.com/ipfs/go-todocounter",
    tag = "v1.0.1",
)

go_repository(
    name = "com_github_whyrusleeping_go_keyspace",
    commit = "5b898ac5add1da7178a4a98e69cb7b9205c085ee",
    importpath = "github.com/whyrusleeping/go-keyspace",
)

go_repository(
    name = "com_github_multiformats_go_multibase",
    importpath = "github.com/multiformats/go-multibase",
    tag = "v0.3.0",
)

go_repository(
    name = "com_github_hashicorp_golang_lru",
    importpath = "github.com/hashicorp/golang-lru",
    tag = "v0.5.0",
)

go_repository(
    name = "com_github_ipfs_go_ipfs_addr",
    importpath = "github.com/ipfs/go-ipfs-addr",
    tag = "v0.1.25",
)

go_repository(
    name = "com_github_libp2p_go_libp2p_discovery",
    commit = "d369eed95f2d5748d1fa5688d97b6ae162658e1a",
    importpath = "github.com/libp2p/go-libp2p-discovery",
)

go_repository(
    name = "com_github_libp2p_go_libp2p_autonat",
    commit = "842b9c4919f5be0df3baee15b0f97e493f6d3fb2",
    importpath = "github.com/libp2p/go-libp2p-autonat",
)

go_repository(
    name = "com_github_konsorten_go_windows_terminal_sequences",
    importpath = "github.com/konsorten/go-windows-terminal-sequences",
    tag = "v1.0.1",
)

go_repository(
    name = "com_github_libp2p_go_libp2p_interface_conn",
    commit = "c7cda99284db0bea441058da8fd1f1373c763ed6",
    importpath = "github.com/libp2p/go-libp2p-interface-conn",
)

go_repository(
    name = "io_k8s_client_go",
    commit = "8abb21031259350aad0799bb42ba213ee8bb3399",
    importpath = "k8s.io/client-go",
)

go_repository(
    name = "io_k8s_apimachinery",
    build_file_proto_mode = "disable_global",
    commit = "4a9a8137c0a17bc4594f544987b3f0d48b2e3d3a",
    importpath = "k8s.io/apimachinery",
)

go_repository(
    name = "io_k8s_klog",
    commit = "9be023858d57e1beb4d7c29fa54093cea2cf9583",
    importpath = "k8s.io/klog",
)

go_repository(
    name = "com_github_google_gofuzz",
    commit = "24818f796faf91cd76ec7bddd72458fbced7a6c1",
    importpath = "github.com/google/gofuzz",
)

go_repository(
    name = "io_k8s_api",
    build_file_proto_mode = "disable_global",
    commit = "b7bd5f2d334ce968edc54f5fdb2ac67ce39c56d5",
    importpath = "k8s.io/api",
)

go_repository(
    name = "com_github_shyiko_kubesec",
    commit = "7718facdb5e5529cecff1fe42fc3aaa4cc837d5d",
    importpath = "github.com/shyiko/kubesec",
)

go_repository(
    name = "in_gopkg_yaml_v2",
    importpath = "gopkg.in/yaml.v2",
    tag = "v2.2.2",
)

go_repository(
    name = "com_github_spf13_pflag",
    importpath = "github.com/spf13/pflag",
    tag = "v1.0.3",
)

go_repository(
    name = "com_github_spf13_cobra",
    importpath = "github.com/spf13/cobra",
    tag = "v0.0.3",
)

go_repository(
    name = "com_github_aws_aws_sdk_go",
    importpath = "github.com/aws/aws-sdk-go",
    tag = "v1.16.9",
)

go_repository(
    name = "com_github_posener_complete",
    commit = "699ede78373dfb0168f00170591b698042378437",
    importpath = "github.com/posener/complete",
    remote = "https://github.com/shyiko/complete",
    vcs = "git",
)

go_repository(
    name = "org_golang_x_oauth2",
    commit = "4b83411ed2b36bd4e3302e9b1d3c973fb1ba24db",
    importpath = "golang.org/x/oauth2",
)

go_repository(
    name = "com_github_hashicorp_go_multierror",
    importpath = "github.com/hashicorp/go-multierror",
    tag = "v1.0.0",
)

go_repository(
    name = "com_github_hashicorp_errwrap",
    importpath = "github.com/hashicorp/errwrap",
    tag = "v1.0.0",
)

go_repository(
    name = "com_google_cloud_go",
    tag = "v0.36.0",
    importpath = "cloud.google.com/go",
)

go_repository(
    name = "com_github_inconshreveable_mousetrap",
    importpath = "github.com/inconshreveable/mousetrap",
    tag = "v1.0.0",
)

go_repository(
    name = "com_github_deckarep_golang_set",
    importpath = "github.com/deckarep/golang-set",
    tag = "v1.7.1",
)

go_repository(
    name = "com_github_go_stack_stack",
    importpath = "github.com/go-stack/stack",
    tag = "v1.8.0",
)

go_repository(
    name = "com_github_rs_cors",
    importpath = "github.com/rs/cors",
    tag = "v1.6.0",
)

go_repository(
    name = "com_github_golang_snappy",
    tag = "v0.0.1",
    importpath = "github.com/golang/snappy",
)

go_repository(
    name = "in_gopkg_urfave_cli_v1",
    importpath = "gopkg.in/urfave/cli.v1",
    tag = "v1.20.0",
)

go_repository(
    name = "com_github_rjeczalik_notify",
    importpath = "github.com/rjeczalik/notify",
    tag = "v0.9.2",
)

go_repository(
    name = "com_github_edsrzf_mmap_go",
    importpath = "github.com/edsrzf/mmap-go",
    tag = "v1.0.0",
)

go_repository(
    name = "com_github_pkg_errors",
    importpath = "github.com/pkg/errors",
    tag = "v0.8.1",
)

go_repository(
    name = "in_gopkg_natefinch_npipe_v2",
    commit = "c1b8fa8bdccecb0b8db834ee0b92fdbcfa606dd6",
    importpath = "gopkg.in/natefinch/npipe.v2",
)

go_repository(
<<<<<<< HEAD
    name = "org_gonum_v1_gonum",
    commit = "70a1e933af10e87000d2ccabdd509b87d8626153",
    importpath = "gonum.org/v1/gonum",
)

go_repository(
    name = "org_golang_x_exp",
    commit = "21964bba6549f73cc16f1ddbc95bcbbb5b679985",
    importpath = "golang.org/x/exp",
=======
    name = "com_github_prestonvanloon_go_recaptcha",
    commit = "0834cef6e8bd3a7ebdb3ac7def9440ee47d501a4",
    importpath = "github.com/prestonvanloon/go-recaptcha",
)

go_repository(
    name = "com_github_phoreproject_bls",
    commit = "afaefda3ea643e9292b6f4596403ed5c742561b4",
    importpath = "github.com/phoreproject/bls",
>>>>>>> c0bf3ec5
)<|MERGE_RESOLUTION|>--- conflicted
+++ resolved
@@ -1004,7 +1004,6 @@
 )
 
 go_repository(
-<<<<<<< HEAD
     name = "org_gonum_v1_gonum",
     commit = "70a1e933af10e87000d2ccabdd509b87d8626153",
     importpath = "gonum.org/v1/gonum",
@@ -1014,7 +1013,9 @@
     name = "org_golang_x_exp",
     commit = "21964bba6549f73cc16f1ddbc95bcbbb5b679985",
     importpath = "golang.org/x/exp",
-=======
+)
+
+go_repository(
     name = "com_github_prestonvanloon_go_recaptcha",
     commit = "0834cef6e8bd3a7ebdb3ac7def9440ee47d501a4",
     importpath = "github.com/prestonvanloon/go-recaptcha",
@@ -1024,5 +1025,4 @@
     name = "com_github_phoreproject_bls",
     commit = "afaefda3ea643e9292b6f4596403ed5c742561b4",
     importpath = "github.com/phoreproject/bls",
->>>>>>> c0bf3ec5
 )