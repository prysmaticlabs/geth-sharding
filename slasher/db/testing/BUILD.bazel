load("@io_bazel_rules_go//go:def.bzl", "go_library", "go_test")

go_library(
    name = "go_default_library",
    testonly = True,
    srcs = ["setup_db.go"],
    importpath = "github.com/prysmaticlabs/prysm/slasher/db/testing",
    visibility = ["//slasher:__subpackages__"],
    deps = [
        "//shared/testutil:go_default_library",
        "//slasher/db:go_default_library",
        "//slasher/db/kv:go_default_library",
<<<<<<< HEAD
        "//slasher/flags:go_default_library",
        "@in_gopkg_urfave_cli_v2//:go_default_library",
=======
>>>>>>> 27193820
    ],
)

go_test(
    name = "go_default_test",
    srcs = ["setup_db_test.go"],
    embed = [":go_default_library"],
<<<<<<< HEAD
    deps = ["@in_gopkg_urfave_cli_v2//:go_default_library"],
=======
>>>>>>> 27193820
)<|MERGE_RESOLUTION|>--- conflicted
+++ resolved
@@ -10,11 +10,6 @@
         "//shared/testutil:go_default_library",
         "//slasher/db:go_default_library",
         "//slasher/db/kv:go_default_library",
-<<<<<<< HEAD
-        "//slasher/flags:go_default_library",
-        "@in_gopkg_urfave_cli_v2//:go_default_library",
-=======
->>>>>>> 27193820
     ],
 )
 
@@ -22,8 +17,4 @@
     name = "go_default_test",
     srcs = ["setup_db_test.go"],
     embed = [":go_default_library"],
-<<<<<<< HEAD
-    deps = ["@in_gopkg_urfave_cli_v2//:go_default_library"],
-=======
->>>>>>> 27193820
 )