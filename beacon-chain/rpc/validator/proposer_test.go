package validator

import (
	"bytes"
	"context"
	"math/big"
	"strings"
	"testing"

	"github.com/gogo/protobuf/proto"
	ethpb "github.com/prysmaticlabs/ethereumapis/eth/v1alpha1"
	"github.com/prysmaticlabs/go-bitfield"
	"github.com/prysmaticlabs/go-ssz"
	mock "github.com/prysmaticlabs/prysm/beacon-chain/blockchain/testing"
	"github.com/prysmaticlabs/prysm/beacon-chain/cache/depositcache"
	b "github.com/prysmaticlabs/prysm/beacon-chain/core/blocks"
	"github.com/prysmaticlabs/prysm/beacon-chain/core/helpers"
	dbutil "github.com/prysmaticlabs/prysm/beacon-chain/db/testing"
	"github.com/prysmaticlabs/prysm/beacon-chain/operations/attestations"
	"github.com/prysmaticlabs/prysm/beacon-chain/operations/voluntaryexits"
	mockPOW "github.com/prysmaticlabs/prysm/beacon-chain/powchain/testing"
	beaconstate "github.com/prysmaticlabs/prysm/beacon-chain/state"
	mockSync "github.com/prysmaticlabs/prysm/beacon-chain/sync/initial-sync/testing"
	dbpb "github.com/prysmaticlabs/prysm/proto/beacon/db"
	pbp2p "github.com/prysmaticlabs/prysm/proto/beacon/p2p/v1"
	"github.com/prysmaticlabs/prysm/shared/attestationutil"
	"github.com/prysmaticlabs/prysm/shared/bls"
	"github.com/prysmaticlabs/prysm/shared/bytesutil"
	"github.com/prysmaticlabs/prysm/shared/hashutil"
	"github.com/prysmaticlabs/prysm/shared/params"
	"github.com/prysmaticlabs/prysm/shared/testutil"
	"github.com/prysmaticlabs/prysm/shared/trieutil"
)

func init() {
	// Use minimal config to reduce test setup time.
	params.OverrideBeaconConfig(params.MinimalSpecConfig())
}

func TestGetBlock_OK(t *testing.T) {
	db := dbutil.SetupDB(t)
	defer dbutil.TeardownDB(t, db)
	ctx := context.Background()

	beaconState, privKeys := testutil.DeterministicGenesisState(t, params.BeaconConfig().MinGenesisActiveValidatorCount)

	stateRoot, err := beaconState.HashTreeRoot()
	if err != nil {
		t.Fatalf("Could not hash genesis state: %v", err)
	}

	genesis := b.NewGenesisBlock(stateRoot[:])
	if err := db.SaveBlock(ctx, genesis); err != nil {
		t.Fatalf("Could not save genesis block: %v", err)
	}

	parentRoot, err := ssz.HashTreeRoot(genesis.Block)
	if err != nil {
		t.Fatalf("Could not get signing root %v", err)
	}
	if err := db.SaveState(ctx, beaconState, parentRoot); err != nil {
		t.Fatalf("Could not save genesis state: %v", err)
	}
	if err := db.SaveHeadBlockRoot(ctx, parentRoot); err != nil {
		t.Fatalf("Could not save genesis state: %v", err)
	}

	proposerServer := &Server{
		BeaconDB:          db,
		HeadFetcher:       &mock.ChainService{State: beaconState, Root: parentRoot[:]},
		SyncChecker:       &mockSync.Sync{IsSyncing: false},
		BlockReceiver:     &mock.ChainService{},
		ChainStartFetcher: &mockPOW.POWChain{},
		Eth1InfoFetcher:   &mockPOW.POWChain{},
		Eth1BlockFetcher:  &mockPOW.POWChain{},
		MockEth1Votes:     true,
		AttPool:           attestations.NewPool(),
		ExitPool:          voluntaryexits.NewPool(),
	}

	randaoReveal, err := testutil.RandaoReveal(beaconState, 0, privKeys)
	if err != nil {
		t.Error(err)
	}

	graffiti := bytesutil.ToBytes32([]byte("eth2"))
	req := &ethpb.BlockRequest{
		Slot:         1,
		RandaoReveal: randaoReveal,
		Graffiti:     graffiti[:],
	}

	block, err := proposerServer.GetBlock(ctx, req)
	if err != nil {
		t.Fatal(err)
	}

	if block.Slot != req.Slot {
		t.Fatal("Expected block to have slot of 1")
	}
	if !bytes.Equal(block.ParentRoot, parentRoot[:]) {
		t.Fatal("Expected block to have correct parent root")
	}
	if !bytes.Equal(block.Body.RandaoReveal, randaoReveal) {
		t.Fatal("Expected block to have correct randao reveal")
	}
	if !bytes.Equal(block.Body.Graffiti, req.Graffiti) {
		t.Fatal("Expected block to have correct graffiti")
	}
}

<<<<<<< HEAD
=======
func TestGetBlock_AddsUnaggregatedAtts(t *testing.T) {
	db := dbutil.SetupDB(t)
	defer dbutil.TeardownDB(t, db)
	ctx := context.Background()

	beaconState, privKeys := testutil.DeterministicGenesisState(t, params.BeaconConfig().MinGenesisActiveValidatorCount)

	stateRoot, err := beaconState.HashTreeRoot()
	if err != nil {
		t.Fatalf("Could not hash genesis state: %v", err)
	}

	genesis := b.NewGenesisBlock(stateRoot[:])
	if err := db.SaveBlock(ctx, genesis); err != nil {
		t.Fatalf("Could not save genesis block: %v", err)
	}

	parentRoot, err := ssz.HashTreeRoot(genesis.Block)
	if err != nil {
		t.Fatalf("Could not get signing root %v", err)
	}
	if err := db.SaveState(ctx, beaconState, parentRoot); err != nil {
		t.Fatalf("Could not save genesis state: %v", err)
	}
	if err := db.SaveHeadBlockRoot(ctx, parentRoot); err != nil {
		t.Fatalf("Could not save genesis state: %v", err)
	}

	proposerServer := &Server{
		BeaconDB:          db,
		HeadFetcher:       &mock.ChainService{State: beaconState, Root: parentRoot[:]},
		SyncChecker:       &mockSync.Sync{IsSyncing: false},
		BlockReceiver:     &mock.ChainService{},
		ChainStartFetcher: &mockPOW.POWChain{},
		Eth1InfoFetcher:   &mockPOW.POWChain{},
		Eth1BlockFetcher:  &mockPOW.POWChain{},
		MockEth1Votes:     true,
		AttPool:           attestations.NewPool(),
		ExitPool:          voluntaryexits.NewPool(),
	}

	// Generate a bunch of random attestations at slot. These would be considered double votes, but
	// we don't care for the purpose of this test.
	var atts []*ethpb.Attestation
	for i := uint64(0); len(atts) < int(params.BeaconConfig().MaxAttestations); i++ {
		a, err := testutil.GenerateAttestations(beaconState, privKeys, 2, 1, true)
		if err != nil {
			t.Fatal(err)
		}
		atts = append(atts, a...)
	}
	// Max attestations minus one so we can almost fill the block and then include 1 unaggregated
	// att to maximize inclusion.
	atts = atts[:params.BeaconConfig().MaxAttestations-1]
	if err := proposerServer.AttPool.SaveAggregatedAttestations(atts); err != nil {
		t.Fatal(err)
	}

	// Generate some more random attestations with a larger spread so that we can capture at least
	// one unaggregated attestation.
	if atts, err := testutil.GenerateAttestations(beaconState, privKeys, 8, 1, true); err != nil {
		t.Fatal(err)
	} else {
		found := false
		for _, a := range atts {
			if !helpers.IsAggregated(a) {
				found = true
				if err := proposerServer.AttPool.SaveUnaggregatedAttestation(a); err != nil {
					t.Fatal(err)
				}
			}
		}
		if !found {
			t.Fatal("No unaggregated attestations were generated")
		}
	}

	randaoReveal, err := testutil.RandaoReveal(beaconState, 0, privKeys)
	if err != nil {
		t.Error(err)
	}

	graffiti := bytesutil.ToBytes32([]byte("eth2"))
	req := &ethpb.BlockRequest{
		Slot:         1,
		RandaoReveal: randaoReveal,
		Graffiti:     graffiti[:],
	}

	block, err := proposerServer.GetBlock(ctx, req)
	if err != nil {
		t.Fatal(err)
	}

	if block.Slot != req.Slot {
		t.Fatal("Expected block to have slot of 1")
	}
	if !bytes.Equal(block.ParentRoot, parentRoot[:]) {
		t.Fatal("Expected block to have correct parent root")
	}
	if !bytes.Equal(block.Body.RandaoReveal, randaoReveal) {
		t.Fatal("Expected block to have correct randao reveal")
	}
	if !bytes.Equal(block.Body.Graffiti, req.Graffiti) {
		t.Fatal("Expected block to have correct graffiti")
	}
	if len(block.Body.Attestations) != int(params.BeaconConfig().MaxAttestations) {
		t.Fatalf("Expected a full block of attestations, only received %d", len(block.Body.Attestations))
	}
	hasUnaggregatedAtt := false
	for _, a := range block.Body.Attestations {
		if !helpers.IsAggregated(a) {
			hasUnaggregatedAtt = true
			break
		}
	}
	if !hasUnaggregatedAtt {
		t.Fatal("Expected block to contain at least one unaggregated attestation")
	}
}

>>>>>>> b99779fe
func TestProposeBlock_OK(t *testing.T) {
	db := dbutil.SetupDB(t)
	defer dbutil.TeardownDB(t, db)
	ctx := context.Background()

	genesis := b.NewGenesisBlock([]byte{})
	if err := db.SaveBlock(context.Background(), genesis); err != nil {
		t.Fatalf("Could not save genesis block: %v", err)
	}

	numDeposits := params.BeaconConfig().MinGenesisActiveValidatorCount
	beaconState, _ := testutil.DeterministicGenesisState(t, numDeposits)

	genesisRoot, err := ssz.HashTreeRoot(genesis.Block)
	if err != nil {
		t.Fatal(err)
	}
	if err := db.SaveState(ctx, beaconState, genesisRoot); err != nil {
		t.Fatalf("Could not save genesis state: %v", err)
	}

	c := &mock.ChainService{}
	proposerServer := &Server{
		BeaconDB:          db,
		ChainStartFetcher: &mockPOW.POWChain{},
		Eth1InfoFetcher:   &mockPOW.POWChain{},
		Eth1BlockFetcher:  &mockPOW.POWChain{},
		BlockReceiver:     c,
		HeadFetcher:       c,
		BlockNotifier:     c.BlockNotifier(),
	}
	req := &ethpb.SignedBeaconBlock{
		Block: &ethpb.BeaconBlock{
			Slot:       5,
			ParentRoot: []byte("parent-hash"),
			Body:       &ethpb.BeaconBlockBody{},
		},
	}
	if err := db.SaveBlock(ctx, req); err != nil {
		t.Fatal(err)
	}
	if _, err := proposerServer.ProposeBlock(context.Background(), req); err != nil {
		t.Errorf("Could not propose block correctly: %v", err)
	}
}

func TestComputeStateRoot_OK(t *testing.T) {
	db := dbutil.SetupDB(t)
	defer dbutil.TeardownDB(t, db)
	ctx := context.Background()

	beaconState, privKeys := testutil.DeterministicGenesisState(t, 100)

	stateRoot, err := beaconState.HashTreeRoot()
	if err != nil {
		t.Fatalf("Could not hash genesis state: %v", err)
	}

	genesis := b.NewGenesisBlock(stateRoot[:])
	if err := db.SaveBlock(ctx, genesis); err != nil {
		t.Fatalf("Could not save genesis block: %v", err)
	}

	parentRoot, err := ssz.HashTreeRoot(genesis.Block)
	if err != nil {
		t.Fatalf("Could not get signing root %v", err)
	}
	if err := db.SaveState(ctx, beaconState, parentRoot); err != nil {
		t.Fatalf("Could not save genesis state: %v", err)
	}
	if err := db.SaveHeadBlockRoot(ctx, parentRoot); err != nil {
		t.Fatalf("Could not save genesis state: %v", err)
	}

	proposerServer := &Server{
		BeaconDB:          db,
		ChainStartFetcher: &mockPOW.POWChain{},
		Eth1InfoFetcher:   &mockPOW.POWChain{},
		Eth1BlockFetcher:  &mockPOW.POWChain{},
	}

	req := &ethpb.SignedBeaconBlock{
		Block: &ethpb.BeaconBlock{
			ParentRoot: parentRoot[:],
			Slot:       1,
			Body: &ethpb.BeaconBlockBody{
				RandaoReveal:      nil,
				ProposerSlashings: nil,
				AttesterSlashings: nil,
				Eth1Data:          &ethpb.Eth1Data{},
			},
		},
	}
	beaconState.SetSlot(beaconState.Slot() + 1)
	randaoReveal, err := testutil.RandaoReveal(beaconState, 0, privKeys)
	if err != nil {
		t.Error(err)
	}
	proposerIdx, err := helpers.BeaconProposerIndex(beaconState)
	if err != nil {
		t.Error(err)
	}
	beaconState.SetSlot(beaconState.Slot() - 1)
	req.Block.Body.RandaoReveal = randaoReveal[:]
	signingRoot, err := ssz.HashTreeRoot(req.Block)
	if err != nil {
		t.Error(err)
	}
	currentEpoch := helpers.CurrentEpoch(beaconState)
	domain := helpers.Domain(beaconState.Fork(), currentEpoch, params.BeaconConfig().DomainBeaconProposer)
	blockSig := privKeys[proposerIdx].Sign(signingRoot[:], domain).Marshal()
	req.Signature = blockSig[:]

	_, err = proposerServer.computeStateRoot(context.Background(), req)
	if err != nil {
		t.Error(err)
	}
}

func TestPendingDeposits_Eth1DataVoteOK(t *testing.T) {
	ctx := context.Background()

	height := big.NewInt(int64(params.BeaconConfig().Eth1FollowDistance))
	newHeight := big.NewInt(height.Int64() + 11000)
	p := &mockPOW.POWChain{
		LatestBlockNumber: height,
		HashesByHeight: map[int][]byte{
			int(height.Int64()):    []byte("0x0"),
			int(newHeight.Int64()): []byte("0x1"),
		},
	}

	var votes []*ethpb.Eth1Data

	blockHash := make([]byte, 32)
	copy(blockHash, "0x1")
	vote := &ethpb.Eth1Data{
		DepositRoot:  make([]byte, 32),
		BlockHash:    blockHash,
		DepositCount: 3,
	}
	for i := 0; i <= int(params.BeaconConfig().SlotsPerEth1VotingPeriod/2); i++ {
		votes = append(votes, vote)
	}

	blockHash = make([]byte, 32)
	copy(blockHash, "0x0")
	beaconState, _ := beaconstate.InitializeFromProto(&pbp2p.BeaconState{
		Eth1Data: &ethpb.Eth1Data{
			DepositRoot:  make([]byte, 32),
			BlockHash:    blockHash,
			DepositCount: 2,
		},
		Eth1DepositIndex: 2,
		Eth1DataVotes:    votes,
	})

	blk := &ethpb.BeaconBlock{
		Body: &ethpb.BeaconBlockBody{Eth1Data: &ethpb.Eth1Data{}},
	}

	blkRoot, err := ssz.HashTreeRoot(blk)
	if err != nil {
		t.Fatal(err)
	}

	bs := &Server{
		ChainStartFetcher: p,
		Eth1InfoFetcher:   p,
		Eth1BlockFetcher:  p,
		BlockReceiver:     &mock.ChainService{State: beaconState, Root: blkRoot[:]},
		HeadFetcher:       &mock.ChainService{State: beaconState, Root: blkRoot[:]},
	}

	// It should also return the recent deposits after their follow window.
	p.LatestBlockNumber = big.NewInt(0).Add(p.LatestBlockNumber, big.NewInt(10000))
	_, eth1Height, err := bs.canonicalEth1Data(ctx, beaconState, &ethpb.Eth1Data{})
	if err != nil {
		t.Fatal(err)
	}

	if eth1Height.Cmp(height) != 0 {
		t.Errorf("Wanted Eth1 height of %d but got %d", height.Uint64(), eth1Height.Uint64())
	}

	newState, err := b.ProcessEth1DataInBlock(beaconState, blk)
	if err != nil {
		t.Fatal(err)
	}

	if proto.Equal(newState.Eth1Data(), vote) {
		t.Errorf("eth1data in the state equal to vote, when not expected to"+
			"have majority: Got %v", vote)
	}

	blk = &ethpb.BeaconBlock{
		Body: &ethpb.BeaconBlockBody{Eth1Data: vote},
	}

	_, eth1Height, err = bs.canonicalEth1Data(ctx, beaconState, vote)
	if err != nil {
		t.Fatal(err)
	}

	if eth1Height.Cmp(newHeight) != 0 {
		t.Errorf("Wanted Eth1 height of %d but got %d", newHeight.Uint64(), eth1Height.Uint64())
	}

	newState, err = b.ProcessEth1DataInBlock(beaconState, blk)
	if err != nil {
		t.Fatal(err)
	}

	if !proto.Equal(newState.Eth1Data(), vote) {
		t.Errorf("eth1data in the state not of the expected kind: Got %v but wanted %v", newState.Eth1Data(), vote)
	}
}

func TestPendingDeposits_OutsideEth1FollowWindow(t *testing.T) {
	ctx := context.Background()

	height := big.NewInt(int64(params.BeaconConfig().Eth1FollowDistance))
	p := &mockPOW.POWChain{
		LatestBlockNumber: height,
		HashesByHeight: map[int][]byte{
			int(height.Int64()): []byte("0x0"),
		},
	}

	beaconState, _ := beaconstate.InitializeFromProto(&pbp2p.BeaconState{
		Eth1Data: &ethpb.Eth1Data{
			BlockHash: []byte("0x0"),
		},
		Eth1DepositIndex: 2,
	})

	var mockSig [96]byte
	var mockCreds [32]byte

	// Using the merkleTreeIndex as the block number for this test...
	readyDeposits := []*dbpb.DepositContainer{
		{
			Index:           0,
			Eth1BlockHeight: 2,
			Deposit: &ethpb.Deposit{
				Data: &ethpb.Deposit_Data{
					PublicKey:             []byte("a"),
					Signature:             mockSig[:],
					WithdrawalCredentials: mockCreds[:],
				}},
		},
		{
			Index:           1,
			Eth1BlockHeight: 8,
			Deposit: &ethpb.Deposit{
				Data: &ethpb.Deposit_Data{
					PublicKey:             []byte("b"),
					Signature:             mockSig[:],
					WithdrawalCredentials: mockCreds[:],
				}},
		},
	}

	recentDeposits := []*dbpb.DepositContainer{
		{
			Index:           2,
			Eth1BlockHeight: 400,
			Deposit: &ethpb.Deposit{
				Data: &ethpb.Deposit_Data{
					PublicKey:             []byte("c"),
					Signature:             mockSig[:],
					WithdrawalCredentials: mockCreds[:],
				}},
		},
		{
			Index:           3,
			Eth1BlockHeight: 600,
			Deposit: &ethpb.Deposit{
				Data: &ethpb.Deposit_Data{
					PublicKey:             []byte("d"),
					Signature:             mockSig[:],
					WithdrawalCredentials: mockCreds[:],
				}},
		},
	}
	depositCache := depositcache.NewDepositCache()
	depositTrie, err := trieutil.NewTrie(int(params.BeaconConfig().DepositContractTreeDepth))
	if err != nil {
		t.Fatalf("could not setup deposit trie: %v", err)
	}
	for _, dp := range append(readyDeposits, recentDeposits...) {
		depositHash, err := ssz.HashTreeRoot(dp.Deposit.Data)
		if err != nil {
			t.Fatalf("Unable to determine hashed value of deposit %v", err)
		}

		depositTrie.Insert(depositHash[:], int(dp.Index))
		depositCache.InsertDeposit(ctx, dp.Deposit, dp.Eth1BlockHeight, dp.Index, depositTrie.Root())
	}
	for _, dp := range recentDeposits {
		depositCache.InsertPendingDeposit(ctx, dp.Deposit, dp.Eth1BlockHeight, dp.Index, depositTrie.Root())
	}

	blk := &ethpb.BeaconBlock{
		Slot: beaconState.Slot(),
	}

	blkRoot, err := ssz.HashTreeRoot(blk)
	if err != nil {
		t.Fatal(err)
	}

	bs := &Server{
		ChainStartFetcher:      p,
		Eth1InfoFetcher:        p,
		Eth1BlockFetcher:       p,
		DepositFetcher:         depositCache,
		PendingDepositsFetcher: depositCache,
		BlockReceiver:          &mock.ChainService{State: beaconState, Root: blkRoot[:]},
		HeadFetcher:            &mock.ChainService{State: beaconState, Root: blkRoot[:]},
	}

	deposits, err := bs.deposits(ctx, &ethpb.Eth1Data{})
	if err != nil {
		t.Fatal(err)
	}
	if len(deposits) != 0 {
		t.Errorf("Received unexpected list of deposits: %+v, wanted: 0", len(deposits))
	}

	// It should not return the recent deposits after their follow window.
	// as latest block number makes no difference in retrieval of deposits
	p.LatestBlockNumber = big.NewInt(0).Add(p.LatestBlockNumber, big.NewInt(10000))
	deposits, err = bs.deposits(ctx, &ethpb.Eth1Data{})
	if err != nil {
		t.Fatal(err)
	}
	if len(deposits) != 0 {
		t.Errorf(
			"Received unexpected number of pending deposits: %d, wanted: %d",
			len(deposits),
			len(recentDeposits),
		)
	}
}

func TestPendingDeposits_FollowsCorrectEth1Block(t *testing.T) {
	ctx := context.Background()

	height := big.NewInt(int64(params.BeaconConfig().Eth1FollowDistance))
	newHeight := big.NewInt(height.Int64() + 11000)
	p := &mockPOW.POWChain{
		LatestBlockNumber: height,
		HashesByHeight: map[int][]byte{
			int(height.Int64()):    []byte("0x0"),
			int(newHeight.Int64()): []byte("0x1"),
		},
	}

	var votes []*ethpb.Eth1Data

	vote := &ethpb.Eth1Data{
		BlockHash:    []byte("0x1"),
		DepositCount: 7,
	}
	for i := 0; i <= int(params.BeaconConfig().SlotsPerEth1VotingPeriod/2); i++ {
		votes = append(votes, vote)
	}

	beaconState, _ := beaconstate.InitializeFromProto(&pbp2p.BeaconState{
		Eth1Data: &ethpb.Eth1Data{
			BlockHash:    []byte("0x0"),
			DepositCount: 5,
		},
		Eth1DepositIndex: 1,
		Eth1DataVotes:    votes,
	})
	blk := &ethpb.BeaconBlock{
		Slot: beaconState.Slot(),
	}

	blkRoot, err := ssz.HashTreeRoot(blk)
	if err != nil {
		t.Fatal(err)
	}

	var mockSig [96]byte
	var mockCreds [32]byte

	// Using the merkleTreeIndex as the block number for this test...
	readyDeposits := []*dbpb.DepositContainer{
		{
			Index:           0,
			Eth1BlockHeight: 8,
			Deposit: &ethpb.Deposit{
				Data: &ethpb.Deposit_Data{
					PublicKey:             []byte("a"),
					Signature:             mockSig[:],
					WithdrawalCredentials: mockCreds[:],
				}},
		},
		{
			Index:           1,
			Eth1BlockHeight: 14,
			Deposit: &ethpb.Deposit{
				Data: &ethpb.Deposit_Data{
					PublicKey:             []byte("b"),
					Signature:             mockSig[:],
					WithdrawalCredentials: mockCreds[:],
				}},
		},
	}

	recentDeposits := []*dbpb.DepositContainer{
		{
			Index:           2,
			Eth1BlockHeight: 5000,
			Deposit: &ethpb.Deposit{
				Data: &ethpb.Deposit_Data{
					PublicKey:             []byte("c"),
					Signature:             mockSig[:],
					WithdrawalCredentials: mockCreds[:],
				}},
		},
		{
			Index:           3,
			Eth1BlockHeight: 6000,
			Deposit: &ethpb.Deposit{
				Data: &ethpb.Deposit_Data{
					PublicKey:             []byte("d"),
					Signature:             mockSig[:],
					WithdrawalCredentials: mockCreds[:],
				}},
		},
	}
	depositCache := depositcache.NewDepositCache()
	depositTrie, err := trieutil.NewTrie(int(params.BeaconConfig().DepositContractTreeDepth))
	if err != nil {
		t.Fatalf("could not setup deposit trie: %v", err)
	}
	for _, dp := range append(readyDeposits, recentDeposits...) {
		depositHash, err := ssz.HashTreeRoot(dp.Deposit.Data)
		if err != nil {
			t.Fatalf("Unable to determine hashed value of deposit %v", err)
		}

		depositTrie.Insert(depositHash[:], int(dp.Index))
		depositCache.InsertDeposit(ctx, dp.Deposit, dp.Eth1BlockHeight, dp.Index, depositTrie.Root())
	}
	for _, dp := range recentDeposits {
		depositCache.InsertPendingDeposit(ctx, dp.Deposit, dp.Eth1BlockHeight, dp.Index, depositTrie.Root())
	}

	bs := &Server{
		ChainStartFetcher:      p,
		Eth1InfoFetcher:        p,
		Eth1BlockFetcher:       p,
		DepositFetcher:         depositCache,
		PendingDepositsFetcher: depositCache,
		BlockReceiver:          &mock.ChainService{State: beaconState, Root: blkRoot[:]},
		HeadFetcher:            &mock.ChainService{State: beaconState, Root: blkRoot[:]},
	}

	deposits, err := bs.deposits(ctx, &ethpb.Eth1Data{})
	if err != nil {
		t.Fatal(err)
	}
	if len(deposits) != 0 {
		t.Errorf("Received unexpected list of deposits: %+v, wanted: 0", len(deposits))
	}

	// It should also return the recent deposits after their follow window.
	p.LatestBlockNumber = big.NewInt(0).Add(p.LatestBlockNumber, big.NewInt(10000))
	// we should get our pending deposits once this vote pushes the vote tally to include
	// the updated eth1 data.
	deposits, err = bs.deposits(ctx, vote)
	if err != nil {
		t.Fatal(err)
	}
	if len(deposits) != len(recentDeposits) {
		t.Errorf(
			"Received unexpected number of pending deposits: %d, wanted: %d",
			len(deposits),
			len(recentDeposits),
		)
	}
}

func TestPendingDeposits_CantReturnBelowStateEth1DepositIndex(t *testing.T) {
	ctx := context.Background()
	height := big.NewInt(int64(params.BeaconConfig().Eth1FollowDistance))
	p := &mockPOW.POWChain{
		LatestBlockNumber: height,
		HashesByHeight: map[int][]byte{
			int(height.Int64()): []byte("0x0"),
		},
	}

	beaconState, _ := beaconstate.InitializeFromProto(&pbp2p.BeaconState{
		Eth1Data: &ethpb.Eth1Data{
			BlockHash:    []byte("0x0"),
			DepositCount: 100,
		},
		Eth1DepositIndex: 10,
	})
	blk := &ethpb.BeaconBlock{
		Slot: beaconState.Slot(),
	}
	blkRoot, err := ssz.HashTreeRoot(blk)
	if err != nil {
		t.Fatal(err)
	}

	var mockSig [96]byte
	var mockCreds [32]byte

	readyDeposits := []*dbpb.DepositContainer{
		{
			Index: 0,
			Deposit: &ethpb.Deposit{
				Data: &ethpb.Deposit_Data{
					PublicKey:             []byte("a"),
					Signature:             mockSig[:],
					WithdrawalCredentials: mockCreds[:],
				}},
		},
		{
			Index: 1,
			Deposit: &ethpb.Deposit{
				Data: &ethpb.Deposit_Data{
					PublicKey:             []byte("b"),
					Signature:             mockSig[:],
					WithdrawalCredentials: mockCreds[:],
				}},
		},
	}

	var recentDeposits []*dbpb.DepositContainer
	for i := int64(2); i < 16; i++ {
		recentDeposits = append(recentDeposits, &dbpb.DepositContainer{
			Index: i,
			Deposit: &ethpb.Deposit{
				Data: &ethpb.Deposit_Data{
					PublicKey:             []byte{byte(i)},
					Signature:             mockSig[:],
					WithdrawalCredentials: mockCreds[:],
				}},
		})
	}
	depositTrie, err := trieutil.NewTrie(int(params.BeaconConfig().DepositContractTreeDepth))
	if err != nil {
		t.Fatalf("could not setup deposit trie: %v", err)
	}
	depositCache := depositcache.NewDepositCache()
	for _, dp := range append(readyDeposits, recentDeposits...) {
		depositHash, err := ssz.HashTreeRoot(dp.Deposit.Data)
		if err != nil {
			t.Fatalf("Unable to determine hashed value of deposit %v", err)
		}

		depositTrie.Insert(depositHash[:], int(dp.Index))
		depositCache.InsertDeposit(ctx, dp.Deposit, uint64(dp.Index), dp.Index, depositTrie.Root())
	}
	for _, dp := range recentDeposits {
		depositCache.InsertPendingDeposit(ctx, dp.Deposit, uint64(dp.Index), dp.Index, depositTrie.Root())
	}

	bs := &Server{
		ChainStartFetcher:      p,
		Eth1InfoFetcher:        p,
		Eth1BlockFetcher:       p,
		DepositFetcher:         depositCache,
		PendingDepositsFetcher: depositCache,
		BlockReceiver:          &mock.ChainService{State: beaconState, Root: blkRoot[:]},
		HeadFetcher:            &mock.ChainService{State: beaconState, Root: blkRoot[:]},
	}

	// It should also return the recent deposits after their follow window.
	p.LatestBlockNumber = big.NewInt(0).Add(p.LatestBlockNumber, big.NewInt(10000))
	deposits, err := bs.deposits(ctx, &ethpb.Eth1Data{})
	if err != nil {
		t.Fatal(err)
	}

	expectedDeposits := 6
	if len(deposits) != expectedDeposits {
		t.Errorf(
			"Received unexpected number of pending deposits: %d, wanted: %d",
			len(deposits),
			expectedDeposits,
		)
	}
}

func TestPendingDeposits_CantReturnMoreThanMax(t *testing.T) {
	ctx := context.Background()

	height := big.NewInt(int64(params.BeaconConfig().Eth1FollowDistance))
	p := &mockPOW.POWChain{
		LatestBlockNumber: height,
		HashesByHeight: map[int][]byte{
			int(height.Int64()): []byte("0x0"),
		},
	}

	beaconState, _ := beaconstate.InitializeFromProto(&pbp2p.BeaconState{
		Eth1Data: &ethpb.Eth1Data{
			BlockHash:    []byte("0x0"),
			DepositCount: 100,
		},
		Eth1DepositIndex: 2,
	})
	blk := &ethpb.BeaconBlock{
		Slot: beaconState.Slot(),
	}
	blkRoot, err := ssz.HashTreeRoot(blk)
	if err != nil {
		t.Fatal(err)
	}
	var mockSig [96]byte
	var mockCreds [32]byte

	readyDeposits := []*dbpb.DepositContainer{
		{
			Index: 0,
			Deposit: &ethpb.Deposit{
				Data: &ethpb.Deposit_Data{
					PublicKey:             []byte("a"),
					Signature:             mockSig[:],
					WithdrawalCredentials: mockCreds[:],
				}},
		},
		{
			Index: 1,
			Deposit: &ethpb.Deposit{
				Data: &ethpb.Deposit_Data{
					PublicKey:             []byte("b"),
					Signature:             mockSig[:],
					WithdrawalCredentials: mockCreds[:],
				}},
		},
	}

	var recentDeposits []*dbpb.DepositContainer
	for i := int64(2); i < 22; i++ {
		recentDeposits = append(recentDeposits, &dbpb.DepositContainer{
			Index: i,
			Deposit: &ethpb.Deposit{
				Data: &ethpb.Deposit_Data{
					PublicKey:             []byte{byte(i)},
					Signature:             mockSig[:],
					WithdrawalCredentials: mockCreds[:],
				}},
		})
	}
	depositTrie, err := trieutil.NewTrie(int(params.BeaconConfig().DepositContractTreeDepth))
	if err != nil {
		t.Fatalf("could not setup deposit trie: %v", err)
	}
	depositCache := depositcache.NewDepositCache()
	for _, dp := range append(readyDeposits, recentDeposits...) {
		depositHash, err := ssz.HashTreeRoot(dp.Deposit.Data)
		if err != nil {
			t.Fatalf("Unable to determine hashed value of deposit %v", err)
		}

		depositTrie.Insert(depositHash[:], int(dp.Index))
		depositCache.InsertDeposit(ctx, dp.Deposit, height.Uint64(), dp.Index, depositTrie.Root())
	}
	for _, dp := range recentDeposits {
		depositCache.InsertPendingDeposit(ctx, dp.Deposit, height.Uint64(), dp.Index, depositTrie.Root())
	}

	bs := &Server{
		ChainStartFetcher:      p,
		Eth1InfoFetcher:        p,
		Eth1BlockFetcher:       p,
		DepositFetcher:         depositCache,
		PendingDepositsFetcher: depositCache,
		BlockReceiver:          &mock.ChainService{State: beaconState, Root: blkRoot[:]},
		HeadFetcher:            &mock.ChainService{State: beaconState, Root: blkRoot[:]},
	}

	// It should also return the recent deposits after their follow window.
	p.LatestBlockNumber = big.NewInt(0).Add(p.LatestBlockNumber, big.NewInt(10000))
	deposits, err := bs.deposits(ctx, &ethpb.Eth1Data{})
	if err != nil {
		t.Fatal(err)
	}
	if len(deposits) != int(params.BeaconConfig().MaxDeposits) {
		t.Errorf(
			"Received unexpected number of pending deposits: %d, wanted: %d",
			len(deposits),
			int(params.BeaconConfig().MaxDeposits),
		)
	}
}

func TestPendingDeposits_CantReturnMoreDepositCount(t *testing.T) {
	ctx := context.Background()

	height := big.NewInt(int64(params.BeaconConfig().Eth1FollowDistance))
	p := &mockPOW.POWChain{
		LatestBlockNumber: height,
		HashesByHeight: map[int][]byte{
			int(height.Int64()): []byte("0x0"),
		},
	}

	beaconState, _ := beaconstate.InitializeFromProto(&pbp2p.BeaconState{
		Eth1Data: &ethpb.Eth1Data{
			BlockHash:    []byte("0x0"),
			DepositCount: 5,
		},
		Eth1DepositIndex: 2,
	})
	blk := &ethpb.BeaconBlock{
		Slot: beaconState.Slot(),
	}
	blkRoot, err := ssz.HashTreeRoot(blk)
	if err != nil {
		t.Fatal(err)
	}
	var mockSig [96]byte
	var mockCreds [32]byte

	readyDeposits := []*dbpb.DepositContainer{
		{
			Index: 0,
			Deposit: &ethpb.Deposit{
				Data: &ethpb.Deposit_Data{
					PublicKey:             []byte("a"),
					Signature:             mockSig[:],
					WithdrawalCredentials: mockCreds[:],
				}},
		},
		{
			Index: 1,
			Deposit: &ethpb.Deposit{
				Data: &ethpb.Deposit_Data{
					PublicKey:             []byte("b"),
					Signature:             mockSig[:],
					WithdrawalCredentials: mockCreds[:],
				}},
		},
	}

	var recentDeposits []*dbpb.DepositContainer
	for i := int64(2); i < 22; i++ {
		recentDeposits = append(recentDeposits, &dbpb.DepositContainer{
			Index: i,
			Deposit: &ethpb.Deposit{
				Data: &ethpb.Deposit_Data{
					PublicKey:             []byte{byte(i)},
					Signature:             mockSig[:],
					WithdrawalCredentials: mockCreds[:],
				}},
		})
	}
	depositTrie, err := trieutil.NewTrie(int(params.BeaconConfig().DepositContractTreeDepth))
	if err != nil {
		t.Fatalf("could not setup deposit trie: %v", err)
	}
	depositCache := depositcache.NewDepositCache()
	for _, dp := range append(readyDeposits, recentDeposits...) {
		depositHash, err := ssz.HashTreeRoot(dp.Deposit.Data)
		if err != nil {
			t.Fatalf("Unable to determine hashed value of deposit %v", err)
		}

		depositTrie.Insert(depositHash[:], int(dp.Index))
		depositCache.InsertDeposit(ctx, dp.Deposit, uint64(dp.Index), dp.Index, depositTrie.Root())
	}
	for _, dp := range recentDeposits {
		depositCache.InsertPendingDeposit(ctx, dp.Deposit, uint64(dp.Index), dp.Index, depositTrie.Root())
	}

	bs := &Server{
		BlockReceiver:          &mock.ChainService{State: beaconState, Root: blkRoot[:]},
		HeadFetcher:            &mock.ChainService{State: beaconState, Root: blkRoot[:]},
		ChainStartFetcher:      p,
		Eth1InfoFetcher:        p,
		Eth1BlockFetcher:       p,
		DepositFetcher:         depositCache,
		PendingDepositsFetcher: depositCache,
	}

	// It should also return the recent deposits after their follow window.
	p.LatestBlockNumber = big.NewInt(0).Add(p.LatestBlockNumber, big.NewInt(10000))
	deposits, err := bs.deposits(ctx, &ethpb.Eth1Data{})
	if err != nil {
		t.Fatal(err)
	}
	if len(deposits) != 3 {
		t.Errorf(
			"Received unexpected number of pending deposits: %d, wanted: %d",
			len(deposits),
			3,
		)
	}
}

func TestEth1Data_EmptyVotesFetchBlockHashFailure(t *testing.T) {
	beaconState, _ := beaconstate.InitializeFromProto(&pbp2p.BeaconState{
		Eth1Data: &ethpb.Eth1Data{
			BlockHash: []byte{'a'},
		},
		Eth1DataVotes: []*ethpb.Eth1Data{},
	})
	p := &mockPOW.FaultyMockPOWChain{
		HashesByHeight: make(map[int][]byte),
	}
	proposerServer := &Server{
		ChainStartFetcher: p,
		Eth1InfoFetcher:   p,
		Eth1BlockFetcher:  p,
		BlockReceiver:     &mock.ChainService{State: beaconState},
		HeadFetcher:       &mock.ChainService{State: beaconState},
	}
	want := "could not fetch ETH1_FOLLOW_DISTANCE ancestor"
	if _, err := proposerServer.eth1Data(context.Background(), beaconState.Slot()+1); !strings.Contains(err.Error(), want) {
		t.Errorf("Expected error %v, received %v", want, err)
	}
}

func TestDefaultEth1Data_NoBlockExists(t *testing.T) {
	ctx := context.Background()

	height := big.NewInt(int64(params.BeaconConfig().Eth1FollowDistance))
	deps := []*dbpb.DepositContainer{
		{
			Index:           0,
			Eth1BlockHeight: 8,
			Deposit: &ethpb.Deposit{
				Data: &ethpb.Deposit_Data{
					PublicKey:             []byte("a"),
					Signature:             make([]byte, 96),
					WithdrawalCredentials: make([]byte, 32),
				}},
		},
		{
			Index:           1,
			Eth1BlockHeight: 14,
			Deposit: &ethpb.Deposit{
				Data: &ethpb.Deposit_Data{
					PublicKey:             []byte("b"),
					Signature:             make([]byte, 96),
					WithdrawalCredentials: make([]byte, 32),
				}},
		},
	}
	depositTrie, err := trieutil.NewTrie(int(params.BeaconConfig().DepositContractTreeDepth))
	if err != nil {
		t.Fatalf("could not setup deposit trie: %v", err)
	}
	depositCache := depositcache.NewDepositCache()
	for _, dp := range deps {
		depositCache.InsertDeposit(context.Background(), dp.Deposit, dp.Eth1BlockHeight, dp.Index, depositTrie.Root())
	}

	p := &mockPOW.POWChain{
		LatestBlockNumber: height,
		HashesByHeight: map[int][]byte{
			0:  []byte("hash0"),
			12: []byte("hash12"),
		},
	}
	proposerServer := &Server{
		ChainStartFetcher:      p,
		Eth1InfoFetcher:        p,
		Eth1BlockFetcher:       p,
		DepositFetcher:         depositCache,
		PendingDepositsFetcher: depositCache,
	}

	defEth1Data := &ethpb.Eth1Data{
		DepositCount: 10,
		BlockHash:    []byte{'t', 'e', 's', 't'},
		DepositRoot:  []byte{'r', 'o', 'o', 't'},
	}

	p.Eth1Data = defEth1Data

	result, err := proposerServer.defaultEth1DataResponse(ctx, big.NewInt(16))
	if err != nil {
		t.Fatal(err)
	}

	if !proto.Equal(result, defEth1Data) {
		t.Errorf("Did not receive default eth1data. Wanted %v but Got %v", defEth1Data, result)
	}
}

// TODO(2312): Add more tests for edge cases and better coverage.
func TestEth1Data(t *testing.T) {
	slot := uint64(10000)

	p := &mockPOW.POWChain{
		BlockNumberByHeight: map[uint64]*big.Int{
			slot * params.BeaconConfig().SecondsPerSlot: big.NewInt(4096),
		},
		HashesByHeight: map[int][]byte{
			4080: []byte("4080"),
		},
		Eth1Data: &ethpb.Eth1Data{
			DepositCount: 55,
		},
	}
	ps := &Server{
		ChainStartFetcher: p,
		Eth1InfoFetcher:   p,
		Eth1BlockFetcher:  p,
		DepositFetcher:    depositcache.NewDepositCache(),
	}

	ctx := context.Background()
	eth1Data, err := ps.eth1Data(ctx, slot)
	if err != nil {
		t.Fatal(err)
	}

	if eth1Data.DepositCount != 55 {
		t.Error("Expected deposit count to be 55")
	}
}

func TestEth1Data_MockEnabled(t *testing.T) {
	db := dbutil.SetupDB(t)
	defer dbutil.TeardownDB(t, db)
	// If a mock eth1 data votes is specified, we use the following for the
	// eth1data we provide to every proposer based on https://github.com/ethereum/eth2.0-pm/issues/62:
	//
	// slot_in_voting_period = current_slot % SLOTS_PER_ETH1_VOTING_PERIOD
	// Eth1Data(
	//   DepositRoot = hash(current_epoch + slot_in_voting_period),
	//   DepositCount = state.eth1_deposit_index,
	//   BlockHash = hash(hash(current_epoch + slot_in_voting_period)),
	// )
	ctx := context.Background()
	headState, err := beaconstate.InitializeFromProto(&pbp2p.BeaconState{
		Eth1DepositIndex: 64,
	})
	if err != nil {
		t.Fatal(err)
	}
	ps := &Server{
		HeadFetcher:   &mock.ChainService{State: headState},
		BeaconDB:      db,
		MockEth1Votes: true,
	}
	headBlockRoot := [32]byte{1, 2, 3}
	if err := db.SaveState(ctx, headState, headBlockRoot); err != nil {
		t.Fatal(err)
	}
	if err := db.SaveHeadBlockRoot(ctx, headBlockRoot); err != nil {
		t.Fatal(err)
	}

	eth1Data, err := ps.eth1Data(ctx, 100)
	if err != nil {
		t.Fatal(err)
	}
	wantedSlot := 100 % params.BeaconConfig().SlotsPerEth1VotingPeriod
	currentEpoch := helpers.SlotToEpoch(100)
	enc, err := ssz.Marshal(currentEpoch + wantedSlot)
	if err != nil {
		t.Fatal(err)
	}
	depRoot := hashutil.Hash(enc)
	blockHash := hashutil.Hash(depRoot[:])
	want := &ethpb.Eth1Data{
		DepositRoot:  depRoot[:],
		BlockHash:    blockHash[:],
		DepositCount: 64,
	}
	if !proto.Equal(eth1Data, want) {
		t.Errorf("Wanted %v, received %v", want, eth1Data)
	}
}

func TestFilterAttestation_OK(t *testing.T) {
	db := dbutil.SetupDB(t)
	defer dbutil.TeardownDB(t, db)
	ctx := context.Background()

	genesis := b.NewGenesisBlock([]byte{})
	if err := db.SaveBlock(context.Background(), genesis); err != nil {
		t.Fatalf("Could not save genesis block: %v", err)
	}

	numDeposits := params.BeaconConfig().MinGenesisActiveValidatorCount
	state, privKeys := testutil.DeterministicGenesisState(t, numDeposits)

	genesisRoot, err := ssz.HashTreeRoot(genesis.Block)
	if err != nil {
		t.Fatal(err)
	}
	if err := db.SaveState(ctx, state, genesisRoot); err != nil {
		t.Fatalf("Could not save genesis state: %v", err)
	}
	if err := db.SaveHeadBlockRoot(ctx, genesisRoot); err != nil {
		t.Fatalf("Could not save genesis state: %v", err)
	}

	proposerServer := &Server{
		BeaconDB:    db,
		AttPool:     attestations.NewPool(),
		HeadFetcher: &mock.ChainService{State: state, Root: genesisRoot[:]},
	}

	atts := make([]*ethpb.Attestation, 10)
	for i := 0; i < len(atts); i++ {
		atts[i] = &ethpb.Attestation{Data: &ethpb.AttestationData{
			CommitteeIndex: uint64(i),
			Target:         &ethpb.Checkpoint{}},
		}
	}
	received, err := proposerServer.filterAttestationsForBlockInclusion(context.Background(), 1, atts)
	if err != nil {
		t.Fatal(err)
	}
	if len(received) > 0 {
		t.Error("Invalid attestations were filtered")
	}

	for i := 0; i < len(atts); i++ {
		aggBits := bitfield.NewBitlist(4)
		aggBits.SetBitAt(0, true)
		atts[i] = &ethpb.Attestation{Data: &ethpb.AttestationData{
			CommitteeIndex: uint64(i),
			Target:         &ethpb.Checkpoint{},
			Source:         &ethpb.Checkpoint{Root: params.BeaconConfig().ZeroHash[:]}},
			AggregationBits: aggBits,
		}
		committee, err := helpers.BeaconCommitteeFromState(state, atts[i].Data.Slot, atts[i].Data.CommitteeIndex)
		if err != nil {
			t.Error(err)
		}
		attestingIndices, err := attestationutil.AttestingIndices(atts[i].AggregationBits, committee)
		if err != nil {
			t.Error(err)
		}
		domain := helpers.Domain(state.Fork(), 0, params.BeaconConfig().DomainBeaconAttester)

		sigs := make([]*bls.Signature, len(attestingIndices))
		zeroSig := [96]byte{}
		atts[i].Signature = zeroSig[:]

		for i, indice := range attestingIndices {
			hashTreeRoot, _ := ssz.HashTreeRoot(atts[i].Data)
			sig := privKeys[indice].Sign(hashTreeRoot[:], domain)
			sigs[i] = sig
		}
		atts[i].Signature = bls.AggregateSignatures(sigs).Marshal()[:]
	}

	received, err = proposerServer.filterAttestationsForBlockInclusion(context.Background(), 1, atts)
	if err != nil {
		t.Fatal(err)
	}
	if len(received) != 1 {
		t.Errorf("Did not filter correctly, wanted: 1, received: %d", len(received))
	}
}

func Benchmark_Eth1Data(b *testing.B) {
	ctx := context.Background()

	hashesByHeight := make(map[int][]byte)

	beaconState, _ := beaconstate.InitializeFromProto(&pbp2p.BeaconState{
		Eth1DataVotes: []*ethpb.Eth1Data{},
		Eth1Data: &ethpb.Eth1Data{
			BlockHash: []byte("stub"),
		},
	})
	var mockSig [96]byte
	var mockCreds [32]byte
	deposits := []*dbpb.DepositContainer{
		{
			Index: 0,
			Deposit: &ethpb.Deposit{
				Data: &ethpb.Deposit_Data{
					PublicKey:             []byte("a"),
					Signature:             mockSig[:],
					WithdrawalCredentials: mockCreds[:],
				}},
		},
		{
			Index: 1,
			Deposit: &ethpb.Deposit{
				Data: &ethpb.Deposit_Data{
					PublicKey:             []byte("b"),
					Signature:             mockSig[:],
					WithdrawalCredentials: mockCreds[:],
				}},
		},
	}

	depositCache := depositcache.NewDepositCache()
	for i, dp := range deposits {
		var root [32]byte
		copy(root[:], []byte{'d', 'e', 'p', 'o', 's', 'i', 't', byte(i)})
		depositCache.InsertDeposit(ctx, dp.Deposit, uint64(dp.Index), dp.Index, root)
	}
	numOfVotes := 1000
	for i := 0; i < numOfVotes; i++ {
		blockhash := []byte{'b', 'l', 'o', 'c', 'k', byte(i)}
		deposit := []byte{'d', 'e', 'p', 'o', 's', 'i', 't', byte(i)}
		beaconState.SetEth1DataVotes(append(beaconState.Eth1DataVotes(), &ethpb.Eth1Data{
			BlockHash:   blockhash,
			DepositRoot: deposit,
		}))
		hashesByHeight[i] = blockhash
	}
	hashesByHeight[numOfVotes+1] = []byte("stub")

	blk := &ethpb.BeaconBlock{
		Slot: beaconState.Slot(),
	}
	blkRoot, err := ssz.HashTreeRoot(blk)
	if err != nil {
		b.Fatal(err)
	}

	currentHeight := params.BeaconConfig().Eth1FollowDistance + 5
	p := &mockPOW.POWChain{
		LatestBlockNumber: big.NewInt(int64(currentHeight)),
		HashesByHeight:    hashesByHeight,
	}
	proposerServer := &Server{
		BlockReceiver:          &mock.ChainService{State: beaconState, Root: blkRoot[:]},
		HeadFetcher:            &mock.ChainService{State: beaconState, Root: blkRoot[:]},
		ChainStartFetcher:      p,
		Eth1InfoFetcher:        p,
		Eth1BlockFetcher:       p,
		DepositFetcher:         depositCache,
		PendingDepositsFetcher: depositCache,
	}
	b.ResetTimer()
	for i := 0; i < b.N; i++ {
		_, err := proposerServer.eth1Data(context.Background(), beaconState.Slot()+1)
		if err != nil {
			b.Fatal(err)
		}
	}
}

func TestDeposits_ReturnsEmptyList_IfLatestEth1DataEqGenesisEth1Block(t *testing.T) {
	ctx := context.Background()

	height := big.NewInt(int64(params.BeaconConfig().Eth1FollowDistance))
	p := &mockPOW.POWChain{
		LatestBlockNumber: height,
		HashesByHeight: map[int][]byte{
			int(height.Int64()): []byte("0x0"),
		},
		GenesisEth1Block: height,
	}

	beaconState, _ := beaconstate.InitializeFromProto(&pbp2p.BeaconState{
		Eth1Data: &ethpb.Eth1Data{
			BlockHash: []byte("0x0"),
		},
		Eth1DepositIndex: 2,
	})
	blk := &ethpb.BeaconBlock{
		Slot: beaconState.Slot(),
	}
	blkRoot, err := ssz.HashTreeRoot(blk)
	if err != nil {
		t.Fatal(err)
	}

	var mockSig [96]byte
	var mockCreds [32]byte

	readyDeposits := []*dbpb.DepositContainer{
		{
			Index: 0,
			Deposit: &ethpb.Deposit{
				Data: &ethpb.Deposit_Data{
					PublicKey:             []byte("a"),
					Signature:             mockSig[:],
					WithdrawalCredentials: mockCreds[:],
				}},
		},
		{
			Index: 1,
			Deposit: &ethpb.Deposit{
				Data: &ethpb.Deposit_Data{
					PublicKey:             []byte("b"),
					Signature:             mockSig[:],
					WithdrawalCredentials: mockCreds[:],
				}},
		},
	}

	var recentDeposits []*dbpb.DepositContainer
	for i := int64(2); i < 22; i++ {
		recentDeposits = append(recentDeposits, &dbpb.DepositContainer{
			Index: i,
			Deposit: &ethpb.Deposit{
				Data: &ethpb.Deposit_Data{
					PublicKey:             []byte{byte(i)},
					Signature:             mockSig[:],
					WithdrawalCredentials: mockCreds[:],
				}},
		})
	}
	depositTrie, err := trieutil.NewTrie(int(params.BeaconConfig().DepositContractTreeDepth))
	if err != nil {
		t.Fatalf("could not setup deposit trie: %v", err)
	}
	depositCache := depositcache.NewDepositCache()
	for _, dp := range append(readyDeposits, recentDeposits...) {
		depositHash, err := ssz.HashTreeRoot(dp.Deposit.Data)
		if err != nil {
			t.Fatalf("Unable to determine hashed value of deposit %v", err)
		}

		depositTrie.Insert(depositHash[:], int(dp.Index))
		depositCache.InsertDeposit(ctx, dp.Deposit, uint64(dp.Index), dp.Index, depositTrie.Root())
	}
	for _, dp := range recentDeposits {
		depositCache.InsertPendingDeposit(ctx, dp.Deposit, uint64(dp.Index), dp.Index, depositTrie.Root())
	}

	bs := &Server{
		BlockReceiver:          &mock.ChainService{State: beaconState, Root: blkRoot[:]},
		HeadFetcher:            &mock.ChainService{State: beaconState, Root: blkRoot[:]},
		ChainStartFetcher:      p,
		Eth1InfoFetcher:        p,
		Eth1BlockFetcher:       p,
		DepositFetcher:         depositCache,
		PendingDepositsFetcher: depositCache,
	}

	// It should also return the recent deposits after their follow window.
	p.LatestBlockNumber = big.NewInt(0).Add(p.LatestBlockNumber, big.NewInt(10000))
	deposits, err := bs.deposits(ctx, &ethpb.Eth1Data{})
	if err != nil {
		t.Fatal(err)
	}
	if len(deposits) != 0 {
		t.Errorf(
			"Received unexpected number of pending deposits: %d, wanted: 0",
			len(deposits),
		)
	}
}

func TestDeleteAttsInPool_Aggregated(t *testing.T) {
	s := &Server{
		AttPool: attestations.NewPool(),
	}

	sig := bls.RandKey().Sign([]byte("foo"), 0).Marshal()
	aggregatedAtts := []*ethpb.Attestation{{AggregationBits: bitfield.Bitlist{0b10101}, Signature: sig}, {AggregationBits: bitfield.Bitlist{0b11010}, Signature: sig}}
	unaggregatedAtts := []*ethpb.Attestation{{AggregationBits: bitfield.Bitlist{0b1001}, Signature: sig}, {AggregationBits: bitfield.Bitlist{0b0001}, Signature: sig}}

	if err := s.AttPool.SaveAggregatedAttestations(aggregatedAtts); err != nil {
		t.Fatal(err)
	}
	if err := s.AttPool.SaveUnaggregatedAttestations(unaggregatedAtts); err != nil {
		t.Fatal(err)
	}

	aa, err := helpers.AggregateAttestations(aggregatedAtts)
	if err != nil {
		t.Error(err)
	}
	if err := s.deleteAttsInPool(append(aa, unaggregatedAtts...)); err != nil {
		t.Fatal(err)
	}
	if len(s.AttPool.AggregatedAttestations()) != 0 {
		t.Error("Did not delete aggregated attestation")
	}
	if len(s.AttPool.UnaggregatedAttestations()) != 0 {
		t.Error("Did not delete unaggregated attestation")
	}
}<|MERGE_RESOLUTION|>--- conflicted
+++ resolved
@@ -109,8 +109,6 @@
 	}
 }
 
-<<<<<<< HEAD
-=======
 func TestGetBlock_AddsUnaggregatedAtts(t *testing.T) {
 	db := dbutil.SetupDB(t)
 	defer dbutil.TeardownDB(t, db)
@@ -232,7 +230,6 @@
 	}
 }
 
->>>>>>> b99779fe
 func TestProposeBlock_OK(t *testing.T) {
 	db := dbutil.SetupDB(t)
 	defer dbutil.TeardownDB(t, db)
