--- conflicted
+++ resolved
@@ -14,6 +14,7 @@
 	"github.com/prysmaticlabs/prysm/beacon-chain/types"
 	pb "github.com/prysmaticlabs/prysm/proto/beacon/p2p/v1"
 	"github.com/prysmaticlabs/prysm/shared/database"
+	"github.com/prysmaticlabs/prysm/shared/testutil"
 	"github.com/sirupsen/logrus"
 	logTest "github.com/sirupsen/logrus/hooks/test"
 )
@@ -83,11 +84,7 @@
 	}
 	chainService.Start()
 
-<<<<<<< HEAD
 	if len(chainService.CurrentActiveState().RecentBlockHashes()) != params.CycleLength*2 {
-=======
-	if len(chainService.CurrentActiveState().RecentBlockHashes()) != 0 {
->>>>>>> 1598ae86
 		t.Errorf("incorrect recent block hashes")
 	}
 	if len(chainService.CurrentCrystallizedState().Validators()) != params.BootstrappedValidatorsCount {
@@ -201,8 +198,6 @@
 }
 
 func TestProcessingBadBlock(t *testing.T) {
-<<<<<<< HEAD
-=======
 	hook := logTest.NewGlobal()
 	ctx := context.Background()
 	config := &database.DBConfig{DataDir: "", Name: "", InMemory: true}
@@ -221,83 +216,6 @@
 	if err != nil {
 		t.Fatalf("could not register blockchain service: %v", err)
 	}
-	cfg := &Config{
-		BeaconBlockBuf:   0,
-		IncomingBlockBuf: 0,
-		BeaconDB:         db.DB(),
-		Chain:            beaconChain,
-		Web3Service:      web3Service,
-	}
-	chainService, _ := NewChainService(ctx, cfg)
-
-	active := types.NewActiveState(&pb.ActiveState{RecentBlockHashes: [][]byte{{'A'}}})
-	activeStateHash, err := active.Hash()
-	if err != nil {
-		t.Fatalf("Cannot hash active state: %v", err)
-	}
-	chainService.chain.SetActiveState(active)
-
-	crystallized := types.NewCrystallizedState(&pb.CrystallizedState{LastStateRecalc: 10000})
-	crystallizedStateHash, err := crystallized.Hash()
-	if err != nil {
-		t.Fatalf("Cannot hash crystallized state: %v", err)
-	}
-	chainService.chain.SetCrystallizedState(crystallized)
-
-	parentBlock := NewBlock(t, nil)
-	parentHash, _ := parentBlock.Hash()
-
-	block := NewBlock(t, &pb.BeaconBlock{
-		SlotNumber:            2,
-		ActiveStateHash:       activeStateHash[:],
-		CrystallizedStateHash: crystallizedStateHash[:],
-		ParentHash:            parentHash[:],
-		PowChainRef:           []byte("a"),
-	})
-
-	exitRoutine := make(chan bool)
-	go func() {
-		chainService.blockProcessing(chainService.ctx.Done())
-		<-exitRoutine
-	}()
-
-	chainService.incomingBlockChan <- block
-	chainService.cancel()
-	exitRoutine <- true
-	hook.Reset()
-}
-
-func TestRunningChainService(t *testing.T) {
->>>>>>> 1598ae86
-	hook := logTest.NewGlobal()
-	ctx := context.Background()
-	config := &database.DBConfig{DataDir: "", Name: "", InMemory: true}
-	db, err := database.NewDB(config)
-	if err != nil {
-		t.Fatalf("could not setup beaconDB: %v", err)
-
-	}
-	endpoint := "ws://127.0.0.1"
-	client := &mockClient{}
-	web3Service, err := powchain.NewWeb3Service(ctx, &powchain.Web3ServiceConfig{Endpoint: endpoint, Pubkey: "", VrcAddr: common.Address{}}, client, client, client)
-	if err != nil {
-		t.Fatalf("unable to set up web3 service: %v", err)
-	}
-	beaconChain, err := NewBeaconChain(db.DB())
-	if err != nil {
-		t.Fatalf("could not register blockchain service: %v", err)
-	}
-<<<<<<< HEAD
-	cfg := &Config{
-		BeaconBlockBuf:   0,
-		IncomingBlockBuf: 0,
-		BeaconDB:         db.DB(),
-		Chain:            beaconChain,
-		Web3Service:      web3Service,
-	}
-	chainService, _ := NewChainService(ctx, cfg)
-=======
->>>>>>> 1598ae86
 
 	var validators []*pb.ValidatorRecord
 	for i := 0; i < 40; i++ {
@@ -325,12 +243,6 @@
 	}
 	chainService, _ := NewChainService(ctx, cfg)
 	chainService.chain.SetCrystallizedState(crystallized)
-
-	exitRoutine := make(chan bool)
-	go func() {
-		chainService.blockProcessing(chainService.ctx.Done())
-		<-exitRoutine
-	}()
 
 	parentBlock := NewBlock(t, nil)
 	if err := chainService.SaveBlock(parentBlock); err != nil {
@@ -351,26 +263,20 @@
 		PowChainRef:           []byte("a"),
 	})
 
-<<<<<<< HEAD
 	exitRoutine := make(chan bool)
 	go func() {
 		chainService.blockProcessing(chainService.ctx.Done())
 		<-exitRoutine
 	}()
-=======
 	if err := chainService.SaveBlock(block); err != nil {
 		t.Fatal(err)
 	}
->>>>>>> 1598ae86
 
 	chainService.incomingBlockChan <- block
 	chainService.cancel()
 	exitRoutine <- true
-<<<<<<< HEAD
-	hook.Reset()
-=======
+
 	testutil.AssertLogsContain(t, hook, "Finished processing received block and states into DAG")
->>>>>>> 1598ae86
 }
 
 func TestUpdateHead(t *testing.T) {
@@ -388,8 +294,6 @@
 	if err != nil {
 		t.Fatalf("unable to set up web3 service: %v", err)
 	}
-<<<<<<< HEAD
-=======
 	beaconChain, err := NewBeaconChain(db.DB())
 	if err != nil {
 		t.Fatalf("could not register blockchain service: %v", err)
@@ -403,7 +307,10 @@
 	}
 	chainService, _ := NewChainService(ctx, cfg)
 
-	active, crystallized := types.NewGenesisStates()
+	active, crystallized, err := types.NewGenesisStates()
+	if err != nil {
+		t.Fatalf("Can't generate genesis state: %v", err)
+	}
 	activeStateHash, _ := active.Hash()
 	crystallizedStateHash, _ := crystallized.Hash()
 
@@ -465,7 +372,6 @@
 	if err != nil {
 		t.Fatalf("unable to set up web3 service: %v", err)
 	}
->>>>>>> 1598ae86
 	beaconChain, err := NewBeaconChain(db.DB())
 	if err != nil {
 		t.Fatalf("could not register blockchain service: %v", err)
@@ -497,40 +403,22 @@
 		t.Fatalf("unable to mutate crystallized state: %v", err)
 	}
 
-<<<<<<< HEAD
-	testAttesterBitfield := []byte{200, 148, 146, 179, 49}
-	active := types.NewActiveState(&pb.ActiveState{PendingAttestations: []*pb.AttestationRecord{{AttesterBitfield: testAttesterBitfield}}})
+	var recentBlockHashes [][]byte
+	for i := 0; i < params.CycleLength+1; i++ {
+		recentBlockHashes = append(recentBlockHashes, []byte{'X'})
+	}
+	active := types.NewActiveState(&pb.ActiveState{RecentBlockHashes: recentBlockHashes})
 	if err := beaconChain.SetActiveState(active); err != nil {
-		t.Fatalf("unable to Mutate Active state: %v", err)
-	}
-
+		t.Fatalf("unable to mutate active state: %v", err)
+	}
 	cfg := &Config{
 		BeaconBlockBuf: 0,
 		BeaconDB:       db.DB(),
 		Chain:          beaconChain,
 		Web3Service:    web3Service,
 	}
+
 	chainService, _ := NewChainService(ctx, cfg)
-	chainService.lastSlot = 10
-	chainService.chain.SetCrystallizedState(crystallized)
-=======
-	var recentBlockHashes [][]byte
-	for i := 0; i < params.CycleLength+1; i++ {
-		recentBlockHashes = append(recentBlockHashes, []byte{'X'})
-	}
-	active := types.NewActiveState(&pb.ActiveState{RecentBlockHashes: recentBlockHashes})
-	if err := beaconChain.SetActiveState(active); err != nil {
-		t.Fatalf("unable to mutate active state: %v", err)
-	}
-	cfg := &Config{
-		BeaconBlockBuf: 0,
-		BeaconDB:       db.DB(),
-		Chain:          beaconChain,
-		Web3Service:    web3Service,
-	}
-
-	chainService, _ := NewChainService(ctx, cfg)
->>>>>>> 1598ae86
 
 	exitRoutine := make(chan bool)
 	go func() {
@@ -550,11 +438,7 @@
 	}
 
 	block := NewBlock(t, &pb.BeaconBlock{
-<<<<<<< HEAD
-		SlotNumber:            10,
-=======
 		SlotNumber:            1,
->>>>>>> 1598ae86
 		ActiveStateHash:       activeStateHash[:],
 		CrystallizedStateHash: crystallizedStateHash[:],
 		ParentHash:            parentHash[:],
@@ -564,29 +448,7 @@
 		},
 	})
 
-<<<<<<< HEAD
-	h, err := block.Hash()
-	if err != nil {
-		t.Fatal(err)
-	}
-
-	nextBlock := NewBlock(t, &pb.BeaconBlock{
-		SlotNumber:            11,
-		ActiveStateHash:       activeStateHash[:],
-		CrystallizedStateHash: crystallizedStateHash[:],
-		ParentHash:            h[:],
-		PowChainRef:           []byte("a"),
-	})
-
-	if err := chainService.SaveBlock(block); err != nil {
-		t.Fatal(err)
-	}
-
 	chainService.incomingBlockChan <- block
-	chainService.incomingBlockChan <- nextBlock
-=======
-	chainService.incomingBlockChan <- block
->>>>>>> 1598ae86
 	chainService.cancel()
 	exitRoutine <- true
 }