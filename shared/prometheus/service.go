package prometheus

import (
	"bytes"
	"context"
	"fmt"
	"net/http"
	"time"

	"github.com/prometheus/client_golang/prometheus/promhttp"
	"github.com/prysmaticlabs/prysm/shared"
	"github.com/sirupsen/logrus"
)

var log = logrus.WithField("prefix", "prometheus")

// Service provides Prometheus metrics via the /metrics route. This route will
// show all the metrics registered with the Prometheus DefaultRegisterer.
type Service struct {
	server      *http.Server
	svcRegistry *shared.ServiceRegistry
}

// NewPrometheusService sets up a new instance for a given address host:port.
// An empty host will match with any IP so an address like ":2121" is perfectly acceptable.
func NewPrometheusService(addr string, svcRegistry *shared.ServiceRegistry) *Service {
	s := &Service{svcRegistry: svcRegistry}

	mux := http.NewServeMux()
	mux.Handle("/metrics", promhttp.Handler())
	mux.HandleFunc("/healthz", s.healthzHandler)

	s.server = &http.Server{Addr: addr, Handler: mux}

	return s
}

func (s *Service) healthzHandler(w http.ResponseWriter, r *http.Request) {
	_ = r // Request is unused

	// Call all services in the registry.
	// if any are not OK, write 500
	// print the statuses of all services.

	statuses := s.svcRegistry.Statuses()
	hasError := false
	var buf bytes.Buffer
	for k, v := range statuses {
		var status string
		if v == nil {
			status = "OK"
		} else {
			hasError = true
			status = "ERROR " + v.Error()
		}
<<<<<<< HEAD
		// #nosec G104 - buffer.WriteString error is always nil
		buf.WriteString(fmt.Sprintf("%s: %s\n", k, status))
=======
		if _, err := buf.WriteString(fmt.Sprintf("%s: %s\n", k, status)); err != nil {
			hasError = true
			status = "ERROR " + err.Error()
		}
>>>>>>> 7e1af4fc
	}

	// Write status header
	if hasError {
		w.WriteHeader(http.StatusInternalServerError)
	} else {
		w.WriteHeader(http.StatusOK)
	}

	// Write http body
	if _, err := w.Write(buf.Bytes()); err != nil {
		log.Errorf("Could not write healthz body %v", err)
	}
}

// Start the prometheus service.
func (s *Service) Start() {
	log.WithField("endpoint", s.server.Addr).Info("Starting service")
	go func() {
		err := s.server.ListenAndServe()
		if err != nil && err != http.ErrServerClosed {
			log.Errorf("Could not listen to host:port :%s: %v", s.server.Addr, err)
		}
	}()
}

// Stop the service gracefully.
func (s *Service) Stop() error {
	log.Info("Stopping service")
	ctx, cancel := context.WithTimeout(context.Background(), 2*time.Second)
	defer cancel()
	return s.server.Shutdown(ctx)
}

// Status always returns nil.
// TODO(1207): Add service health checks.
func (s *Service) Status() error {
	return nil
}<|MERGE_RESOLUTION|>--- conflicted
+++ resolved
@@ -53,15 +53,11 @@
 			hasError = true
 			status = "ERROR " + v.Error()
 		}
-<<<<<<< HEAD
-		// #nosec G104 - buffer.WriteString error is always nil
-		buf.WriteString(fmt.Sprintf("%s: %s\n", k, status))
-=======
+
 		if _, err := buf.WriteString(fmt.Sprintf("%s: %s\n", k, status)); err != nil {
 			hasError = true
 			status = "ERROR " + err.Error()
 		}
->>>>>>> 7e1af4fc
 	}
 
 	// Write status header
