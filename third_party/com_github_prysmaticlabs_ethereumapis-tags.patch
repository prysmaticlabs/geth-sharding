diff --git a/eth/v1alpha1/BUILD.bazel b/eth/v1alpha1/BUILD.bazel
<<<<<<< HEAD
index c0fbe31..d5982ea 100644
=======
index c0fbe31..1211829 100644
>>>>>>> 165aa0a9
--- a/eth/v1alpha1/BUILD.bazel
+++ b/eth/v1alpha1/BUILD.bazel
@@ -4,6 +4,7 @@
 
 load("@rules_proto//proto:defs.bzl", "proto_library")
 load("@rules_java//java:defs.bzl", "java_proto_library")
+load("@prysm//tools:ssz.bzl", "SSZ_DEPS", "ssz_gen_marshal")
 
 ##############################################################################
 # Go
@@ -25,7 +26,6 @@ proto_library(
         "beacon_chain.proto",
         "node.proto",
         "validator.proto",
-        ":generated_swagger_proto",
     ],
     visibility = ["//visibility:public"],
     deps = [
@@ -33,6 +33,7 @@ proto_library(
         "@com_google_protobuf//:any_proto",
         "@com_google_protobuf//:timestamp_proto",
         "@go_googleapis//google/api:annotations_proto",
+        "@gogo_special_proto//github.com/gogo/protobuf/gogoproto",
         "@grpc_ecosystem_grpc_gateway//protoc-gen-swagger/options:options_proto",
     ],
 )
@@ -48,11 +49,46 @@ java_proto_library(
 
 go_proto_library(
     name = "go_proto",
-    compilers = ["@io_bazel_rules_go//proto:go_grpc"],
+    compilers = ["@prysm//:grpc_proto_compiler"],
     importpath = "github.com/prysmaticlabs/ethereumapis/eth/v1alpha1",
     proto = ":proto",
     visibility = ["//visibility:public"],
     deps = [
+        "@com_github_prysmaticlabs_go_bitfield//:go_default_library",
+        "@go_googleapis//google/api:annotations_go_proto",
+    ],
+)
+
+ssz_gen_marshal(
+    name = "ssz_generated_files",
+    go_proto = ":go_proto",
+    objs = [
+        "Attestation",
+        "BeaconBlock",
+        "SignedBeaconBlock",
+        "Validator",
<<<<<<< HEAD
+	"BeaconBlockHeader",
+	"AttesterSlashing",
+	"VoluntaryExit",
+	"Deposit",
+	"ProposerSlashing",
=======
+        "BeaconBlockHeader",
+        "AttesterSlashing",
+        "VoluntaryExit",
+        "Deposit",
+        "ProposerSlashing",
>>>>>>> 165aa0a9
+    ],
+)
+
+go_proto_library(
+    name = "go_grpc_gateway_library",
+    compilers = [
+        "@prysm//:grpc_nogogo_proto_compiler",
+        "@grpc_ecosystem_grpc_gateway//protoc-gen-grpc-gateway:go_gen_grpc_gateway",
+    ],
+    importpath = "github.com/prysmaticlabs/ethereumapis/eth/v1alpha1_gateway",
+    proto = ":proto",
+    visibility = ["//visibility:public"],
+    deps = [
+        "@com_github_gogo_protobuf//gogoproto:go_default_library",
+        "@com_github_golang_protobuf//descriptor:go_default_library",
+        "@com_github_golang_protobuf//ptypes/empty:go_default_library",
+        "@com_github_prysmaticlabs_go_bitfield//:go_default_library",
         "@go_googleapis//google/api:annotations_go_proto",
         "@grpc_ecosystem_grpc_gateway//protoc-gen-swagger/options:options_go_proto",
     ],
<<<<<<< HEAD
@@ -60,9 +96,12 @@ go_proto_library(
=======
@@ -60,9 +96,11 @@ go_proto_library(
>>>>>>> 165aa0a9
 
 go_library(
     name = "go_default_library",
+    srcs = [":ssz_generated_files"],
     embed = [":go_proto"],
     importpath = "github.com/prysmaticlabs/ethereumapis/eth/v1alpha1",
     visibility = ["//visibility:public"],
+    deps = SSZ_DEPS,
<<<<<<< HEAD
+    gc_goopts = ["-d=libfuzzer"],
=======
>>>>>>> 165aa0a9
 )
 
 protoc_gen_swagger(
diff --git a/eth/v1alpha1/attestation.proto b/eth/v1alpha1/attestation.proto
index b177b76..28b4b46 100644
--- a/eth/v1alpha1/attestation.proto
+++ b/eth/v1alpha1/attestation.proto
@@ -15,6 +15,8 @@ syntax = "proto3";
 
 package ethereum.eth.v1alpha1;
 
+import "github.com/gogo/protobuf/gogoproto/gogo.proto";
+
 option csharp_namespace = "Ethereum.Eth.v1alpha1";
 option go_package = "github.com/prysmaticlabs/ethereumapis/eth/v1alpha1;eth";
 option java_multiple_files = true;
@@ -25,12 +27,12 @@ option php_namespace = "Ethereum\\Eth\\v1alpha1";
 message Attestation {
     // A bitfield representation of validator indices that have voted exactly
     // the same vote and have been aggregated into this attestation.
-    bytes aggregation_bits = 1;
+    bytes aggregation_bits = 1 [(gogoproto.moretags) = "ssz-max:\"2048\"", (gogoproto.casttype) = "github.com/prysmaticlabs/go-bitfield.Bitlist"];
 
     AttestationData data = 2;
 
     // 96 byte BLS aggregate signature.
-    bytes signature = 3;
+    bytes signature = 3 [(gogoproto.moretags) = "ssz-size:\"96\""];
 }
 
 message AggregateAttestationAndProof {
@@ -41,7 +43,7 @@ message AggregateAttestationAndProof {
     Attestation aggregate = 3;
 
     // 96 byte selection proof signed by the aggregator, which is the signature of the slot to aggregate.
-    bytes selection_proof = 2;
+    bytes selection_proof = 2 [(gogoproto.moretags) = "ssz-size:\"96\""];
 }
 
 message AttestationData {
@@ -55,7 +57,7 @@ message AttestationData {
     uint64 committee_index = 2;
 
     // 32 byte root of the LMD GHOST block vote.
-    bytes beacon_block_root = 3;
+    bytes beacon_block_root = 3 [(gogoproto.moretags) = "ssz-size:\"32\""];
 
     // The most recent justified checkpoint in the beacon state
     Checkpoint source = 4;
@@ -91,5 +93,5 @@ message Checkpoint {
     uint64 epoch = 1;
 
     // Block root of the checkpoint references.
-    bytes root = 2;
+    bytes root = 2 [(gogoproto.moretags) = "ssz-size:\"32\""];
 }
diff --git a/eth/v1alpha1/beacon_block.proto b/eth/v1alpha1/beacon_block.proto
index 2ce5c34..4cbb276 100644
--- a/eth/v1alpha1/beacon_block.proto
+++ b/eth/v1alpha1/beacon_block.proto
@@ -15,6 +15,7 @@ syntax = "proto3";
 
 package ethereum.eth.v1alpha1;
 
+import "github.com/gogo/protobuf/gogoproto/gogo.proto";
 import "eth/v1alpha1/attestation.proto";
 
 option csharp_namespace = "Ethereum.Eth.v1alpha1";
@@ -30,10 +31,10 @@ message BeaconBlock {
     uint64 slot = 1; 
 
     // 32 byte root of the parent block.
-    bytes parent_root = 2;
+    bytes parent_root = 2 [(gogoproto.moretags) = "ssz-size:\"32\""];
 
     // 32 byte root of the resulting state after processing this block.
-    bytes state_root = 3;
+    bytes state_root = 3 [(gogoproto.moretags) = "ssz-size:\"32\""];
 
     // The block body itself.
     BeaconBlockBody body = 4;
@@ -45,38 +46,38 @@ message SignedBeaconBlock {
     BeaconBlock block = 1;
 
     // 96 byte BLS signature from the validator that produced this block.
-    bytes signature = 2;
+    bytes signature = 2 [(gogoproto.moretags) = "ssz-size:\"96\""];
 }
 
 // The block body of an Ethereum 2.0 beacon block.
 message BeaconBlockBody {
     // The validators RANDAO reveal 96 byte value.
-    bytes randao_reveal = 1;
+    bytes randao_reveal = 1 [(gogoproto.moretags) = "ssz-size:\"96\""];
 
     // A reference to the Ethereum 1.x chain.
     Eth1Data eth1_data = 2;
 
     // 32 byte field of arbitrary data. This field may contain any data and
     // is not used for anything other than a fun message.
-    bytes graffiti = 3; 
+    bytes graffiti = 3 [(gogoproto.moretags) = "ssz-size:\"32\""];
 
     // Block operations
     // Refer to spec constants at https://github.com/ethereum/eth2.0-specs/blob/dev/specs/core/0_beacon-chain.md#max-operations-per-block
 
     // At most MAX_PROPOSER_SLASHINGS.
-    repeated ProposerSlashing proposer_slashings = 4;
+    repeated ProposerSlashing proposer_slashings = 4 [(gogoproto.moretags) = "ssz-max:\"16\""];
 
     // At most MAX_ATTESTER_SLASHINGS.
-    repeated AttesterSlashing attester_slashings = 5;
+    repeated AttesterSlashing attester_slashings = 5 [(gogoproto.moretags) = "ssz-max:\"1\""];
 
     // At most MAX_ATTESTATIONS.
-    repeated Attestation attestations = 6;
+    repeated Attestation attestations = 6 [(gogoproto.moretags) = "ssz-max:\"128\""];
 
     // At most MAX_DEPOSITS.
-    repeated Deposit deposits = 7;
+    repeated Deposit deposits = 7 [(gogoproto.moretags) = "ssz-max:\"16\""];
 
     // At most MAX_VOLUNTARY_EXITS.
-    repeated SignedVoluntaryExit voluntary_exits = 8;
+    repeated SignedVoluntaryExit voluntary_exits = 8 [(gogoproto.moretags) = "ssz-max:\"16\""];
 }
 
 // Proposer slashings are proofs that a slashable offense has been committed by
@@ -107,20 +108,20 @@ message AttesterSlashing {
 message Deposit {
     message Data {
         // 48 byte BLS public key of the validator.
-        bytes public_key = 1;
+        bytes public_key = 1 [(gogoproto.moretags) = "ssz-size:\"48\" spec-name:\"pubkey\""];
 
         // A 32 byte hash of the withdrawal address public key.
-        bytes withdrawal_credentials = 2;
+        bytes withdrawal_credentials = 2 [(gogoproto.moretags) = "ssz-size:\"32\""];
 
         // Deposit amount in gwei.
         uint64 amount = 3;
 
         // 96 byte signature from the validators public key.
-        bytes signature = 4;
+        bytes signature = 4 [(gogoproto.moretags) = "ssz-size:\"96\""];
     }
 
     // 32 byte roots in the deposit tree branch.
-    repeated bytes proof = 1;
+    repeated bytes proof = 1 [(gogoproto.moretags) = "ssz-size:\"33,32\""];
 
     Data data = 2;
 }
@@ -142,14 +143,14 @@ message SignedVoluntaryExit {
     VoluntaryExit exit = 1;
 
     // Validator's 96 byte signature
-    bytes signature = 2;
+    bytes signature = 2 [(gogoproto.moretags) = "ssz-size:\"96\""];
 }
 
 // Eth1Data represents references to the Ethereum 1.x deposit contract.
 message Eth1Data {
     // The 32 byte deposit tree root for the last deposit included in this
     // block.
-    bytes deposit_root = 1;
+    bytes deposit_root = 1 [(gogoproto.moretags) = "ssz-size:\"32\""];
 
     // The total number of deposits included in the beacon chain since genesis
     // including the deposits in this block.
@@ -157,7 +158,7 @@ message Eth1Data {
 
     // The 32 byte block hash of the Ethereum 1.x block considered for deposit
     // inclusion.
-    bytes block_hash = 3;
+    bytes block_hash = 3 [(gogoproto.moretags) = "ssz-size:\"32\""];
 }
 
 // A beacon block header is essentially a beacon block with only a reference to
@@ -169,13 +170,13 @@ message BeaconBlockHeader {
     uint64 slot = 1; 
 
     // 32 byte merkle tree root of the parent ssz encoded block.
-    bytes parent_root = 2;
+    bytes parent_root = 2 [(gogoproto.moretags) = "ssz-size:\"32\""];
 
     // 32 byte merkle tree root of the resulting ssz encoded state after processing this block.
-    bytes state_root = 3;
+    bytes state_root = 3 [(gogoproto.moretags) = "ssz-size:\"32\""];
 
     // 32 byte merkle tree root of the ssz encoded block body.
-    bytes body_root = 4;
+    bytes body_root = 4 [(gogoproto.moretags) = "ssz-size:\"32\""];
 }
 
 message SignedBeaconBlockHeader {
@@ -183,14 +184,14 @@ message SignedBeaconBlockHeader {
     BeaconBlockHeader header = 1;
 
     // 96 byte BLS signature from the validator that produced this block header.
-    bytes signature = 2;
+    bytes signature = 2 [(gogoproto.moretags) = "ssz-size:\"96\""];
 }
 
 message IndexedAttestation {
-    repeated uint64 attesting_indices = 1;
+    repeated uint64 attesting_indices = 1 [(gogoproto.moretags) = "ssz-max:\"2048\""];
 
     AttestationData data = 2;
 
     // 96 bytes aggregate signature.
-    bytes signature = 3;
+    bytes signature = 3 [(gogoproto.moretags) = "ssz-size:\"96\""];
 }
diff --git a/eth/v1alpha1/beacon_chain.proto b/eth/v1alpha1/beacon_chain.proto
index 0099328..8b8c6eb 100644
--- a/eth/v1alpha1/beacon_chain.proto
+++ b/eth/v1alpha1/beacon_chain.proto
@@ -15,6 +15,7 @@ syntax = "proto3";
 
 package ethereum.eth.v1alpha1;
 
+import "github.com/gogo/protobuf/gogoproto/gogo.proto";
 import "google/api/annotations.proto";
 import "google/protobuf/empty.proto";
 import "google/protobuf/any.proto";
@@ -410,7 +411,7 @@ message ChainHead {
     uint64 head_epoch = 2;
 
     // 32 byte merkle tree root of the canonical head block in the beacon node.
-    bytes head_block_root = 3;
+    bytes head_block_root = 3 [(gogoproto.moretags) = "ssz-size:\"32\""];
 
     // Most recent slot that contains the finalized block.
     uint64 finalized_slot = 4;
@@ -419,7 +420,7 @@ message ChainHead {
     uint64 finalized_epoch = 5;
     
     // Most recent 32 byte finalized block root.
-    bytes finalized_block_root = 6;
+    bytes finalized_block_root = 6 [(gogoproto.moretags) = "ssz-size:\"32\""];
 
     // Most recent slot that contains the justified block.
     uint64 justified_slot = 7;
@@ -428,7 +429,7 @@ message ChainHead {
     uint64 justified_epoch = 8;
     
     // Most recent 32 byte justified block root.
-    bytes justified_block_root = 9;
+    bytes justified_block_root = 9 [(gogoproto.moretags) = "ssz-size:\"32\""];
 
     // Most recent slot that contains the previous justified block.
     uint64 previous_justified_slot = 10;
@@ -437,7 +438,7 @@ message ChainHead {
     uint64 previous_justified_epoch = 11;
 
     // Previous 32 byte justified block root.
-    bytes previous_justified_block_root = 12;
+    bytes previous_justified_block_root = 12 [(gogoproto.moretags) = "ssz-size:\"32\""];
 }
 
 message ListCommitteesRequest {
@@ -482,7 +483,7 @@ message ListValidatorBalancesRequest {
 
     // Validator 48 byte BLS public keys to filter validators for the given
     // epoch.
-    repeated bytes public_keys = 3;
+    repeated bytes public_keys = 3 [(gogoproto.moretags) = "ssz-size:\"?,48\""];
         
     // Validator indices to filter validators for the given epoch.
     repeated uint64 indices = 4;
@@ -503,7 +504,7 @@ message ValidatorBalances {
 
     message Balance {
         // Validator's 48 byte BLS public key.
-        bytes public_key = 1;
+        bytes public_key = 1 [(gogoproto.moretags) = "ssz-size:\"48\""];
 
         // Validator's index in the validator set.
         uint64 index = 2;
@@ -552,7 +553,7 @@ message GetValidatorRequest {
         uint64 index = 1;
 
         // 48 byte validator public key.
-        bytes public_key = 2;
+        bytes public_key = 2 [(gogoproto.moretags) = "ssz-size:\"48\""];
     }
 }
 
@@ -594,26 +595,25 @@ message ActiveSetChanges {
     uint64 epoch = 1;
 
     // 48 byte validator public keys that have been activated in the given epoch.
-    repeated bytes activated_public_keys = 2;
+    repeated bytes activated_public_keys = 2 [(gogoproto.moretags) = "ssz-size:\"?,48\""];
 
     // Indices of validators activated in the given epoch.
     repeated uint64 activated_indices = 3;
 
-    // 48 byte validator public keys that have been voluntarily exited in this
-    // epoch.
-    repeated bytes exited_public_keys = 4;
+    // 48 byte validator public keys that have been voluntarily exited in the given epoch.
+    repeated bytes exited_public_keys = 4 [(gogoproto.moretags) = "ssz-size:\"?,48\""];
 
     // Indices of validators exited in the given epoch.
     repeated uint64 exited_indices = 5;
 
-    // 48 byte validator public keys that have been slashed in this epoch.
-    repeated bytes slashed_public_keys = 6;
+    // 48 byte validator public keys that have been slashed in the given epoch.
+    repeated bytes slashed_public_keys = 6 [(gogoproto.moretags) = "ssz-size:\"?,48\""];
 
     // Indices of validators slashed in the given epoch.
     repeated uint64 slashed_indices = 7;
 
     // 48 byte validator public keys that have been involuntarily ejected in this epoch.
-    repeated bytes ejected_public_keys = 8;
+    repeated bytes ejected_public_keys = 8 [(gogoproto.moretags) = "ssz-size:\"?,48\""];
 
     // Indices of validators ejected in the given epoch.
     repeated uint64 ejected_indices = 9;
@@ -663,11 +663,11 @@ message ValidatorQueue {
 
     // Ordered list of 48 byte public keys awaiting activation. 0th index is the
     // next key to be processed.
-    repeated bytes activation_public_keys = 2;
+    repeated bytes activation_public_keys = 2 [(gogoproto.moretags) = "ssz-size:\"?,48\""];
 
     // Ordered list of public keys awaiting exit. 0th index is the next key to
     // be processed.
-    repeated bytes exit_public_keys = 3;
+    repeated bytes exit_public_keys = 3 [(gogoproto.moretags) = "ssz-size:\"?,48\""];
 }
 
 message ListValidatorAssignmentsRequest {
@@ -679,7 +679,7 @@ message ListValidatorAssignmentsRequest {
         bool genesis = 2;
     }
     // 48 byte validator public keys to filter assignments for the given epoch.
-    repeated bytes public_keys = 3;
+    repeated bytes public_keys = 3 [(gogoproto.moretags) = "ssz-size:\"?,48\""];
         
     // Validator indicies to filter assignments for the given epoch.
     repeated uint64 indices = 4;
@@ -714,7 +714,7 @@ message ValidatorAssignments {
         uint64 proposer_slot = 4;
 
         // 48 byte BLS public key.
-        bytes public_key = 5;
+        bytes public_key = 5 [(gogoproto.moretags) = "ssz-size:\"48\""];
     }
 
     // The epoch for which this set of validator assignments is valid.
diff --git a/eth/v1alpha1/validator.proto b/eth/v1alpha1/validator.proto
index 47203c1..9e72b10 100644
--- a/eth/v1alpha1/validator.proto
+++ b/eth/v1alpha1/validator.proto
@@ -15,6 +15,7 @@ syntax = "proto3";
 
 package ethereum.eth.v1alpha1;
 
+import "github.com/gogo/protobuf/gogoproto/gogo.proto";
 import "google/api/annotations.proto";
 import "google/protobuf/empty.proto";
 import "eth/v1alpha1/beacon_block.proto";
@@ -191,7 +192,7 @@ message DomainResponse {
 
 message ValidatorActivationRequest {
     // A list of 48 byte validator public keys.
-    repeated bytes public_keys = 1;
+    repeated bytes public_keys = 1 [(gogoproto.moretags) = "ssz-size:\"?,48\""];
 }
 
 message ValidatorActivationResponse {
@@ -217,7 +218,7 @@ message ChainStartResponse {
 
 message ValidatorIndexRequest {
     // A 48 byte validator public key.
-    bytes public_key = 1;
+    bytes public_key = 1 [(gogoproto.moretags) = "ssz-size:\"48\""];
 }
 
 message ValidatorIndexResponse {
@@ -227,7 +228,7 @@ message ValidatorIndexResponse {
 
 message ValidatorStatusRequest {
     // A 48 byte validator public key.
-    bytes public_key = 1;
+    bytes public_key = 1 [(gogoproto.moretags) = "ssz-size:\"48\""];
 }
 
 enum ValidatorStatus {
@@ -265,7 +266,7 @@ message DutiesRequest {
     uint64 epoch = 1;
 
     // Array of byte encoded BLS public keys.
-    repeated bytes public_keys = 2;
+    repeated bytes public_keys = 2 [(gogoproto.moretags) = "ssz-size:\"?,48\""];
 }
 
 message DutiesResponse {
@@ -284,7 +285,7 @@ message DutiesResponse {
         uint64 proposer_slot = 4;
 
         // 48 byte BLS public key for the validator who's assigned to perform a duty.
-        bytes public_key = 5;
+        bytes public_key = 5 [(gogoproto.moretags) = "ssz-size:\"48\""];
 
         // The current status of the validator assigned to perform the duty.
         ValidatorStatus status = 6;
@@ -299,15 +300,16 @@ message BlockRequest {
     uint64 slot = 1;
 
     // Validator's 32 byte randao reveal secret of the current epoch.
-    bytes randao_reveal = 2;
+    bytes randao_reveal = 2 [(gogoproto.moretags) = "ssz-size:\"48\""];
 
     // Validator's 32 byte graffiti message for the new block.
-    bytes graffiti = 3;
+    bytes graffiti = 3 [(gogoproto.moretags) = "ssz-size:\"32\""];
+
 }
 
 message ProposeResponse {
     // The block root of the successfully proposed beacon block.
-    bytes block_root = 1;
+    bytes block_root = 1 [(gogoproto.moretags) = "ssz-size:\"32\""];
 }
 
 message AttestationDataRequest {
@@ -320,7 +322,7 @@ message AttestationDataRequest {
 
 message AttestResponse {
     // The root of the attestation data successfully submitted to the beacon node.
-    bytes attestation_data_root = 1;
+    bytes attestation_data_root = 1 [(gogoproto.moretags) = "ssz-size:\"32\""];
 }
 
 message AggregationRequest {
@@ -343,10 +345,10 @@ message AggregationResponse {
 // An Ethereum 2.0 validator.
 message Validator {
     // 48 byte BLS public key used for the validator's activities.
-    bytes public_key = 1;
+    bytes public_key = 1 [(gogoproto.moretags) = "ssz-size:\"48\" spec-name:\"pubkey\""];
 
     // 32 byte hash of the withdrawal destination public key.
-    bytes withdrawal_credentials = 2;
+    bytes withdrawal_credentials = 2 [(gogoproto.moretags) = "ssz-size:\"32\""];
 
     // The validators current effective balance in gwei.
     uint64 effective_balance = 3;<|MERGE_RESOLUTION|>--- conflicted
+++ resolved
@@ -1,17 +1,13 @@
 diff --git a/eth/v1alpha1/BUILD.bazel b/eth/v1alpha1/BUILD.bazel
-<<<<<<< HEAD
 index c0fbe31..d5982ea 100644
-=======
-index c0fbe31..1211829 100644
->>>>>>> 165aa0a9
 --- a/eth/v1alpha1/BUILD.bazel
 +++ b/eth/v1alpha1/BUILD.bazel
 @@ -4,6 +4,7 @@
- 
+
  load("@rules_proto//proto:defs.bzl", "proto_library")
  load("@rules_java//java:defs.bzl", "java_proto_library")
 +load("@prysm//tools:ssz.bzl", "SSZ_DEPS", "ssz_gen_marshal")
- 
+
  ##############################################################################
  # Go
 @@ -25,7 +26,6 @@ proto_library(
@@ -53,19 +49,11 @@
 +        "BeaconBlock",
 +        "SignedBeaconBlock",
 +        "Validator",
-<<<<<<< HEAD
-+	"BeaconBlockHeader",
-+	"AttesterSlashing",
-+	"VoluntaryExit",
-+	"Deposit",
-+	"ProposerSlashing",
-=======
 +        "BeaconBlockHeader",
 +        "AttesterSlashing",
 +        "VoluntaryExit",
 +        "Deposit",
 +        "ProposerSlashing",
->>>>>>> 165aa0a9
 +    ],
 +)
 +
@@ -86,12 +74,8 @@
          "@go_googleapis//google/api:annotations_go_proto",
          "@grpc_ecosystem_grpc_gateway//protoc-gen-swagger/options:options_go_proto",
      ],
-<<<<<<< HEAD
 @@ -60,9 +96,12 @@ go_proto_library(
-=======
-@@ -60,9 +96,11 @@ go_proto_library(
->>>>>>> 165aa0a9
- 
+
  go_library(
      name = "go_default_library",
 +    srcs = [":ssz_generated_files"],
@@ -99,12 +83,9 @@
      importpath = "github.com/prysmaticlabs/ethereumapis/eth/v1alpha1",
      visibility = ["//visibility:public"],
 +    deps = SSZ_DEPS,
-<<<<<<< HEAD
 +    gc_goopts = ["-d=libfuzzer"],
-=======
->>>>>>> 165aa0a9
  )
- 
+
  protoc_gen_swagger(
 diff --git a/eth/v1alpha1/attestation.proto b/eth/v1alpha1/attestation.proto
 index b177b76..28b4b46 100644
