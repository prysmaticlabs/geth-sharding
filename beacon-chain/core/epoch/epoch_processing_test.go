package epoch

import (
	"bytes"
	"encoding/binary"
	"fmt"
	"reflect"
	"strings"
	"testing"

	"github.com/gogo/protobuf/proto"
	"github.com/prysmaticlabs/prysm/beacon-chain/core/helpers"
	pb "github.com/prysmaticlabs/prysm/proto/beacon/p2p/v1"
	"github.com/prysmaticlabs/prysm/shared/featureconfig"
	"github.com/prysmaticlabs/prysm/shared/hashutil"
	"github.com/prysmaticlabs/prysm/shared/params"
)

func init() {
	featureconfig.InitFeatureConfig(&featureconfig.FeatureFlagConfig{
		EnableCrosslinks: true,
	})
}

func TestCanProcessEpoch_TrueOnEpochs(t *testing.T) {
	if params.BeaconConfig().SlotsPerEpoch != 64 {
		t.Errorf("SlotsPerEpoch should be 64 for these tests to pass")
	}

	tests := []struct {
		slot            uint64
		canProcessEpoch bool
	}{
		{
			slot:            1,
			canProcessEpoch: false,
		}, {
			slot:            63,
			canProcessEpoch: true,
		},
		{
			slot:            64,
			canProcessEpoch: false,
		}, {
			slot:            127,
			canProcessEpoch: true,
		}, {
			slot:            1000000000,
			canProcessEpoch: false,
		},
	}

	for _, tt := range tests {
		state := &pb.BeaconState{Slot: tt.slot}
		if CanProcessEpoch(state) != tt.canProcessEpoch {
			t.Errorf(
				"CanProcessEpoch(%d) = %v. Wanted %v",
				tt.slot,
				CanProcessEpoch(state),
				tt.canProcessEpoch,
			)
		}
	}
}

func TestCanProcessEth1Data_TrueOnVotingPeriods(t *testing.T) {
	if params.BeaconConfig().EpochsPerEth1VotingPeriod != 16 {
		t.Errorf("EpochsPerEth1VotingPeriodshould be 16 for these tests to pass")
	}

	tests := []struct {
		slot               uint64
		canProcessEth1Data bool
	}{
		{
			slot:               1,
			canProcessEth1Data: false,
		},
		{
			slot:               15,
			canProcessEth1Data: false,
		},
		{
			slot:               15 * params.BeaconConfig().SlotsPerEpoch,
			canProcessEth1Data: true,
		},
		{
			slot:               127 * params.BeaconConfig().SlotsPerEpoch,
			canProcessEth1Data: true,
		},
		{
			slot:               234234,
			canProcessEth1Data: false,
		},
	}

	for _, tt := range tests {
		state := &pb.BeaconState{Slot: tt.slot}
		if CanProcessEth1Data(state) != tt.canProcessEth1Data {
			t.Errorf(
				"CanProcessEth1Data(%d) = %v. Wanted %v",
				tt.slot,
				CanProcessEth1Data(state),
				tt.canProcessEth1Data,
			)
		}
	}
}

func TestProcessEth1Data_UpdatesStateAndCleans(t *testing.T) {
	requiredVoteCount := params.BeaconConfig().EpochsPerEth1VotingPeriod *
		params.BeaconConfig().SlotsPerEpoch
	state := &pb.BeaconState{
		Slot: 15 * params.BeaconConfig().SlotsPerEpoch,
		LatestEth1Data: &pb.Eth1Data{
			DepositRoot: nil,
			BlockRoot:   nil,
		},
		Eth1DataVotes: []*pb.Eth1DataVote{
			{
				Eth1Data: &pb.Eth1Data{
					DepositRoot: []byte{'A'},
					BlockRoot:   []byte{'B'},
				},
				VoteCount: 0,
			},
			// DepositRoot ['B'] gets to process with sufficient vote count.
			{
				Eth1Data: &pb.Eth1Data{
					DepositRoot: []byte{'C'},
					BlockRoot:   []byte{'D'},
				},
				VoteCount: requiredVoteCount/2 + 1,
			},
			{
				Eth1Data: &pb.Eth1Data{
					DepositRoot: []byte{'E'},
					BlockRoot:   []byte{'F'},
				},
				VoteCount: requiredVoteCount / 2,
			},
		},
	}

	newState := ProcessEth1Data(state)
	if !bytes.Equal(newState.LatestEth1Data.DepositRoot, []byte{'C'}) {
		t.Errorf("Incorrect DepositRoot. Wanted: %v, got: %v",
			[]byte{'C'}, newState.LatestEth1Data.DepositRoot)
	}

	// Adding a new receipt root ['D'] which should be the new processed receipt root.
	state.Eth1DataVotes = append(state.Eth1DataVotes,
		&pb.Eth1DataVote{
			Eth1Data: &pb.Eth1Data{
				DepositRoot: []byte{'G'},
				BlockRoot:   []byte{'H'},
			},
			VoteCount: requiredVoteCount,
		},
	)
	newState = ProcessEth1Data(state)
	if !bytes.Equal(newState.LatestEth1Data.DepositRoot, []byte{'G'}) {
		t.Errorf("Incorrect DepositRoot. Wanted: %v, got: %v",
			[]byte{'G'}, newState.LatestEth1Data.DepositRoot)
	}

	if len(newState.Eth1DataVotes) != 0 {
		t.Errorf("Failed to clean up Eth1DataVotes slice. Length: %d",
			len(newState.Eth1DataVotes))
	}
}

func TestProcessEth1Data_InactionSlot(t *testing.T) {
	requiredVoteCount := params.BeaconConfig().EpochsPerEth1VotingPeriod
	state := &pb.BeaconState{
		Slot: 4,
		LatestEth1Data: &pb.Eth1Data{
			DepositRoot: []byte{'A'},
			BlockRoot:   []byte{'B'},
		},
		Eth1DataVotes: []*pb.Eth1DataVote{
			{
				Eth1Data: &pb.Eth1Data{
					DepositRoot: []byte{'C'},
					BlockRoot:   []byte{'D'},
				},
				VoteCount: requiredVoteCount/2 + 1,
			},
			{
				Eth1Data: &pb.Eth1Data{
					DepositRoot: []byte{'E'},
					BlockRoot:   []byte{'F'},
				},
				VoteCount: requiredVoteCount / 2,
			},
			{
				Eth1Data: &pb.Eth1Data{
					DepositRoot: []byte{'G'},
					BlockRoot:   []byte{'H'},
				},
				VoteCount: requiredVoteCount,
			},
		},
	}

	// Adding a new receipt root ['D'] which should be the new processed receipt root.
	newState := ProcessEth1Data(state)
	if !bytes.Equal(newState.LatestEth1Data.DepositRoot, []byte{'A'}) {
		t.Errorf("Incorrect DepositRoot. Wanted: %v, got: %v",
			[]byte{'A'}, newState.LatestEth1Data.DepositRoot)
	}
}

func TestProcessCrosslinks_CrosslinksCorrectEpoch(t *testing.T) {
	state := buildState(5, params.BeaconConfig().DepositsForChainStart)
	state.LatestCrosslinks = []*pb.Crosslink{{}, {}}
	epoch := uint64(5)
	state.Slot = params.BeaconConfig().GenesisSlot + epoch*params.BeaconConfig().SlotsPerEpoch

	byteLength := int(params.BeaconConfig().DepositsForChainStart / params.BeaconConfig().TargetCommitteeSize / 8)
	var participationBitfield []byte
	for i := 0; i < byteLength; i++ {
		participationBitfield = append(participationBitfield, byte(0xff))
	}

	var attestations []*pb.PendingAttestation
	for i := 0; i < 10; i++ {
		attestation := &pb.PendingAttestation{
			Data: &pb.AttestationData{
				Slot:              state.Slot,
				CrosslinkDataRoot: []byte{'A'},
			},
			// All validators attested to the above roots.
			AggregationBitfield: participationBitfield,
		}
		attestations = append(attestations, attestation)
	}

	newState, err := ProcessCrosslinks(
		state,
		attestations,
		nil,
	)
	if err != nil {
		t.Fatalf("Could not execute ProcessCrosslinks: %v", err)
	}
	// Verify crosslink for shard 0([1]) was processed at genesis epoch + 5.
	if newState.LatestCrosslinks[0].Epoch != params.BeaconConfig().GenesisEpoch+epoch {
		t.Errorf("Shard 0s got crosslinked at epoch %d, wanted: %d",
			newState.LatestCrosslinks[0].Epoch, +params.BeaconConfig().GenesisSlot)
	}
	// Verify crosslink for shard 0 was root hashed for []byte{'A'}.
	if !bytes.Equal(newState.LatestCrosslinks[0].CrosslinkDataRootHash32,
		attestations[0].Data.CrosslinkDataRoot) {
		t.Errorf("Shard 0's root hash is %#x, wanted: %#x",
			newState.LatestCrosslinks[0].CrosslinkDataRootHash32,
			attestations[0].Data.CrosslinkDataRoot)
	}
}

func TestProcessCrosslinks_NoParticipantsBitField(t *testing.T) {
	state := buildState(params.BeaconConfig().GenesisSlot+5, params.BeaconConfig().DepositsForChainStart)
	state.LatestCrosslinks = []*pb.Crosslink{{}, {}}

	attestations := []*pb.PendingAttestation{
		{Data: &pb.AttestationData{Slot: params.BeaconConfig().GenesisSlot},
			// Empty participation bitfield will trigger error.
			AggregationBitfield: []byte{}}}

	wanted := fmt.Sprintf(
		"wanted participants bitfield length %d, got: %d",
		16, 0,
	)
	if _, err := ProcessCrosslinks(state, attestations, nil); !strings.Contains(err.Error(), wanted) {
		t.Errorf("Expected: %s, received: %s", wanted, err.Error())
	}
}

func TestProcessEjections_EjectsAtCorrectSlot(t *testing.T) {
	state := &pb.BeaconState{
		Slot: 1,
		Balances: []uint64{
			params.BeaconConfig().EjectionBalance - 1,
			params.BeaconConfig().EjectionBalance + 1},
		LatestSlashedBalances: []uint64{0},
		ValidatorRegistry: []*pb.Validator{
			{ExitEpoch: params.BeaconConfig().FarFutureEpoch},
			{ExitEpoch: params.BeaconConfig().FarFutureEpoch}},
	}

	state, err := ProcessEjections(state, false /* disable logging */)
	if err != nil {
		t.Fatalf("Could not execute ProcessEjections: %v", err)
	}

	if state.ValidatorRegistry[0].ExitEpoch !=
		params.BeaconConfig().ActivationExitDelay+state.Slot {
		t.Errorf("Expected exit epoch %d, but got %d",
			state.ValidatorRegistry[0].ExitEpoch, params.BeaconConfig().ActivationExitDelay)
	}
	if state.ValidatorRegistry[1].ExitEpoch !=
		params.BeaconConfig().FarFutureEpoch {
		t.Errorf("Expected exit epoch 0, but got %v", state.ValidatorRegistry[1].ExitEpoch)
	}
}

func TestCanProcessValidatorRegistry_OnFarEpoch(t *testing.T) {
	crosslinks := make([]*pb.Crosslink, params.BeaconConfig().DepositsForChainStart)
	for i := 0; i < len(crosslinks); i++ {
		crosslinks[i] = &pb.Crosslink{
			Epoch: 101,
		}
	}

	state := &pb.BeaconState{
		FinalizedEpoch:               1,
		ValidatorRegistryUpdateEpoch: 0,
		LatestCrosslinks:             crosslinks,
	}

	if processed := CanProcessValidatorRegistry(state); !processed {
		t.Errorf("Wanted True for CanProcessValidatorRegistry, but got %v", processed)
	}
}

func TestCanProcessValidatorRegistry_OutOfBounds(t *testing.T) {
	state := &pb.BeaconState{
		FinalizedEpoch:               1,
		ValidatorRegistryUpdateEpoch: 101,
	}

	if processed := CanProcessValidatorRegistry(state); processed {
		t.Errorf("Wanted False for CanProcessValidatorRegistry, but got %v", processed)
	}
	state = &pb.BeaconState{
		ValidatorRegistryUpdateEpoch: 101,
		FinalizedEpoch:               1,
		LatestCrosslinks: []*pb.Crosslink{
			{Epoch: 100},
		},
	}
	if processed := CanProcessValidatorRegistry(state); processed {
		t.Errorf("Wanted False for CanProcessValidatorRegistry, but got %v", processed)
	}
}

func TestProcessPrevSlotShard_CorrectPrevEpochData(t *testing.T) {
	state := &pb.BeaconState{
		CurrentShufflingEpoch:      1,
		CurrentShufflingStartShard: 2,
		CurrentShufflingSeedHash32: []byte{'A'},
	}

	newState := ProcessPrevSlotShardSeed(
		proto.Clone(state).(*pb.BeaconState))

	if newState.PreviousShufflingEpoch != state.CurrentShufflingEpoch {
		t.Errorf("Incorrect prev epoch calculation slot: Wanted: %d, got: %d",
			newState.PreviousShufflingEpoch, state.CurrentShufflingEpoch)
	}
	if newState.PreviousShufflingStartShard != state.CurrentShufflingStartShard {
		t.Errorf("Incorrect prev epoch start shard: Wanted: %d, got: %d",
			newState.PreviousShufflingStartShard, state.CurrentShufflingStartShard)
	}
	if !bytes.Equal(newState.PreviousShufflingSeedHash32, state.CurrentShufflingSeedHash32) {
		t.Errorf("Incorrect prev epoch seed mix hash: Wanted: %v, got: %v",
			state.CurrentShufflingSeedHash32, newState.PreviousShufflingSeedHash32)
	}
}

func TestProcessPartialValidatorRegistry_CorrectShufflingEpoch(t *testing.T) {
	state := &pb.BeaconState{
		Slot:                   params.BeaconConfig().SlotsPerEpoch * 2,
		LatestRandaoMixes:      [][]byte{{'A'}, {'B'}, {'C'}},
		LatestActiveIndexRoots: [][]byte{{'D'}, {'E'}, {'F'}},
	}
	copiedState := proto.Clone(state).(*pb.BeaconState)
	newState, err := ProcessPartialValidatorRegistry(copiedState)
	if err != nil {
		t.Fatalf("could not ProcessPartialValidatorRegistry: %v", err)
	}
	if newState.CurrentShufflingEpoch != helpers.NextEpoch(state) {
		t.Errorf("Incorrect CurrentShufflingEpoch, wanted: %d, got: %d",
			helpers.NextEpoch(state), newState.CurrentShufflingEpoch)
	}
}

func TestCleanupAttestations_RemovesFromLastEpoch(t *testing.T) {
	if params.BeaconConfig().SlotsPerEpoch != 64 {
		t.Errorf("SlotsPerEpoch should be 64 for these tests to pass")
	}
	slotsPerEpoch := params.BeaconConfig().SlotsPerEpoch
	state := &pb.BeaconState{
		Slot: slotsPerEpoch,
		LatestAttestations: []*pb.PendingAttestation{
			{Data: &pb.AttestationData{Slot: 1}},
			{Data: &pb.AttestationData{Slot: slotsPerEpoch - 10}},
			{Data: &pb.AttestationData{Slot: slotsPerEpoch}},
			{Data: &pb.AttestationData{Slot: slotsPerEpoch + 1}},
			{Data: &pb.AttestationData{Slot: slotsPerEpoch + 20}},
			{Data: &pb.AttestationData{Slot: 32}},
			{Data: &pb.AttestationData{Slot: 33}},
			{Data: &pb.AttestationData{Slot: 2 * slotsPerEpoch}},
		},
	}
	wanted := &pb.BeaconState{
		Slot: slotsPerEpoch,
		LatestAttestations: []*pb.PendingAttestation{
			{Data: &pb.AttestationData{Slot: slotsPerEpoch}},
			{Data: &pb.AttestationData{Slot: slotsPerEpoch + 1}},
			{Data: &pb.AttestationData{Slot: slotsPerEpoch + 20}},
			{Data: &pb.AttestationData{Slot: 2 * slotsPerEpoch}},
		},
	}
	newState := CleanupAttestations(state)

	if !reflect.DeepEqual(newState, wanted) {
		t.Errorf("Wanted state: %v, got state: %v ",
			wanted, newState)
	}
}

func TestUpdateLatestSlashedBalances_UpdatesBalances(t *testing.T) {
	tests := []struct {
		epoch    uint64
		balances uint64
	}{
		{
			epoch:    0,
			balances: 100,
		},
		{
			epoch:    params.BeaconConfig().LatestSlashedExitLength,
			balances: 324,
		},
		{
			epoch:    params.BeaconConfig().LatestSlashedExitLength + 1,
			balances: 234324,
		}, {
			epoch:    params.BeaconConfig().LatestSlashedExitLength * 100,
			balances: 34,
		}, {
			epoch:    params.BeaconConfig().LatestSlashedExitLength * 1000,
			balances: 1,
		},
	}
	for _, tt := range tests {
		epoch := tt.epoch % params.BeaconConfig().LatestSlashedExitLength
		latestSlashedExitBalances := make([]uint64,
			params.BeaconConfig().LatestSlashedExitLength)
		latestSlashedExitBalances[epoch] = tt.balances
		state := &pb.BeaconState{
			Slot:                  tt.epoch * params.BeaconConfig().SlotsPerEpoch,
			LatestSlashedBalances: latestSlashedExitBalances}
		newState := UpdateLatestSlashedBalances(state)
		if newState.LatestSlashedBalances[epoch+1] !=
			tt.balances {
			t.Errorf(
				"LatestSlashedBalances didn't update for epoch %d,"+
					"wanted: %d, got: %d", epoch+1, tt.balances,
				newState.LatestSlashedBalances[epoch+1],
			)
		}
	}
}

func TestUpdateLatestRandaoMixes_UpdatesRandao(t *testing.T) {
	tests := []struct {
		epoch uint64
		seed  []byte
	}{
		{
			epoch: 0,
			seed:  []byte{'A'},
		},
		{
			epoch: 1,
			seed:  []byte{'B'},
		},
		{
			epoch: 100,
			seed:  []byte{'C'},
		}, {
			epoch: params.BeaconConfig().LatestRandaoMixesLength * 100,
			seed:  []byte{'D'},
		}, {
			epoch: params.BeaconConfig().LatestRandaoMixesLength * 1000,
			seed:  []byte{'E'},
		},
	}
	for _, tt := range tests {
		epoch := tt.epoch % params.BeaconConfig().LatestRandaoMixesLength
		latestSlashedRandaoMixes := make([][]byte,
			params.BeaconConfig().LatestRandaoMixesLength)
		latestSlashedRandaoMixes[epoch] = tt.seed
		state := &pb.BeaconState{
			Slot:              tt.epoch * params.BeaconConfig().SlotsPerEpoch,
			LatestRandaoMixes: latestSlashedRandaoMixes}
		newState, err := UpdateLatestRandaoMixes(state)
		if err != nil {
			t.Fatalf("could not update latest randao mixes: %v", err)
		}
		if !bytes.Equal(newState.LatestRandaoMixes[epoch+1], tt.seed) {
			t.Errorf(
				"LatestRandaoMixes didn't update for epoch %d,"+
					"wanted: %v, got: %v", epoch+1, tt.seed,
				newState.LatestRandaoMixes[epoch+1],
			)
		}
	}
}

func TestUpdateLatestActiveIndexRoots_UpdatesActiveIndexRoots(t *testing.T) {
	epoch := uint64(1234)
	latestActiveIndexRoots := make([][]byte,
		params.BeaconConfig().LatestActiveIndexRootsLength)
	state := &pb.BeaconState{
		Slot:                   epoch * params.BeaconConfig().SlotsPerEpoch,
		LatestActiveIndexRoots: latestActiveIndexRoots}
	newState, err := UpdateLatestActiveIndexRoots(state)
	if err != nil {
		t.Fatalf("could not update latest index roots: %v", err)
	}
	nextEpoch := helpers.NextEpoch(state) + params.BeaconConfig().ActivationExitDelay
	validatorIndices := helpers.ActiveValidatorIndices(state.ValidatorRegistry, nextEpoch)
	indicesBytes := []byte{}
	for _, val := range validatorIndices {
		buf := make([]byte, 8)
		binary.LittleEndian.PutUint64(buf, val)
		indicesBytes = append(indicesBytes, buf...)
	}
	indexRoot := hashutil.Hash(indicesBytes)
	if !bytes.Equal(newState.LatestActiveIndexRoots[nextEpoch], indexRoot[:]) {
		t.Errorf(
			"LatestActiveIndexRoots didn't update for epoch %d,"+
				"wanted: %v, got: %v", nextEpoch, indexRoot,
			newState.LatestActiveIndexRoots[nextEpoch],
		)
	}
}

func TestUnslashedAttestingIndices_CanSortAndFilter(t *testing.T) {
	// Generate 2 attestations.
	atts := make([]*pb.PendingAttestation, 2)
	for i := 0; i < len(atts); i++ {
		atts[i] = &pb.PendingAttestation{
			Data: &pb.AttestationData{
				Slot:  params.BeaconConfig().GenesisSlot + uint64(i),
				Shard: uint64(i + 1),
			},
			AggregationBitfield: []byte{0xC0, 0xC0, 0xC0, 0xC0, 0xC0, 0xC0, 0xC0, 0xC0,
				0xC0, 0xC0, 0xC0, 0xC0, 0xC0, 0xC0, 0xC0, 0xC0},
		}
	}

	// Generate validators and state for the 2 attestations.
	validators := make([]*pb.Validator, params.BeaconConfig().DepositsForChainStart)
	for i := 0; i < len(validators); i++ {
		validators[i] = &pb.Validator{
			ExitEpoch: params.BeaconConfig().FarFutureEpoch,
		}
	}
	state := &pb.BeaconState{
		Slot:              params.BeaconConfig().GenesisSlot,
		ValidatorRegistry: validators,
	}

	indices, err := UnslashedAttestingIndices(state, atts)
	if err != nil {
		t.Fatal(err)
	}
	for i := 0; i < len(indices)-1; i++ {
		if indices[i] > indices[i+1] {
			t.Error("sorted indices not sorted")
		}
	}

	// Verify the slashed validator is filtered.
	slashedValidator := indices[0]
	state.ValidatorRegistry[slashedValidator].Slashed = true
	indices, err = UnslashedAttestingIndices(state, atts)
	if err != nil {
		t.Fatal(err)
	}
	for i := 0; i < len(indices); i++ {
		if indices[i] == slashedValidator {
			t.Errorf("Slashed validator %d is not filtered", slashedValidator)
		}
	}
}

func TestUnslashedAttestingIndices_CantGetIndicesBitfieldError(t *testing.T) {
	atts := make([]*pb.PendingAttestation, 2)
	for i := 0; i < len(atts); i++ {
		atts[i] = &pb.PendingAttestation{
			Data: &pb.AttestationData{
				Slot: params.BeaconConfig().GenesisSlot + uint64(i),
			},
			AggregationBitfield: []byte{0xFF},
		}
	}

	state := &pb.BeaconState{
		Slot: params.BeaconConfig().GenesisSlot,
	}
	const wantedErr = "could not get attester indices: wanted participants bitfield length 16, got: 1"
	if _, err := UnslashedAttestingIndices(state, atts); !strings.Contains(err.Error(), wantedErr) {
		t.Errorf("wanted: %v, got: %v", wantedErr, err.Error())
	}
}

func TestAttestingBalance_CorrectBalance(t *testing.T) {
	// Generate 2 attestations.
	atts := make([]*pb.PendingAttestation, 2)
	for i := 0; i < len(atts); i++ {
		atts[i] = &pb.PendingAttestation{
			Data: &pb.AttestationData{
				Slot:  params.BeaconConfig().GenesisSlot + uint64(i),
				Shard: uint64(i + 1),
			},
			AggregationBitfield: []byte{0xFF, 0xFF, 0xFF, 0xFF, 0xFF, 0xFF, 0xFF, 0xFF,
				0xFF, 0xFF, 0xFF, 0xFF, 0xFF, 0xFF, 0xFF, 0xFF},
		}
	}

	// Generate validators with balances and state for the 2 attestations.
	validators := make([]*pb.Validator, params.BeaconConfig().DepositsForChainStart)
	balances := make([]uint64, params.BeaconConfig().DepositsForChainStart)
	for i := 0; i < len(validators); i++ {
		validators[i] = &pb.Validator{
			ExitEpoch: params.BeaconConfig().FarFutureEpoch,
		}
		balances[i] = params.BeaconConfig().MaxDepositAmount
	}
	state := &pb.BeaconState{
		Slot:              params.BeaconConfig().GenesisSlot,
		ValidatorRegistry: validators,
		Balances:          balances,
	}

	balance, err := AttestingBalance(state, atts)
	if err != nil {
		t.Fatal(err)
	}
	wanted := 256 * params.BeaconConfig().MaxDepositAmount
	if balance != wanted {
		t.Errorf("wanted balance: %d, got: %d", wanted, balance)
	}
}

func TestAttestingBalance_CantGetIndicesBitfieldError(t *testing.T) {
	atts := make([]*pb.PendingAttestation, 2)
	for i := 0; i < len(atts); i++ {
		atts[i] = &pb.PendingAttestation{
			Data: &pb.AttestationData{
				Slot: params.BeaconConfig().GenesisSlot + uint64(i),
			},
			AggregationBitfield: []byte{0xFF},
		}
	}

	state := &pb.BeaconState{
		Slot: params.BeaconConfig().GenesisSlot,
	}
	const wantedErr = "could not get attester indices: wanted participants bitfield length 16, got: 1"
	if _, err := AttestingBalance(state, atts); !strings.Contains(err.Error(), wantedErr) {
		t.Errorf("wanted: %v, got: %v", wantedErr, err.Error())
	}
}

func TestEarliestAttestation_CanGetEarliest(t *testing.T) {
	// Generate 2 attestations.
	atts := make([]*pb.PendingAttestation, 2)
	for i := 0; i < len(atts); i++ {
		atts[i] = &pb.PendingAttestation{
			Data: &pb.AttestationData{
				Slot:  params.BeaconConfig().GenesisSlot + uint64(i),
				Shard: uint64(i + 1),
			},
			InclusionSlot: uint64(i + 100),
			AggregationBitfield: []byte{0xFF, 0xFF, 0xFF, 0xFF, 0xFF, 0xFF, 0xFF, 0xFF,
				0xFF, 0xFF, 0xFF, 0xFF, 0xFF, 0xFF, 0xFF, 0xFF},
		}
	}

	// Generate validators with balances and state for the 2 attestations.
	validators := make([]*pb.Validator, params.BeaconConfig().DepositsForChainStart)
	balances := make([]uint64, params.BeaconConfig().DepositsForChainStart)
	for i := 0; i < len(validators); i++ {
		validators[i] = &pb.Validator{
			ExitEpoch: params.BeaconConfig().FarFutureEpoch,
		}
		balances[i] = params.BeaconConfig().MaxDepositAmount
	}
	state := &pb.BeaconState{
		Slot:              params.BeaconConfig().GenesisSlot,
		ValidatorRegistry: validators,
		Balances:          balances,
	}

	// Get attestation for validator index 255.
	idx := uint64(255)
	att, err := EarlistAttestation(state, atts, idx)
	if err != nil {
		t.Fatal(err)
	}
	wantedInclusion := uint64(100)
	if att.InclusionSlot != wantedInclusion {
		t.Errorf("wanted inclusion slot: %d, got: %d", wantedInclusion, att.InclusionSlot)

	}
}

func TestEarliestAttestation_CantGetIndicesBitfieldError(t *testing.T) {
	atts := make([]*pb.PendingAttestation, 2)
	for i := 0; i < len(atts); i++ {
		atts[i] = &pb.PendingAttestation{
			Data: &pb.AttestationData{
				Slot: params.BeaconConfig().GenesisSlot + uint64(i),
			},
			AggregationBitfield: []byte{0xFF},
		}
	}

	state := &pb.BeaconState{
		Slot: params.BeaconConfig().GenesisSlot,
	}
	const wantedErr = "could not get attester indices: wanted participants bitfield length 16, got: 1"
	if _, err := EarlistAttestation(state, atts, 0); !strings.Contains(err.Error(), wantedErr) {
		t.Errorf("wanted: %v, got: %v", wantedErr, err.Error())
	}
}

func TestMatchAttestations_PrevEpoch(t *testing.T) {
	e := params.BeaconConfig().SlotsPerEpoch
	s := params.BeaconConfig().GenesisSlot

	// The correct epoch for source is the first epoch
	// The correct vote for target is '1'
	// The correct vote for head is '2'
	prevAtts := []*pb.PendingAttestation{
		{Data: &pb.AttestationData{Slot: s + 1}},                                                    // source
		{Data: &pb.AttestationData{Slot: s + 1, TargetRoot: []byte{1}}},                             // source, target
		{Data: &pb.AttestationData{Slot: s + 1, TargetRoot: []byte{3}}},                             // source
		{Data: &pb.AttestationData{Slot: s + 1, TargetRoot: []byte{1}}},                             // source, target
		{Data: &pb.AttestationData{Slot: s + 1, BeaconBlockRoot: []byte{2}}},                        // source, head
		{Data: &pb.AttestationData{Slot: s + 1, BeaconBlockRoot: []byte{4}}},                        // source
		{Data: &pb.AttestationData{Slot: s + 1, BeaconBlockRoot: []byte{2}, TargetRoot: []byte{1}}}, // source, target, head
		{Data: &pb.AttestationData{Slot: s + 1, BeaconBlockRoot: []byte{5}, TargetRoot: []byte{1}}}, // source, target
		{Data: &pb.AttestationData{Slot: s + 1, BeaconBlockRoot: []byte{2}, TargetRoot: []byte{6}}}, // source, head
	}

	currentAtts := []*pb.PendingAttestation{
		{Data: &pb.AttestationData{Slot: s + e + 1}},                                                    // none
		{Data: &pb.AttestationData{Slot: s + e + 1, BeaconBlockRoot: []byte{2}, TargetRoot: []byte{1}}}, // none
	}

	blockRoots := make([][]byte, 128)
	for i := 0; i < len(blockRoots); i++ {
		blockRoots[i] = []byte{byte(i + 1)}
	}
	state := &pb.BeaconState{
		Slot:                      s + e + 2,
		CurrentEpochAttestations:  currentAtts,
		PreviousEpochAttestations: prevAtts,
		LatestBlockRoots:          blockRoots,
	}

	mAtts, err := MatchAttestations(state, params.BeaconConfig().GenesisEpoch)
	if err != nil {
		t.Fatal(err)
	}

	wantedSrcAtts := []*pb.PendingAttestation{
		{Data: &pb.AttestationData{Slot: s + 1}},
		{Data: &pb.AttestationData{Slot: s + 1, TargetRoot: []byte{1}}},
		{Data: &pb.AttestationData{Slot: s + 1, TargetRoot: []byte{3}}},
		{Data: &pb.AttestationData{Slot: s + 1, TargetRoot: []byte{1}}},
		{Data: &pb.AttestationData{Slot: s + 1, BeaconBlockRoot: []byte{2}}},
		{Data: &pb.AttestationData{Slot: s + 1, BeaconBlockRoot: []byte{4}}},
		{Data: &pb.AttestationData{Slot: s + 1, BeaconBlockRoot: []byte{2}, TargetRoot: []byte{1}}},
		{Data: &pb.AttestationData{Slot: s + 1, BeaconBlockRoot: []byte{5}, TargetRoot: []byte{1}}},
		{Data: &pb.AttestationData{Slot: s + 1, BeaconBlockRoot: []byte{2}, TargetRoot: []byte{6}}},
	}
	if !reflect.DeepEqual(mAtts.source, wantedSrcAtts) {
		t.Error("source attestations don't match")
	}

	wantedTgtAtts := []*pb.PendingAttestation{
		{Data: &pb.AttestationData{Slot: s + 1, TargetRoot: []byte{1}}},
		{Data: &pb.AttestationData{Slot: s + 1, TargetRoot: []byte{1}}},
		{Data: &pb.AttestationData{Slot: s + 1, BeaconBlockRoot: []byte{2}, TargetRoot: []byte{1}}},
		{Data: &pb.AttestationData{Slot: s + 1, BeaconBlockRoot: []byte{5}, TargetRoot: []byte{1}}},
	}
	if !reflect.DeepEqual(mAtts.target, wantedTgtAtts) {
		t.Error("target attestations don't match")
	}

	wantedHeadAtts := []*pb.PendingAttestation{
		{Data: &pb.AttestationData{Slot: s + 1, BeaconBlockRoot: []byte{2}}},
		{Data: &pb.AttestationData{Slot: s + 1, BeaconBlockRoot: []byte{2}, TargetRoot: []byte{1}}},
		{Data: &pb.AttestationData{Slot: s + 1, BeaconBlockRoot: []byte{2}, TargetRoot: []byte{6}}},
	}
	if !reflect.DeepEqual(mAtts.head, wantedHeadAtts) {
		t.Error("head attestations don't match")
	}
}

func TestMatchAttestations_CurrentEpoch(t *testing.T) {
	e := params.BeaconConfig().SlotsPerEpoch
	s := params.BeaconConfig().GenesisSlot

	// The correct epoch for source is the first epoch
	// The correct vote for target is '65'
	// The correct vote for head is '66'
	prevAtts := []*pb.PendingAttestation{
		{Data: &pb.AttestationData{Slot: s + 1}},                                                    // none
		{Data: &pb.AttestationData{Slot: s + 1, BeaconBlockRoot: []byte{2}, TargetRoot: []byte{1}}}, // none
		{Data: &pb.AttestationData{Slot: s + 1, BeaconBlockRoot: []byte{5}, TargetRoot: []byte{1}}}, // none
		{Data: &pb.AttestationData{Slot: s + 1, BeaconBlockRoot: []byte{2}, TargetRoot: []byte{6}}}, // none
	}

	currentAtts := []*pb.PendingAttestation{
		{Data: &pb.AttestationData{Slot: s + e + 1}},                                                      // source
		{Data: &pb.AttestationData{Slot: s + e + 1, BeaconBlockRoot: []byte{66}, TargetRoot: []byte{65}}}, // source, target, head
		{Data: &pb.AttestationData{Slot: s + e + 1, BeaconBlockRoot: []byte{69}, TargetRoot: []byte{65}}}, // source, target
		{Data: &pb.AttestationData{Slot: s + e + 1, BeaconBlockRoot: []byte{66}, TargetRoot: []byte{68}}}, // source, head
	}

	blockRoots := make([][]byte, 128)
	for i := 0; i < len(blockRoots); i++ {
		blockRoots[i] = []byte{byte(i + 1)}
	}
	state := &pb.BeaconState{
		Slot:                      s + e + 2,
		CurrentEpochAttestations:  currentAtts,
		PreviousEpochAttestations: prevAtts,
		LatestBlockRoots:          blockRoots,
	}

	mAtts, err := MatchAttestations(state, params.BeaconConfig().GenesisEpoch+1)
	if err != nil {
		t.Fatal(err)
	}

	wantedSrcAtts := []*pb.PendingAttestation{
		{Data: &pb.AttestationData{Slot: s + e + 1}},
		{Data: &pb.AttestationData{Slot: s + e + 1, BeaconBlockRoot: []byte{66}, TargetRoot: []byte{65}}},
		{Data: &pb.AttestationData{Slot: s + e + 1, BeaconBlockRoot: []byte{69}, TargetRoot: []byte{65}}},
		{Data: &pb.AttestationData{Slot: s + e + 1, BeaconBlockRoot: []byte{66}, TargetRoot: []byte{68}}},
	}
	if !reflect.DeepEqual(mAtts.source, wantedSrcAtts) {
		t.Error("source attestations don't match")
	}

	wantedTgtAtts := []*pb.PendingAttestation{
		{Data: &pb.AttestationData{Slot: s + e + 1, BeaconBlockRoot: []byte{66}, TargetRoot: []byte{65}}},
		{Data: &pb.AttestationData{Slot: s + e + 1, BeaconBlockRoot: []byte{69}, TargetRoot: []byte{65}}},
	}
	if !reflect.DeepEqual(mAtts.target, wantedTgtAtts) {
		t.Error("target attestations don't match")
	}

	wantedHeadAtts := []*pb.PendingAttestation{
		{Data: &pb.AttestationData{Slot: s + e + 1, BeaconBlockRoot: []byte{66}, TargetRoot: []byte{65}}},
		{Data: &pb.AttestationData{Slot: s + e + 1, BeaconBlockRoot: []byte{66}, TargetRoot: []byte{68}}},
	}
	if !reflect.DeepEqual(mAtts.head, wantedHeadAtts) {
		t.Error("head attestations don't match")
	}
}

func TestMatchAttestations_EpochOutOfBound(t *testing.T) {
	_, err := MatchAttestations(&pb.BeaconState{Slot: 1}, 2 /* epoch */)
	if !strings.Contains(err.Error(), "input epoch: 2 != current epoch: 0") {
		t.Fatal("Did not receive wanted error")
	}
}

func TestCrosslinkFromAttsData_CanGetCrosslink(t *testing.T) {
	s := &pb.BeaconState{
		CurrentCrosslinks: []*pb.Crosslink{
			{Epoch: params.BeaconConfig().GenesisEpoch},
		},
	}
	slot := (params.BeaconConfig().GenesisEpoch + 100) * params.BeaconConfig().SlotsPerEpoch
	a := &pb.AttestationData{
		Slot:                  slot,
		CrosslinkDataRoot:     []byte{'A'},
		PreviousCrosslinkRoot: []byte{'B'},
	}
	if !proto.Equal(CrosslinkFromAttsData(s, a), &pb.Crosslink{
		Epoch:                       params.BeaconConfig().GenesisEpoch + params.BeaconConfig().MaxCrosslinkEpochs,
		CrosslinkDataRootHash32:     []byte{'A'},
		PreviousCrosslinkRootHash32: []byte{'B'},
	}) {
		t.Error("Incorrect crosslink")
	}
}

func TestAttsForCrosslink_CanGetAttestations(t *testing.T) {
	s := &pb.BeaconState{
		CurrentCrosslinks: []*pb.Crosslink{
			{Epoch: params.BeaconConfig().GenesisEpoch},
		},
	}
	c := &pb.Crosslink{
		CrosslinkDataRootHash32: []byte{'B'},
	}
	atts := []*pb.PendingAttestation{
		{Data: &pb.AttestationData{CrosslinkDataRoot: []byte{'A'}}},
		{Data: &pb.AttestationData{CrosslinkDataRoot: []byte{'B'}}}, // Selected
		{Data: &pb.AttestationData{CrosslinkDataRoot: []byte{'C'}}},
		{Data: &pb.AttestationData{CrosslinkDataRoot: []byte{'B'}}}} // Selected
	if !reflect.DeepEqual(attsForCrosslink(s, c, atts), []*pb.PendingAttestation{
		{Data: &pb.AttestationData{CrosslinkDataRoot: []byte{'B'}}},
		{Data: &pb.AttestationData{CrosslinkDataRoot: []byte{'B'}}}}) {
		t.Error("Incorrect attestations for crosslink")
	}
}

func TestCrosslinkAttestingIndices_CanGetIndices(t *testing.T) {
	atts := make([]*pb.PendingAttestation, 2)
	for i := 0; i < len(atts); i++ {
		atts[i] = &pb.PendingAttestation{
			Data: &pb.AttestationData{
				Slot:                  params.BeaconConfig().GenesisSlot + uint64(i),
				Shard:                 uint64(i + 1),
				PreviousCrosslinkRoot: []byte{'E'},
			},
			AggregationBitfield: []byte{0xC0, 0xC0, 0xC0, 0xC0, 0xC0, 0xC0, 0xC0, 0xC0,
				0xC0, 0xC0, 0xC0, 0xC0, 0xC0, 0xC0, 0xC0, 0xC0},
		}
	}

	// Generate validators and state for the 2 attestations.
	validators := make([]*pb.Validator, params.BeaconConfig().DepositsForChainStart)
	for i := 0; i < len(validators); i++ {
		validators[i] = &pb.Validator{
			ExitEpoch: params.BeaconConfig().FarFutureEpoch,
		}
	}
	s := &pb.BeaconState{
		Slot:              params.BeaconConfig().GenesisSlot,
		ValidatorRegistry: validators,
		CurrentCrosslinks: []*pb.Crosslink{
			{Epoch: params.BeaconConfig().GenesisEpoch},
			{Epoch: params.BeaconConfig().GenesisEpoch},
			{Epoch: params.BeaconConfig().GenesisEpoch},
		},
	}
	c := &pb.Crosslink{
		Epoch:                       params.BeaconConfig().GenesisEpoch,
		PreviousCrosslinkRootHash32: []byte{'E'},
	}
	indices, err := CrosslinkAttestingIndices(s, c, atts)
	if err != nil {
		t.Fatal(err)
	}

	// verify the there's indices and it's sorted.
	if len(indices) == 0 {
		t.Error("crosslink attesting indices length can't be 0")
	}
	for i := 0; i < len(indices)-1; i++ {
		if indices[i] > indices[i+1] {
			t.Error("sorted indices not sorted")
		}
	}
}

func TestWinningCrosslink_CantGetMatchingAtts(t *testing.T) {
	wanted := fmt.Sprintf("could not get matching attestations: input epoch: %d != current epoch: %d or previous epoch: %d",
		100, params.BeaconConfig().GenesisEpoch, params.BeaconConfig().GenesisEpoch)
	_, err := WinningCrosslink(&pb.BeaconState{Slot: params.BeaconConfig().GenesisSlot}, 0, 100)
	if err.Error() != wanted {
		t.Fatal(err)
	}
}

func TestWinningCrosslink_ReturnGensisCrosslink(t *testing.T) {
	e := params.BeaconConfig().SlotsPerEpoch
	gs := params.BeaconConfig().GenesisSlot
	ge := params.BeaconConfig().GenesisEpoch

	state := &pb.BeaconState{
		Slot:                      gs + e + 2,
		PreviousEpochAttestations: []*pb.PendingAttestation{},
		LatestBlockRoots:          make([][]byte, 128),
		CurrentCrosslinks:         []*pb.Crosslink{{Epoch: ge}},
	}

	gCrosslink := &pb.Crosslink{
		Epoch:                       params.BeaconConfig().GenesisEpoch,
		CrosslinkDataRootHash32:     params.BeaconConfig().ZeroHash[:],
		PreviousCrosslinkRootHash32: params.BeaconConfig().ZeroHash[:],
	}

	crosslink, err := WinningCrosslink(state, 0, ge)
	if err != nil {
		t.Fatal(err)
	}
	if !reflect.DeepEqual(crosslink, gCrosslink) {
		t.Errorf("Did not get genesis crosslink, got: %v", crosslink)
	}
}

func TestWinningCrosslink_CanGetWinningRoot(t *testing.T) {
	e := params.BeaconConfig().SlotsPerEpoch
	gs := params.BeaconConfig().GenesisSlot
	ge := params.BeaconConfig().GenesisEpoch

	atts := []*pb.PendingAttestation{
		{Data: &pb.AttestationData{Slot: gs + 1, CrosslinkDataRoot: []byte{'A'}}},
		{Data: &pb.AttestationData{Slot: gs + 1, CrosslinkDataRoot: []byte{'B'}}}, // winner
		{Data: &pb.AttestationData{Slot: gs + 1, CrosslinkDataRoot: []byte{'C'}}},
	}

	blockRoots := make([][]byte, 128)
	for i := 0; i < len(blockRoots); i++ {
		blockRoots[i] = []byte{byte(i + 1)}
	}

	state := &pb.BeaconState{
		Slot:                      gs + e + 2,
		PreviousEpochAttestations: atts,
		LatestBlockRoots:          blockRoots,
		CurrentCrosslinks:         []*pb.Crosslink{{Epoch: ge, CrosslinkDataRootHash32: []byte{'B'}}},
	}

	winner, err := WinningCrosslink(state, 0, ge)
	if err != nil {
		t.Fatal(err)
	}

	want := &pb.Crosslink{Epoch: ge, CrosslinkDataRootHash32: []byte{'B'}}
	if !reflect.DeepEqual(winner, want) {
		t.Errorf("Did not get genesis crosslink, got: %v", winner)
	}
}

<<<<<<< HEAD
func TestBaseReward_AccurateRewards(t *testing.T) {
	tests := []struct {
		a uint64
		b uint64
		c uint64
	}{
		{0, 0, 0},
		{params.BeaconConfig().MinDepositAmount, params.BeaconConfig().MinDepositAmount, 35778},
		{30 * 1e9, 30 * 1e9, 195963},
		{params.BeaconConfig().MaxDepositAmount, params.BeaconConfig().MaxDepositAmount, 202390},
		{40 * 1e9, params.BeaconConfig().MaxDepositAmount, 202390},
	}
	for _, tt := range tests {
		state := &pb.BeaconState{
			ValidatorRegistry: []*pb.Validator{
				{ExitEpoch: params.BeaconConfig().FarFutureEpoch, EffectiveBalance: tt.b}},
			Balances: []uint64{tt.a},
		}
		c := BaseReward(state, 0)
		if c != tt.c {
			t.Errorf("BaseReward(%d) = %d, want = %d",
				tt.a, c, tt.c)
		}
=======
func TestProcessJustificationFinalization_LessThan2ndEpoch(t *testing.T) {
	state := &pb.BeaconState{
		Slot: params.BeaconConfig().SlotsPerEpoch,
	}
	newState, err := ProcessJustificationFinalization(state, 0, 0)
	if err != nil {
		t.Fatal(err)
	}
	if !reflect.DeepEqual(state, newState) {
		t.Error("Did not get the original state")
	}
}

func TestProcessJustificationFinalization_CantJustifyFinalize(t *testing.T) {
	e := params.BeaconConfig().FarFutureEpoch
	a := params.BeaconConfig().MaxDepositAmount
	state := &pb.BeaconState{
		Slot:                   params.BeaconConfig().GenesisSlot + params.BeaconConfig().SlotsPerEpoch*2,
		PreviousJustifiedEpoch: params.BeaconConfig().GenesisEpoch,
		PreviousJustifiedRoot:  params.BeaconConfig().ZeroHash[:],
		CurrentJustifiedEpoch:  params.BeaconConfig().GenesisEpoch,
		CurrentJustifiedRoot:   params.BeaconConfig().ZeroHash[:],
		ValidatorRegistry:      []*pb.Validator{{ExitEpoch: e}, {ExitEpoch: e}, {ExitEpoch: e}, {ExitEpoch: e}},
		Balances:               []uint64{a, a, a, a}, // validator total balance should be 128000000000
	}
	// Since Attested balances are less than total balances, nothing happened.
	newState, err := ProcessJustificationFinalization(state, 0, 0)
	if err != nil {
		t.Fatal(err)
	}
	if !reflect.DeepEqual(state, newState) {
		t.Error("Did not get the original state")
	}
}

func TestProcessJustificationFinalization_NoBlockRootCurrentEpoch(t *testing.T) {
	e := params.BeaconConfig().FarFutureEpoch
	a := params.BeaconConfig().MaxDepositAmount
	blockRoots := make([][]byte, params.BeaconConfig().SlotsPerEpoch*2+1)
	for i := 0; i < len(blockRoots); i++ {
		blockRoots[i] = []byte{byte(i)}
	}
	state := &pb.BeaconState{
		Slot:                   params.BeaconConfig().GenesisSlot + params.BeaconConfig().SlotsPerEpoch*2,
		PreviousJustifiedEpoch: params.BeaconConfig().GenesisEpoch,
		PreviousJustifiedRoot:  params.BeaconConfig().ZeroHash[:],
		CurrentJustifiedEpoch:  params.BeaconConfig().GenesisEpoch,
		CurrentJustifiedRoot:   params.BeaconConfig().ZeroHash[:],
		JustificationBitfield:  3,
		ValidatorRegistry:      []*pb.Validator{{ExitEpoch: e}, {ExitEpoch: e}, {ExitEpoch: e}, {ExitEpoch: e}},
		Balances:               []uint64{a, a, a, a}, // validator total balance should be 128000000000
		LatestBlockRoots:       blockRoots,
	}
	attestedBalance := 4 * e * 3 / 2
	_, err := ProcessJustificationFinalization(state, 0, attestedBalance)
	want := "could not get block root for current epoch"
	if !strings.Contains(err.Error(), want) {
		t.Fatal("Did not receive correct error")
	}
}

func TestProcessJustificationFinalization_JustifyCurrentEpoch(t *testing.T) {
	e := params.BeaconConfig().FarFutureEpoch
	a := params.BeaconConfig().MaxDepositAmount
	blockRoots := make([][]byte, params.BeaconConfig().SlotsPerEpoch*2+1)
	for i := 0; i < len(blockRoots); i++ {
		blockRoots[i] = []byte{byte(i)}
	}
	state := &pb.BeaconState{
		Slot:                   params.BeaconConfig().GenesisSlot + params.BeaconConfig().SlotsPerEpoch*2 + 1,
		PreviousJustifiedEpoch: params.BeaconConfig().GenesisEpoch,
		PreviousJustifiedRoot:  params.BeaconConfig().ZeroHash[:],
		CurrentJustifiedEpoch:  params.BeaconConfig().GenesisEpoch,
		CurrentJustifiedRoot:   params.BeaconConfig().ZeroHash[:],
		JustificationBitfield:  3,
		ValidatorRegistry:      []*pb.Validator{{ExitEpoch: e}, {ExitEpoch: e}, {ExitEpoch: e}, {ExitEpoch: e}},
		Balances:               []uint64{a, a, a, a}, // validator total balance should be 128000000000
		LatestBlockRoots:       blockRoots,
	}
	attestedBalance := 4 * e * 3 / 2
	newState, err := ProcessJustificationFinalization(state, 0, attestedBalance)
	if err != nil {
		t.Fatal(err)
	}
	if !bytes.Equal(newState.CurrentJustifiedRoot, []byte{byte(128)}) {
		t.Errorf("Wanted current justified root: %v, got: %v",
			[]byte{byte(128)}, newState.CurrentJustifiedRoot)
	}
	if newState.CurrentJustifiedEpoch != params.BeaconConfig().GenesisEpoch+2 {
		t.Errorf("Wanted justified epoch: %d, got: %d",
			params.BeaconConfig().GenesisEpoch+2, newState.CurrentJustifiedEpoch)
	}
	if !bytes.Equal(newState.FinalizedRoot, params.BeaconConfig().ZeroHash[:]) {
		t.Errorf("Wanted current finalized root: %v, got: %v",
			params.BeaconConfig().ZeroHash, newState.FinalizedRoot)
	}
	if newState.FinalizedEpoch != params.BeaconConfig().GenesisEpoch {
		t.Errorf("Wanted finalized epoch: %d, got: %d",
			params.BeaconConfig().GenesisEpoch, newState.FinalizedEpoch)
	}
}

func TestProcessJustificationFinalization_JustifyPrevEpoch(t *testing.T) {
	e := params.BeaconConfig().FarFutureEpoch
	a := params.BeaconConfig().MaxDepositAmount
	blockRoots := make([][]byte, params.BeaconConfig().SlotsPerEpoch*2+1)
	for i := 0; i < len(blockRoots); i++ {
		blockRoots[i] = []byte{byte(i)}
	}
	state := &pb.BeaconState{
		Slot:                   params.BeaconConfig().GenesisSlot + params.BeaconConfig().SlotsPerEpoch*2 + 1,
		PreviousJustifiedEpoch: params.BeaconConfig().GenesisEpoch,
		PreviousJustifiedRoot:  params.BeaconConfig().ZeroHash[:],
		CurrentJustifiedEpoch:  params.BeaconConfig().GenesisEpoch,
		CurrentJustifiedRoot:   params.BeaconConfig().ZeroHash[:],
		JustificationBitfield:  3,
		ValidatorRegistry:      []*pb.Validator{{ExitEpoch: e}, {ExitEpoch: e}, {ExitEpoch: e}, {ExitEpoch: e}},
		Balances:               []uint64{a, a, a, a}, // validator total balance should be 128000000000
		LatestBlockRoots:       blockRoots,
	}
	attestedBalance := 4 * e * 3 / 2
	newState, err := ProcessJustificationFinalization(state, attestedBalance, 0)
	if err != nil {
		t.Fatal(err)
	}
	if !bytes.Equal(newState.CurrentJustifiedRoot, []byte{byte(64)}) {
		t.Errorf("Wanted current justified root: %v, got: %v",
			[]byte{byte(128)}, newState.CurrentJustifiedRoot)
	}
	if newState.CurrentJustifiedEpoch != params.BeaconConfig().GenesisEpoch+1 {
		t.Errorf("Wanted justified epoch: %d, got: %d",
			params.BeaconConfig().GenesisEpoch+2, newState.CurrentJustifiedEpoch)
	}
	if !bytes.Equal(newState.FinalizedRoot, params.BeaconConfig().ZeroHash[:]) {
		t.Errorf("Wanted current finalized root: %v, got: %v",
			params.BeaconConfig().ZeroHash, newState.FinalizedRoot)
	}
	if newState.FinalizedEpoch != params.BeaconConfig().GenesisEpoch {
		t.Errorf("Wanted finalized epoch: %d, got: %d",
			params.BeaconConfig().GenesisEpoch, newState.FinalizedEpoch)
>>>>>>> fde0a781
	}
}<|MERGE_RESOLUTION|>--- conflicted
+++ resolved
@@ -1039,7 +1039,6 @@
 	}
 }
 
-<<<<<<< HEAD
 func TestBaseReward_AccurateRewards(t *testing.T) {
 	tests := []struct {
 		a uint64
@@ -1063,7 +1062,9 @@
 			t.Errorf("BaseReward(%d) = %d, want = %d",
 				tt.a, c, tt.c)
 		}
-=======
+	}
+}
+
 func TestProcessJustificationFinalization_LessThan2ndEpoch(t *testing.T) {
 	state := &pb.BeaconState{
 		Slot: params.BeaconConfig().SlotsPerEpoch,
@@ -1204,6 +1205,5 @@
 	if newState.FinalizedEpoch != params.BeaconConfig().GenesisEpoch {
 		t.Errorf("Wanted finalized epoch: %d, got: %d",
 			params.BeaconConfig().GenesisEpoch, newState.FinalizedEpoch)
->>>>>>> fde0a781
 	}
 }