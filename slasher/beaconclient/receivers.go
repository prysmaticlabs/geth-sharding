--- conflicted
+++ resolved
@@ -63,17 +63,10 @@
 		}
 		if err != nil {
 			log.WithError(err).Error("Could not receive attestations from beacon node")
-<<<<<<< HEAD
-			continue
-		}
-		log.WithField("slot", res.Data.Slot).Debug("Received attestation from beacon node")
-		if err := bs.slasherDB.SaveIncomingIndexedAttestation(ctx, res); err != nil {
-=======
 			return
 		}
 		log.WithField("slot", res.Data.Slot).Debug("Received attestation from beacon node")
 		if err := bs.slasherDB.SaveIncomingIndexedAttestationForEpoch(ctx, res); err != nil {
->>>>>>> b4509b4a
 			log.WithError(err).Error("Could not save indexed attestation")
 			continue
 		}
