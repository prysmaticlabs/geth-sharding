--- conflicted
+++ resolved
@@ -99,7 +99,6 @@
 	if beaconState != nil {
 		log.Info("Beacon chain data already exists, starting service")
 		c.genesisTime = time.Unix(int64(beaconState.GenesisTime), 0)
-<<<<<<< HEAD
 		justifiedCheckpoint, err := c.beaconDB.JustifiedCheckpoint(c.ctx)
 		if err != nil {
 			log.Fatalf("Could not get justified checkpoint: %v", err)
@@ -110,13 +109,6 @@
 		}
 
 		if err := c.forkChoiceStore.GenesisStore(c.ctx, justifiedCheckpoint, finalizedCheckpoint); err != nil {
-=======
-		genesisState, err := c.beaconDB.GenesisState(c.ctx)
-		if err != nil {
-			log.Fatalf("Could not retrieve genesis state from db: %v", err)
-		}
-		if err := c.forkChoiceStore.GenesisStore(c.ctx, genesisState); err != nil {
->>>>>>> f0332e11
 			log.Fatalf("Could not start fork choice service: %v", err)
 		}
 		c.stateInitializedFeed.Send(c.genesisTime)
@@ -201,11 +193,7 @@
 
 	c.headBlock = genesisBlk
 	c.headState = genesisState
-<<<<<<< HEAD
 	c.canonicalRoots[genesisState.Slot] = genesisBlkRoot[:]
-=======
-	c.canonicalRoots[genesisState.Slot] = c.FinalizedCheckpt().Root
->>>>>>> f0332e11
 
 	return nil
 }
