// Package slasher --
package slasher

import (
	"context"
	"sync"
	"time"

	ethpb "github.com/prysmaticlabs/ethereumapis/eth/v1alpha1"
	"github.com/prysmaticlabs/prysm/beacon-chain/db"
	slashertypes "github.com/prysmaticlabs/prysm/beacon-chain/slasher/types"
	"github.com/prysmaticlabs/prysm/shared/event"
	"github.com/prysmaticlabs/prysm/shared/params"
	"github.com/prysmaticlabs/prysm/shared/slotutil"
)

// ServiceConfig for the slasher service in the beacon node.
// This struct allows us to specify required dependencies and
// parameters for slasher to function as needed.
type ServiceConfig struct {
	IndexedAttsFeed       *event.Feed
	BeaconBlocksFeed      *event.Feed
	AttesterSlashingsFeed *event.Feed
	ProposerSlashingsFeed *event.Feed
	Database              db.Database
	GenesisTime           time.Time
}

// Service defining a slasher implementation as part of
// the beacon node, able to detect eth2 slashable offenses.
type Service struct {
	params               *Parameters
	serviceCfg           *ServiceConfig
	indexedAttsChan      chan *ethpb.IndexedAttestation
	beaconBlocksChan     chan *ethpb.SignedBeaconBlockHeader
	attestationQueueLock sync.Mutex
	blockQueueLock       sync.Mutex
	attestationQueue     []*slashertypes.IndexedAttestationWrapper
	beaconBlocksQueue    []*slashertypes.SignedBlockHeaderWrapper
	ctx                  context.Context
	cancel               context.CancelFunc
	genesisTime          time.Time
	slotTicker           slotutil.Ticker
}

// New instantiates a new slasher from configuration values.
func New(ctx context.Context, srvCfg *ServiceConfig) (*Service, error) {
	ctx, cancel := context.WithCancel(ctx)
	return &Service{
		params:            DefaultParams(),
		serviceCfg:        srvCfg,
		indexedAttsChan:   make(chan *ethpb.IndexedAttestation, 1),
		beaconBlocksChan:  make(chan *ethpb.SignedBeaconBlockHeader, 1),
		attestationQueue:  make([]*slashertypes.IndexedAttestationWrapper, 0),
		beaconBlocksQueue: make([]*slashertypes.SignedBlockHeaderWrapper, 0),
		ctx:               ctx,
		cancel:            cancel,
		genesisTime:       time.Now(),
	}, nil
}

// Start listening for received indexed attestations and blocks
// and perform slashing detection on them.
func (s *Service) Start() {
	log.Info("Starting slasher")
	s.slotTicker = slotutil.NewSlotTicker(s.genesisTime, params.BeaconConfig().SecondsPerSlot)
	go s.processQueuedAttestations(s.ctx, s.slotTicker.C())
	go s.processQueuedBlocks(s.ctx, s.slotTicker.C())
	go s.receiveBlocks(s.ctx)
<<<<<<< HEAD
	go s.receiveAttestations(s.ctx)
=======
	go s.pruneSlasherData(s.ctx, ticker.C())
>>>>>>> 87bf2296
}

// Stop the slasher service.
func (s *Service) Stop() error {
	s.cancel()
	s.slotTicker.Done()
	return nil
}

// Status of the slasher service.
func (s *Service) Status() error {
	return nil
}<|MERGE_RESOLUTION|>--- conflicted
+++ resolved
@@ -67,11 +67,8 @@
 	go s.processQueuedAttestations(s.ctx, s.slotTicker.C())
 	go s.processQueuedBlocks(s.ctx, s.slotTicker.C())
 	go s.receiveBlocks(s.ctx)
-<<<<<<< HEAD
 	go s.receiveAttestations(s.ctx)
-=======
-	go s.pruneSlasherData(s.ctx, ticker.C())
->>>>>>> 87bf2296
+	go s.pruneSlasherData(s.ctx, s.slotTicker.C())
 }
 
 // Stop the slasher service.
