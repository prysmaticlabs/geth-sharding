diff --git a/eth/v1alpha1/BUILD.bazel b/eth/v1alpha1/BUILD.bazel
index a52dbad..33de299 100644
--- a/eth/v1alpha1/BUILD.bazel
+++ b/eth/v1alpha1/BUILD.bazel
@@ -20,6 +20,7 @@ proto_library(
         "@com_google_protobuf//:empty_proto",
         "@com_google_protobuf//:timestamp_proto",
         "@go_googleapis//google/api:annotations_proto",
+        "@gogo_special_proto//github.com/gogo/protobuf/gogoproto",
     ],
 )
 
@@ -46,12 +47,32 @@ load("@io_bazel_rules_go//proto:def.bzl", "go_proto_library")
 
 go_proto_library(
     name = "go_proto",
-    compilers = ["@io_bazel_rules_go//proto:go_grpc"],
+    compilers = ["@prysm//:grpc_proto_compiler"],
     importpath = "github.com/prysmaticlabs/ethereumapis/eth/v1alpha1",
     proto = ":proto",
     visibility = ["//visibility:public"],
     deps = [
         "@grpc_ecosystem_grpc_gateway//protoc-gen-swagger/options:options_go_proto",
+        "@com_github_prysmaticlabs_go_bitfield//:go_default_library",
+        "@go_googleapis//google/api:annotations_go_proto",
+    ],
+)
+
+go_proto_library(
+    name = "go_grpc_gateway_library",
+    compilers = [
+        "@prysm//:grpc_nogogo_proto_compiler",
+        "@grpc_ecosystem_grpc_gateway//protoc-gen-grpc-gateway:go_gen_grpc_gateway",
+    ],
+    importpath = "github.com/prysmaticlabs/ethereumapis/eth/v1alpha1_gateway",
+    proto = ":proto",
+    visibility = ["//visibility:public"],
+    deps = [
+        "@grpc_ecosystem_grpc_gateway//protoc-gen-swagger/options:options_go_proto",
+        "@com_github_gogo_protobuf//gogoproto:go_default_library",
+        "@com_github_golang_protobuf//descriptor:go_default_library",
+        "@com_github_golang_protobuf//ptypes/empty:go_default_library",
+        "@com_github_prysmaticlabs_go_bitfield//:go_default_library",
         "@go_googleapis//google/api:annotations_go_proto",
     ],
 )
@@ -74,4 +95,4 @@ protoc_gen_swagger(
     visibility = ["//visibility:public"],
     single_output = True,
     json_names_for_fields = True,
-)
+)
\ No newline at end of file
diff --git a/eth/v1alpha1/attestation.proto b/eth/v1alpha1/attestation.proto
index 6c772a7..dc3a0fd 100644
--- a/eth/v1alpha1/attestation.proto
+++ b/eth/v1alpha1/attestation.proto
@@ -15,6 +15,8 @@ syntax = "proto3";
 
 package ethereum.eth.v1alpha1;
 
+import "github.com/gogo/protobuf/gogoproto/gogo.proto";
+
 option csharp_namespace = "Ethereum.Eth.v1alpha1";
 option go_package = "github.com/prysmaticlabs/ethereumapis/eth/v1alpha1;eth";
 option java_multiple_files = true;
@@ -25,12 +27,12 @@ option php_namespace = "Ethereum\\Eth\\v1alpha1";
 message Attestation {
     // A bitfield representation of validator indices that have voted exactly
     // the same vote and have been aggregated into this attestation.
-    bytes aggregation_bits = 1;
+    bytes aggregation_bits = 1 [(gogoproto.moretags) = "ssz-max:\"2048\"", (gogoproto.casttype) = "github.com/prysmaticlabs/go-bitfield.Bitlist"];
 
     AttestationData data = 2;
 
     // 96 byte BLS aggregate signature.
-    bytes signature = 3;
+    bytes signature = 3 [(gogoproto.moretags) = "ssz-size:\"96\""];
 }
 
 message AttestationData {
@@ -44,7 +46,7 @@ message AttestationData {
     uint64 committee_index = 2;
 
     // 32 byte root of the LMD GHOST block vote.
-    bytes beacon_block_root = 3;
+    bytes beacon_block_root = 3 [(gogoproto.moretags) = "ssz-size:\"32\""];
 
     // The most recent justified checkpoint in the beacon state
     Checkpoint source = 4;
@@ -80,5 +82,5 @@ message Checkpoint {
     uint64 epoch = 1;
 
     // Block root of the checkpoint references.
-    bytes root = 2;
+    bytes root = 2 [(gogoproto.moretags) = "ssz-size:\"32\""];
 }
diff --git a/eth/v1alpha1/beacon_block.proto b/eth/v1alpha1/beacon_block.proto
index 7cc5f04..f23a750 100644
--- a/eth/v1alpha1/beacon_block.proto
+++ b/eth/v1alpha1/beacon_block.proto
@@ -15,6 +15,7 @@ syntax = "proto3";
 
 package ethereum.eth.v1alpha1;
 
+import "github.com/gogo/protobuf/gogoproto/gogo.proto";
 import "eth/v1alpha1/attestation.proto";
 
 option csharp_namespace = "Ethereum.Eth.v1alpha1";
@@ -30,47 +31,47 @@ message BeaconBlock {
     uint64 slot = 1; 
 
     // 32 byte root of the parent block.
-    bytes parent_root = 2;
+    bytes parent_root = 2 [(gogoproto.moretags) = "ssz-size:\"32\""];
 
     // 32 byte root of the resulting state after processing this block.
-    bytes state_root = 3;
+    bytes state_root = 3 [(gogoproto.moretags) = "ssz-size:\"32\""];
 
     // The block body itself.
     BeaconBlockBody body = 4;
 
     // 96 byte BLS signature from the validator that produced this block.
-    bytes signature = 5;
+    bytes signature = 5 [(gogoproto.moretags) = "ssz-size:\"96\""];
 }
 
 // The block body of an Ethereum 2.0 beacon block.
 message BeaconBlockBody {
     // The validators RANDAO reveal 96 byte value.
-    bytes randao_reveal = 1;
+    bytes randao_reveal = 1 [(gogoproto.moretags) = "ssz-size:\"96\""];
 
     // A reference to the Ethereum 1.x chain.
     Eth1Data eth1_data = 2;
 
     // 32 byte field of arbitrary data. This field may contain any data and
     // is not used for anything other than a fun message.
-    bytes graffiti = 3; 
+    bytes graffiti = 3 [(gogoproto.moretags) = "ssz-size:\"32\""];
 
     // Block operations
     // Refer to spec constants at https://github.com/ethereum/eth2.0-specs/blob/dev/specs/core/0_beacon-chain.md#max-operations-per-block
 
     // At most MAX_PROPOSER_SLASHINGS.
-    repeated ProposerSlashing proposer_slashings = 4;
+    repeated ProposerSlashing proposer_slashings = 4 [(gogoproto.moretags) = "ssz-max:\"16\""];
 
     // At most MAX_ATTESTER_SLASHINGS.
-    repeated AttesterSlashing attester_slashings = 5;
+    repeated AttesterSlashing attester_slashings = 5 [(gogoproto.moretags) = "ssz-max:\"1\""];
 
     // At most MAX_ATTESTATIONS.
-    repeated Attestation attestations = 6;
+    repeated Attestation attestations = 6 [(gogoproto.moretags) = "ssz-max:\"128\""];
 
     // At most MAX_DEPOSITS.
-    repeated Deposit deposits = 7;
+    repeated Deposit deposits = 7 [(gogoproto.moretags) = "ssz-max:\"16\""];
 
     // At most MAX_VOLUNTARY_EXITS.
-    repeated VoluntaryExit voluntary_exits = 8;
+    repeated VoluntaryExit voluntary_exits = 8 [(gogoproto.moretags) = "ssz-max:\"16\""];
 }
 
 // Proposer slashings are proofs that a slashable offense has been committed by
@@ -101,20 +102,20 @@ message AttesterSlashing {
 message Deposit {
     message Data {
         // 48 byte BLS public key of the validator.
-        bytes public_key = 1;
+        bytes public_key = 1 [(gogoproto.moretags) = "ssz-size:\"48\" spec-name:\"pubkey\""];
 
         // A 32 byte hash of the withdrawal address public key.
-        bytes withdrawal_credentials = 2;
+        bytes withdrawal_credentials = 2 [(gogoproto.moretags) = "ssz-size:\"32\""];
 
         // Deposit amount in gwei.
         uint64 amount = 3;
 
         // 96 byte signature from the validators public key.
-        bytes signature = 4;
+        bytes signature = 4 [(gogoproto.moretags) = "ssz-size:\"96\""];
     }
 
     // 32 byte roots in the deposit tree branch.
-    repeated bytes proof = 1;
+    repeated bytes proof = 1 [(gogoproto.moretags) = "ssz-size:\"33,32\""];
 
     Data data = 2;
 }
@@ -129,14 +130,14 @@ message VoluntaryExit {
     uint64 validator_index = 2;
 
     // Validator's 96 byte signature
-    bytes signature = 3;
+    bytes signature = 3 [(gogoproto.moretags) = "ssz-size:\"96\""];
 }
 
 // Eth1Data represents references to the Ethereum 1.x deposit contract.
 message Eth1Data {
     // The 32 byte deposit tree root for the last deposit included in this
     // block.
-    bytes deposit_root = 1;
+    bytes deposit_root = 1 [(gogoproto.moretags) = "ssz-size:\"32\""];
 
     // The total number of deposits included in the beacon chain since genesis
     // including the deposits in this block.
@@ -144,7 +145,7 @@ message Eth1Data {
 
     // The 32 byte block hash of the Ethereum 1.x block considered for deposit
     // inclusion.
-    bytes block_hash = 3;
+    bytes block_hash = 3 [(gogoproto.moretags) = "ssz-size:\"32\""];
 }
 
 // A beacon block header is essentially a beacon block with only a reference to
@@ -155,23 +156,23 @@ message BeaconBlockHeader {
     uint64 slot = 1; 
 
     // 32 byte merkle tree root of the parent ssz encoded block.
-    bytes parent_root = 2;
+    bytes parent_root = 2 [(gogoproto.moretags) = "ssz-size:\"32\""];
 
     // 32 byte merkle tree root of the resulting ssz encoded state after processing this block.
-    bytes state_root = 3;
+    bytes state_root = 3 [(gogoproto.moretags) = "ssz-size:\"32\""];
 
     // 32 byte merkle tree root of the ssz encoded block body.
-    bytes body_root = 4;
+    bytes body_root = 4 [(gogoproto.moretags) = "ssz-size:\"32\""];
 
     // 96 byte BLS signature from the validator that produced this block.
-    bytes signature = 5;
+    bytes signature = 5 [(gogoproto.moretags) = "ssz-size:\"96\""];
 }
 
 message IndexedAttestation {
-    repeated uint64 attesting_indices = 1;
+    repeated uint64 attesting_indices = 1 [(gogoproto.moretags) = "ssz-max:\"2048\""];
 
     AttestationData data = 2;
 
     // 96 bytes aggregate signature.
-    bytes signature = 3;
+    bytes signature = 3 [(gogoproto.moretags) = "ssz-size:\"96\""];
 }
diff --git a/eth/v1alpha1/beacon_chain.proto b/eth/v1alpha1/beacon_chain.proto
<<<<<<< HEAD
index 9867d50..15b1dd8 100644
=======
index 6a6f4b6..5b3fa12 100644
>>>>>>> 17c66509
--- a/eth/v1alpha1/beacon_chain.proto
+++ b/eth/v1alpha1/beacon_chain.proto
@@ -15,6 +15,7 @@ syntax = "proto3";
 
 package ethereum.eth.v1alpha1;
 
+import "github.com/gogo/protobuf/gogoproto/gogo.proto";
 import "google/api/annotations.proto";
 import "google/protobuf/empty.proto";
 
@@ -84,9 +85,9 @@ service BeaconChain {
         };
     }
 
-    // Server-side stream of information about the head of the beacon chain 
-    // from the view of the beacon chain node. 
-    // 
+    // Server-side stream of information about the head of the beacon chain
+    // from the view of the beacon chain node.
+    //
     // This includes the head block slot and root as well as information about
     // the most recent finalized and justified slots.
     rpc StreamChainHead(google.protobuf.Empty) returns (stream ChainHead) {
@@ -300,7 +301,7 @@ message ChainHead {
     uint64 head_epoch = 2;
 
     // 32 byte merkle tree root of the canonical head block in the beacon node.
-    bytes head_block_root = 3;
+    bytes head_block_root = 3 [(gogoproto.moretags) = "ssz-size:\"32\""];
 
     // Most recent slot that contains the finalized block.
     uint64 finalized_slot = 4;
@@ -309,7 +310,7 @@ message ChainHead {
     uint64 finalized_epoch = 5;
     
     // Most recent 32 byte finalized block root.
-    bytes finalized_block_root = 6;
+    bytes finalized_block_root = 6 [(gogoproto.moretags) = "ssz-size:\"32\""];
 
     // Most recent slot that contains the justified block.
     uint64 justified_slot = 7;
@@ -318,7 +319,7 @@ message ChainHead {
     uint64 justified_epoch = 8;
     
     // Most recent 32 byte justified block root.
-    bytes justified_block_root = 9;
+    bytes justified_block_root = 9 [(gogoproto.moretags) = "ssz-size:\"32\""];
 
     // Most recent slot that contains the previous justified block.
     uint64 previous_justified_slot = 10;
@@ -327,7 +328,7 @@ message ChainHead {
     uint64 previous_justified_epoch = 11;
 
     // Previous 32 byte justified block root.
-    bytes previous_justified_block_root = 12;
+    bytes previous_justified_block_root = 12 [(gogoproto.moretags) = "ssz-size:\"32\""];
 }
 
 message ListCommitteesRequest {
@@ -372,7 +373,7 @@ message ListValidatorBalancesRequest {
 
     // Validator 48 byte BLS public keys to filter validators for the given
     // epoch.
-    repeated bytes public_keys = 3;
+    repeated bytes public_keys = 3 [(gogoproto.moretags) = "ssz-size:\"?,48\""];
         
     // Validator indices to filter validators for the given epoch.
     repeated uint64 indices = 4;
@@ -393,7 +394,7 @@ message ValidatorBalances {
 
     message Balance {
         // Validator's 48 byte BLS public key.
-        bytes public_key = 1;
+        bytes public_key = 1 [(gogoproto.moretags) = "ssz-size:\"48\""];
 
         // Validator's index in the validator set.
         uint64 index = 2;
@@ -442,7 +443,7 @@ message GetValidatorRequest {
         uint64 index = 1;
 
         // 48 byte validator public key.
-        bytes public_key = 2;
+        bytes public_key = 2 [(gogoproto.moretags) = "ssz-size:\"48\""];
     }
 }
 
@@ -484,26 +485,25 @@ message ActiveSetChanges {
     uint64 epoch = 1;
 
     // 48 byte validator public keys that have been activated in the given epoch.
-    repeated bytes activated_public_keys = 2;
+    repeated bytes activated_public_keys = 2 [(gogoproto.moretags) = "ssz-size:\"?,48\""];
 
     // Indices of validators activated in the given epoch.
     repeated uint64 activated_indices = 3;
 
-    // 48 byte validator public keys that have been voluntarily exited in this
-    // epoch.
-    repeated bytes exited_public_keys = 4;
+    // 48 byte validator public keys that have been voluntarily exited in the given epoch.
+    repeated bytes exited_public_keys = 4 [(gogoproto.moretags) = "ssz-size:\"?,48\""];
 
     // Indices of validators exited in the given epoch.
     repeated uint64 exited_indices = 5;
 
-    // 48 byte validator public keys that have been slashed in this epoch.
-    repeated bytes slashed_public_keys = 6;
+    // 48 byte validator public keys that have been slashed in the given epoch.
+    repeated bytes slashed_public_keys = 6 [(gogoproto.moretags) = "ssz-size:\"?,48\""];
 
     // Indices of validators slashed in the given epoch.
     repeated uint64 slashed_indices = 7;
 
     // 48 byte validator public keys that have been involuntarily ejected in this epoch.
-    repeated bytes ejected_public_keys = 8;
+    repeated bytes ejected_public_keys = 8 [(gogoproto.moretags) = "ssz-size:\"?,48\""];
 
     // Indices of validators ejected in the given epoch.
     repeated uint64 ejected_indices = 9;
@@ -543,11 +543,11 @@ message ValidatorQueue {
 
     // Ordered list of 48 byte public keys awaiting activation. 0th index is the
     // next key to be processed.
-    repeated bytes activation_public_keys = 2;
+    repeated bytes activation_public_keys = 2 [(gogoproto.moretags) = "ssz-size:\"?,48\""];
 
     // Ordered list of public keys awaiting exit. 0th index is the next key to
     // be processed.
-    repeated bytes exit_public_keys = 3;
+    repeated bytes exit_public_keys = 3 [(gogoproto.moretags) = "ssz-size:\"?,48\""];
 }
 
 message ListValidatorAssignmentsRequest {
@@ -559,7 +559,7 @@ message ListValidatorAssignmentsRequest {
         bool genesis = 2;
     }
     // 48 byte validator public keys to filter assignments for the given epoch.
-    repeated bytes public_keys = 3;
+    repeated bytes public_keys = 3 [(gogoproto.moretags) = "ssz-size:\"?,48\""];
         
     // Validator indicies to filter assignments for the given epoch.
     repeated uint64 indices = 4;
@@ -594,7 +594,7 @@ message ValidatorAssignments {
         uint64 proposer_slot = 4;
 
         // 48 byte BLS public key.
-        bytes public_key = 5;
+        bytes public_key = 5 [(gogoproto.moretags) = "ssz-size:\"48\""];
     }
 
     // The epoch for which this set of validator assignments is valid.
diff --git a/eth/v1alpha1/validator.proto b/eth/v1alpha1/validator.proto
<<<<<<< HEAD
index c23705d..b4b19c8 100644
=======
index 4bd149a..09dac9d 100644
>>>>>>> 17c66509
--- a/eth/v1alpha1/validator.proto
+++ b/eth/v1alpha1/validator.proto
@@ -15,6 +15,7 @@ syntax = "proto3";
 
 package ethereum.eth.v1alpha1;
 
+import "github.com/gogo/protobuf/gogoproto/gogo.proto";
 import "google/api/annotations.proto";
 import "google/protobuf/empty.proto";
 import "eth/v1alpha1/beacon_block.proto";
@@ -180,7 +181,7 @@ message DomainResponse {
 
 message ValidatorActivationRequest {
     // A list of 48 byte validator public keys.
-    repeated bytes public_keys = 1;
+    repeated bytes public_keys = 1 [(gogoproto.moretags) = "ssz-size:\"?,48\""];
 }
 
 message ValidatorActivationResponse {
@@ -206,7 +207,7 @@ message ChainStartResponse {
 
 message ValidatorIndexRequest {
     // A 48 byte validator public key.
-    bytes public_key = 1;
+    bytes public_key = 1 [(gogoproto.moretags) = "ssz-size:\"48\""];
 }
 
 message ValidatorIndexResponse {
@@ -216,7 +217,7 @@ message ValidatorIndexResponse {
 
 message ValidatorStatusRequest {
     // A 48 byte validator public key.
-    bytes public_key = 1;
+    bytes public_key = 1 [(gogoproto.moretags) = "ssz-size:\"48\""];
 }
 
 enum ValidatorStatus {
@@ -255,7 +256,7 @@ message DutiesRequest {
     uint64 epoch = 1;
 
     // Array of byte encoded BLS public keys.
-    repeated bytes public_keys = 2;
+    repeated bytes public_keys = 2 [(gogoproto.moretags) = "ssz-size:\"?,48\""];
 }
 
 message DutiesResponse {
@@ -274,7 +275,7 @@ message DutiesResponse {
         uint64 proposer_slot = 4;
 
         // 48 byte BLS public key for the validator who's assigned to perform a duty.
-        bytes public_key = 5;
+        bytes public_key = 5 [(gogoproto.moretags) = "ssz-size:\"48\""];
 
         // The current status of the validator assigned to perform the duty.
         ValidatorStatus status = 6;
@@ -286,15 +287,16 @@ message BlockRequest {
     uint64 slot = 1;
 
     // Validator's 32 byte randao reveal secret of the current epoch.
-    bytes randao_reveal = 2;
+    bytes randao_reveal = 2 [(gogoproto.moretags) = "ssz-size:\"48\""];
 
     // Validator's 32 byte graffiti message for the new block.
-    bytes graffiti = 3;
+    bytes graffiti = 3 [(gogoproto.moretags) = "ssz-size:\"32\""];
+
 }
 
 message ProposeResponse {
     // The block root of the successfully proposed beacon block.
-    bytes block_root = 1;
+    bytes block_root = 1 [(gogoproto.moretags) = "ssz-size:\"32\""];
 }
 
 message AttestationDataRequest {
@@ -307,16 +309,16 @@ message AttestationDataRequest {
 
 message AttestResponse {
     // The root of the attestation data successfully submitted to the beacon node.
-    bytes attestation_data_root = 1;
+    bytes attestation_data_root = 1 [(gogoproto.moretags) = "ssz-size:\"32\""];
 }
 
 // An Ethereum 2.0 validator.
 message Validator {
     // 48 byte BLS public key used for the validator's activities.
-    bytes public_key = 1;
+    bytes public_key = 1 [(gogoproto.moretags) = "ssz-size:\"48\" spec-name:\"pubkey\""];
 
     // 32 byte hash of the withdrawal destination public key.
-    bytes withdrawal_credentials = 2;
+    bytes withdrawal_credentials = 2 [(gogoproto.moretags) = "ssz-size:\"32\""];
 
     // The validators current effective balance in gwei.
     uint64 effective_balance = 3;<|MERGE_RESOLUTION|>--- conflicted
+++ resolved
@@ -247,11 +247,7 @@
 +    bytes signature = 3 [(gogoproto.moretags) = "ssz-size:\"96\""];
  }
 diff --git a/eth/v1alpha1/beacon_chain.proto b/eth/v1alpha1/beacon_chain.proto
-<<<<<<< HEAD
-index 9867d50..15b1dd8 100644
-=======
 index 6a6f4b6..5b3fa12 100644
->>>>>>> 17c66509
 --- a/eth/v1alpha1/beacon_chain.proto
 +++ b/eth/v1alpha1/beacon_chain.proto
 @@ -15,6 +15,7 @@ syntax = "proto3";
@@ -404,11 +400,7 @@
  
      // The epoch for which this set of validator assignments is valid.
 diff --git a/eth/v1alpha1/validator.proto b/eth/v1alpha1/validator.proto
-<<<<<<< HEAD
-index c23705d..b4b19c8 100644
-=======
 index 4bd149a..09dac9d 100644
->>>>>>> 17c66509
 --- a/eth/v1alpha1/validator.proto
 +++ b/eth/v1alpha1/validator.proto
 @@ -15,6 +15,7 @@ syntax = "proto3";
