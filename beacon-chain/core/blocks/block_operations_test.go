package blocks_test

import (
	"bytes"
	"crypto/rand"
	"encoding/binary"
	"fmt"
	"reflect"
	"strings"
	"testing"

	"github.com/gogo/protobuf/proto"
	"github.com/prysmaticlabs/go-ssz"
	"github.com/prysmaticlabs/prysm/beacon-chain/core/blocks"
	"github.com/prysmaticlabs/prysm/beacon-chain/core/helpers"
	"github.com/prysmaticlabs/prysm/beacon-chain/core/state"
	"github.com/prysmaticlabs/prysm/beacon-chain/core/state/stateutils"
	pb "github.com/prysmaticlabs/prysm/proto/beacon/p2p/v1"
	"github.com/prysmaticlabs/prysm/shared/bls"
	"github.com/prysmaticlabs/prysm/shared/featureconfig"
	"github.com/prysmaticlabs/prysm/shared/hashutil"
	"github.com/prysmaticlabs/prysm/shared/params"
	"github.com/prysmaticlabs/prysm/shared/testutil"
	"github.com/prysmaticlabs/prysm/shared/trieutil"
)

func init() {
	featureconfig.InitFeatureConfig(&featureconfig.FeatureFlagConfig{
		CacheTreeHash: false,
	})
}

func TestProcessBlockHeader_WrongProposerSig(t *testing.T) {
	t.Skip()
	// TODO(#2307) unskip after bls.Verify is finished
	if params.BeaconConfig().SlotsPerEpoch != 64 {
		t.Errorf("SlotsPerEpoch should be 64 for these tests to pass")
	}

	validators := make([]*pb.Validator, params.BeaconConfig().DepositsForChainStart)
	for i := 0; i < len(validators); i++ {
		validators[i] = &pb.Validator{
			ExitEpoch: params.BeaconConfig().FarFutureEpoch,
			Slashed:   true,
		}
	}

	state := &pb.BeaconState{
		Validators:        validators,
		Slot:              0,
		LatestBlockHeader: &pb.BeaconBlockHeader{Slot: 9},
		Fork: &pb.Fork{
			PreviousVersion: []byte{0, 0, 0, 0},
			CurrentVersion:  []byte{0, 0, 0, 0},
		},
<<<<<<< HEAD
		LatestRandaoMixes:      make([][]byte, params.BeaconConfig().EpochsPerHistoricalVector),
		LatestActiveIndexRoots: make([][]byte, params.BeaconConfig().EpochsPerHistoricalVector),
=======
		RandaoMixes:      make([][]byte, params.BeaconConfig().RandaoMixesLength),
		ActiveIndexRoots: make([][]byte, params.BeaconConfig().ActiveIndexRootsLength),
>>>>>>> 06aae90f
	}

	validators[5896].Slashed = false

	lbhsr, err := ssz.HashTreeRoot(state.LatestBlockHeader)
	if err != nil {
		t.Error(err)
	}
	currentEpoch := helpers.CurrentEpoch(state)
	dt := helpers.Domain(state, currentEpoch, params.BeaconConfig().DomainBeaconProposer)
	priv, err := bls.RandKey(rand.Reader)
	if err != nil {
		t.Errorf("failed to generate private key got: %v", err)
	}
	priv2, err := bls.RandKey(rand.Reader)
	if err != nil {
		t.Errorf("failed to generate private key got: %v", err)
	}
	wrongBlockSig := priv2.Sign([]byte("hello"), dt)
	validators[5896].Pubkey = priv.PublicKey().Marshal()
	block := &pb.BeaconBlock{
		Slot: 0,
		Body: &pb.BeaconBlockBody{
			RandaoReveal: []byte{'A', 'B', 'C'},
		},
		ParentRoot: lbhsr[:],
		Signature:  wrongBlockSig.Marshal(),
	}

	_, err = blocks.ProcessBlockHeader(state, block)
	want := "verify signature failed"
	if !strings.Contains(err.Error(), want) {
		t.Errorf("Expected %v, received %v", want, err)
	}

}

func TestProcessBlockHeader_DifferentSlots(t *testing.T) {
	if params.BeaconConfig().SlotsPerEpoch != 64 {
		t.Errorf("SlotsPerEpoch should be 64 for these tests to pass")
	}

	validators := make([]*pb.Validator, params.BeaconConfig().DepositsForChainStart)
	for i := 0; i < len(validators); i++ {
		validators[i] = &pb.Validator{
			ExitEpoch: params.BeaconConfig().FarFutureEpoch,
			Slashed:   true,
		}
	}

	state := &pb.BeaconState{
		Validators:        validators,
		Slot:              0,
		LatestBlockHeader: &pb.BeaconBlockHeader{Slot: 9},
		Fork: &pb.Fork{
			PreviousVersion: []byte{0, 0, 0, 0},
			CurrentVersion:  []byte{0, 0, 0, 0},
		},
<<<<<<< HEAD
		LatestRandaoMixes:      make([][]byte, params.BeaconConfig().EpochsPerHistoricalVector),
		LatestActiveIndexRoots: make([][]byte, params.BeaconConfig().EpochsPerHistoricalVector),
=======
		RandaoMixes:      make([][]byte, params.BeaconConfig().RandaoMixesLength),
		ActiveIndexRoots: make([][]byte, params.BeaconConfig().ActiveIndexRootsLength),
>>>>>>> 06aae90f
	}

	lbhsr, err := ssz.HashTreeRoot(state.LatestBlockHeader)
	if err != nil {
		t.Error(err)
	}
	currentEpoch := helpers.CurrentEpoch(state)
	dt := helpers.Domain(state, currentEpoch, params.BeaconConfig().DomainBeaconProposer)
	priv, err := bls.RandKey(rand.Reader)
	if err != nil {
		t.Errorf("failed to generate private key got: %v", err)
	}
	blockSig := priv.Sign([]byte("hello"), dt)
	validators[5896].Pubkey = priv.PublicKey().Marshal()
	block := &pb.BeaconBlock{
		Slot: 1,
		Body: &pb.BeaconBlockBody{
			RandaoReveal: []byte{'A', 'B', 'C'},
		},
		ParentRoot: lbhsr[:],
		Signature:  blockSig.Marshal(),
	}

	_, err = blocks.ProcessBlockHeader(state, block)
	want := "is different then block slot"
	if !strings.Contains(err.Error(), want) {
		t.Errorf("Expected %v, received %v", want, err)
	}
}

func TestProcessBlockHeader_PreviousBlockRootNotSignedRoot(t *testing.T) {
	if params.BeaconConfig().SlotsPerEpoch != 64 {
		t.Errorf("SlotsPerEpoch should be 64 for these tests to pass")
	}

	validators := make([]*pb.Validator, params.BeaconConfig().DepositsForChainStart)
	for i := 0; i < len(validators); i++ {
		validators[i] = &pb.Validator{
			ExitEpoch: params.BeaconConfig().FarFutureEpoch,
			Slashed:   true,
		}
	}

	state := &pb.BeaconState{
		Validators:        validators,
		Slot:              0,
		LatestBlockHeader: &pb.BeaconBlockHeader{Slot: 9},
		Fork: &pb.Fork{
			PreviousVersion: []byte{0, 0, 0, 0},
			CurrentVersion:  []byte{0, 0, 0, 0},
		},
<<<<<<< HEAD
		LatestRandaoMixes:      make([][]byte, params.BeaconConfig().EpochsPerHistoricalVector),
		LatestActiveIndexRoots: make([][]byte, params.BeaconConfig().EpochsPerHistoricalVector),
=======
		RandaoMixes:      make([][]byte, params.BeaconConfig().RandaoMixesLength),
		ActiveIndexRoots: make([][]byte, params.BeaconConfig().ActiveIndexRootsLength),
>>>>>>> 06aae90f
	}

	currentEpoch := helpers.CurrentEpoch(state)
	dt := helpers.Domain(state, currentEpoch, params.BeaconConfig().DomainBeaconProposer)
	priv, err := bls.RandKey(rand.Reader)
	if err != nil {
		t.Errorf("failed to generate private key got: %v", err)
	}
	blockSig := priv.Sign([]byte("hello"), dt)
	validators[5896].Pubkey = priv.PublicKey().Marshal()
	block := &pb.BeaconBlock{
		Slot: 0,
		Body: &pb.BeaconBlockBody{
			RandaoReveal: []byte{'A', 'B', 'C'},
		},
		ParentRoot: []byte{'A'},
		Signature:  blockSig.Marshal(),
	}

	_, err = blocks.ProcessBlockHeader(state, block)
	want := "does not match"
	if !strings.Contains(err.Error(), want) {
		t.Errorf("Expected %v, received %v", want, err)
	}
}

func TestProcessBlockHeader_SlashedProposer(t *testing.T) {
	if params.BeaconConfig().SlotsPerEpoch != 64 {
		t.Errorf("SlotsPerEpoch should be 64 for these tests to pass")
	}

	validators := make([]*pb.Validator, params.BeaconConfig().DepositsForChainStart)
	for i := 0; i < len(validators); i++ {
		validators[i] = &pb.Validator{
			ExitEpoch: params.BeaconConfig().FarFutureEpoch,
			Slashed:   true,
		}
	}

	state := &pb.BeaconState{
		Validators:        validators,
		Slot:              0,
		LatestBlockHeader: &pb.BeaconBlockHeader{Slot: 9},
		Fork: &pb.Fork{
			PreviousVersion: []byte{0, 0, 0, 0},
			CurrentVersion:  []byte{0, 0, 0, 0},
		},
<<<<<<< HEAD
		LatestRandaoMixes:      make([][]byte, params.BeaconConfig().EpochsPerHistoricalVector),
		LatestActiveIndexRoots: make([][]byte, params.BeaconConfig().EpochsPerHistoricalVector),
=======
		RandaoMixes:      make([][]byte, params.BeaconConfig().RandaoMixesLength),
		ActiveIndexRoots: make([][]byte, params.BeaconConfig().ActiveIndexRootsLength),
>>>>>>> 06aae90f
	}

	parentRoot, err := ssz.SigningRoot(state.LatestBlockHeader)
	if err != nil {
		t.Error(err)
	}
	currentEpoch := helpers.CurrentEpoch(state)
	dt := helpers.Domain(state, currentEpoch, params.BeaconConfig().DomainBeaconProposer)
	priv, err := bls.RandKey(rand.Reader)
	if err != nil {
		t.Errorf("failed to generate private key got: %v", err)
	}
	blockSig := priv.Sign([]byte("hello"), dt)
	validators[12683].Pubkey = priv.PublicKey().Marshal()
	block := &pb.BeaconBlock{
		Slot: 0,
		Body: &pb.BeaconBlockBody{
			RandaoReveal: []byte{'A', 'B', 'C'},
		},
		ParentRoot: parentRoot[:],
		Signature:  blockSig.Marshal(),
	}

	_, err = blocks.ProcessBlockHeader(state, block)
	want := "was previously slashed"
	if !strings.Contains(err.Error(), want) {
		t.Errorf("Expected %v, received %v", want, err)
	}
}

func TestProcessBlockHeader_OK(t *testing.T) {
	helpers.ClearAllCaches()

	if params.BeaconConfig().SlotsPerEpoch != 64 {
		t.Fatalf("SlotsPerEpoch should be 64 for these tests to pass")
	}

	validators := make([]*pb.Validator, params.BeaconConfig().DepositsForChainStart)
	for i := 0; i < len(validators); i++ {
		validators[i] = &pb.Validator{
			ExitEpoch: params.BeaconConfig().FarFutureEpoch,
			Slashed:   true,
		}
	}

	state := &pb.BeaconState{
		Validators:        validators,
		Slot:              0,
		LatestBlockHeader: &pb.BeaconBlockHeader{Slot: 9},
		Fork: &pb.Fork{
			PreviousVersion: []byte{0, 0, 0, 0},
			CurrentVersion:  []byte{0, 0, 0, 0},
		},
<<<<<<< HEAD
		LatestRandaoMixes:      make([][]byte, params.BeaconConfig().EpochsPerHistoricalVector),
		LatestActiveIndexRoots: make([][]byte, params.BeaconConfig().EpochsPerHistoricalVector),
=======
		RandaoMixes:      make([][]byte, params.BeaconConfig().RandaoMixesLength),
		ActiveIndexRoots: make([][]byte, params.BeaconConfig().ActiveIndexRootsLength),
>>>>>>> 06aae90f
	}

	validators[5593].Slashed = false

	latestBlockSignedRoot, err := ssz.SigningRoot(state.LatestBlockHeader)
	if err != nil {
		t.Error(err)
	}
	currentEpoch := helpers.CurrentEpoch(state)
	dt := helpers.Domain(state, currentEpoch, params.BeaconConfig().DomainBeaconProposer)
	priv, err := bls.RandKey(rand.Reader)
	if err != nil {
		t.Fatalf("Failed to generate private key got: %v", err)
	}
	blockSig := priv.Sign([]byte("hello"), dt)
	validators[5593].Pubkey = priv.PublicKey().Marshal()
	block := &pb.BeaconBlock{
		Slot: 0,
		Body: &pb.BeaconBlockBody{
			RandaoReveal: []byte{'A', 'B', 'C'},
		},
		ParentRoot: latestBlockSignedRoot[:],
		Signature:  blockSig.Marshal(),
	}
	bodyRoot, err := ssz.HashTreeRoot(block.Body)
	if err != nil {
		t.Fatalf("Failed to hash block bytes got: %v", err)
	}
	newState, err := blocks.ProcessBlockHeader(state, block)
	if err != nil {
		t.Fatalf("Failed to process block header got: %v", err)
	}
	var zeroHash [32]byte
	var zeroSig [96]byte
	nsh := newState.LatestBlockHeader
	expected := &pb.BeaconBlockHeader{
		Slot:       block.Slot,
		ParentRoot: latestBlockSignedRoot[:],
		BodyRoot:   bodyRoot[:],
		StateRoot:  zeroHash[:],
		Signature:  zeroSig[:],
	}
	if !proto.Equal(nsh, expected) {
		t.Errorf("Expected %v, received %vk9k", expected, nsh)
	}
}

func TestProcessRandao_IncorrectProposerFailsVerification(t *testing.T) {
	helpers.ClearAllCaches()

	deposits, privKeys := testutil.SetupInitialDeposits(t, 100, true)
	beaconState, err := state.GenesisBeaconState(deposits, uint64(0), nil)
	if err != nil {
		t.Fatal(err)
	}
	// We fetch the proposer's index as that is whom the RANDAO will be verified against.
	proposerIdx, err := helpers.BeaconProposerIndex(beaconState)
	if err != nil {
		t.Fatal(err)
	}
	epoch := uint64(0)
	buf := make([]byte, 32)
	binary.LittleEndian.PutUint64(buf, epoch)
	domain := helpers.Domain(beaconState, epoch, params.BeaconConfig().DomainRandao)

	// We make the previous validator's index sign the message instead of the proposer.
	epochSignature := privKeys[proposerIdx-1].Sign(buf, domain)
	block := &pb.BeaconBlock{
		Body: &pb.BeaconBlockBody{
			RandaoReveal: epochSignature.Marshal(),
		},
	}

	want := "block randao reveal signature did not verify"
	if _, err := blocks.ProcessRandao(
		beaconState,
		block.Body,
		true,  /* verify signatures */
		false, /* disable logging */
	); !strings.Contains(err.Error(), want) {
		t.Errorf("Expected %v, received %v", want, err)
	}
}

func TestProcessRandao_SignatureVerifiesAndUpdatesLatestStateMixes(t *testing.T) {
	deposits, privKeys := testutil.SetupInitialDeposits(t, 100, true)
	beaconState, err := state.GenesisBeaconState(deposits, uint64(0), nil)
	if err != nil {
		t.Fatal(err)
	}

	epoch := helpers.CurrentEpoch(beaconState)
	epochSignature, err := helpers.CreateRandaoReveal(beaconState, epoch, privKeys)
	if err != nil {
		t.Fatal(err)
	}

	block := &pb.BeaconBlock{
		Body: &pb.BeaconBlockBody{
			RandaoReveal: epochSignature,
		},
	}

	newState, err := blocks.ProcessRandao(
		beaconState,
		block.Body,
		true,  /* verify signatures */
		false, /* disable logging */
	)
	if err != nil {
		t.Errorf("Unexpected error processing block randao: %v", err)
	}
	currentEpoch := helpers.CurrentEpoch(beaconState)
<<<<<<< HEAD
	mix := newState.LatestRandaoMixes[currentEpoch%params.BeaconConfig().EpochsPerHistoricalVector]
=======
	mix := newState.RandaoMixes[currentEpoch%params.BeaconConfig().RandaoMixesLength]
>>>>>>> 06aae90f

	if bytes.Equal(mix, params.BeaconConfig().ZeroHash[:]) {
		t.Errorf(
			"Expected empty signature to be overwritten by randao reveal, received %v",
			params.BeaconConfig().EmptySignature,
		)
	}
}

func TestProcessEth1Data_SetsCorrectly(t *testing.T) {
	beaconState := &pb.BeaconState{
		Eth1DataVotes: []*pb.Eth1Data{},
	}

	block := &pb.BeaconBlock{
		Body: &pb.BeaconBlockBody{
			Eth1Data: &pb.Eth1Data{
				DepositRoot: []byte{2},
				BlockHash:   []byte{3},
			},
		},
	}
	var err error
	for i := uint64(0); i < params.BeaconConfig().SlotsPerEth1VotingPeriod; i++ {
		beaconState, err = blocks.ProcessEth1DataInBlock(beaconState, block)
		if err != nil {
			t.Fatal(err)
		}
	}

	newETH1DataVotes := beaconState.Eth1DataVotes
	if len(newETH1DataVotes) <= 1 {
		t.Error("Expected new ETH1 data votes to have length > 1")
	}
	if !proto.Equal(beaconState.Eth1Data, block.Body.Eth1Data) {
		t.Errorf(
			"Expected latest eth1 data to have been set to %v, received %v",
			block.Body.Eth1Data,
			beaconState.Eth1Data,
		)
	}
}

func TestProcessProposerSlashings_ThresholdReached(t *testing.T) {
	slashings := make([]*pb.ProposerSlashing, params.BeaconConfig().MaxProposerSlashings+1)
	registry := []*pb.Validator{}
	currentSlot := uint64(0)

	want := fmt.Sprintf(
		"number of proposer slashings (%d) exceeds allowed threshold of %d",
		params.BeaconConfig().MaxProposerSlashings+1,
		params.BeaconConfig().MaxProposerSlashings,
	)
	beaconState := &pb.BeaconState{
		Validators: registry,
		Slot:       currentSlot,
	}
	block := &pb.BeaconBlock{
		Body: &pb.BeaconBlockBody{
			ProposerSlashings: slashings,
		},
	}

	if _, err := blocks.ProcessProposerSlashings(

		beaconState,
		block,
		false,
	); !strings.Contains(err.Error(), want) {
		t.Errorf("Expected %s, received %v", want, err)
	}
}

func TestProcessProposerSlashings_UnmatchedHeaderEpochs(t *testing.T) {
	registry := make([]*pb.Validator, 2)
	currentSlot := uint64(0)
	slashings := []*pb.ProposerSlashing{
		{
			ProposerIndex: 1,
			Header_1: &pb.BeaconBlockHeader{
				Slot: params.BeaconConfig().SlotsPerEpoch + 1,
			},
			Header_2: &pb.BeaconBlockHeader{
				Slot: 0,
			},
		},
	}

	beaconState := &pb.BeaconState{
		Validators: registry,
		Slot:       currentSlot,
	}
	block := &pb.BeaconBlock{
		Body: &pb.BeaconBlockBody{
			ProposerSlashings: slashings,
		},
	}
	want := "mismatched header epochs"
	if _, err := blocks.ProcessProposerSlashings(
		beaconState,
		block,
		false,
	); !strings.Contains(err.Error(), want) {
		t.Errorf("Expected %s, received %v", want, err)
	}
}

func TestProcessProposerSlashings_SameHeaders(t *testing.T) {
	registry := make([]*pb.Validator, 2)
	currentSlot := uint64(0)
	slashings := []*pb.ProposerSlashing{
		{
			ProposerIndex: 1,
			Header_1: &pb.BeaconBlockHeader{
				Slot: 0,
			},
			Header_2: &pb.BeaconBlockHeader{
				Slot: 0,
			},
		},
	}

	beaconState := &pb.BeaconState{
		Validators: registry,
		Slot:       currentSlot,
	}
	block := &pb.BeaconBlock{
		Body: &pb.BeaconBlockBody{
			ProposerSlashings: slashings,
		},
	}
	want := "expected slashing headers to differ"
	if _, err := blocks.ProcessProposerSlashings(

		beaconState,
		block,
		false,
	); !strings.Contains(err.Error(), want) {
		t.Errorf("Expected %s, received %v", want, err)
	}
}

func TestProcessProposerSlashings_ValidatorNotSlashable(t *testing.T) {
	registry := []*pb.Validator{
		{
			Pubkey:            []byte("key"),
			Slashed:           true,
			ActivationEpoch:   0,
			WithdrawableEpoch: 0,
		},
	}
	currentSlot := uint64(0)
	slashings := []*pb.ProposerSlashing{
		{
			ProposerIndex: 0,
			Header_1: &pb.BeaconBlockHeader{
				Slot:      0,
				Signature: []byte("A"),
			},
			Header_2: &pb.BeaconBlockHeader{
				Slot:      0,
				Signature: []byte("B"),
			},
		},
	}

	beaconState := &pb.BeaconState{
		Validators: registry,
		Slot:       currentSlot,
	}
	block := &pb.BeaconBlock{
		Body: &pb.BeaconBlockBody{
			ProposerSlashings: slashings,
		},
	}
	want := fmt.Sprintf(
		"validator with key %#x is not slashable",
		beaconState.Validators[0].Pubkey,
	)

	if _, err := blocks.ProcessProposerSlashings(
		beaconState,
		block,
		false,
	); !strings.Contains(err.Error(), want) {
		t.Errorf("Expected %s, received %v", want, err)
	}
}

func TestProcessProposerSlashings_AppliesCorrectStatus(t *testing.T) {
	// We test the case when data is correct and verify the validator
	// registry has been updated.
	helpers.ClearShuffledValidatorCache()
	validators := make([]*pb.Validator, 100)
	for i := 0; i < len(validators); i++ {
		validators[i] = &pb.Validator{
			EffectiveBalance:  params.BeaconConfig().MaxEffectiveBalance,
			Slashed:           false,
			ExitEpoch:         params.BeaconConfig().FarFutureEpoch,
			WithdrawableEpoch: params.BeaconConfig().FarFutureEpoch,
			ActivationEpoch:   0,
		}
	}
	validatorBalances := make([]uint64, len(validators))
	for i := 0; i < len(validatorBalances); i++ {
		validatorBalances[i] = params.BeaconConfig().MaxEffectiveBalance
	}

	slashings := []*pb.ProposerSlashing{
		{
			ProposerIndex: 1,
			Header_1: &pb.BeaconBlockHeader{
				Slot:      0,
				Signature: []byte("A"),
			},
			Header_2: &pb.BeaconBlockHeader{
				Slot:      0,
				Signature: []byte("B"),
			},
		},
	}
	currentSlot := uint64(0)
	beaconState := &pb.BeaconState{
<<<<<<< HEAD
		ValidatorRegistry:      validators,
		Slot:                   currentSlot,
		Balances:               validatorBalances,
		LatestSlashedBalances:  make([]uint64, params.BeaconConfig().EpochsPerSlashingsVector),
		LatestRandaoMixes:      make([][]byte, params.BeaconConfig().EpochsPerHistoricalVector),
		LatestActiveIndexRoots: make([][]byte, params.BeaconConfig().EpochsPerHistoricalVector),
=======
		Validators:       validators,
		Slot:             currentSlot,
		Balances:         validatorBalances,
		Slashings:  make([]uint64, params.BeaconConfig().SlashedExitLength),
		RandaoMixes:      make([][]byte, params.BeaconConfig().RandaoMixesLength),
		ActiveIndexRoots: make([][]byte, params.BeaconConfig().ActiveIndexRootsLength),
>>>>>>> 06aae90f
	}
	block := &pb.BeaconBlock{
		Body: &pb.BeaconBlockBody{
			ProposerSlashings: slashings,
		},
	}

	newState, err := blocks.ProcessProposerSlashings(
		beaconState,
		block,
		false,
	)
	if err != nil {
		t.Fatalf("Unexpected error: %s", err)
	}

	newStateVals := newState.Validators
	if newStateVals[1].ExitEpoch != validators[1].ExitEpoch {
		t.Errorf("Proposer with index 1 did not correctly exit,"+"wanted slot:%d, got:%d",
			newStateVals[1].ExitEpoch, validators[1].ExitEpoch)
	}
}
func TestSlashableAttestationData_CanSlash(t *testing.T) {
	att1 := &pb.AttestationData{
		TargetEpoch: 1,
		SourceRoot:  []byte{'A'},
	}
	att2 := &pb.AttestationData{
		TargetEpoch: 1,
		SourceRoot:  []byte{'B'},
	}
	if !blocks.IsSlashableAttestationData(att1, att2) {
		t.Error("atts should have been slashable")
	}
	att1.TargetEpoch = 4
	att1.SourceEpoch = 2
	att2.SourceEpoch = 3
	if !blocks.IsSlashableAttestationData(att1, att2) {
		t.Error("atts should have been slashable")
	}
}

func TestProcessAttesterSlashings_ThresholdReached(t *testing.T) {
	slashings := make([]*pb.AttesterSlashing, params.BeaconConfig().MaxAttesterSlashings+1)
	registry := []*pb.Validator{}
	currentSlot := uint64(0)

	beaconState := &pb.BeaconState{
		Validators: registry,
		Slot:       currentSlot,
	}
	block := &pb.BeaconBlock{
		Body: &pb.BeaconBlockBody{
			AttesterSlashings: slashings,
		},
	}
	want := fmt.Sprintf(
		"number of attester slashings (%d) exceeds allowed threshold of %d",
		params.BeaconConfig().MaxAttesterSlashings+1,
		params.BeaconConfig().MaxAttesterSlashings,
	)

	if _, err := blocks.ProcessAttesterSlashings(
		beaconState,
		block,
		false,
	); !strings.Contains(err.Error(), want) {
		t.Errorf("Expected %s, received %v", want, err)
	}
}

func TestProcessAttesterSlashings_DataNotSlashable(t *testing.T) {
	slashings := []*pb.AttesterSlashing{
		{
			Attestation_1: &pb.IndexedAttestation{
				Data: &pb.AttestationData{
					SourceEpoch: 0,
					TargetEpoch: 0,
					Crosslink: &pb.Crosslink{
						Shard: 4,
					},
				},
			},
			Attestation_2: &pb.IndexedAttestation{
				Data: &pb.AttestationData{
					SourceEpoch: 1,
					TargetEpoch: 1,
					Crosslink: &pb.Crosslink{
						Shard: 3,
					},
				},
			},
		},
	}
	registry := []*pb.Validator{}
	currentSlot := uint64(0)

	beaconState := &pb.BeaconState{
		Validators: registry,
		Slot:       currentSlot,
	}
	block := &pb.BeaconBlock{
		Body: &pb.BeaconBlockBody{
			AttesterSlashings: slashings,
		},
	}
	want := fmt.Sprint("attestations are not slashable")

	if _, err := blocks.ProcessAttesterSlashings(
		beaconState,
		block,
		false,
	); !strings.Contains(err.Error(), want) {
		t.Errorf("Expected %s, received %v", want, err)
	}
}

func TestProcessAttesterSlashings_IndexedAttestationFailedToVerify(t *testing.T) {
	slashings := []*pb.AttesterSlashing{
		{
			Attestation_1: &pb.IndexedAttestation{
				Data: &pb.AttestationData{
					SourceEpoch: 1,
					TargetEpoch: 0,
					Crosslink: &pb.Crosslink{
						Shard: 4,
					},
				},
				CustodyBit_0Indices: []uint64{0, 1, 2},
				CustodyBit_1Indices: []uint64{0, 1, 2},
			},
			Attestation_2: &pb.IndexedAttestation{
				Data: &pb.AttestationData{
					SourceEpoch: 0,
					TargetEpoch: 0,
					Crosslink: &pb.Crosslink{
						Shard: 4,
					},
				},
				CustodyBit_0Indices: []uint64{0, 1, 2},
				CustodyBit_1Indices: []uint64{0, 1, 2},
			},
		},
	}
	registry := []*pb.Validator{}
	currentSlot := uint64(0)

	beaconState := &pb.BeaconState{
		Validators: registry,
		Slot:       currentSlot,
	}
	block := &pb.BeaconBlock{
		Body: &pb.BeaconBlockBody{
			AttesterSlashings: slashings,
		},
	}
	want := fmt.Sprint("expected no bit 1 indices")

	if _, err := blocks.ProcessAttesterSlashings(
		beaconState,
		block,
		false,
	); !strings.Contains(err.Error(), want) {
		t.Errorf("Expected %s, received %v", want, err)
	}

	slashings = []*pb.AttesterSlashing{
		{
			Attestation_1: &pb.IndexedAttestation{
				Data: &pb.AttestationData{
					SourceEpoch: 1,
					TargetEpoch: 0,
					Crosslink: &pb.Crosslink{
						Shard: 4,
					},
				},
				CustodyBit_0Indices: make([]uint64, params.BeaconConfig().MaxIndicesPerAttestation+1),
			},
			Attestation_2: &pb.IndexedAttestation{
				Data: &pb.AttestationData{
					SourceEpoch: 0,
					TargetEpoch: 0,
					Crosslink: &pb.Crosslink{
						Shard: 4,
					},
				},
				CustodyBit_0Indices: make([]uint64, params.BeaconConfig().MaxIndicesPerAttestation+1),
			},
		},
	}

	block.Body.AttesterSlashings = slashings
	want = fmt.Sprint("over max number of allowed indices")

	if _, err := blocks.ProcessAttesterSlashings(
		beaconState,
		block,
		false,
	); !strings.Contains(err.Error(), want) {
		t.Errorf("Expected %s, received %v", want, err)
	}
}

func TestProcessAttesterSlashings_AppliesCorrectStatus(t *testing.T) {
	// We test the case when data is correct and verify the validator
	// registry has been updated.
	validators := make([]*pb.Validator, params.BeaconConfig().DepositsForChainStart)
	for i := 0; i < len(validators); i++ {
		validators[i] = &pb.Validator{
			ActivationEpoch:   0,
			ExitEpoch:         params.BeaconConfig().FarFutureEpoch,
			Slashed:           false,
			WithdrawableEpoch: 1 * params.BeaconConfig().SlotsPerEpoch,
		}
	}
	validatorBalances := make([]uint64, len(validators))
	for i := 0; i < len(validatorBalances); i++ {
		validatorBalances[i] = params.BeaconConfig().MaxEffectiveBalance
	}

	slashings := []*pb.AttesterSlashing{
		{
			Attestation_1: &pb.IndexedAttestation{
				Data: &pb.AttestationData{
					SourceEpoch: 1,
					TargetEpoch: 0,
					Crosslink: &pb.Crosslink{
						Shard: 4,
					},
				},
				CustodyBit_0Indices: []uint64{0, 1},
			},
			Attestation_2: &pb.IndexedAttestation{
				Data: &pb.AttestationData{
					SourceEpoch: 0,
					TargetEpoch: 0,
					Crosslink: &pb.Crosslink{
						Shard: 4,
					},
				},
				CustodyBit_0Indices: []uint64{0, 1},
			},
		},
	}

	currentSlot := 2 * params.BeaconConfig().SlotsPerEpoch
	beaconState := &pb.BeaconState{
<<<<<<< HEAD
		ValidatorRegistry:      validators,
		Slot:                   currentSlot,
		Balances:               validatorBalances,
		LatestRandaoMixes:      make([][]byte, params.BeaconConfig().EpochsPerHistoricalVector),
		LatestSlashedBalances:  make([]uint64, params.BeaconConfig().EpochsPerSlashingsVector),
		LatestActiveIndexRoots: make([][]byte, params.BeaconConfig().EpochsPerHistoricalVector),
=======
		Validators:       validators,
		Slot:             currentSlot,
		Balances:         validatorBalances,
		RandaoMixes:      make([][]byte, params.BeaconConfig().RandaoMixesLength),
		Slashings:  make([]uint64, params.BeaconConfig().SlashedExitLength),
		ActiveIndexRoots: make([][]byte, params.BeaconConfig().ActiveIndexRootsLength),
>>>>>>> 06aae90f
	}
	block := &pb.BeaconBlock{
		Body: &pb.BeaconBlockBody{
			AttesterSlashings: slashings,
		},
	}
	newState, err := blocks.ProcessAttesterSlashings(
		beaconState,
		block,
		false,
	)
	if err != nil {
		t.Fatal(err)
	}
	newRegistry := newState.Validators

	// Given the intersection of slashable indices is [1], only validator
	// at index 1 should be slashed and exited. We confirm this below.
	if newRegistry[1].ExitEpoch != validators[1].ExitEpoch {
		t.Errorf(
			`
			Expected validator at index 1's exit epoch to match
			%d, received %d instead
			`,
			validators[1].ExitEpoch,
			newRegistry[1].ExitEpoch,
		)
	}
}

func TestProcessBlockAttestations_ThresholdReached(t *testing.T) {
	attestations := make([]*pb.Attestation, params.BeaconConfig().MaxAttestations+1)
	block := &pb.BeaconBlock{
		Body: &pb.BeaconBlockBody{
			Attestations: attestations,
		},
	}
	state := &pb.BeaconState{}

	want := fmt.Sprintf(
		"number of attestations in block (%d) exceeds allowed threshold of %d",
		params.BeaconConfig().MaxAttestations+1,
		params.BeaconConfig().MaxAttestations,
	)

	if _, err := blocks.ProcessBlockAttestations(
		state,
		block,
		false,
	); !strings.Contains(err.Error(), want) {
		t.Errorf("Expected %s, received %v", want, err)
	}
}

func TestProcessBlockAttestations_InclusionDelayFailure(t *testing.T) {
	attestations := []*pb.Attestation{
		{
			Data: &pb.AttestationData{
				TargetEpoch: 0,
				Crosslink: &pb.Crosslink{
					Shard: 0,
				},
			},
		},
	}
	block := &pb.BeaconBlock{
		Body: &pb.BeaconBlockBody{
			Attestations: attestations,
		},
	}
	deposits, _ := testutil.SetupInitialDeposits(t, 100, false)
	beaconState, err := state.GenesisBeaconState(deposits, uint64(0), nil)
	if err != nil {
		t.Fatal(err)
	}

	attestationSlot, err := helpers.AttestationDataSlot(beaconState, attestations[0].Data)
	if err != nil {
		t.Fatal(err)
	}

	want := fmt.Sprintf(
		"attestation slot %d + inclusion delay %d > state slot %d",
		attestationSlot,
		params.BeaconConfig().MinAttestationInclusionDelay,
		beaconState.Slot,
	)
	if _, err := blocks.ProcessBlockAttestations(
		beaconState,
		block,
		false,
	); !strings.Contains(err.Error(), want) {
		t.Errorf("Expected %s, received %v", want, err)
	}
}

func TestProcessBlockAttestations_NeitherCurrentNorPrevEpoch(t *testing.T) {
	helpers.ClearActiveIndicesCache()
	helpers.ClearActiveCountCache()
	helpers.ClearStartShardCache()

	attestations := []*pb.Attestation{
		{
			Data: &pb.AttestationData{
				TargetEpoch: 0,
				Crosslink: &pb.Crosslink{
					Shard: 0,
				},
			},
		},
	}
	block := &pb.BeaconBlock{
		Body: &pb.BeaconBlockBody{
			Attestations: attestations,
		},
	}
	deposits, _ := testutil.SetupInitialDeposits(t, 100, false)
	beaconState, err := state.GenesisBeaconState(deposits, uint64(0), nil)
	if err != nil {
		t.Fatal(err)
	}
	beaconState.Slot += params.BeaconConfig().SlotsPerEpoch*4 + params.BeaconConfig().MinAttestationInclusionDelay

	want := fmt.Sprintf(
		"expected target epoch %d == %d or %d",
		attestations[0].Data.TargetEpoch,
		helpers.PrevEpoch(beaconState),
		helpers.CurrentEpoch(beaconState),
	)
	if _, err := blocks.ProcessBlockAttestations(
		beaconState,
		block,
		false,
	); !strings.Contains(err.Error(), want) {
		t.Errorf("Expected %s, received %v", want, err)
	}
}

func TestProcessBlockAttestations_CurrentEpochFFGDataMismatches(t *testing.T) {
	helpers.ClearAllCaches()

	attestations := []*pb.Attestation{
		{
			Data: &pb.AttestationData{
				TargetEpoch: 0,
				SourceEpoch: 1,
				Crosslink: &pb.Crosslink{
					Shard: 0,
				},
			},
		},
	}
	block := &pb.BeaconBlock{
		Body: &pb.BeaconBlockBody{
			Attestations: attestations,
		},
	}
	deposits, _ := testutil.SetupInitialDeposits(t, 100, false)
	beaconState, err := state.GenesisBeaconState(deposits, uint64(0), nil)
	if err != nil {
		t.Fatal(err)
	}
	beaconState.Slot += params.BeaconConfig().MinAttestationInclusionDelay
	beaconState.CurrentCrosslinks = []*pb.Crosslink{
		{
			Shard: 0,
		},
	}
	beaconState.CurrentJustifiedRoot = []byte("hello-world")
	beaconState.CurrentEpochAttestations = []*pb.PendingAttestation{}

	want := fmt.Sprintf(
		"expected source epoch %d, received %d",
		helpers.CurrentEpoch(beaconState),
		attestations[0].Data.SourceEpoch,
	)
	if _, err := blocks.ProcessBlockAttestations(
		beaconState,
		block,
		false,
	); !strings.Contains(err.Error(), want) {
		t.Errorf("Expected %s, received %v", want, err)
	}

	block.Body.Attestations[0].Data.SourceEpoch = helpers.CurrentEpoch(beaconState)
	block.Body.Attestations[0].Data.SourceRoot = []byte{}

	want = fmt.Sprintf(
		"expected source root %#x, received %#x",
		beaconState.CurrentJustifiedRoot,
		attestations[0].Data.SourceRoot,
	)
	if _, err := blocks.ProcessBlockAttestations(
		beaconState,
		block,
		false,
	); !strings.Contains(err.Error(), want) {
		t.Errorf("Expected %s, received %v", want, err)
	}
}

func TestProcessBlockAttestations_PrevEpochFFGDataMismatches(t *testing.T) {
	helpers.ClearAllCaches()

	attestations := []*pb.Attestation{
		{
			Data: &pb.AttestationData{
				TargetEpoch: 0,
				SourceEpoch: 1,
				Crosslink: &pb.Crosslink{
					Shard: 0,
				},
			},
		},
	}
	block := &pb.BeaconBlock{
		Body: &pb.BeaconBlockBody{
			Attestations: attestations,
		},
	}
	deposits, _ := testutil.SetupInitialDeposits(t, 100, false)
	beaconState, err := state.GenesisBeaconState(deposits, uint64(0), nil)
	if err != nil {
		t.Fatal(err)
	}
	beaconState.Slot += params.BeaconConfig().SlotsPerEpoch + params.BeaconConfig().MinAttestationInclusionDelay
	beaconState.PreviousCrosslinks = []*pb.Crosslink{
		{
			Shard: 0,
		},
	}
	beaconState.PreviousJustifiedRoot = []byte("hello-world")
	beaconState.PreviousEpochAttestations = []*pb.PendingAttestation{}

	want := fmt.Sprintf(
		"expected source epoch %d, received %d",
		helpers.PrevEpoch(beaconState),
		attestations[0].Data.SourceEpoch,
	)
	if _, err := blocks.ProcessBlockAttestations(
		beaconState,
		block,
		false,
	); !strings.Contains(err.Error(), want) {
		t.Errorf("Expected %s, received %v", want, err)
	}

	block.Body.Attestations[0].Data.SourceEpoch = helpers.PrevEpoch(beaconState)
	block.Body.Attestations[0].Data.SourceRoot = []byte{}

	want = fmt.Sprintf(
		"expected source root %#x, received %#x",
		beaconState.PreviousJustifiedRoot,
		attestations[0].Data.SourceRoot,
	)
	if _, err := blocks.ProcessBlockAttestations(
		beaconState,
		block,
		false,
	); !strings.Contains(err.Error(), want) {
		t.Errorf("Expected %s, received %v", want, err)
	}
}

func TestProcessBlockAttestations_CrosslinkMismatches(t *testing.T) {
	helpers.ClearAllCaches()

	attestations := []*pb.Attestation{
		{
			Data: &pb.AttestationData{
				TargetEpoch: 0,
				SourceEpoch: 0,
				SourceRoot:  []byte("hello-world"),
				Crosslink: &pb.Crosslink{
					Shard: 0,
				},
			},
		},
	}
	block := &pb.BeaconBlock{
		Body: &pb.BeaconBlockBody{
			Attestations: attestations,
		},
	}
	deposits, _ := testutil.SetupInitialDeposits(t, 100, false)
	beaconState, err := state.GenesisBeaconState(deposits, uint64(0), nil)
	if err != nil {
		t.Fatal(err)
	}
	beaconState.Slot += params.BeaconConfig().MinAttestationInclusionDelay
	beaconState.CurrentCrosslinks = []*pb.Crosslink{
		{
			Shard:      0,
			StartEpoch: 0,
		},
	}
	beaconState.CurrentJustifiedRoot = []byte("hello-world")
	beaconState.CurrentEpochAttestations = []*pb.PendingAttestation{}

	want := "mismatched parent crosslink root"
	if _, err := blocks.ProcessBlockAttestations(
		beaconState,
		block,
		false,
	); !strings.Contains(err.Error(), want) {
		t.Errorf("Expected %s, received %v", want, err)
	}

	block.Body.Attestations[0].Data.Crosslink.StartEpoch = 0
	if _, err := blocks.ProcessBlockAttestations(
		beaconState,
		block,
		false,
	); !strings.Contains(err.Error(), want) {
		t.Errorf("Expected %s, received %v", want, err)
	}
	encoded, err := ssz.HashTreeRoot(beaconState.CurrentCrosslinks[0])
	if err != nil {
		t.Fatal(err)
	}
	block.Body.Attestations[0].Data.Crosslink.ParentRoot = encoded[:]
	block.Body.Attestations[0].Data.Crosslink.DataRoot = encoded[:]

	want = fmt.Sprintf("expected data root %#x == ZERO_HASH", encoded)
	if _, err := blocks.ProcessBlockAttestations(
		beaconState,
		block,
		false,
	); !strings.Contains(err.Error(), want) {
		t.Errorf("Expected %s, received %v", want, err)
	}
}

func TestProcessBlockAttestations_OK(t *testing.T) {
	helpers.ClearAllCaches()

	attestations := []*pb.Attestation{
		{
			Data: &pb.AttestationData{
				TargetEpoch: 0,
				SourceEpoch: 0,
				SourceRoot:  []byte("hello-world"),
				Crosslink: &pb.Crosslink{
					Shard:      0,
					StartEpoch: 0,
				},
			},
			AggregationBits: []byte{0xC0, 0xC0, 0xC0, 0xC0},
			CustodyBits:     []byte{},
		},
	}
	block := &pb.BeaconBlock{
		Body: &pb.BeaconBlockBody{
			Attestations: attestations,
		},
	}
	deposits, _ := testutil.SetupInitialDeposits(t, params.BeaconConfig().DepositsForChainStart/8, false)
	beaconState, err := state.GenesisBeaconState(deposits, uint64(0), nil)
	if err != nil {
		t.Fatal(err)
	}
	beaconState.Slot += params.BeaconConfig().MinAttestationInclusionDelay
	beaconState.CurrentCrosslinks = []*pb.Crosslink{
		{
			Shard:      0,
			StartEpoch: 0,
		},
	}
	beaconState.CurrentJustifiedRoot = []byte("hello-world")
	beaconState.CurrentEpochAttestations = []*pb.PendingAttestation{}

	encoded, err := ssz.HashTreeRoot(beaconState.CurrentCrosslinks[0])
	if err != nil {
		t.Fatal(err)
	}
	block.Body.Attestations[0].Data.Crosslink.ParentRoot = encoded[:]
	block.Body.Attestations[0].Data.Crosslink.DataRoot = params.BeaconConfig().ZeroHash[:]

	if _, err := blocks.ProcessBlockAttestations(
		beaconState,
		block,
		false,
	); err != nil {
		t.Errorf("Unexpected error: %v", err)
	}
}

func TestConvertToIndexed_OK(t *testing.T) {
	helpers.ClearActiveIndicesCache()
	helpers.ClearActiveCountCache()
	helpers.ClearStartShardCache()
	helpers.ClearShuffledValidatorCache()

	if params.BeaconConfig().SlotsPerEpoch != 64 {
		t.Errorf("SlotsPerEpoch should be 64 for these tests to pass")
	}

	validators := make([]*pb.Validator, 2*params.BeaconConfig().SlotsPerEpoch)
	for i := 0; i < len(validators); i++ {
		validators[i] = &pb.Validator{
			ExitEpoch: params.BeaconConfig().FarFutureEpoch,
		}
	}

	state := &pb.BeaconState{
<<<<<<< HEAD
		Slot:                   5,
		ValidatorRegistry:      validators,
		LatestRandaoMixes:      make([][]byte, params.BeaconConfig().EpochsPerHistoricalVector),
		LatestActiveIndexRoots: make([][]byte, params.BeaconConfig().EpochsPerHistoricalVector),
=======
		Slot:             5,
		Validators:       validators,
		RandaoMixes:      make([][]byte, params.BeaconConfig().RandaoMixesLength),
		ActiveIndexRoots: make([][]byte, params.BeaconConfig().ActiveIndexRootsLength),
>>>>>>> 06aae90f
	}
	tests := []struct {
		aggregationBitfield      []byte
		custodyBitfield          []byte
		wantedCustodyBit0Indices []uint64
		wantedCustodyBit1Indices []uint64
	}{
		{
			aggregationBitfield:      []byte{0x03},
			custodyBitfield:          []byte{0x01},
			wantedCustodyBit0Indices: []uint64{71},
			wantedCustodyBit1Indices: []uint64{127},
		},
		{
			aggregationBitfield:      []byte{0x03},
			custodyBitfield:          []byte{0x02},
			wantedCustodyBit0Indices: []uint64{127},
			wantedCustodyBit1Indices: []uint64{71},
		},
		{
			aggregationBitfield:      []byte{0x03},
			custodyBitfield:          []byte{0x03},
			wantedCustodyBit0Indices: []uint64{},
			wantedCustodyBit1Indices: []uint64{71, 127},
		},
	}

	attestation := &pb.Attestation{
		Signature: []byte("signed"),
		Data: &pb.AttestationData{
			SourceEpoch: 0,
			TargetEpoch: 0,
			Crosslink: &pb.Crosslink{
				Shard: 3,
			},
		},
	}
	for _, tt := range tests {
		helpers.ClearAllCaches()

		attestation.AggregationBits = tt.aggregationBitfield
		attestation.CustodyBits = tt.custodyBitfield
		wanted := &pb.IndexedAttestation{
			CustodyBit_0Indices: tt.wantedCustodyBit0Indices,
			CustodyBit_1Indices: tt.wantedCustodyBit1Indices,
			Data:                attestation.Data,
			Signature:           attestation.Signature,
		}
		ia, err := blocks.ConvertToIndexed(state, attestation)
		if err != nil {
			t.Errorf("failed to convert attestation to indexed attestation: %v", err)
		}
		if !reflect.DeepEqual(wanted, ia) {
			t.Errorf("convert attestation to indexed attestation didn't result as wanted: %v got: %v", wanted, ia)
		}
	}
}

func TestValidateIndexedAttestation_AboveMaxLength(t *testing.T) {
	indexedAtt1 := &pb.IndexedAttestation{
		CustodyBit_0Indices: make([]uint64, params.BeaconConfig().MaxIndicesPerAttestation+5),
		CustodyBit_1Indices: []uint64{},
	}

	for i := uint64(0); i < params.BeaconConfig().MaxIndicesPerAttestation+5; i++ {
		indexedAtt1.CustodyBit_0Indices[i] = i
	}

	want := "over max number of allowed indices"
	if err := blocks.VerifyIndexedAttestation(
		indexedAtt1,
		false,
	); !strings.Contains(err.Error(), want) {
		t.Errorf("Expected verification to fail return false, received: %v", err)
	}
}

func TestProcessValidatorDeposits_ThresholdReached(t *testing.T) {
	block := &pb.BeaconBlock{
		Body: &pb.BeaconBlockBody{
			Deposits: make([]*pb.Deposit, params.BeaconConfig().MaxDeposits+1),
		},
	}
	beaconState := &pb.BeaconState{
		Eth1Data: &pb.Eth1Data{
			DepositCount: params.BeaconConfig().MaxDeposits,
		},
		Eth1DepositIndex: 0,
	}
	want := "exceeds allowed threshold"
	if _, err := blocks.ProcessValidatorDeposits(
		beaconState,
		block,
		false, /* verifySignatures */
	); !strings.Contains(err.Error(), want) {
		t.Errorf("Expected error: %s, received %v", want, err)
	}
}

func TestProcessValidatorDeposits_MerkleBranchFailsVerification(t *testing.T) {
	deposit := &pb.Deposit{
		Data: &pb.DepositData{
			Pubkey: []byte{1, 2, 3},
		},
	}
	leaf, err := ssz.HashTreeRoot(deposit.Data)
	if err != nil {
		t.Fatal(err)
	}

	// We then create a merkle branch for the test.
	depositTrie, err := trieutil.GenerateTrieFromItems([][]byte{leaf[:]}, int(params.BeaconConfig().DepositContractTreeDepth))
	if err != nil {
		t.Fatalf("Could not generate trie: %v", err)
	}
	proof, err := depositTrie.MerkleProof(0)
	if err != nil {
		t.Fatalf("Could not generate proof: %v", err)
	}

	deposit.Proof = proof
	block := &pb.BeaconBlock{
		Body: &pb.BeaconBlockBody{
			Deposits: []*pb.Deposit{deposit},
		},
	}
	beaconState := &pb.BeaconState{
		Eth1Data: &pb.Eth1Data{
			DepositRoot: []byte{0},
			BlockHash:   []byte{1},
		},
	}
	want := "deposit root did not verify"
	if _, err := blocks.ProcessValidatorDeposits(
		beaconState,
		block,
		false, /* verifySignatures */
	); !strings.Contains(err.Error(), want) {
		t.Errorf("Expected error: %s, received %v", want, err)
	}
}

func TestProcessValidatorDeposits_ProcessCorrectly(t *testing.T) {
	deposit := &pb.Deposit{
		Data: &pb.DepositData{
			Pubkey: []byte{1, 2, 3},
			Amount: params.BeaconConfig().MaxEffectiveBalance,
		},
	}
	leaf, err := ssz.HashTreeRoot(deposit.Data)
	if err != nil {
		t.Fatal(err)
	}

	// We then create a merkle branch for the test.
	depositTrie, err := trieutil.GenerateTrieFromItems([][]byte{leaf[:]}, int(params.BeaconConfig().DepositContractTreeDepth))
	if err != nil {
		t.Fatalf("Could not generate trie: %v", err)
	}
	proof, err := depositTrie.MerkleProof(0)
	if err != nil {
		t.Fatalf("Could not generate proof: %v", err)
	}

	deposit.Proof = proof
	block := &pb.BeaconBlock{
		Body: &pb.BeaconBlockBody{
			Deposits: []*pb.Deposit{deposit},
		},
	}
	registry := []*pb.Validator{
		{
			Pubkey:                []byte{1},
			WithdrawalCredentials: []byte{1, 2, 3},
		},
	}
	balances := []uint64{0}
	root := depositTrie.Root()
	beaconState := &pb.BeaconState{
		Validators: registry,
		Balances:   balances,
		Eth1Data: &pb.Eth1Data{
			DepositRoot: root[:],
			BlockHash:   root[:],
		},
	}
	newState, err := blocks.ProcessValidatorDeposits(
		beaconState,
		block,
		false, /* verifySignatures */
	)
	if err != nil {
		t.Fatalf("Expected block deposits to process correctly, received: %v", err)
	}
	if newState.Balances[1] != deposit.Data.Amount {
		t.Errorf(
			"Expected state validator balances index 0 to equal %d, received %d",
			deposit.Data.Amount,
			newState.Balances[0],
		)
	}
}

func TestProcessDeposit_RepeatedDeposit(t *testing.T) {
	registry := []*pb.Validator{
		{
			Pubkey: []byte{1, 2, 3},
		},
		{
			Pubkey:                []byte{4, 5, 6},
			WithdrawalCredentials: []byte{1},
		},
	}
	balances := []uint64{0, 50}
	beaconState := &pb.BeaconState{
		Balances:   balances,
		Validators: registry,
	}

	deposit := &pb.Deposit{
		Proof: [][]byte{},
		Data: &pb.DepositData{
			Pubkey:                []byte{4, 5, 6},
			WithdrawalCredentials: []byte{1},
			Amount:                uint64(1000),
		},
	}

	newState, err := blocks.ProcessDeposit(
		beaconState,
		deposit,
		stateutils.ValidatorIndexMap(beaconState),
		false,
		false,
	)
	if err != nil {
		t.Fatalf("Process deposit failed: %v", err)
	}
	if newState.Balances[1] != 1050 {
		t.Errorf("Expected balance at index 1 to be 1050, received %d", newState.Balances[1])
	}
}

func TestProcessDeposit_PublicKeyDoesNotExist(t *testing.T) {
	registry := []*pb.Validator{
		{
			Pubkey:                []byte{1, 2, 3},
			WithdrawalCredentials: []byte{2},
		},
		{
			Pubkey:                []byte{4, 5, 6},
			WithdrawalCredentials: []byte{1},
		},
	}
	balances := []uint64{1000, 1000}
	beaconState := &pb.BeaconState{
		Balances:   balances,
		Validators: registry,
	}

	deposit := &pb.Deposit{
		Proof: [][]byte{},
		Data: &pb.DepositData{
			Pubkey:                []byte{7, 8, 9},
			WithdrawalCredentials: []byte{1},
			Amount:                uint64(2000),
		},
	}

	newState, err := blocks.ProcessDeposit(
		beaconState,
		deposit,
		stateutils.ValidatorIndexMap(beaconState),
		false,
		false,
	)
	if err != nil {
		t.Fatalf("Process deposit failed: %v", err)
	}
	if len(newState.Balances) != 3 {
		t.Errorf("Expected validator balances list to increase by 1, received len %d", len(newState.Balances))
	}
	if newState.Balances[2] != 2000 {
		t.Errorf("Expected new validator have balance of %d, received %d", 2000, newState.Balances[2])
	}
}

func TestProcessDeposit_PublicKeyDoesNotExistAndEmptyValidator(t *testing.T) {
	registry := []*pb.Validator{
		{
			Pubkey:                []byte{1, 2, 3},
			WithdrawalCredentials: []byte{2},
		},
		{
			Pubkey:                []byte{4, 5, 6},
			WithdrawalCredentials: []byte{1},
		},
	}
	balances := []uint64{0, 1000}
	beaconState := &pb.BeaconState{
		Slot:       params.BeaconConfig().SlotsPerEpoch,
		Balances:   balances,
		Validators: registry,
	}

	deposit := &pb.Deposit{
		Proof: [][]byte{},
		Data: &pb.DepositData{
			Pubkey:                []byte{7, 8, 9},
			WithdrawalCredentials: []byte{1},
			Amount:                uint64(2000),
		},
	}

	newState, err := blocks.ProcessDeposit(
		beaconState,
		deposit,
		stateutils.ValidatorIndexMap(beaconState),
		false,
		false,
	)
	if err != nil {
		t.Fatalf("Process deposit failed: %v", err)
	}
	if len(newState.Balances) != 3 {
		t.Errorf("Expected validator balances list to be 3, received len %d", len(newState.Balances))
	}
	if newState.Balances[len(newState.Balances)-1] != 2000 {
		t.Errorf("Expected validator at last index to have balance of %d, received %d", 2000, newState.Balances[0])
	}
}

func TestProcessValidatorExits_ThresholdReached(t *testing.T) {
	exits := make([]*pb.VoluntaryExit, params.BeaconConfig().MaxVoluntaryExits+1)
	registry := []*pb.Validator{}
	state := &pb.BeaconState{
		Validators: registry,
	}
	block := &pb.BeaconBlock{
		Body: &pb.BeaconBlockBody{
			VoluntaryExits: exits,
		},
	}

	want := fmt.Sprintf(
		"number of exits (%d) exceeds allowed threshold of %d",
		params.BeaconConfig().MaxVoluntaryExits+1,
		params.BeaconConfig().MaxVoluntaryExits,
	)

	if _, err := blocks.ProcessValidatorExits(

		state,
		block,
		false,
	); !strings.Contains(err.Error(), want) {
		t.Errorf("Expected %s, received %v", want, err)
	}
}

func TestProcessValidatorExits_ValidatorNotActive(t *testing.T) {
	exits := []*pb.VoluntaryExit{
		{
			ValidatorIndex: 0,
		},
	}
	registry := []*pb.Validator{
		{
			ExitEpoch: 0,
		},
	}
	state := &pb.BeaconState{
		Validators: registry,
	}
	block := &pb.BeaconBlock{
		Body: &pb.BeaconBlockBody{
			VoluntaryExits: exits,
		},
	}

	want := "non-active validator cannot exit"

	if _, err := blocks.ProcessValidatorExits(

		state,
		block,
		false,
	); !strings.Contains(err.Error(), want) {
		t.Errorf("Expected %s, received %v", want, err)
	}
}

func TestProcessValidatorExits_InvalidExitEpoch(t *testing.T) {
	exits := []*pb.VoluntaryExit{
		{
			Epoch: 10,
		},
	}
	registry := []*pb.Validator{
		{
			ExitEpoch: params.BeaconConfig().FarFutureEpoch,
		},
	}
	state := &pb.BeaconState{
		Validators: registry,
		Slot:       0,
	}
	block := &pb.BeaconBlock{
		Body: &pb.BeaconBlockBody{
			VoluntaryExits: exits,
		},
	}

	want := "expected current epoch >= exit epoch"

	if _, err := blocks.ProcessValidatorExits(

		state,
		block,
		false,
	); !strings.Contains(err.Error(), want) {
		t.Errorf("Expected %s, received %v", want, err)
	}
}

func TestProcessValidatorExits_NotActiveLongEnoughToExit(t *testing.T) {
	exits := []*pb.VoluntaryExit{
		{
			ValidatorIndex: 0,
			Epoch:          0,
		},
	}
	registry := []*pb.Validator{
		{
			ExitEpoch: params.BeaconConfig().FarFutureEpoch,
		},
	}
	state := &pb.BeaconState{
		Validators: registry,
		Slot:       10,
	}
	block := &pb.BeaconBlock{
		Body: &pb.BeaconBlockBody{
			VoluntaryExits: exits,
		},
	}

	want := "validator has not been active long enough to exit"
	if _, err := blocks.ProcessValidatorExits(

		state,
		block,
		false,
	); !strings.Contains(err.Error(), want) {
		t.Errorf("Expected %s, received %v", want, err)
	}
}

func TestProcessValidatorExits_AppliesCorrectStatus(t *testing.T) {
	exits := []*pb.VoluntaryExit{
		{
			ValidatorIndex: 0,
			Epoch:          0,
		},
	}
	registry := []*pb.Validator{
		{
			ExitEpoch:       params.BeaconConfig().FarFutureEpoch,
			ActivationEpoch: 0,
		},
	}
	state := &pb.BeaconState{
		Validators: registry,
		Slot:       params.BeaconConfig().SlotsPerEpoch * 5,
	}
	state.Slot = state.Slot + (params.BeaconConfig().PersistentCommitteePeriod * params.BeaconConfig().SlotsPerEpoch)
	block := &pb.BeaconBlock{
		Body: &pb.BeaconBlockBody{
			VoluntaryExits: exits,
		},
	}
	newState, err := blocks.ProcessValidatorExits(state, block, false)
	if err != nil {
		t.Fatalf("Could not process exits: %v", err)
	}
	newRegistry := newState.Validators
	if newRegistry[0].ExitEpoch != helpers.DelayedActivationExitEpoch(state.Slot/params.BeaconConfig().SlotsPerEpoch) {
		t.Errorf("Expected validator exit epoch to be %d, got %d",
			helpers.DelayedActivationExitEpoch(state.Slot/params.BeaconConfig().SlotsPerEpoch), newRegistry[0].ExitEpoch)
	}
}

func TestProcessBeaconTransfers_ThresholdReached(t *testing.T) {
	transfers := make([]*pb.Transfer, params.BeaconConfig().MaxTransfers+1)
	registry := []*pb.Validator{}
	state := &pb.BeaconState{
		Validators: registry,
	}
	block := &pb.BeaconBlock{
		Body: &pb.BeaconBlockBody{
			Transfers: transfers,
		},
	}

	want := fmt.Sprintf(
		"number of transfers (%d) exceeds allowed threshold of %d",
		params.BeaconConfig().MaxTransfers+1,
		params.BeaconConfig().MaxTransfers,
	)

	if _, err := blocks.ProcessTransfers(
		state,
		block,
		false,
	); !strings.Contains(err.Error(), want) {
		t.Errorf("Expected %s, received %v", want, err)
	}
}

func TestProcessBeaconTransfers_DuplicateTransfer(t *testing.T) {
	testConfig := params.BeaconConfig()
	testConfig.MaxTransfers = 2
	params.OverrideBeaconConfig(testConfig)
	transfers := []*pb.Transfer{
		{
			Amount: 1,
		},
		{
			Amount: 1,
		},
	}
	registry := []*pb.Validator{}
	state := &pb.BeaconState{
		Validators: registry,
	}
	block := &pb.BeaconBlock{
		Body: &pb.BeaconBlockBody{
			Transfers: transfers,
		},
	}

	want := "duplicate transfer"
	if _, err := blocks.ProcessTransfers(
		state,
		block,
		false,
	); !strings.Contains(err.Error(), want) {
		t.Errorf("Expected %s, received %v", want, err)
	}
}

func TestProcessBeaconTransfers_FailsVerification(t *testing.T) {
	testConfig := params.BeaconConfig()
	testConfig.MaxTransfers = 1
	params.OverrideBeaconConfig(testConfig)
	registry := []*pb.Validator{
		{
			ActivationEligibilityEpoch: params.BeaconConfig().FarFutureEpoch,
		},
		{
			ActivationEligibilityEpoch: params.BeaconConfig().FarFutureEpoch,
		},
	}
	balances := []uint64{params.BeaconConfig().MaxEffectiveBalance}
	state := &pb.BeaconState{
		Slot:       0,
		Validators: registry,
		Balances:   balances,
	}
	transfers := []*pb.Transfer{
		{
			Fee: params.BeaconConfig().MaxEffectiveBalance + 1,
		},
	}
	block := &pb.BeaconBlock{
		Body: &pb.BeaconBlockBody{
			Transfers: transfers,
		},
	}
	want := fmt.Sprintf(
		"expected sender balance %d >= %d",
		balances[0],
		transfers[0].Fee,
	)
	if _, err := blocks.ProcessTransfers(
		state,
		block,
		false,
	); !strings.Contains(err.Error(), want) {
		t.Errorf("Expected %s, received %v", want, err)
	}

	block.Body.Transfers = []*pb.Transfer{
		{
			Fee:  params.BeaconConfig().MinDepositAmount,
			Slot: state.Slot + 1,
		},
	}
	want = fmt.Sprintf(
		"expected beacon state slot %d == transfer slot %d",
		state.Slot,
		block.Body.Transfers[0].Slot,
	)
	if _, err := blocks.ProcessTransfers(
		state,
		block,
		false,
	); !strings.Contains(err.Error(), want) {
		t.Errorf("Expected %s, received %v", want, err)
	}

	state.Validators[0].WithdrawableEpoch = params.BeaconConfig().FarFutureEpoch
	state.Validators[0].ActivationEligibilityEpoch = 0
	block.Body.Transfers = []*pb.Transfer{
		{
			Fee:    params.BeaconConfig().MinDepositAmount,
			Amount: params.BeaconConfig().MaxEffectiveBalance,
			Slot:   state.Slot,
		},
	}
	want = "over max transfer"
	if _, err := blocks.ProcessTransfers(
		state,
		block,
		false,
	); !strings.Contains(err.Error(), want) {
		t.Errorf("Expected %s, received %v", want, err)
	}

	state.Validators[0].WithdrawableEpoch = 0
	state.Validators[0].ActivationEligibilityEpoch = params.BeaconConfig().FarFutureEpoch
	buf := []byte{params.BeaconConfig().BLSWithdrawalPrefixByte}
	pubKey := []byte("B")
	hashed := hashutil.Hash(pubKey)
	buf = append(buf, hashed[:]...)
	state.Validators[0].WithdrawalCredentials = buf
	block.Body.Transfers = []*pb.Transfer{
		{
			Fee:    params.BeaconConfig().MinDepositAmount,
			Amount: params.BeaconConfig().MinDepositAmount,
			Slot:   state.Slot,
			Pubkey: []byte("A"),
		},
	}
	want = "invalid public key"
	if _, err := blocks.ProcessTransfers(
		state,
		block,
		false,
	); !strings.Contains(err.Error(), want) {
		t.Errorf("Expected %s, received %v", want, err)
	}
}

func TestProcessBeaconTransfers_OK(t *testing.T) {
	helpers.ClearShuffledValidatorCache()
	testConfig := params.BeaconConfig()
	testConfig.MaxTransfers = 1
	params.OverrideBeaconConfig(testConfig)
	validators := make([]*pb.Validator, params.BeaconConfig().DepositsForChainStart/32)
	for i := 0; i < len(validators); i++ {
		validators[i] = &pb.Validator{
			ActivationEpoch:   0,
			ExitEpoch:         params.BeaconConfig().FarFutureEpoch,
			Slashed:           false,
			WithdrawableEpoch: 0,
		}
	}
	validatorBalances := make([]uint64, len(validators))
	for i := 0; i < len(validatorBalances); i++ {
		validatorBalances[i] = params.BeaconConfig().MaxEffectiveBalance
	}

	state := &pb.BeaconState{
<<<<<<< HEAD
		ValidatorRegistry:      validators,
		Slot:                   0,
		Balances:               validatorBalances,
		LatestRandaoMixes:      make([][]byte, params.BeaconConfig().EpochsPerHistoricalVector),
		LatestSlashedBalances:  make([]uint64, params.BeaconConfig().EpochsPerSlashingsVector),
		LatestActiveIndexRoots: make([][]byte, params.BeaconConfig().EpochsPerHistoricalVector),
=======
		Validators:       validators,
		Slot:             0,
		Balances:         validatorBalances,
		RandaoMixes:      make([][]byte, params.BeaconConfig().RandaoMixesLength),
		Slashings:  make([]uint64, params.BeaconConfig().SlashedExitLength),
		ActiveIndexRoots: make([][]byte, params.BeaconConfig().ActiveIndexRootsLength),
>>>>>>> 06aae90f
	}
	transfers := []*pb.Transfer{
		{
			Sender:    0,
			Recipient: 1,
			Fee:       params.BeaconConfig().MinDepositAmount,
			Amount:    params.BeaconConfig().MinDepositAmount,
			Slot:      state.Slot,
			Pubkey:    []byte("A"),
		},
	}
	block := &pb.BeaconBlock{
		Body: &pb.BeaconBlockBody{
			Transfers: transfers,
		},
	}
	buf := []byte{params.BeaconConfig().BLSWithdrawalPrefixByte}
	pubKey := []byte("A")
	hashed := hashutil.Hash(pubKey)

	buf = append(buf, hashed[:][1:]...)
	state.Validators[0].WithdrawalCredentials = buf
	state.Validators[0].ActivationEligibilityEpoch = params.BeaconConfig().FarFutureEpoch
	newState, err := blocks.ProcessTransfers(
		state,
		block,
		false,
	)
	if err != nil {
		t.Errorf("Unexpected error: %v", err)
	}
	expectedRecipient := params.BeaconConfig().MaxEffectiveBalance + block.Body.Transfers[0].Amount
	if newState.Balances[1] != expectedRecipient {
		t.Errorf("Expected recipient balance %d, received %d", newState.Balances[1], expectedRecipient)
	}
	expectedSender := params.BeaconConfig().MaxEffectiveBalance - block.Body.Transfers[0].Amount - block.Body.Transfers[0].Fee
	if newState.Balances[0] != expectedSender {
		t.Errorf("Expected sender balance %d, received %d", newState.Balances[0], expectedSender)
	}
}<|MERGE_RESOLUTION|>--- conflicted
+++ resolved
@@ -53,13 +53,8 @@
 			PreviousVersion: []byte{0, 0, 0, 0},
 			CurrentVersion:  []byte{0, 0, 0, 0},
 		},
-<<<<<<< HEAD
 		LatestRandaoMixes:      make([][]byte, params.BeaconConfig().EpochsPerHistoricalVector),
 		LatestActiveIndexRoots: make([][]byte, params.BeaconConfig().EpochsPerHistoricalVector),
-=======
-		RandaoMixes:      make([][]byte, params.BeaconConfig().RandaoMixesLength),
-		ActiveIndexRoots: make([][]byte, params.BeaconConfig().ActiveIndexRootsLength),
->>>>>>> 06aae90f
 	}
 
 	validators[5896].Slashed = false
@@ -118,13 +113,8 @@
 			PreviousVersion: []byte{0, 0, 0, 0},
 			CurrentVersion:  []byte{0, 0, 0, 0},
 		},
-<<<<<<< HEAD
 		LatestRandaoMixes:      make([][]byte, params.BeaconConfig().EpochsPerHistoricalVector),
 		LatestActiveIndexRoots: make([][]byte, params.BeaconConfig().EpochsPerHistoricalVector),
-=======
-		RandaoMixes:      make([][]byte, params.BeaconConfig().RandaoMixesLength),
-		ActiveIndexRoots: make([][]byte, params.BeaconConfig().ActiveIndexRootsLength),
->>>>>>> 06aae90f
 	}
 
 	lbhsr, err := ssz.HashTreeRoot(state.LatestBlockHeader)
@@ -176,13 +166,8 @@
 			PreviousVersion: []byte{0, 0, 0, 0},
 			CurrentVersion:  []byte{0, 0, 0, 0},
 		},
-<<<<<<< HEAD
 		LatestRandaoMixes:      make([][]byte, params.BeaconConfig().EpochsPerHistoricalVector),
 		LatestActiveIndexRoots: make([][]byte, params.BeaconConfig().EpochsPerHistoricalVector),
-=======
-		RandaoMixes:      make([][]byte, params.BeaconConfig().RandaoMixesLength),
-		ActiveIndexRoots: make([][]byte, params.BeaconConfig().ActiveIndexRootsLength),
->>>>>>> 06aae90f
 	}
 
 	currentEpoch := helpers.CurrentEpoch(state)
@@ -230,13 +215,8 @@
 			PreviousVersion: []byte{0, 0, 0, 0},
 			CurrentVersion:  []byte{0, 0, 0, 0},
 		},
-<<<<<<< HEAD
 		LatestRandaoMixes:      make([][]byte, params.BeaconConfig().EpochsPerHistoricalVector),
 		LatestActiveIndexRoots: make([][]byte, params.BeaconConfig().EpochsPerHistoricalVector),
-=======
-		RandaoMixes:      make([][]byte, params.BeaconConfig().RandaoMixesLength),
-		ActiveIndexRoots: make([][]byte, params.BeaconConfig().ActiveIndexRootsLength),
->>>>>>> 06aae90f
 	}
 
 	parentRoot, err := ssz.SigningRoot(state.LatestBlockHeader)
@@ -290,13 +270,8 @@
 			PreviousVersion: []byte{0, 0, 0, 0},
 			CurrentVersion:  []byte{0, 0, 0, 0},
 		},
-<<<<<<< HEAD
 		LatestRandaoMixes:      make([][]byte, params.BeaconConfig().EpochsPerHistoricalVector),
 		LatestActiveIndexRoots: make([][]byte, params.BeaconConfig().EpochsPerHistoricalVector),
-=======
-		RandaoMixes:      make([][]byte, params.BeaconConfig().RandaoMixesLength),
-		ActiveIndexRoots: make([][]byte, params.BeaconConfig().ActiveIndexRootsLength),
->>>>>>> 06aae90f
 	}
 
 	validators[5593].Slashed = false
@@ -410,11 +385,7 @@
 		t.Errorf("Unexpected error processing block randao: %v", err)
 	}
 	currentEpoch := helpers.CurrentEpoch(beaconState)
-<<<<<<< HEAD
 	mix := newState.LatestRandaoMixes[currentEpoch%params.BeaconConfig().EpochsPerHistoricalVector]
-=======
-	mix := newState.RandaoMixes[currentEpoch%params.BeaconConfig().RandaoMixesLength]
->>>>>>> 06aae90f
 
 	if bytes.Equal(mix, params.BeaconConfig().ZeroHash[:]) {
 		t.Errorf(
@@ -638,21 +609,12 @@
 	}
 	currentSlot := uint64(0)
 	beaconState := &pb.BeaconState{
-<<<<<<< HEAD
 		ValidatorRegistry:      validators,
 		Slot:                   currentSlot,
 		Balances:               validatorBalances,
 		LatestSlashedBalances:  make([]uint64, params.BeaconConfig().EpochsPerSlashingsVector),
 		LatestRandaoMixes:      make([][]byte, params.BeaconConfig().EpochsPerHistoricalVector),
 		LatestActiveIndexRoots: make([][]byte, params.BeaconConfig().EpochsPerHistoricalVector),
-=======
-		Validators:       validators,
-		Slot:             currentSlot,
-		Balances:         validatorBalances,
-		Slashings:  make([]uint64, params.BeaconConfig().SlashedExitLength),
-		RandaoMixes:      make([][]byte, params.BeaconConfig().RandaoMixesLength),
-		ActiveIndexRoots: make([][]byte, params.BeaconConfig().ActiveIndexRootsLength),
->>>>>>> 06aae90f
 	}
 	block := &pb.BeaconBlock{
 		Body: &pb.BeaconBlockBody{
@@ -900,21 +862,12 @@
 
 	currentSlot := 2 * params.BeaconConfig().SlotsPerEpoch
 	beaconState := &pb.BeaconState{
-<<<<<<< HEAD
 		ValidatorRegistry:      validators,
 		Slot:                   currentSlot,
 		Balances:               validatorBalances,
 		LatestRandaoMixes:      make([][]byte, params.BeaconConfig().EpochsPerHistoricalVector),
 		LatestSlashedBalances:  make([]uint64, params.BeaconConfig().EpochsPerSlashingsVector),
 		LatestActiveIndexRoots: make([][]byte, params.BeaconConfig().EpochsPerHistoricalVector),
-=======
-		Validators:       validators,
-		Slot:             currentSlot,
-		Balances:         validatorBalances,
-		RandaoMixes:      make([][]byte, params.BeaconConfig().RandaoMixesLength),
-		Slashings:  make([]uint64, params.BeaconConfig().SlashedExitLength),
-		ActiveIndexRoots: make([][]byte, params.BeaconConfig().ActiveIndexRootsLength),
->>>>>>> 06aae90f
 	}
 	block := &pb.BeaconBlock{
 		Body: &pb.BeaconBlockBody{
@@ -1320,17 +1273,10 @@
 	}
 
 	state := &pb.BeaconState{
-<<<<<<< HEAD
 		Slot:                   5,
 		ValidatorRegistry:      validators,
 		LatestRandaoMixes:      make([][]byte, params.BeaconConfig().EpochsPerHistoricalVector),
 		LatestActiveIndexRoots: make([][]byte, params.BeaconConfig().EpochsPerHistoricalVector),
-=======
-		Slot:             5,
-		Validators:       validators,
-		RandaoMixes:      make([][]byte, params.BeaconConfig().RandaoMixesLength),
-		ActiveIndexRoots: make([][]byte, params.BeaconConfig().ActiveIndexRootsLength),
->>>>>>> 06aae90f
 	}
 	tests := []struct {
 		aggregationBitfield      []byte
@@ -2005,21 +1951,12 @@
 	}
 
 	state := &pb.BeaconState{
-<<<<<<< HEAD
 		ValidatorRegistry:      validators,
 		Slot:                   0,
 		Balances:               validatorBalances,
 		LatestRandaoMixes:      make([][]byte, params.BeaconConfig().EpochsPerHistoricalVector),
 		LatestSlashedBalances:  make([]uint64, params.BeaconConfig().EpochsPerSlashingsVector),
 		LatestActiveIndexRoots: make([][]byte, params.BeaconConfig().EpochsPerHistoricalVector),
-=======
-		Validators:       validators,
-		Slot:             0,
-		Balances:         validatorBalances,
-		RandaoMixes:      make([][]byte, params.BeaconConfig().RandaoMixesLength),
-		Slashings:  make([]uint64, params.BeaconConfig().SlashedExitLength),
-		ActiveIndexRoots: make([][]byte, params.BeaconConfig().ActiveIndexRootsLength),
->>>>>>> 06aae90f
 	}
 	transfers := []*pb.Transfer{
 		{
