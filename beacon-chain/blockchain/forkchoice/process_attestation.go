package forkchoice

import (
	"context"
	"fmt"
	"time"

	"github.com/gogo/protobuf/proto"
	"github.com/pkg/errors"
	ethpb "github.com/prysmaticlabs/ethereumapis/eth/v1alpha1"
	"github.com/prysmaticlabs/go-ssz"
	"github.com/prysmaticlabs/prysm/beacon-chain/cache"
	"github.com/prysmaticlabs/prysm/beacon-chain/core/blocks"
	"github.com/prysmaticlabs/prysm/beacon-chain/core/helpers"
	"github.com/prysmaticlabs/prysm/beacon-chain/core/state"
	stateTrie "github.com/prysmaticlabs/prysm/beacon-chain/state"
	pb "github.com/prysmaticlabs/prysm/proto/beacon/p2p/v1"
	"github.com/prysmaticlabs/prysm/shared/attestationutil"
	"github.com/prysmaticlabs/prysm/shared/bytesutil"
	"github.com/prysmaticlabs/prysm/shared/featureconfig"
	"github.com/prysmaticlabs/prysm/shared/params"
	"github.com/sirupsen/logrus"
	"go.opencensus.io/trace"
)

// ErrTargetRootNotInDB returns when the target block root of an attestation cannot be found in the
// beacon database.
var ErrTargetRootNotInDB = errors.New("target root does not exist in db")

// OnAttestation is called whenever an attestation is received, it updates validators latest vote,
// as well as the fork choice store struct.
//
// Spec pseudocode definition:
//   def on_attestation(store: Store, attestation: Attestation) -> None:
//    """
//    Run ``on_attestation`` upon receiving a new ``attestation`` from either within a block or directly on the wire.
//
//    An ``attestation`` that is asserted as invalid may be valid at a later time,
//    consider scheduling it for later processing in such case.
//    """
//    target = attestation.data.target
//
//    # Attestations must be from the current or previous epoch
//    current_epoch = compute_epoch_at_slot(get_current_slot(store))
//    # Use GENESIS_EPOCH for previous when genesis to avoid underflow
//    previous_epoch = current_epoch - 1 if current_epoch > GENESIS_EPOCH else GENESIS_EPOCH
//    assert target.epoch in [current_epoch, previous_epoch]
//    assert target.epoch == compute_epoch_at_slot(attestation.data.slot)
//
//    # Attestations target be for a known block. If target block is unknown, delay consideration until the block is found
//    assert target.root in store.blocks
//    # Attestations cannot be from future epochs. If they are, delay consideration until the epoch arrives
//    base_state = store.block_states[target.root].copy()
//    assert store.time >= base_state.genesis_time + compute_start_slot_at_epoch(target.epoch) * SECONDS_PER_SLOT
//
//    # Attestations must be for a known block. If block is unknown, delay consideration until the block is found
//    assert attestation.data.beacon_block_root in store.blocks
//    # Attestations must not be for blocks in the future. If not, the attestation should not be considered
//    assert store.blocks[attestation.data.beacon_block_root].slot <= attestation.data.slot
//
//    # Store target checkpoint state if not yet seen
//    if target not in store.checkpoint_states:
//        process_slots(base_state, compute_start_slot_at_epoch(target.epoch))
//        store.checkpoint_states[target] = base_state
//    target_state = store.checkpoint_states[target]
//
//    # Attestations can only affect the fork choice of subsequent slots.
//    # Delay consideration in the fork choice until their slot is in the past.
//    assert store.time >= (attestation.data.slot + 1) * SECONDS_PER_SLOT
//
//    # Get state at the `target` to validate attestation and calculate the committees
//    indexed_attestation = get_indexed_attestation(target_state, attestation)
//    assert is_valid_indexed_attestation(target_state, indexed_attestation)
//
//    # Update latest messages
//    for i in indexed_attestation.attesting_indices:
//        if i not in store.latest_messages or target.epoch > store.latest_messages[i].epoch:
//            store.latest_messages[i] = LatestMessage(epoch=target.epoch, root=attestation.data.beacon_block_root)
func (s *Store) OnAttestation(ctx context.Context, a *ethpb.Attestation) ([]uint64, error) {
	ctx, span := trace.StartSpan(ctx, "forkchoice.onAttestation")
	defer span.End()

	tgt := proto.Clone(a.Data.Target).(*ethpb.Checkpoint)
	tgtSlot := helpers.StartSlot(tgt.Epoch)

	if helpers.SlotToEpoch(a.Data.Slot) != a.Data.Target.Epoch {
		return nil, fmt.Errorf("data slot is not in the same epoch as target %d != %d", helpers.SlotToEpoch(a.Data.Slot), a.Data.Target.Epoch)
	}

	// Verify beacon node has seen the target block before.
	if !s.db.HasBlock(ctx, bytesutil.ToBytes32(tgt.Root)) {
		return nil, ErrTargetRootNotInDB
	}

	// Retrieve attestation's data beacon block pre state. Advance pre state to latest epoch if necessary and
	// save it to the cache.
	baseState, err := s.getAttPreState(ctx, tgt)
	if err != nil {
		return nil, err
	}

	// Verify attestation target is from current epoch or previous epoch.
	if err := s.verifyAttTargetEpoch(ctx, baseState.GenesisTime(), uint64(time.Now().Unix()), tgt); err != nil {
		return nil, err
	}

	// Verify Attestations cannot be from future epochs.
	if err := helpers.VerifySlotTime(baseState.GenesisTime(), tgtSlot); err != nil {
		return nil, errors.Wrap(err, "could not verify attestation target slot")
	}

	// Verify attestation beacon block is known and not from the future.
	if err := s.verifyBeaconBlock(ctx, a.Data); err != nil {
		return nil, errors.Wrap(err, "could not verify attestation beacon block")
	}

	// Verify attestations can only affect the fork choice of subsequent slots.
	if err := helpers.VerifySlotTime(baseState.GenesisTime(), a.Data.Slot+1); err != nil {
		return nil, err
	}

	// Use the target state to to validate attestation and calculate the committees.
	indexedAtt, err := s.verifyAttestation(ctx, baseState, a)
	if err != nil {
		return nil, err
	}

	// Update every validator's latest vote.
	if err := s.updateAttVotes(ctx, indexedAtt, tgt.Root, tgt.Epoch); err != nil {
		return nil, err
	}

	if err := s.db.SaveAttestation(ctx, a); err != nil {
		return nil, err
	}

	log := log.WithFields(logrus.Fields{
		"Slot":               a.Data.Slot,
		"Index":              a.Data.CommitteeIndex,
		"AggregatedBitfield": fmt.Sprintf("%08b", a.AggregationBits),
		"BeaconBlockRoot":    fmt.Sprintf("%#x", bytesutil.Trunc(a.Data.BeaconBlockRoot)),
	})
	log.Debug("Updated latest votes")

	return indexedAtt.AttestingIndices, nil
}

<<<<<<< HEAD
// verifyAttPreState validates input attested check point has a valid pre-state.
func (s *Store) verifyAttPreState(ctx context.Context, c *ethpb.Checkpoint) (*stateTrie.BeaconState, error) {
=======
// getAttPreState retrieves the att pre state by either from the cache or the DB.
func (s *Store) getAttPreState(ctx context.Context, c *ethpb.Checkpoint) (*pb.BeaconState, error) {
	s.checkpointStateLock.Lock()
	defer s.checkpointStateLock.Unlock()

	cachedState, err := s.checkpointState.StateByCheckpoint(c)
	if err != nil {
		return nil, errors.Wrap(err, "could not get cached checkpoint state")
	}
	if cachedState != nil {
		return cachedState, nil
	}

>>>>>>> fecb0d4d
	baseState, err := s.db.State(ctx, bytesutil.ToBytes32(c.Root))
	if err != nil {
		return nil, errors.Wrapf(err, "could not get pre state for slot %d", helpers.StartSlot(c.Epoch))
	}
	if baseState == nil {
		return nil, fmt.Errorf("pre state of target block %d does not exist", helpers.StartSlot(c.Epoch))
	}

	stateCopy := proto.Clone(baseState).(*pb.BeaconState)

	if helpers.StartSlot(c.Epoch) > stateCopy.Slot {
		stateCopy, err = state.ProcessSlots(ctx, stateCopy, helpers.StartSlot(c.Epoch))
		if err != nil {
			return nil, errors.Wrapf(err, "could not process slots up to %d", helpers.StartSlot(c.Epoch))
		}

	}

	if err := s.checkpointState.AddCheckpointState(&cache.CheckpointState{
		Checkpoint: c,
		State:      stateCopy,
	}); err != nil {
		return nil, errors.Wrap(err, "could not saved checkpoint state to cache")
	}

	return stateCopy, nil
}

// verifyAttTargetEpoch validates attestation is from the current or previous epoch.
func (s *Store) verifyAttTargetEpoch(ctx context.Context, genesisTime uint64, nowTime uint64, c *ethpb.Checkpoint) error {
	currentSlot := (nowTime - genesisTime) / params.BeaconConfig().SecondsPerSlot
	currentEpoch := helpers.SlotToEpoch(currentSlot)
	var prevEpoch uint64
	// Prevents previous epoch under flow
	if currentEpoch > 1 {
		prevEpoch = currentEpoch - 1
	}
	if c.Epoch != prevEpoch && c.Epoch != currentEpoch {
		return fmt.Errorf("target epoch %d does not match current epoch %d or prev epoch %d", c.Epoch, currentEpoch, prevEpoch)
	}
	return nil
}

// verifyBeaconBlock verifies beacon head block is known and not from the future.
func (s *Store) verifyBeaconBlock(ctx context.Context, data *ethpb.AttestationData) error {
	b, err := s.db.Block(ctx, bytesutil.ToBytes32(data.BeaconBlockRoot))
	if err != nil {
		return err
	}
	if b == nil || b.Block == nil {
		return fmt.Errorf("beacon block %#x does not exist", bytesutil.Trunc(data.BeaconBlockRoot))
	}
	if b.Block.Slot > data.Slot {
		return fmt.Errorf("could not process attestation for future block, %d > %d", b.Block.Slot, data.Slot)
	}
	return nil
}

<<<<<<< HEAD
// saveCheckpointState saves and returns the processed state with the associated check point.
func (s *Store) saveCheckpointState(ctx context.Context, baseState *stateTrie.BeaconState, c *ethpb.Checkpoint) (*stateTrie.BeaconState, error) {
	ctx, span := trace.StartSpan(ctx, "forkchoice.saveCheckpointState")
	defer span.End()

	s.checkpointStateLock.Lock()
	defer s.checkpointStateLock.Unlock()
	cachedState, err := s.checkpointState.StateByCheckpoint(c)
	if err != nil {
		return nil, errors.Wrap(err, "could not get cached checkpoint state")
	}
	if cachedState != nil {
		return cachedState, nil
	}

	// Advance slots only when it's higher than current state slot.
	if helpers.StartSlot(c.Epoch) > baseState.Slot() {
		baseState, err = state.ProcessSlots(ctx, baseState, helpers.StartSlot(c.Epoch))
		if err != nil {
			return nil, errors.Wrapf(err, "could not process slots up to %d", helpers.StartSlot(c.Epoch))
		}

		if err := s.checkpointState.AddCheckpointState(&cache.CheckpointState{
			Checkpoint: c,
			State:      baseState,
		}); err != nil {
			return nil, errors.Wrap(err, "could not saved checkpoint state to cache")
		}

		return baseState, nil
	}
	return baseState, nil
}

=======
>>>>>>> fecb0d4d
// verifyAttestation validates input attestation is valid.
func (s *Store) verifyAttestation(ctx context.Context, baseState *stateTrie.BeaconState, a *ethpb.Attestation) (*ethpb.IndexedAttestation, error) {
	committee, err := helpers.BeaconCommitteeFromState(baseState, a.Data.Slot, a.Data.CommitteeIndex)
	if err != nil {
		return nil, err
	}
	indexedAtt, err := attestationutil.ConvertToIndexed(ctx, a, committee)
	if err != nil {
		return nil, errors.Wrap(err, "could not convert attestation to indexed attestation")
	}

	if err := blocks.VerifyIndexedAttestation(ctx, baseState, indexedAtt); err != nil {

		// TODO(3603): Delete the following signature verify fallback when issue 3603 closes.
		// When signature fails to verify with committee cache enabled at run time,
		// the following re-runs the same signature verify routine without cache in play.
		// This provides extra assurance that committee cache can't break run time.
		if err == blocks.ErrSigFailedToVerify {
			committee, err = helpers.BeaconCommitteeWithoutCache(baseState, a.Data.Slot, a.Data.CommitteeIndex)
			if err != nil {
				return nil, errors.Wrap(err, "could not convert attestation to indexed attestation without cache")
			}
			indexedAtt, err = attestationutil.ConvertToIndexed(ctx, a, committee)
			if err != nil {
				return nil, errors.Wrap(err, "could not convert attestation to indexed attestation")
			}
			if err := blocks.VerifyIndexedAttestation(ctx, baseState, indexedAtt); err != nil {
				return nil, errors.Wrap(err, "could not verify indexed attestation without cache")
			}
			sigFailsToVerify.Inc()
			return indexedAtt, nil
		}

		return nil, errors.Wrap(err, "could not verify indexed attestation")
	}
	return indexedAtt, nil
}

// updateAttVotes updates validator's latest votes based on the incoming attestation.
func (s *Store) updateAttVotes(
	ctx context.Context,
	indexedAtt *ethpb.IndexedAttestation,
	tgtRoot []byte,
	tgtEpoch uint64) error {
	if featureconfig.Get().DisableForkChoice {
		return nil
	}

	indices := indexedAtt.AttestingIndices
	s.voteLock.Lock()
	defer s.voteLock.Unlock()
	for _, i := range indices {
		vote, ok := s.latestVoteMap[i]
		if !ok || tgtEpoch > vote.Epoch {
			s.latestVoteMap[i] = &pb.ValidatorLatestVote{
				Epoch: tgtEpoch,
				Root:  tgtRoot,
			}
		}
	}
	return nil
}

// aggregatedAttestation returns the aggregated attestation after checking saved one in db.
func (s *Store) aggregatedAttestations(ctx context.Context, att *ethpb.Attestation) ([]*ethpb.Attestation, error) {
	r, err := ssz.HashTreeRoot(att.Data)
	if err != nil {
		return nil, err
	}
	saved, err := s.db.AttestationsByDataRoot(ctx, r)
	if err != nil {
		return nil, err
	}

	if saved == nil {
		return []*ethpb.Attestation{att}, nil
	}

	aggregated, err := helpers.AggregateAttestations(append(saved, att))
	if err != nil {
		return nil, err
	}

	return aggregated, nil
}<|MERGE_RESOLUTION|>--- conflicted
+++ resolved
@@ -145,12 +145,8 @@
 	return indexedAtt.AttestingIndices, nil
 }
 
-<<<<<<< HEAD
-// verifyAttPreState validates input attested check point has a valid pre-state.
-func (s *Store) verifyAttPreState(ctx context.Context, c *ethpb.Checkpoint) (*stateTrie.BeaconState, error) {
-=======
 // getAttPreState retrieves the att pre state by either from the cache or the DB.
-func (s *Store) getAttPreState(ctx context.Context, c *ethpb.Checkpoint) (*pb.BeaconState, error) {
+func (s *Store) getAttPreState(ctx context.Context, c *ethpb.Checkpoint) (*stateTrie.BeaconState, error) {
 	s.checkpointStateLock.Lock()
 	defer s.checkpointStateLock.Unlock()
 
@@ -162,7 +158,6 @@
 		return cachedState, nil
 	}
 
->>>>>>> fecb0d4d
 	baseState, err := s.db.State(ctx, bytesutil.ToBytes32(c.Root))
 	if err != nil {
 		return nil, errors.Wrapf(err, "could not get pre state for slot %d", helpers.StartSlot(c.Epoch))
@@ -171,9 +166,9 @@
 		return nil, fmt.Errorf("pre state of target block %d does not exist", helpers.StartSlot(c.Epoch))
 	}
 
-	stateCopy := proto.Clone(baseState).(*pb.BeaconState)
-
-	if helpers.StartSlot(c.Epoch) > stateCopy.Slot {
+	stateCopy := baseState.Copy()
+
+	if helpers.StartSlot(c.Epoch) > stateCopy.Slot() {
 		stateCopy, err = state.ProcessSlots(ctx, stateCopy, helpers.StartSlot(c.Epoch))
 		if err != nil {
 			return nil, errors.Wrapf(err, "could not process slots up to %d", helpers.StartSlot(c.Epoch))
@@ -221,43 +216,6 @@
 	return nil
 }
 
-<<<<<<< HEAD
-// saveCheckpointState saves and returns the processed state with the associated check point.
-func (s *Store) saveCheckpointState(ctx context.Context, baseState *stateTrie.BeaconState, c *ethpb.Checkpoint) (*stateTrie.BeaconState, error) {
-	ctx, span := trace.StartSpan(ctx, "forkchoice.saveCheckpointState")
-	defer span.End()
-
-	s.checkpointStateLock.Lock()
-	defer s.checkpointStateLock.Unlock()
-	cachedState, err := s.checkpointState.StateByCheckpoint(c)
-	if err != nil {
-		return nil, errors.Wrap(err, "could not get cached checkpoint state")
-	}
-	if cachedState != nil {
-		return cachedState, nil
-	}
-
-	// Advance slots only when it's higher than current state slot.
-	if helpers.StartSlot(c.Epoch) > baseState.Slot() {
-		baseState, err = state.ProcessSlots(ctx, baseState, helpers.StartSlot(c.Epoch))
-		if err != nil {
-			return nil, errors.Wrapf(err, "could not process slots up to %d", helpers.StartSlot(c.Epoch))
-		}
-
-		if err := s.checkpointState.AddCheckpointState(&cache.CheckpointState{
-			Checkpoint: c,
-			State:      baseState,
-		}); err != nil {
-			return nil, errors.Wrap(err, "could not saved checkpoint state to cache")
-		}
-
-		return baseState, nil
-	}
-	return baseState, nil
-}
-
-=======
->>>>>>> fecb0d4d
 // verifyAttestation validates input attestation is valid.
 func (s *Store) verifyAttestation(ctx context.Context, baseState *stateTrie.BeaconState, a *ethpb.Attestation) (*ethpb.IndexedAttestation, error) {
 	committee, err := helpers.BeaconCommitteeFromState(baseState, a.Data.Slot, a.Data.CommitteeIndex)
