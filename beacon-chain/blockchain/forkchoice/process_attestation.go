--- conflicted
+++ resolved
@@ -3,6 +3,7 @@
 import (
 	"context"
 	"fmt"
+	"time"
 
 	"github.com/gogo/protobuf/proto"
 	"github.com/pkg/errors"
@@ -15,6 +16,7 @@
 	ethpb "github.com/prysmaticlabs/prysm/proto/eth/v1alpha1"
 	"github.com/prysmaticlabs/prysm/shared/bytesutil"
 	"github.com/prysmaticlabs/prysm/shared/hashutil"
+	"github.com/prysmaticlabs/prysm/shared/params"
 	"github.com/sirupsen/logrus"
 	"go.opencensus.io/trace"
 )
@@ -72,7 +74,7 @@
 
 	// Verify attestation is from current epoch or previous epoch.
 	if err := s.verifyAttTargetEpoch(ctx, baseState.GenesisTime, uint64(time.Now().Unix()), tgt); err != nil {
-		return 0, err
+		return err
 	}
 
 	// Verify Attestations cannot be from future epochs.
@@ -111,11 +113,6 @@
 		return err
 	}
 
-<<<<<<< HEAD
-	s.updateJustifiedCheckpoint()
-
-	return tgtSlot, nil
-=======
 	log := log.WithFields(logrus.Fields{
 		"Slot":               a.Data.Slot,
 		"Index":              a.Data.Index,
@@ -125,7 +122,6 @@
 	log.Debug("Updated latest votes")
 
 	return nil
->>>>>>> 2c8ff7b3
 }
 
 // verifyAttPreState validates input attested check point has a valid pre-state.
