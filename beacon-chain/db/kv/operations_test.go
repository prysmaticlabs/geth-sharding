package kv

import (
	"context"
	"testing"

	"github.com/gogo/protobuf/proto"
	ethpb "github.com/prysmaticlabs/ethereumapis/eth/v1alpha1"
<<<<<<< HEAD
=======
	"github.com/prysmaticlabs/go-ssz"
	"github.com/prysmaticlabs/prysm/shared/testutil/assert"
	"github.com/prysmaticlabs/prysm/shared/testutil/require"
>>>>>>> dbd1e8c2
)

func TestStore_VoluntaryExits_CRUD(t *testing.T) {
	db := setupDB(t)
	ctx := context.Background()
	exit := &ethpb.VoluntaryExit{
		Epoch: 5,
	}
<<<<<<< HEAD
	exitRoot, err := exit.HashTreeRoot()
	if err != nil {
		t.Fatal(err)
	}
=======
	exitRoot, err := ssz.HashTreeRoot(exit)
	require.NoError(t, err)
>>>>>>> dbd1e8c2
	retrieved, err := db.VoluntaryExit(ctx, exitRoot)
	require.NoError(t, err)
	assert.Equal(t, (*ethpb.VoluntaryExit)(nil), retrieved, "Expected nil voluntary exit")
	require.NoError(t, db.SaveVoluntaryExit(ctx, exit))
	assert.Equal(t, true, db.HasVoluntaryExit(ctx, exitRoot), "Expected voluntary exit to exist in the db")
	retrieved, err = db.VoluntaryExit(ctx, exitRoot)
	require.NoError(t, err)
	assert.Equal(t, true, proto.Equal(exit, retrieved), "Wanted %v, received %v", exit, retrieved)
	require.NoError(t, db.deleteVoluntaryExit(ctx, exitRoot))
	assert.Equal(t, false, db.HasVoluntaryExit(ctx, exitRoot), "Expected voluntary exit to have been deleted from the db")
}<|MERGE_RESOLUTION|>--- conflicted
+++ resolved
@@ -6,12 +6,9 @@
 
 	"github.com/gogo/protobuf/proto"
 	ethpb "github.com/prysmaticlabs/ethereumapis/eth/v1alpha1"
-<<<<<<< HEAD
-=======
 	"github.com/prysmaticlabs/go-ssz"
 	"github.com/prysmaticlabs/prysm/shared/testutil/assert"
 	"github.com/prysmaticlabs/prysm/shared/testutil/require"
->>>>>>> dbd1e8c2
 )
 
 func TestStore_VoluntaryExits_CRUD(t *testing.T) {
@@ -20,15 +17,8 @@
 	exit := &ethpb.VoluntaryExit{
 		Epoch: 5,
 	}
-<<<<<<< HEAD
 	exitRoot, err := exit.HashTreeRoot()
-	if err != nil {
-		t.Fatal(err)
-	}
-=======
-	exitRoot, err := ssz.HashTreeRoot(exit)
 	require.NoError(t, err)
->>>>>>> dbd1e8c2
 	retrieved, err := db.VoluntaryExit(ctx, exitRoot)
 	require.NoError(t, err)
 	assert.Equal(t, (*ethpb.VoluntaryExit)(nil), retrieved, "Expected nil voluntary exit")
