--- conflicted
+++ resolved
@@ -60,7 +60,6 @@
 	attesterHistoryByPubKeyLock        sync.RWMutex
 	walletInitializedFeed              *event.Feed
 	genesisTime                        uint64
-	genesisValidatorRoot               []byte
 	domainDataCache                    *ristretto.Cache
 	aggregatedSlotCommitteeIDCache     *lru.Cache
 	ticker                             *slotutil.SlotTicker
@@ -134,20 +133,11 @@
 		if err != nil {
 			return errors.Wrap(err, "could not receive ChainStart from stream")
 		}
-<<<<<<< HEAD
-=======
 		v.genesisTime = chainStartRes.GenesisTime
 		if err := v.db.SaveGenesisValidatorsRoot(ctx, chainStartRes.GenesisValidatorsRoot); err != nil {
 			return errors.Wrap(err, "could not save genesis validator root")
 		}
->>>>>>> 2d7ba869
-	}
-	v.genesisTime = chainStartRes.GenesisTime
-	err = v.db.SaveGenesisValidatorRoot(ctx, v.genesisValidatorRoot)
-	if err != nil {
-		return errors.Wrap(err, "could not save genesis validator root in ChainStart stream")
-	}
-	v.genesisValidatorRoot = chainStartRes.GenesisValidatorsRoot
+	}
 
 	// Once the ChainStart log is received, we update the genesis time of the validator client
 	// and begin a slot ticker used to track the current slot the beacon node is in.
