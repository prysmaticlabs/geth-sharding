--- conflicted
+++ resolved
@@ -339,19 +339,11 @@
 	}
 
 	c.data.LastFinalizedSlot = finalizedSlot
-<<<<<<< HEAD
-	// Entering new dynasty transition.
-	if c.isDynastyTransition(block.SlotNumber()) {
-		log.Info("Entering dynasty transition")
-		DynastyStartSlot = LastStateRecalculationSlot
-		Dynasty, ShardAndCommitteesForSlots, err = c.newDynastyRecalculations(aState.RandaoMix())
-=======
 	// Entering new validator set change transition.
 	if c.isValidatorSetChange(block.SlotNumber()) {
 		log.Info("Entering validator set change transition")
 		validatorSetChangeSlot = lastStateRecalculationSlot
 		ShardAndCommitteesForSlots, err = c.newValidatorSetRecalculations(block.ParentHash())
->>>>>>> 6d46dda3
 		if err != nil {
 			return nil, nil, err
 		}
