--- conflicted
+++ resolved
@@ -10,12 +10,9 @@
 	ethpb "github.com/prysmaticlabs/ethereumapis/eth/v1alpha1"
 	"github.com/prysmaticlabs/go-ssz"
 	"github.com/prysmaticlabs/prysm/shared/params"
-<<<<<<< HEAD
-	"github.com/prysmaticlabs/prysm/slasher/detection/filter"
-=======
 	"github.com/prysmaticlabs/prysm/slasher/detection/attestations/iface"
 	"github.com/prysmaticlabs/prysm/slasher/detection/attestations/types"
->>>>>>> e7b94123
+	"github.com/prysmaticlabs/prysm/slasher/detection/filter"
 	"go.opencensus.io/trace"
 )
 
@@ -99,8 +96,8 @@
 			return nil, err
 		}
 		if !found {
-			return &DetectionResult{
-				Kind:           DoubleVote,
+			return &types.DetectionResult{
+				Kind:           types.DoubleVote,
 				SlashableEpoch: targetEpoch,
 			}, nil
 		}
