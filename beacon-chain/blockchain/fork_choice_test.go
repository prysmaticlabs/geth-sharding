package blockchain

import (
	"context"
	"crypto/rand"
	"reflect"
	"testing"
	"time"

	"github.com/ethereum/go-ethereum/common"
	"github.com/prysmaticlabs/prysm/beacon-chain/attestation"
	"github.com/prysmaticlabs/prysm/beacon-chain/cache"
	b "github.com/prysmaticlabs/prysm/beacon-chain/core/blocks"
	"github.com/prysmaticlabs/prysm/beacon-chain/core/helpers"
	"github.com/prysmaticlabs/prysm/beacon-chain/core/state"
	"github.com/prysmaticlabs/prysm/beacon-chain/db"
	"github.com/prysmaticlabs/prysm/beacon-chain/internal"
	"github.com/prysmaticlabs/prysm/beacon-chain/powchain"
	pb "github.com/prysmaticlabs/prysm/proto/beacon/p2p/v1"
	"github.com/prysmaticlabs/prysm/shared/blockutil"
	"github.com/prysmaticlabs/prysm/shared/bls"
	"github.com/prysmaticlabs/prysm/shared/bytesutil"
	"github.com/prysmaticlabs/prysm/shared/hashutil"
	"github.com/prysmaticlabs/prysm/shared/params"
	"github.com/prysmaticlabs/prysm/shared/testutil"
	logTest "github.com/sirupsen/logrus/hooks/test"
)

// Ensure ChainService implements interfaces.
var _ = ForkChoice(&ChainService{})
var endpoint = "ws://127.0.0.1"

func TestApplyForkChoice_SetsCanonicalHead(t *testing.T) {
	helpers.ClearAllCaches()

	deposits, _ := testutil.SetupInitialDeposits(t, 5, false)
	beaconState, err := state.GenesisBeaconState(deposits, 0, nil)
	if err != nil {
		t.Fatalf("Cannot create genesis beacon state: %v", err)
	}
	stateRoot, err := hashutil.HashProto(beaconState)
	if err != nil {
		t.Fatalf("Could not tree hash state: %v", err)
	}
	genesis := b.NewGenesisBlock(stateRoot[:])
	genesisRoot, err := hashutil.HashProto(genesis)
	if err != nil {
		t.Fatalf("Could not get genesis block root: %v", err)
	}

	// Table driven tests for various fork choice scenarios.
	tests := []struct {
		blockSlot uint64
		state     *pb.BeaconState
		logAssert string
	}{
		// Higher slot but same state should trigger chain update.
		{
			blockSlot: 64,
			state:     beaconState,
			logAssert: "Chain head block and state updated",
		},
		// Higher slot, different state, but higher last finalized slot.
		{
			blockSlot: 64,
			state:     &pb.BeaconState{FinalizedEpoch: 2},
			logAssert: "Chain head block and state updated",
		},
		// Higher slot, different state, same last finalized slot,
		// but last justified slot.
		{
			blockSlot: 64,
			state: &pb.BeaconState{
				FinalizedEpoch:        0,
				CurrentJustifiedEpoch: 2,
			},
			logAssert: "Chain head block and state updated",
		},
	}
	for _, tt := range tests {
		hook := logTest.NewGlobal()
		beaconDb := internal.SetupDB(t)
		defer internal.TeardownDB(t, beaconDb)
		attsService := attestation.NewAttestationService(
			context.Background(),
			&attestation.Config{BeaconDB: beaconDb})

		chainService := setupBeaconChain(t, beaconDb, attsService)
		if err := chainService.beaconDB.SaveBlock(
			genesis); err != nil {
			t.Fatal(err)
		}
		if err := chainService.beaconDB.SaveJustifiedBlock(
			genesis); err != nil {
			t.Fatal(err)
		}
		if err := chainService.beaconDB.SaveJustifiedState(
			beaconState); err != nil {
			t.Fatal(err)
		}
		unixTime := uint64(time.Now().Unix())
		deposits, _ := testutil.SetupInitialDeposits(t, 100, false)
		if err := beaconDb.InitializeState(context.Background(), unixTime, deposits, nil); err != nil {
			t.Fatalf("Could not initialize beacon state to disk: %v", err)
		}

		stateRoot, err := hashutil.HashProto(tt.state)
		if err != nil {
			t.Fatalf("Could not tree hash state: %v", err)
		}
		block := &pb.BeaconBlock{
			Slot:       tt.blockSlot,
			StateRoot:  stateRoot[:],
			ParentRoot: genesisRoot[:],
		}
		blockRoot, err := blockutil.BlockSigningRoot(block)
		if err != nil {
			t.Fatal(err)
		}

		if err := chainService.beaconDB.SaveBlock(block); err != nil {
			t.Fatal(err)
		}
		if err := chainService.beaconDB.SaveHistoricalState(context.Background(), beaconState, blockRoot); err != nil {
			t.Fatal(err)
		}
		if err := chainService.ApplyForkChoiceRule(context.Background(), block, tt.state); err != nil {
			t.Errorf("Expected head to update, received %v", err)
		}
		chainService.cancel()
		testutil.AssertLogsContain(t, hook, tt.logAssert)
	}
}

func TestVoteCount_ParentDoesNotExistNoVoteCount(t *testing.T) {
	// TODO(#2307): Fix test once v0.6 is merged.
	t.Skip()
	beaconDB := internal.SetupDB(t)
	defer internal.TeardownDB(t, beaconDB)
	genesisBlock := b.NewGenesisBlock([]byte("stateroot"))
	if err := beaconDB.SaveBlock(genesisBlock); err != nil {
		t.Fatal(err)
	}
	potentialHead := &pb.BeaconBlock{
		ParentRoot: []byte{'A'}, // We give a bogus parent root hash.
	}
	if err := beaconDB.SaveBlock(potentialHead); err != nil {
		t.Fatal(err)
	}
	headRoot, err := blockutil.BlockSigningRoot(potentialHead)
	if err != nil {
		t.Fatal(err)
	}

	voteTargets := make(map[uint64]*pb.AttestationTarget)
	voteTargets[0] = &pb.AttestationTarget{
		Slot:       potentialHead.Slot,
		BlockRoot:  headRoot[:],
		ParentRoot: potentialHead.ParentRoot,
	}
	count, err := VoteCount(genesisBlock, &pb.BeaconState{}, voteTargets, beaconDB)
	if err != nil {
		t.Fatalf("Could not get vote count: %v", err)
	}
	if count != 0 {
		t.Errorf("Wanted vote count 0, got: %d", count)
	}
}

func TestVoteCount_IncreaseCountCorrectly(t *testing.T) {
	beaconDB := internal.SetupDB(t)
	defer internal.TeardownDB(t, beaconDB)
	genesisBlock := b.NewGenesisBlock([]byte("stateroot"))
	genesisRoot, err := blockutil.BlockSigningRoot(genesisBlock)
	if err != nil {
		t.Fatal(err)
	}
	if err := beaconDB.SaveBlock(genesisBlock); err != nil {
		t.Fatal(err)
	}

	potentialHead := &pb.BeaconBlock{
		Slot:       5,
		ParentRoot: genesisRoot[:],
	}
	headRoot1, err := blockutil.BlockSigningRoot(potentialHead)
	if err != nil {
		t.Fatal(err)
	}

	potentialHead2 := &pb.BeaconBlock{
		Slot:       6,
		ParentRoot: genesisRoot[:],
	}
	headRoot2, err := blockutil.BlockSigningRoot(potentialHead2)
	if err != nil {
		t.Fatal(err)
	}
	// We store these potential heads in the DB.
	if err := beaconDB.SaveBlock(potentialHead); err != nil {
		t.Fatal(err)
	}
	if err := beaconDB.SaveBlock(potentialHead2); err != nil {
		t.Fatal(err)
	}
	beaconState := &pb.BeaconState{Validators: []*pb.Validator{{EffectiveBalance: 1e9}, {EffectiveBalance: 1e9}}}
	voteTargets := make(map[uint64]*pb.AttestationTarget)
	voteTargets[0] = &pb.AttestationTarget{
		Slot:       potentialHead.Slot,
		BlockRoot:  headRoot1[:],
		ParentRoot: potentialHead.ParentRoot,
	}
	voteTargets[1] = &pb.AttestationTarget{
		Slot:       potentialHead2.Slot,
		BlockRoot:  headRoot2[:],
		ParentRoot: potentialHead2.ParentRoot,
	}
	count, err := VoteCount(genesisBlock, beaconState, voteTargets, beaconDB)
	if err != nil {
		t.Fatalf("Could not fetch vote balances: %v", err)
	}
	if count != 2e9 {
		t.Errorf("Expected total balances 2e9, received %d", count)
	}
}

func TestAttestationTargets_RetrieveWorks(t *testing.T) {
	helpers.ClearAllCaches()

	beaconDB := internal.SetupDB(t)
	defer internal.TeardownDB(t, beaconDB)
	ctx := context.Background()

	pubKey := []byte{'A'}
	beaconState := &pb.BeaconState{
		Validators: []*pb.Validator{{
			Pubkey:    pubKey,
			ExitEpoch: params.BeaconConfig().FarFutureEpoch}},
	}

	if err := beaconDB.SaveState(ctx, beaconState); err != nil {
		t.Fatalf("could not save state: %v", err)
	}

	block := &pb.BeaconBlock{Slot: 100}
	if err := beaconDB.SaveBlock(block); err != nil {
		t.Fatalf("could not save block: %v", err)
	}
	blockRoot, err := blockutil.BlockSigningRoot(block)
	if err != nil {
		t.Fatalf("could not hash block: %v", err)
	}
	if err := beaconDB.SaveAttestationTarget(ctx, &pb.AttestationTarget{
		Slot:       block.Slot,
		BlockRoot:  blockRoot[:],
		ParentRoot: []byte{},
	}); err != nil {
		t.Fatalf("could not save att tgt: %v", err)
	}

	attsService := attestation.NewAttestationService(
		context.Background(),
		&attestation.Config{BeaconDB: beaconDB})

	att := &pb.Attestation{
		Data: &pb.AttestationData{
			BeaconBlockRoot: blockRoot[:],
		}}
	pubKey48 := bytesutil.ToBytes48(pubKey)
	attsService.InsertAttestationIntoStore(pubKey48, att)

	chainService := setupBeaconChain(t, beaconDB, attsService)
	attestationTargets, err := chainService.AttestationTargets(beaconState)
	if err != nil {
		t.Fatalf("Could not get attestation targets: %v", err)
	}
	if attestationTargets[0].Slot != block.Slot {
		t.Errorf("Wanted attested slot %d, got %d", block.Slot, attestationTargets[0].Slot)
	}
}

func TestBlockChildren_2InARow(t *testing.T) {
	// TODO(#2307): Fix test once v0.6 is merged.
	t.Skip()
	beaconDB := internal.SetupDB(t)
	defer internal.TeardownDB(t, beaconDB)
	ctx := context.Background()

	chainService := setupBeaconChain(t, beaconDB, nil)

	beaconState := &pb.BeaconState{
		Slot: 3,
	}

	// Construct the following chain:
	// B1 <- B2 <- B3  (State is slot 3)
	block1 := &pb.BeaconBlock{
		Slot:       1,
		ParentRoot: []byte{'A'},
	}
	root1, err := blockutil.BlockSigningRoot(block1)
	if err != nil {
		t.Fatalf("Could not hash block: %v", err)
	}
	if err = chainService.beaconDB.SaveBlock(block1); err != nil {
		t.Fatalf("Could not save block: %v", err)
	}
	if err = chainService.beaconDB.UpdateChainHead(ctx, block1, beaconState); err != nil {
		t.Fatalf("Could update chain head: %v", err)
	}

	block2 := &pb.BeaconBlock{
		Slot:       2,
		ParentRoot: root1[:],
	}
	root2, err := blockutil.BlockSigningRoot(block2)
	if err != nil {
		t.Fatalf("Could not hash block: %v", err)
	}
	if err = chainService.beaconDB.SaveBlock(block2); err != nil {
		t.Fatalf("Could not save block: %v", err)
	}
	if err = chainService.beaconDB.UpdateChainHead(ctx, block2, beaconState); err != nil {
		t.Fatalf("Could update chain head: %v", err)
	}

	block3 := &pb.BeaconBlock{
		Slot:       3,
		ParentRoot: root2[:],
	}
	if err = chainService.beaconDB.SaveBlock(block3); err != nil {
		t.Fatalf("Could not save block: %v", err)
	}
	if err = chainService.beaconDB.UpdateChainHead(ctx, block3, beaconState); err != nil {
		t.Fatalf("Could update chain head: %v", err)
	}

	childrenBlock, err := chainService.BlockChildren(ctx, block1, beaconState.Slot)
	if err != nil {
		t.Fatalf("Could not get block children: %v", err)
	}

	// When we input block B1, we should get B2 back.
	wanted := []*pb.BeaconBlock{block2}
	if !reflect.DeepEqual(wanted, childrenBlock) {
		t.Errorf("Wrong children block received, want %v, received %v", wanted, childrenBlock)
	}
}

func TestBlockChildren_ChainSplits(t *testing.T) {
	// TODO(#2307): Fix test once v0.6 is merged.
	t.Skip()
	beaconDB := internal.SetupDB(t)
	defer internal.TeardownDB(t, beaconDB)
	ctx := context.Background()

	chainService := setupBeaconChain(t, beaconDB, nil)

	beaconState := &pb.BeaconState{
		Slot: 10,
	}

	// Construct the following chain:
	//     /- B2
	// B1 <- B3 (State is slot 10)
	//      \- B4
	block1 := &pb.BeaconBlock{
		Slot:       1,
		ParentRoot: []byte{'A'},
	}
	root1, err := blockutil.BlockSigningRoot(block1)
	if err != nil {
		t.Fatalf("Could not hash block: %v", err)
	}
	if err = chainService.beaconDB.SaveBlock(block1); err != nil {
		t.Fatalf("Could not save block: %v", err)
	}
	if err = chainService.beaconDB.UpdateChainHead(ctx, block1, beaconState); err != nil {
		t.Fatalf("Could update chain head: %v", err)
	}

	block2 := &pb.BeaconBlock{
		Slot:       2,
		ParentRoot: root1[:],
	}
	if err = chainService.beaconDB.SaveBlock(block2); err != nil {
		t.Fatalf("Could not save block: %v", err)
	}
	if err = chainService.beaconDB.UpdateChainHead(ctx, block2, beaconState); err != nil {
		t.Fatalf("Could update chain head: %v", err)
	}

	block3 := &pb.BeaconBlock{
		Slot:       3,
		ParentRoot: root1[:],
	}
	if err = chainService.beaconDB.SaveBlock(block3); err != nil {
		t.Fatalf("Could not save block: %v", err)
	}
	if err = chainService.beaconDB.UpdateChainHead(ctx, block3, beaconState); err != nil {
		t.Fatalf("Could update chain head: %v", err)
	}

	block4 := &pb.BeaconBlock{
		Slot:       4,
		ParentRoot: root1[:],
	}
	if err = chainService.beaconDB.SaveBlock(block4); err != nil {
		t.Fatalf("Could not save block: %v", err)
	}
	if err = chainService.beaconDB.UpdateChainHead(ctx, block4, beaconState); err != nil {
		t.Fatalf("Could update chain head: %v", err)
	}

	childrenBlock, err := chainService.BlockChildren(ctx, block1, beaconState.Slot)
	if err != nil {
		t.Fatalf("Could not get block children: %v", err)
	}

	// When we input block B1, we should get B2, B3 and B4 back.
	wanted := []*pb.BeaconBlock{block2, block3, block4}
	if !reflect.DeepEqual(wanted, childrenBlock) {
		t.Errorf("Wrong children block received")
	}
}

func TestBlockChildren_SkipSlots(t *testing.T) {
	// TODO(#2307): Fix test once v0.6 is merged.
	t.Skip()
	beaconDB := internal.SetupDB(t)
	defer internal.TeardownDB(t, beaconDB)
	ctx := context.Background()

	chainService := setupBeaconChain(t, beaconDB, nil)

	beaconState := &pb.BeaconState{
		Slot: 10,
	}

	// Construct the following chain:
	// B1 <- B5 <- B9 (State is slot 10)
	block1 := &pb.BeaconBlock{
		Slot:       1,
		ParentRoot: []byte{'A'},
	}
	root1, err := blockutil.BlockSigningRoot(block1)
	if err != nil {
		t.Fatalf("Could not hash block: %v", err)
	}
	if err = chainService.beaconDB.SaveBlock(block1); err != nil {
		t.Fatalf("Could not save block: %v", err)
	}
	if err = chainService.beaconDB.UpdateChainHead(ctx, block1, beaconState); err != nil {
		t.Fatalf("Could update chain head: %v", err)
	}

	block5 := &pb.BeaconBlock{
		Slot:       5,
		ParentRoot: root1[:],
	}
	root2, err := blockutil.BlockSigningRoot(block5)
	if err != nil {
		t.Fatalf("Could not hash block: %v", err)
	}
	if err = chainService.beaconDB.SaveBlock(block5); err != nil {
		t.Fatalf("Could not save block: %v", err)
	}
	if err = chainService.beaconDB.UpdateChainHead(ctx, block5, beaconState); err != nil {
		t.Fatalf("Could update chain head: %v", err)
	}

	block9 := &pb.BeaconBlock{
		Slot:       9,
		ParentRoot: root2[:],
	}
	if err = chainService.beaconDB.SaveBlock(block9); err != nil {
		t.Fatalf("Could not save block: %v", err)
	}
	if err = chainService.beaconDB.UpdateChainHead(ctx, block9, beaconState); err != nil {
		t.Fatalf("Could update chain head: %v", err)
	}

	childrenBlock, err := chainService.BlockChildren(ctx, block1, beaconState.Slot)
	if err != nil {
		t.Fatalf("Could not get block children: %v", err)
	}

	// When we input block B1, we should get B5.
	wanted := []*pb.BeaconBlock{block5}
	if !reflect.DeepEqual(wanted, childrenBlock) {
		t.Errorf("Wrong children block received")
	}
}

func TestLMDGhost_TrivialHeadUpdate(t *testing.T) {
	// TODO(#2307): Fix test once v0.6 is merged.
	t.Skip()
	beaconDB := internal.SetupDB(t)
	defer internal.TeardownDB(t, beaconDB)
	ctx := context.Background()

	beaconState := &pb.BeaconState{
<<<<<<< HEAD
		Slot:              10,
		Balances:          []uint64{params.BeaconConfig().MaxEffectiveBalance},
		ValidatorRegistry: []*pb.Validator{{}},
=======
		Slot:       10,
		Balances:   []uint64{params.BeaconConfig().MaxDepositAmount},
		Validators: []*pb.Validator{{}},
>>>>>>> 06aae90f
	}

	chainService := setupBeaconChain(t, beaconDB, nil)

	// Construct the following chain:
	// B1 - B2 (State is slot 2)
	block1 := &pb.BeaconBlock{
		Slot:       1,
		ParentRoot: []byte{'A'},
	}
	root1, err := blockutil.BlockSigningRoot(block1)
	if err != nil {
		t.Fatalf("Could not hash block: %v", err)
	}
	if err = chainService.beaconDB.SaveBlock(block1); err != nil {
		t.Fatalf("Could not save block: %v", err)
	}
	if err = chainService.beaconDB.UpdateChainHead(ctx, block1, beaconState); err != nil {
		t.Fatalf("Could update chain head: %v", err)
	}

	block2 := &pb.BeaconBlock{
		Slot:       2,
		ParentRoot: root1[:],
	}
	block2Root, err := blockutil.BlockSigningRoot(block2)
	if err != nil {
		t.Fatal(err)
	}
	if err = chainService.beaconDB.SaveBlock(block2); err != nil {
		t.Fatalf("Could not save block: %v", err)
	}
	if err = chainService.beaconDB.UpdateChainHead(ctx, block2, beaconState); err != nil {
		t.Fatalf("Could update chain head: %v", err)
	}

	// The only vote is on block 2.
	voteTargets := make(map[uint64]*pb.AttestationTarget)
	voteTargets[0] = &pb.AttestationTarget{
		Slot:       block2.Slot,
		BlockRoot:  block2Root[:],
		ParentRoot: block2.ParentRoot,
	}

	// LMDGhost should pick block 2.
	head, err := chainService.lmdGhost(ctx, block1, beaconState, voteTargets)
	if err != nil {
		t.Fatalf("Could not run LMD GHOST: %v", err)
	}
	if !reflect.DeepEqual(block2, head) {
		t.Errorf("Expected head to equal %v, received %v", block2, head)
	}
}

func TestLMDGhost_3WayChainSplitsSameHeight(t *testing.T) {
	// TODO(#2307): Fix test once v0.6 is merged.
	t.Skip()
	beaconDB := internal.SetupDB(t)
	defer internal.TeardownDB(t, beaconDB)
	ctx := context.Background()

	beaconState := &pb.BeaconState{
		Slot: 10,
		Balances: []uint64{
<<<<<<< HEAD
			params.BeaconConfig().MaxEffectiveBalance,
			params.BeaconConfig().MaxEffectiveBalance,
			params.BeaconConfig().MaxEffectiveBalance,
			params.BeaconConfig().MaxEffectiveBalance},
		ValidatorRegistry: []*pb.Validator{{EffectiveBalance: params.BeaconConfig().MaxEffectiveBalance},
			{EffectiveBalance: params.BeaconConfig().MaxEffectiveBalance},
			{EffectiveBalance: params.BeaconConfig().MaxEffectiveBalance},
			{EffectiveBalance: params.BeaconConfig().MaxEffectiveBalance}},
=======
			params.BeaconConfig().MaxDepositAmount,
			params.BeaconConfig().MaxDepositAmount,
			params.BeaconConfig().MaxDepositAmount,
			params.BeaconConfig().MaxDepositAmount},
		Validators: []*pb.Validator{{EffectiveBalance: params.BeaconConfig().MaxDepositAmount},
			{EffectiveBalance: params.BeaconConfig().MaxDepositAmount},
			{EffectiveBalance: params.BeaconConfig().MaxDepositAmount},
			{EffectiveBalance: params.BeaconConfig().MaxDepositAmount}},
>>>>>>> 06aae90f
	}

	chainService := setupBeaconChain(t, beaconDB, nil)

	// Construct the following chain:
	//    /- B2
	// B1  - B3 (State is slot 10)
	//    \- B4
	block1 := &pb.BeaconBlock{
		Slot:       1,
		ParentRoot: []byte{'A'},
	}
	root1, err := blockutil.BlockSigningRoot(block1)
	if err != nil {
		t.Fatalf("Could not hash block: %v", err)
	}
	if err = chainService.beaconDB.SaveBlock(block1); err != nil {
		t.Fatalf("Could not save block: %v", err)
	}
	if err = chainService.beaconDB.UpdateChainHead(ctx, block1, beaconState); err != nil {
		t.Fatalf("Could update chain head: %v", err)
	}

	block2 := &pb.BeaconBlock{
		Slot:       2,
		ParentRoot: root1[:],
	}
	root2, err := blockutil.BlockSigningRoot(block2)
	if err != nil {
		t.Fatalf("Could not hash block: %v", err)
	}
	if err = chainService.beaconDB.SaveBlock(block2); err != nil {
		t.Fatalf("Could not save block: %v", err)
	}
	if err = chainService.beaconDB.UpdateChainHead(ctx, block2, beaconState); err != nil {
		t.Fatalf("Could update chain head: %v", err)
	}

	block3 := &pb.BeaconBlock{
		Slot:       3,
		ParentRoot: root1[:],
	}
	root3, err := blockutil.BlockSigningRoot(block3)
	if err != nil {
		t.Fatalf("Could not hash block: %v", err)
	}
	if err = chainService.beaconDB.SaveBlock(block3); err != nil {
		t.Fatalf("Could not save block: %v", err)
	}
	if err = chainService.beaconDB.UpdateChainHead(ctx, block3, beaconState); err != nil {
		t.Fatalf("Could update chain head: %v", err)
	}

	block4 := &pb.BeaconBlock{
		Slot:       4,
		ParentRoot: root1[:],
	}
	root4, err := blockutil.BlockSigningRoot(block4)
	if err != nil {
		t.Fatalf("Could not hash block: %v", err)
	}
	if err = chainService.beaconDB.SaveBlock(block4); err != nil {
		t.Fatalf("Could not save block: %v", err)
	}
	if err = chainService.beaconDB.UpdateChainHead(ctx, block4, beaconState); err != nil {
		t.Fatalf("Could update chain head: %v", err)
	}

	// Give block 4 the most votes (2).
	voteTargets := make(map[uint64]*pb.AttestationTarget)
	voteTargets[0] = &pb.AttestationTarget{
		Slot:       block2.Slot,
		BlockRoot:  root2[:],
		ParentRoot: block2.ParentRoot,
	}
	voteTargets[1] = &pb.AttestationTarget{
		Slot:       block3.Slot,
		BlockRoot:  root3[:],
		ParentRoot: block3.ParentRoot,
	}
	voteTargets[2] = &pb.AttestationTarget{
		Slot:       block4.Slot,
		BlockRoot:  root4[:],
		ParentRoot: block4.ParentRoot,
	}
	voteTargets[3] = &pb.AttestationTarget{
		Slot:       block4.Slot,
		BlockRoot:  root4[:],
		ParentRoot: block4.ParentRoot,
	}
	// LMDGhost should pick block 4.
	head, err := chainService.lmdGhost(ctx, block1, beaconState, voteTargets)
	if err != nil {
		t.Fatalf("Could not run LMD GHOST: %v", err)
	}
	if !reflect.DeepEqual(block4, head) {
		t.Errorf("Expected head to equal %v, received %v", block4, head)
	}
}

func TestIsDescendant_Ok(t *testing.T) {
	// TODO(#2307): Fix test once v0.6 is merged.
	t.Skip()
	beaconDB := internal.SetupDB(t)
	defer internal.TeardownDB(t, beaconDB)
	chainService := setupBeaconChain(t, beaconDB, nil)

	// Construct the following chain:
	// B1  - B2 - B3
	//    \- B4 - B5
	// Prove the following:
	// 	B5 is not a descendant of B2
	// 	B3 is not a descendant of B4
	//  B5 and B3 are descendants of B1

	block1 := &pb.BeaconBlock{
		Slot:       1,
		ParentRoot: []byte{'A'},
	}
	root1, err := blockutil.BlockSigningRoot(block1)
	if err != nil {
		t.Fatalf("Could not hash block: %v", err)
	}
	if err = chainService.beaconDB.SaveBlock(block1); err != nil {
		t.Fatalf("Could not save block: %v", err)
	}
	block2 := &pb.BeaconBlock{
		Slot:       2,
		ParentRoot: root1[:],
	}
	root2, err := blockutil.BlockSigningRoot(block2)
	if err != nil {
		t.Fatalf("Could not hash block: %v", err)
	}
	if err = chainService.beaconDB.SaveBlock(block2); err != nil {
		t.Fatalf("Could not save block: %v", err)
	}
	block3 := &pb.BeaconBlock{
		Slot:       3,
		ParentRoot: root2[:],
	}
	_, err = blockutil.BlockSigningRoot(block3)
	if err != nil {
		t.Fatalf("Could not hash block: %v", err)
	}
	if err = chainService.beaconDB.SaveBlock(block3); err != nil {
		t.Fatalf("Could not save block: %v", err)
	}
	block4 := &pb.BeaconBlock{
		Slot:       4,
		ParentRoot: root1[:],
	}
	root4, err := blockutil.BlockSigningRoot(block4)
	if err != nil {
		t.Fatalf("Could not hash block: %v", err)
	}
	if err = chainService.beaconDB.SaveBlock(block4); err != nil {
		t.Fatalf("Could not save block: %v", err)
	}
	block5 := &pb.BeaconBlock{
		Slot:       5,
		ParentRoot: root4[:],
	}
	_, err = blockutil.BlockSigningRoot(block5)
	if err != nil {
		t.Fatalf("Could not hash block: %v", err)
	}
	if err = chainService.beaconDB.SaveBlock(block5); err != nil {
		t.Fatalf("Could not save block: %v", err)
	}

	isDescendant, err := chainService.isDescendant(block2, block5)
	if err != nil {
		t.Fatal(err)
	}
	if isDescendant {
		t.Errorf("block%d can't be descendant of block%d", block5.Slot, block2.Slot)
	}
	isDescendant, _ = chainService.isDescendant(block4, block3)
	if isDescendant {
		t.Errorf("block%d can't be descendant of block%d", block3.Slot, block4.Slot)
	}
	isDescendant, _ = chainService.isDescendant(block1, block5)
	if !isDescendant {
		t.Errorf("block%d is the descendant of block%d", block3.Slot, block1.Slot)
	}
	isDescendant, _ = chainService.isDescendant(block1, block3)
	if !isDescendant {
		t.Errorf("block%d is the descendant of block%d", block3.Slot, block1.Slot)
	}
}

func TestLMDGhost_2WayChainSplitsDiffHeight(t *testing.T) {
	// TODO(#2307): Fix test once v0.6 is merged.
	t.Skip()
	beaconDB := internal.SetupDB(t)
	defer internal.TeardownDB(t, beaconDB)
	ctx := context.Background()

	beaconState := &pb.BeaconState{
		Slot: 10,
<<<<<<< HEAD
		ValidatorRegistry: []*pb.Validator{
			{EffectiveBalance: params.BeaconConfig().MaxEffectiveBalance},
			{EffectiveBalance: params.BeaconConfig().MaxEffectiveBalance},
			{EffectiveBalance: params.BeaconConfig().MaxEffectiveBalance},
			{EffectiveBalance: params.BeaconConfig().MaxEffectiveBalance}},
=======
		Validators: []*pb.Validator{
			{EffectiveBalance: params.BeaconConfig().MaxDepositAmount},
			{EffectiveBalance: params.BeaconConfig().MaxDepositAmount},
			{EffectiveBalance: params.BeaconConfig().MaxDepositAmount},
			{EffectiveBalance: params.BeaconConfig().MaxDepositAmount}},
>>>>>>> 06aae90f
	}

	chainService := setupBeaconChain(t, beaconDB, nil)

	// Construct the following chain:
	//    /- B2 - B4 - B6
	// B1  - B3 - B5 (State is slot 10)
	block1 := &pb.BeaconBlock{
		Slot:       1,
		ParentRoot: []byte{'A'},
	}
	root1, err := blockutil.BlockSigningRoot(block1)
	if err != nil {
		t.Fatalf("Could not hash block: %v", err)
	}
	if err = chainService.beaconDB.SaveBlock(block1); err != nil {
		t.Fatalf("Could not save block: %v", err)
	}
	if err = chainService.beaconDB.UpdateChainHead(ctx, block1, beaconState); err != nil {
		t.Fatalf("Could update chain head: %v", err)
	}

	block2 := &pb.BeaconBlock{
		Slot:       2,
		ParentRoot: root1[:],
	}
	root2, err := blockutil.BlockSigningRoot(block2)
	if err != nil {
		t.Fatalf("Could not hash block: %v", err)
	}
	if err = chainService.beaconDB.SaveBlock(block2); err != nil {
		t.Fatalf("Could not save block: %v", err)
	}
	if err = chainService.beaconDB.UpdateChainHead(ctx, block2, beaconState); err != nil {
		t.Fatalf("Could update chain head: %v", err)
	}

	block3 := &pb.BeaconBlock{
		Slot:       3,
		ParentRoot: root1[:],
	}
	root3, err := blockutil.BlockSigningRoot(block3)
	if err != nil {
		t.Fatalf("Could not hash block: %v", err)
	}
	if err = chainService.beaconDB.SaveBlock(block3); err != nil {
		t.Fatalf("Could not save block: %v", err)
	}
	if err = chainService.beaconDB.UpdateChainHead(ctx, block3, beaconState); err != nil {
		t.Fatalf("Could update chain head: %v", err)
	}

	block4 := &pb.BeaconBlock{
		Slot:       4,
		ParentRoot: root2[:],
	}
	root4, err := blockutil.BlockSigningRoot(block4)
	if err != nil {
		t.Fatalf("Could not hash block: %v", err)
	}
	if err = chainService.beaconDB.SaveBlock(block4); err != nil {
		t.Fatalf("Could not save block: %v", err)
	}
	if err = chainService.beaconDB.UpdateChainHead(ctx, block4, beaconState); err != nil {
		t.Fatalf("Could update chain head: %v", err)
	}

	block5 := &pb.BeaconBlock{
		Slot:       5,
		ParentRoot: root3[:],
	}
	root5, err := blockutil.BlockSigningRoot(block5)
	if err != nil {
		t.Fatalf("Could not hash block: %v", err)
	}
	if err = chainService.beaconDB.SaveBlock(block5); err != nil {
		t.Fatalf("Could not save block: %v", err)
	}
	if err = chainService.beaconDB.UpdateChainHead(ctx, block5, beaconState); err != nil {
		t.Fatalf("Could update chain head: %v", err)
	}

	block6 := &pb.BeaconBlock{
		Slot:       6,
		ParentRoot: root4[:],
	}
	root6, err := blockutil.BlockSigningRoot(block6)
	if err != nil {
		t.Fatalf("Could not hash block: %v", err)
	}
	if err = chainService.beaconDB.SaveBlock(block6); err != nil {
		t.Fatalf("Could not save block: %v", err)
	}
	if err = chainService.beaconDB.UpdateChainHead(ctx, block6, beaconState); err != nil {
		t.Fatalf("Could update chain head: %v", err)
	}

	// Give block 5 the most votes (2).
	voteTargets := make(map[uint64]*pb.AttestationTarget)
	voteTargets[0] = &pb.AttestationTarget{
		Slot:       block6.Slot,
		BlockRoot:  root6[:],
		ParentRoot: block6.ParentRoot,
	}
	voteTargets[1] = &pb.AttestationTarget{
		Slot:       block5.Slot,
		BlockRoot:  root5[:],
		ParentRoot: block5.ParentRoot,
	}
	voteTargets[2] = &pb.AttestationTarget{
		Slot:       block5.Slot,
		BlockRoot:  root5[:],
		ParentRoot: block5.ParentRoot,
	}
	// LMDGhost should pick block 5.
	head, err := chainService.lmdGhost(ctx, block1, beaconState, voteTargets)
	if err != nil {
		t.Fatalf("Could not run LMD GHOST: %v", err)
	}
	if !reflect.DeepEqual(block5, head) {
		t.Errorf("Expected head to equal %v, received %v", block5, head)
	}
}

// This benchmarks LMD GHOST fork choice using 8 blocks in a row.
// 8 validators and all validators voted on the last block.
// Ex:
// 	B0 - B1 - B2 - B3 - B4 - B5 - B6 - B7 (8 votes)
func BenchmarkLMDGhost_8Slots_8Validators(b *testing.B) {
	beaconDB := internal.SetupDB(b)
	defer internal.TeardownDB(b, beaconDB)
	ctx := context.Background()

	validatorCount := 8
	balances := make([]uint64, validatorCount)
	for i := 0; i < validatorCount; i++ {
		balances[i] = params.BeaconConfig().MaxEffectiveBalance
	}

	chainService := setupBeaconChainBenchmark(b, beaconDB)

	// Construct 8 blocks. (Epoch length = 8)
	epochLength := uint64(8)
	beaconState := &pb.BeaconState{
		Slot:     epochLength,
		Balances: balances,
	}
	genesis := &pb.BeaconBlock{
		Slot:       0,
		ParentRoot: []byte{},
	}
	root, err := blockutil.BlockSigningRoot(genesis)
	if err != nil {
		b.Fatalf("Could not hash block: %v", err)
	}
	if err = chainService.beaconDB.SaveBlock(genesis); err != nil {
		b.Fatalf("Could not save block: %v", err)
	}
	if err = chainService.beaconDB.UpdateChainHead(ctx, genesis, beaconState); err != nil {
		b.Fatalf("Could update chain head: %v", err)
	}

	var block *pb.BeaconBlock
	for i := 1; i < int(epochLength); i++ {
		block = &pb.BeaconBlock{
			Slot:       uint64(i),
			ParentRoot: root[:],
		}
		if err = chainService.beaconDB.SaveBlock(block); err != nil {
			b.Fatalf("Could not save block: %v", err)
		}
		if err = chainService.beaconDB.UpdateChainHead(ctx, block, beaconState); err != nil {
			b.Fatalf("Could update chain head: %v", err)
		}
		root, err = blockutil.BlockSigningRoot(block)
		if err != nil {
			b.Fatalf("Could not hash block: %v", err)
		}
	}

	blockRoot, err := blockutil.BlockSigningRoot(block)
	if err != nil {
		b.Fatal(err)
	}

	voteTargets := make(map[uint64]*pb.AttestationTarget)
	target := &pb.AttestationTarget{
		Slot:       block.Slot,
		BlockRoot:  blockRoot[:],
		ParentRoot: block.ParentRoot,
	}
	for i := 0; i < validatorCount; i++ {
		voteTargets[uint64(i)] = target
	}

	for i := 0; i < b.N; i++ {
		_, err := chainService.lmdGhost(ctx, genesis, beaconState, voteTargets)
		if err != nil {
			b.Fatalf("Could not run LMD GHOST: %v", err)
		}
	}
}

// This benchmarks LMD GHOST fork choice 32 blocks in a row.
// This is assuming the worst case where no finalization happens
// for 4 epochs in our Sapphire test net. (epoch length is 8 slots)
// 8 validators and all validators voted on the last block.
// Ex:
// 	B0 - B1 - B2 - B3 - B4 - B5 - B6 - B7 (8 votes)
func BenchmarkLMDGhost_32Slots_8Validators(b *testing.B) {
	beaconDB := internal.SetupDB(b)
	defer internal.TeardownDB(b, beaconDB)
	ctx := context.Background()

	validatorCount := 8
	balances := make([]uint64, validatorCount)
	for i := 0; i < validatorCount; i++ {
		balances[i] = params.BeaconConfig().MaxEffectiveBalance
	}

	chainService := setupBeaconChainBenchmark(b, beaconDB)

	// Construct 8 blocks. (Epoch length = 8)
	epochLength := uint64(8)
	beaconState := &pb.BeaconState{
		Slot:     epochLength,
		Balances: balances,
	}
	genesis := &pb.BeaconBlock{
		Slot:       0,
		ParentRoot: []byte{},
	}
	root, err := blockutil.BlockSigningRoot(genesis)
	if err != nil {
		b.Fatalf("Could not hash block: %v", err)
	}
	if err = chainService.beaconDB.SaveBlock(genesis); err != nil {
		b.Fatalf("Could not save block: %v", err)
	}
	if err = chainService.beaconDB.UpdateChainHead(ctx, genesis, beaconState); err != nil {
		b.Fatalf("Could update chain head: %v", err)
	}

	var block *pb.BeaconBlock
	for i := 1; i < int(epochLength); i++ {
		block = &pb.BeaconBlock{
			Slot:       uint64(i),
			ParentRoot: root[:],
		}
		if err = chainService.beaconDB.SaveBlock(block); err != nil {
			b.Fatalf("Could not save block: %v", err)
		}
		if err = chainService.beaconDB.UpdateChainHead(ctx, block, beaconState); err != nil {
			b.Fatalf("Could update chain head: %v", err)
		}
		root, err = blockutil.BlockSigningRoot(block)
		if err != nil {
			b.Fatalf("Could not hash block: %v", err)
		}
	}

	blockRoot, err := blockutil.BlockSigningRoot(block)
	if err != nil {
		b.Fatal(err)
	}

	voteTargets := make(map[uint64]*pb.AttestationTarget)
	target := &pb.AttestationTarget{
		Slot:       block.Slot,
		BlockRoot:  blockRoot[:],
		ParentRoot: block.ParentRoot,
	}
	for i := 0; i < validatorCount; i++ {
		voteTargets[uint64(i)] = target
	}

	for i := 0; i < b.N; i++ {
		_, err := chainService.lmdGhost(ctx, genesis, beaconState, voteTargets)
		if err != nil {
			b.Fatalf("Could not run LMD GHOST: %v", err)
		}
	}
}

// This test benchmarks LMD GHOST fork choice using 32 blocks in a row.
// 64 validators and all validators voted on the last block.
// Ex:
// 	B0 - B1 - B2 - ... - B32 (64 votes)
func BenchmarkLMDGhost_32Slots_64Validators(b *testing.B) {
	beaconDB := internal.SetupDB(b)
	defer internal.TeardownDB(b, beaconDB)
	ctx := context.Background()

	validatorCount := 64
	balances := make([]uint64, validatorCount)
	for i := 0; i < validatorCount; i++ {
		balances[i] = params.BeaconConfig().MaxEffectiveBalance
	}

	chainService := setupBeaconChainBenchmark(b, beaconDB)

	// Construct 64 blocks. (Epoch length = 64)
	epochLength := uint64(32)
	beaconState := &pb.BeaconState{
		Slot:     epochLength,
		Balances: balances,
	}
	genesis := &pb.BeaconBlock{
		Slot:       0,
		ParentRoot: []byte{},
	}
	root, err := blockutil.BlockSigningRoot(genesis)
	if err != nil {
		b.Fatalf("Could not hash block: %v", err)
	}
	if err = chainService.beaconDB.SaveBlock(genesis); err != nil {
		b.Fatalf("Could not save block: %v", err)
	}
	if err = chainService.beaconDB.UpdateChainHead(ctx, genesis, beaconState); err != nil {
		b.Fatalf("Could update chain head: %v", err)
	}

	var block *pb.BeaconBlock
	for i := 1; i < int(epochLength); i++ {
		block = &pb.BeaconBlock{
			Slot:       uint64(i),
			ParentRoot: root[:],
		}
		if err = chainService.beaconDB.SaveBlock(block); err != nil {
			b.Fatalf("Could not save block: %v", err)
		}
		if err = chainService.beaconDB.UpdateChainHead(ctx, block, beaconState); err != nil {
			b.Fatalf("Could update chain head: %v", err)
		}
		root, err = blockutil.BlockSigningRoot(block)
		if err != nil {
			b.Fatalf("Could not hash block: %v", err)
		}
	}

	blockRoot, err := blockutil.BlockSigningRoot(block)
	if err != nil {
		b.Fatal(err)
	}

	voteTargets := make(map[uint64]*pb.AttestationTarget)
	target := &pb.AttestationTarget{
		Slot:       block.Slot,
		BlockRoot:  blockRoot[:],
		ParentRoot: block.ParentRoot,
	}
	for i := 0; i < validatorCount; i++ {
		voteTargets[uint64(i)] = target
	}

	for i := 0; i < b.N; i++ {
		_, err := chainService.lmdGhost(ctx, genesis, beaconState, voteTargets)
		if err != nil {
			b.Fatalf("Could not run LMD GHOST: %v", err)
		}
	}
}

// This test benchmarks LMD GHOST fork choice using 64 blocks in a row.
// 16384 validators and all validators voted on the last block.
// Ex:
// 	B0 - B1 - B2 - ... - B64 (16384 votes)
func BenchmarkLMDGhost_64Slots_16384Validators(b *testing.B) {
	beaconDB := internal.SetupDB(b)
	defer internal.TeardownDB(b, beaconDB)
	ctx := context.Background()

	validatorCount := 16384
	balances := make([]uint64, validatorCount)
	for i := 0; i < validatorCount; i++ {
		balances[i] = params.BeaconConfig().MaxEffectiveBalance
	}

	chainService := setupBeaconChainBenchmark(b, beaconDB)

	// Construct 64 blocks. (Epoch length = 64)
	epochLength := uint64(64)
	beaconState := &pb.BeaconState{
		Slot:     epochLength,
		Balances: balances,
	}
	genesis := &pb.BeaconBlock{
		Slot:       0,
		ParentRoot: []byte{},
	}
	root, err := blockutil.BlockSigningRoot(genesis)
	if err != nil {
		b.Fatalf("Could not hash block: %v", err)
	}
	if err = chainService.beaconDB.SaveBlock(genesis); err != nil {
		b.Fatalf("Could not save block: %v", err)
	}
	if err = chainService.beaconDB.UpdateChainHead(ctx, genesis, beaconState); err != nil {
		b.Fatalf("Could update chain head: %v", err)
	}

	var block *pb.BeaconBlock
	for i := 1; i < int(epochLength); i++ {
		block = &pb.BeaconBlock{
			Slot:       uint64(i),
			ParentRoot: root[:],
		}
		if err = chainService.beaconDB.SaveBlock(block); err != nil {
			b.Fatalf("Could not save block: %v", err)
		}
		if err = chainService.beaconDB.UpdateChainHead(ctx, block, beaconState); err != nil {
			b.Fatalf("Could update chain head: %v", err)
		}
		root, err = blockutil.BlockSigningRoot(block)
		if err != nil {
			b.Fatalf("Could not hash block: %v", err)
		}
	}

	blockRoot, err := blockutil.BlockSigningRoot(block)
	if err != nil {
		b.Fatal(err)
	}

	voteTargets := make(map[uint64]*pb.AttestationTarget)
	target := &pb.AttestationTarget{
		Slot:       block.Slot,
		BlockRoot:  blockRoot[:],
		ParentRoot: block.ParentRoot,
	}
	for i := 0; i < validatorCount; i++ {
		voteTargets[uint64(i)] = target
	}

	for i := 0; i < b.N; i++ {
		_, err := chainService.lmdGhost(ctx, genesis, beaconState, voteTargets)
		if err != nil {
			b.Fatalf("Could not run LMD GHOST: %v", err)
		}
	}
}

func setupBeaconChainBenchmark(b *testing.B, beaconDB *db.BeaconDB) *ChainService {
	ctx := context.Background()
	var web3Service *powchain.Web3Service
	var err error
	client := &faultyClient{}
	web3Service, err = powchain.NewWeb3Service(ctx, &powchain.Web3ServiceConfig{
		Endpoint:        endpoint,
		DepositContract: common.Address{},
		Reader:          client,
		Client:          client,
		Logger:          client,
	})

	if err != nil {
		b.Fatalf("unable to set up web3 service: %v", err)
	}

	cfg := &Config{
		BeaconBlockBuf: 0,
		BeaconDB:       beaconDB,
		Web3Service:    web3Service,
		OpsPoolService: &mockOperationService{},
		AttsService:    nil,
	}
	if err != nil {
		b.Fatalf("could not register blockchain service: %v", err)
	}
	chainService, err := NewChainService(ctx, cfg)
	if err != nil {
		b.Fatalf("unable to setup chain service: %v", err)
	}

	return chainService
}

func TestUpdateFFGCheckPts_NewJustifiedSlot(t *testing.T) {
	helpers.ClearAllCaches()

	genesisSlot := uint64(0)
	beaconDB := internal.SetupDB(t)
	defer internal.TeardownDB(t, beaconDB)
	ctx := context.Background()

	chainSvc := setupBeaconChain(t, beaconDB, nil)
	gBlockRoot, gBlock, gState, privKeys := setupFFGTest(t)

	if err := chainSvc.beaconDB.SaveBlock(gBlock); err != nil {
		t.Fatal(err)
	}
	if err := chainSvc.beaconDB.UpdateChainHead(ctx, gBlock, gState); err != nil {
		t.Fatal(err)
	}
	if err := chainSvc.beaconDB.SaveFinalizedState(gState); err != nil {
		t.Fatal(err)
	}

	// Last justified check point happened at slot 0.
	if err := chainSvc.beaconDB.SaveJustifiedBlock(
		&pb.BeaconBlock{Slot: genesisSlot}); err != nil {
		t.Fatal(err)
	}

	// Also saved finalized block to slot 0 to test justification case only.
	if err := chainSvc.beaconDB.SaveFinalizedBlock(&pb.BeaconBlock{Slot: genesisSlot}); err != nil {
		t.Fatal(err)
	}

	// New justified slot in state is at slot 64.
	offset := uint64(64)
	gState.CurrentJustifiedEpoch = 1
	gState.Slot = genesisSlot + offset
	epochSignature, err := helpers.CreateRandaoReveal(gState, gState.CurrentJustifiedEpoch, privKeys)
	block := &pb.BeaconBlock{
		Slot:       genesisSlot + offset,
		ParentRoot: gBlockRoot[:],
		Body: &pb.BeaconBlockBody{
			RandaoReveal: epochSignature,
		}}
	if err := chainSvc.beaconDB.SaveBlock(block); err != nil {
		t.Fatal(err)
	}
	if err := chainSvc.beaconDB.UpdateChainHead(ctx, block, gState); err != nil {
		t.Fatal(err)
	}
	if err := chainSvc.updateFFGCheckPts(ctx, gState); err != nil {
		t.Fatal(err)
	}

	// Getting latest justification check point from DB and
	// verify they have been updated.
	newJustifiedState, err := chainSvc.beaconDB.JustifiedState()
	if err != nil {
		t.Fatal(err)
	}
	newJustifiedBlock, err := chainSvc.beaconDB.JustifiedBlock()
	if err != nil {
		t.Fatal(err)
	}
	if newJustifiedState.Slot-genesisSlot != offset {
		t.Errorf("Wanted justification state slot: %d, got: %d",
			offset, newJustifiedState.Slot-genesisSlot)
	}
	if newJustifiedBlock.Slot-genesisSlot != offset {
		t.Errorf("Wanted justification block slot: %d, got: %d",
			offset, newJustifiedBlock.Slot-genesisSlot)
	}
}

func TestUpdateFFGCheckPts_NewFinalizedSlot(t *testing.T) {
	helpers.ClearAllCaches()

	genesisSlot := uint64(0)
	beaconDB := internal.SetupDB(t)
	defer internal.TeardownDB(t, beaconDB)
	chainSvc := setupBeaconChain(t, beaconDB, nil)
	ctx := context.Background()

	gBlockRoot, gBlock, gState, privKeys := setupFFGTest(t)
	if err := chainSvc.beaconDB.SaveBlock(gBlock); err != nil {
		t.Fatal(err)
	}
	if err := chainSvc.beaconDB.UpdateChainHead(ctx, gBlock, gState); err != nil {
		t.Fatal(err)
	}
	if err := chainSvc.beaconDB.SaveFinalizedState(gState); err != nil {
		t.Fatal(err)
	}

	// Last finalized check point happened at slot 0.
	if err := chainSvc.beaconDB.SaveFinalizedBlock(
		gBlock); err != nil {
		t.Fatal(err)
	}
	if err := chainSvc.beaconDB.SaveFinalizedState(
		gState); err != nil {
		t.Fatal(err)
	}

	// New Finalized slot in state is at slot 64.
	offset := uint64(64)

	// Also saved justified block to slot 0 to test finalized case only.
	if err := chainSvc.beaconDB.SaveJustifiedBlock(
		&pb.BeaconBlock{Slot: genesisSlot}); err != nil {
		t.Fatal(err)
	}

	gState.FinalizedEpoch = 1
	gState.Slot = genesisSlot + offset
	epochSignature, err := helpers.CreateRandaoReveal(gState, gState.FinalizedEpoch, privKeys)
	block := &pb.BeaconBlock{
		Slot:       genesisSlot + offset,
		ParentRoot: gBlockRoot[:],
		Body: &pb.BeaconBlockBody{
			RandaoReveal: epochSignature,
		}}

	if err := chainSvc.beaconDB.SaveBlock(block); err != nil {
		t.Fatal(err)
	}
	if err := chainSvc.beaconDB.UpdateChainHead(ctx, block, gState); err != nil {
		t.Fatal(err)
	}
	if err := chainSvc.updateFFGCheckPts(ctx, gState); err != nil {
		t.Fatal(err)
	}

	// Getting latest justification check point from DB and
	// verify they have been updated.
	newFinalizedState, err := chainSvc.beaconDB.FinalizedState()
	if err != nil {
		t.Fatal(err)
	}
	newFinalizedBlock, err := chainSvc.beaconDB.FinalizedBlock()
	if err != nil {
		t.Fatal(err)
	}
	if newFinalizedState.Slot-genesisSlot != offset {
		t.Errorf("Wanted finalized state slot: %d, got: %d",
			offset, newFinalizedState.Slot-genesisSlot)
	}
	if newFinalizedBlock.Slot-genesisSlot != offset {
		t.Errorf("Wanted finalized block slot: %d, got: %d",
			offset, newFinalizedBlock.Slot-genesisSlot)
	}
}

func TestUpdateFFGCheckPts_NewJustifiedSkipSlot(t *testing.T) {
	helpers.ClearAllCaches()

	genesisSlot := uint64(0)
	beaconDB := internal.SetupDB(t)
	defer internal.TeardownDB(t, beaconDB)
	ctx := context.Background()

	chainSvc := setupBeaconChain(t, beaconDB, nil)
	gBlockRoot, gBlock, gState, privKeys := setupFFGTest(t)
	if err := chainSvc.beaconDB.SaveBlock(gBlock); err != nil {
		t.Fatal(err)
	}
	if err := chainSvc.beaconDB.UpdateChainHead(ctx, gBlock, gState); err != nil {
		t.Fatal(err)
	}
	if err := chainSvc.beaconDB.SaveFinalizedState(gState); err != nil {
		t.Fatal(err)
	}

	// Last justified check point happened at slot 0.
	if err := chainSvc.beaconDB.SaveJustifiedBlock(
		&pb.BeaconBlock{Slot: genesisSlot}); err != nil {
		t.Fatal(err)
	}

	// Also saved finalized block to slot 0 to test justification case only.
	if err := chainSvc.beaconDB.SaveFinalizedBlock(
		&pb.BeaconBlock{Slot: genesisSlot}); err != nil {
		t.Fatal(err)
	}

	// New justified slot in state is at slot 64, but it's a skip slot...
	offset := uint64(64)
	lastAvailableSlot := uint64(60)
	gState.CurrentJustifiedEpoch = 1
	gState.Slot = genesisSlot + offset
	epochSignature, err := helpers.CreateRandaoReveal(gState, 0, privKeys)
	if err != nil {
		t.Fatal(err)
	}
	block := &pb.BeaconBlock{
		Slot:       genesisSlot + lastAvailableSlot,
		ParentRoot: gBlockRoot[:],
		Body: &pb.BeaconBlockBody{
			RandaoReveal: epochSignature,
		}}
	if err := chainSvc.beaconDB.SaveBlock(block); err != nil {
		t.Fatal(err)
	}
	blockHeader, err := b.HeaderFromBlock(block)
	if err != nil {
		t.Fatal(err)
	}
	computedState := &pb.BeaconState{
		Slot:              genesisSlot + lastAvailableSlot,
		LatestBlockHeader: blockHeader,
	}
	if err := chainSvc.beaconDB.SaveState(ctx, computedState); err != nil {
		t.Fatal(err)
	}
	if err := chainSvc.beaconDB.UpdateChainHead(ctx, block, gState); err != nil {
		t.Fatal(err)
	}
	if err := chainSvc.updateFFGCheckPts(ctx, gState); err != nil {
		t.Fatal(err)
	}

	// Getting latest justification check point from DB and
	// verify they have been updated.
	newJustifiedState, err := chainSvc.beaconDB.JustifiedState()
	if err != nil {
		t.Fatal(err)
	}
	newJustifiedBlock, err := chainSvc.beaconDB.JustifiedBlock()
	if err != nil {
		t.Fatal(err)
	}
	if newJustifiedState.Slot-genesisSlot != lastAvailableSlot {
		t.Errorf("Wanted justification state slot: %d, got: %d",
			lastAvailableSlot, newJustifiedState.Slot-genesisSlot)
	}
	if newJustifiedBlock.Slot-genesisSlot != lastAvailableSlot {
		t.Errorf("Wanted justification block slot: %d, got: %d",
			offset, newJustifiedBlock.Slot-genesisSlot)
	}
}

func setupFFGTest(t *testing.T) ([32]byte, *pb.BeaconBlock, *pb.BeaconState, []*bls.SecretKey) {
	genesisSlot := uint64(0)
	var crosslinks []*pb.Crosslink
	for i := 0; i < int(params.BeaconConfig().ShardCount); i++ {
		crosslinks = append(crosslinks, &pb.Crosslink{StartEpoch: 0})
	}
	latestRandaoMixes := make(
		[][]byte,
<<<<<<< HEAD
		params.BeaconConfig().EpochsPerHistoricalVector,
=======
		params.BeaconConfig().RandaoMixesLength,
>>>>>>> 06aae90f
	)
	for i := 0; i < len(latestRandaoMixes); i++ {
		latestRandaoMixes[i] = make([]byte, 32)
	}
	var validatorRegistry []*pb.Validator
	var validatorBalances []uint64
	var privKeys []*bls.SecretKey
	for i := uint64(0); i < 64; i++ {
		priv, err := bls.RandKey(rand.Reader)
		if err != nil {
			t.Fatal(err)
		}
		privKeys = append(privKeys, priv)
		validatorRegistry = append(validatorRegistry,
			&pb.Validator{
				Pubkey:    priv.PublicKey().Marshal(),
				ExitEpoch: params.BeaconConfig().FarFutureEpoch,
			})
		validatorBalances = append(validatorBalances, params.BeaconConfig().MaxEffectiveBalance)
	}
	gBlock := &pb.BeaconBlock{Slot: genesisSlot}
	gBlockRoot, err := blockutil.BlockSigningRoot(gBlock)
	if err != nil {
		t.Fatal(err)
	}
	gHeader, err := b.HeaderFromBlock(gBlock)
	if err != nil {
		t.Fatal(err)
	}
	gState := &pb.BeaconState{
<<<<<<< HEAD
		Slot:                   genesisSlot,
		LatestBlockRoots:       make([][]byte, params.BeaconConfig().HistoricalRootsLimit),
		LatestRandaoMixes:      latestRandaoMixes,
		LatestActiveIndexRoots: make([][]byte, params.BeaconConfig().EpochsPerHistoricalVector),
		LatestSlashedBalances:  make([]uint64, params.BeaconConfig().EpochsPerSlashingsVector),
		CurrentCrosslinks:      crosslinks,
		ValidatorRegistry:      validatorRegistry,
		Balances:               validatorBalances,
=======
		Slot:              genesisSlot,
		BlockRoots:        make([][]byte, params.BeaconConfig().SlotsPerHistoricalRoot),
		RandaoMixes:       latestRandaoMixes,
		ActiveIndexRoots:  make([][]byte, params.BeaconConfig().ActiveIndexRootsLength),
		Slashings:   make([]uint64, params.BeaconConfig().SlashedExitLength),
		CurrentCrosslinks: crosslinks,
		Validators:        validatorRegistry,
		Balances:          validatorBalances,
>>>>>>> 06aae90f
		Fork: &pb.Fork{
			PreviousVersion: params.BeaconConfig().GenesisForkVersion,
			CurrentVersion:  params.BeaconConfig().GenesisForkVersion,
			Epoch:           0,
		},
		LatestBlockHeader: gHeader,
	}
	return gBlockRoot, gBlock, gState, privKeys
}

func TestVoteCount_CacheEnabledAndMiss(t *testing.T) {
	beaconDB := internal.SetupDB(t)
	defer internal.TeardownDB(t, beaconDB)
	genesisBlock := b.NewGenesisBlock([]byte("stateroot"))
	genesisRoot, err := blockutil.BlockSigningRoot(genesisBlock)
	if err != nil {
		t.Fatal(err)
	}
	if err := beaconDB.SaveBlock(genesisBlock); err != nil {
		t.Fatal(err)
	}

	potentialHead := &pb.BeaconBlock{
		Slot:       5,
		ParentRoot: genesisRoot[:],
	}
	pHeadHash, err := blockutil.BlockSigningRoot(potentialHead)
	if err != nil {
		t.Fatal(err)
	}
	potentialHead2 := &pb.BeaconBlock{
		Slot:       6,
		ParentRoot: genesisRoot[:],
	}
	pHeadHash2, err := blockutil.BlockSigningRoot(potentialHead2)
	if err != nil {
		t.Fatal(err)
	}
	// We store these potential heads in the DB.
	if err := beaconDB.SaveBlock(potentialHead); err != nil {
		t.Fatal(err)
	}
	if err := beaconDB.SaveBlock(potentialHead2); err != nil {
		t.Fatal(err)
	}
	beaconState := &pb.BeaconState{Validators: []*pb.Validator{{EffectiveBalance: 1e9}, {EffectiveBalance: 1e9}}}
	voteTargets := make(map[uint64]*pb.AttestationTarget)
	voteTargets[0] = &pb.AttestationTarget{
		Slot:       potentialHead.Slot,
		BlockRoot:  pHeadHash[:],
		ParentRoot: potentialHead.ParentRoot,
	}
	voteTargets[1] = &pb.AttestationTarget{
		Slot:       potentialHead2.Slot,
		BlockRoot:  pHeadHash2[:],
		ParentRoot: potentialHead2.ParentRoot,
	}
	count, err := VoteCount(genesisBlock, beaconState, voteTargets, beaconDB)
	if err != nil {
		t.Fatalf("Could not fetch vote balances: %v", err)
	}
	if count != 2e9 {
		t.Errorf("Expected total balances 2e9, received %d", count)
	}

	// Verify block ancestor was correctly cached.
	h, _ := blockutil.BlockSigningRoot(potentialHead)
	cachedInfo, err := blkAncestorCache.AncestorBySlot(h[:], genesisBlock.Slot)
	if err != nil {
		t.Fatal(err)
	}
	// Verify the cached block ancestor is genesis block.
	if bytesutil.ToBytes32(cachedInfo.Target.BlockRoot) != genesisRoot {
		t.Error("could not retrieve the correct ancestor block")
	}
}

func TestVoteCount_CacheEnabledAndHit(t *testing.T) {
	beaconDB := internal.SetupDB(t)
	defer internal.TeardownDB(t, beaconDB)
	genesisBlock := b.NewGenesisBlock([]byte("stateroot"))
	genesisRoot, err := blockutil.BlockSigningRoot(genesisBlock)
	if err != nil {
		t.Fatal(err)
	}
	if err := beaconDB.SaveBlock(genesisBlock); err != nil {
		t.Fatal(err)
	}

	potentialHead := &pb.BeaconBlock{
		Slot:       5,
		ParentRoot: genesisRoot[:],
	}
	pHeadHash, _ := blockutil.BlockSigningRoot(potentialHead)
	potentialHead2 := &pb.BeaconBlock{
		Slot:       6,
		ParentRoot: genesisRoot[:],
	}
	pHeadHash2, _ := blockutil.BlockSigningRoot(potentialHead2)

	// We store these potential heads in the DB.
	if err := beaconDB.SaveBlock(potentialHead); err != nil {
		t.Fatal(err)
	}
	if err := beaconDB.SaveBlock(potentialHead2); err != nil {
		t.Fatal(err)
	}

	beaconState := &pb.BeaconState{
		Balances: []uint64{1e9, 1e9},
		Validators: []*pb.Validator{
			{EffectiveBalance: 1e9},
			{EffectiveBalance: 1e9},
		},
	}
	voteTargets := make(map[uint64]*pb.AttestationTarget)
	voteTargets[0] = &pb.AttestationTarget{
		Slot:       potentialHead.Slot,
		BlockRoot:  pHeadHash[:],
		ParentRoot: potentialHead.ParentRoot,
	}
	voteTargets[1] = &pb.AttestationTarget{
		Slot:       potentialHead2.Slot,
		BlockRoot:  pHeadHash2[:],
		ParentRoot: potentialHead2.ParentRoot,
	}

	aInfo := &cache.AncestorInfo{
		Target: &pb.AttestationTarget{
			Slot:       genesisBlock.Slot,
			BlockRoot:  genesisRoot[:],
			ParentRoot: genesisBlock.ParentRoot,
		},
	}
	// Presave cached ancestor blocks before running vote count.
	if err := blkAncestorCache.AddBlockAncestor(aInfo); err != nil {
		t.Fatal(err)
	}
	aInfo.Target.BlockRoot = pHeadHash2[:]
	if err := blkAncestorCache.AddBlockAncestor(aInfo); err != nil {
		t.Fatal(err)
	}

	count, err := VoteCount(genesisBlock, beaconState, voteTargets, beaconDB)
	if err != nil {
		t.Fatalf("Could not fetch vote balances: %v", err)
	}
	if count != 2e9 {
		t.Errorf("Expected total balances 2e9, received %d", count)
	}
}<|MERGE_RESOLUTION|>--- conflicted
+++ resolved
@@ -500,15 +500,9 @@
 	ctx := context.Background()
 
 	beaconState := &pb.BeaconState{
-<<<<<<< HEAD
 		Slot:              10,
 		Balances:          []uint64{params.BeaconConfig().MaxEffectiveBalance},
 		ValidatorRegistry: []*pb.Validator{{}},
-=======
-		Slot:       10,
-		Balances:   []uint64{params.BeaconConfig().MaxDepositAmount},
-		Validators: []*pb.Validator{{}},
->>>>>>> 06aae90f
 	}
 
 	chainService := setupBeaconChain(t, beaconDB, nil)
@@ -573,7 +567,6 @@
 	beaconState := &pb.BeaconState{
 		Slot: 10,
 		Balances: []uint64{
-<<<<<<< HEAD
 			params.BeaconConfig().MaxEffectiveBalance,
 			params.BeaconConfig().MaxEffectiveBalance,
 			params.BeaconConfig().MaxEffectiveBalance,
@@ -582,16 +575,6 @@
 			{EffectiveBalance: params.BeaconConfig().MaxEffectiveBalance},
 			{EffectiveBalance: params.BeaconConfig().MaxEffectiveBalance},
 			{EffectiveBalance: params.BeaconConfig().MaxEffectiveBalance}},
-=======
-			params.BeaconConfig().MaxDepositAmount,
-			params.BeaconConfig().MaxDepositAmount,
-			params.BeaconConfig().MaxDepositAmount,
-			params.BeaconConfig().MaxDepositAmount},
-		Validators: []*pb.Validator{{EffectiveBalance: params.BeaconConfig().MaxDepositAmount},
-			{EffectiveBalance: params.BeaconConfig().MaxDepositAmount},
-			{EffectiveBalance: params.BeaconConfig().MaxDepositAmount},
-			{EffectiveBalance: params.BeaconConfig().MaxDepositAmount}},
->>>>>>> 06aae90f
 	}
 
 	chainService := setupBeaconChain(t, beaconDB, nil)
@@ -793,19 +776,11 @@
 
 	beaconState := &pb.BeaconState{
 		Slot: 10,
-<<<<<<< HEAD
 		ValidatorRegistry: []*pb.Validator{
 			{EffectiveBalance: params.BeaconConfig().MaxEffectiveBalance},
 			{EffectiveBalance: params.BeaconConfig().MaxEffectiveBalance},
 			{EffectiveBalance: params.BeaconConfig().MaxEffectiveBalance},
 			{EffectiveBalance: params.BeaconConfig().MaxEffectiveBalance}},
-=======
-		Validators: []*pb.Validator{
-			{EffectiveBalance: params.BeaconConfig().MaxDepositAmount},
-			{EffectiveBalance: params.BeaconConfig().MaxDepositAmount},
-			{EffectiveBalance: params.BeaconConfig().MaxDepositAmount},
-			{EffectiveBalance: params.BeaconConfig().MaxDepositAmount}},
->>>>>>> 06aae90f
 	}
 
 	chainService := setupBeaconChain(t, beaconDB, nil)
@@ -1531,11 +1506,7 @@
 	}
 	latestRandaoMixes := make(
 		[][]byte,
-<<<<<<< HEAD
 		params.BeaconConfig().EpochsPerHistoricalVector,
-=======
-		params.BeaconConfig().RandaoMixesLength,
->>>>>>> 06aae90f
 	)
 	for i := 0; i < len(latestRandaoMixes); i++ {
 		latestRandaoMixes[i] = make([]byte, 32)
@@ -1566,7 +1537,6 @@
 		t.Fatal(err)
 	}
 	gState := &pb.BeaconState{
-<<<<<<< HEAD
 		Slot:                   genesisSlot,
 		LatestBlockRoots:       make([][]byte, params.BeaconConfig().HistoricalRootsLimit),
 		LatestRandaoMixes:      latestRandaoMixes,
@@ -1575,16 +1545,6 @@
 		CurrentCrosslinks:      crosslinks,
 		ValidatorRegistry:      validatorRegistry,
 		Balances:               validatorBalances,
-=======
-		Slot:              genesisSlot,
-		BlockRoots:        make([][]byte, params.BeaconConfig().SlotsPerHistoricalRoot),
-		RandaoMixes:       latestRandaoMixes,
-		ActiveIndexRoots:  make([][]byte, params.BeaconConfig().ActiveIndexRootsLength),
-		Slashings:   make([]uint64, params.BeaconConfig().SlashedExitLength),
-		CurrentCrosslinks: crosslinks,
-		Validators:        validatorRegistry,
-		Balances:          validatorBalances,
->>>>>>> 06aae90f
 		Fork: &pb.Fork{
 			PreviousVersion: params.BeaconConfig().GenesisForkVersion,
 			CurrentVersion:  params.BeaconConfig().GenesisForkVersion,
