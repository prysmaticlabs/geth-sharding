--- conflicted
+++ resolved
@@ -112,14 +112,8 @@
 		},
 	}
 	attesterSlashings := &pb.AttesterSlashing{
-		Attestation_1: &pb.IndexedAttestation{Data: &pb.AttestationData{
-			Target: &pb.Checkpoint{},
-			Source: &pb.Checkpoint{},
-		}},
-		Attestation_2: &pb.IndexedAttestation{Data: &pb.AttestationData{
-			Target: &pb.Checkpoint{},
-			Source: &pb.Checkpoint{},
-		}},
+		Attestation_1: &pb.IndexedAttestation{Data: &pb.AttestationData{}},
+		Attestation_2: &pb.IndexedAttestation{Data: &pb.AttestationData{}},
 	}
 	epoch := helpers.CurrentEpoch(beaconState)
 	randaoReveal, err := helpers.CreateRandaoReveal(beaconState, epoch, privKeys)
@@ -252,133 +246,6 @@
 	}
 }
 
-<<<<<<< HEAD
-func TestProcessBlock_IncorrectProcessExits(t *testing.T) {
-	helpers.ClearAllCaches()
-
-	deposits, _ := testutil.SetupInitialDeposits(t, params.BeaconConfig().DepositsForChainStart/8, false)
-	beaconState, err := state.GenesisBeaconState(deposits, uint64(0), nil)
-	if err != nil {
-		t.Fatal(err)
-	}
-	beaconState.Slashings = make([]uint64, params.BeaconConfig().EpochsPerSlashingsVector)
-	proposerSlashings := []*pb.ProposerSlashing{
-		{
-			ProposerIndex: 3,
-			Header_1: &pb.BeaconBlockHeader{
-				Slot:      1,
-				Signature: []byte("A"),
-			},
-			Header_2: &pb.BeaconBlockHeader{
-				Slot:      1,
-				Signature: []byte("B"),
-			},
-		},
-	}
-	attesterSlashings := []*pb.AttesterSlashing{
-		{
-			Attestation_1: &pb.IndexedAttestation{
-				Data: &pb.AttestationData{
-					Source: &pb.Checkpoint{Epoch: 0},
-					Target: &pb.Checkpoint{Epoch: 0},
-					Crosslink: &pb.Crosslink{
-						Shard: 4,
-					}},
-				CustodyBit_0Indices: []uint64{0, 1},
-			},
-			Attestation_2: &pb.IndexedAttestation{
-				Data: &pb.AttestationData{
-					Source: &pb.Checkpoint{Epoch: 1},
-					Target: &pb.Checkpoint{Epoch: 0},
-					Crosslink: &pb.Crosslink{
-						Shard: 4,
-					}},
-				CustodyBit_0Indices: []uint64{0, 1},
-			},
-		},
-	}
-	var blockRoots [][]byte
-	for i := uint64(0); i < params.BeaconConfig().HistoricalRootsLimit; i++ {
-		blockRoots = append(blockRoots, []byte{byte(i)})
-	}
-	beaconState.BlockRoots = blockRoots
-	beaconState.CurrentCrosslinks = []*pb.Crosslink{
-		{
-			DataRoot: []byte{1},
-		},
-	}
-	blockAtt := &pb.Attestation{
-		Data: &pb.AttestationData{
-			Target: &pb.Checkpoint{Epoch: 0},
-			Source: &pb.Checkpoint{Epoch: 0, Root: []byte("hello-world")},
-			Crosslink: &pb.Crosslink{
-				Shard:      0,
-				StartEpoch: 0,
-			},
-		},
-		AggregationBits: []byte{0xC0, 0xC0, 0xC0, 0xC0},
-		CustodyBits:     []byte{},
-	}
-	attestations := []*pb.Attestation{blockAtt}
-	var exits []*pb.VoluntaryExit
-	for i := uint64(0); i < params.BeaconConfig().MaxVoluntaryExits+1; i++ {
-		exits = append(exits, &pb.VoluntaryExit{})
-	}
-	genesisBlock := blocks.NewGenesisBlock([]byte{})
-	bodyRoot, err := ssz.HashTreeRoot(genesisBlock)
-	if err != nil {
-		t.Fatal(err)
-	}
-	beaconState.LatestBlockHeader = &pb.BeaconBlockHeader{
-		Slot:       genesisBlock.Slot,
-		ParentRoot: genesisBlock.ParentRoot,
-		BodyRoot:   bodyRoot[:],
-	}
-	beaconState.Eth1DepositIndex = 0
-
-	parentRoot, err := ssz.SigningRoot(beaconState.LatestBlockHeader)
-	if err != nil {
-		t.Fatal(err)
-	}
-	block := &pb.BeaconBlock{
-		ParentRoot: parentRoot[:],
-		Slot:       1,
-		Body: &pb.BeaconBlockBody{
-			RandaoReveal:      []byte{},
-			ProposerSlashings: proposerSlashings,
-			AttesterSlashings: attesterSlashings,
-			Attestations:      attestations,
-			VoluntaryExits:    exits,
-			Eth1Data: &pb.Eth1Data{
-				DepositRoot: []byte{2},
-				BlockHash:   []byte{3},
-			},
-		},
-	}
-	beaconState.Slot += params.BeaconConfig().MinAttestationInclusionDelay
-	beaconState.CurrentCrosslinks = []*pb.Crosslink{
-		{
-			Shard:      0,
-			StartEpoch: 0,
-		},
-	}
-	beaconState.CurrentJustifiedCheckpoint.Root = []byte("hello-world")
-	beaconState.CurrentEpochAttestations = []*pb.PendingAttestation{}
-
-	encoded, err := ssz.HashTreeRoot(beaconState.CurrentCrosslinks[0])
-	if err != nil {
-		t.Fatal(err)
-	}
-	block.Body.Attestations[0].Data.Crosslink.ParentRoot = encoded[:]
-	block.Body.Attestations[0].Data.Crosslink.DataRoot = params.BeaconConfig().ZeroHash[:]
-	want := "could not process validator exits"
-	if _, err := state.ProcessBlock(context.Background(), beaconState, block, state.DefaultConfig()); !strings.Contains(err.Error(), want) {
-		t.Errorf("Expected %s, received %v", want, err)
-	}
-}
-
-=======
->>>>>>> 8674cc3d
 func TestProcessBlock_PassesProcessingConditions(t *testing.T) {
 	deposits, _ := testutil.SetupInitialDeposits(t, params.BeaconConfig().DepositsForChainStart/8, false)
 	beaconState, err := state.GenesisBeaconState(deposits, uint64(0), nil)
@@ -448,7 +315,10 @@
 	blockAtt := &pb.Attestation{
 		Data: &pb.AttestationData{
 			Target: &pb.Checkpoint{Epoch: helpers.SlotToEpoch(beaconState.Slot)},
-			Source: &pb.Checkpoint{Epoch: 0, Root: []byte("hello-world")},
+			Source: &pb.Checkpoint{
+				Epoch: 0,
+				Root:  []byte("hello-world"),
+			},
 			Crosslink: &pb.Crosslink{
 				Shard:    0,
 				EndEpoch: 64,
@@ -531,7 +401,7 @@
 
 	epoch := uint64(1)
 
-	atts := []*pb.PendingAttestation{{Data: &pb.AttestationData{Crosslink: &pb.Crosslink{Shard: 961}, Target: &pb.Checkpoint{}}, AggregationBits: []byte{1}}}
+	atts := []*pb.PendingAttestation{{Data: &pb.AttestationData{Crosslink: &pb.Crosslink{Shard: 961}}, AggregationBits: []byte{1}}}
 	_, err := state.ProcessEpoch(context.Background(), &pb.BeaconState{
 		Slot:                      epoch*params.BeaconConfig().SlotsPerEpoch + 1,
 		BlockRoots:                make([][]byte, 128),
@@ -546,7 +416,7 @@
 func TestProcessEpoch_CantGetAttsBalanceCurrentEpoch(t *testing.T) {
 	epoch := uint64(1)
 
-	atts := []*pb.PendingAttestation{{Data: &pb.AttestationData{Crosslink: &pb.Crosslink{Shard: 961}, Target: &pb.Checkpoint{}}, AggregationBits: []byte{1}}}
+	atts := []*pb.PendingAttestation{{Data: &pb.AttestationData{Crosslink: &pb.Crosslink{Shard: 961}}, AggregationBits: []byte{1}}}
 	_, err := state.ProcessEpoch(context.Background(), &pb.BeaconState{
 		Slot:                     epoch*params.BeaconConfig().SlotsPerEpoch + 1,
 		BlockRoots:               make([][]byte, 128),
@@ -561,7 +431,7 @@
 func TestProcessEpoch_CanProcess(t *testing.T) {
 	epoch := uint64(1)
 
-	atts := []*pb.PendingAttestation{{Data: &pb.AttestationData{Crosslink: &pb.Crosslink{Shard: 961}, Target: &pb.Checkpoint{}}}}
+	atts := []*pb.PendingAttestation{{Data: &pb.AttestationData{Crosslink: &pb.Crosslink{Shard: 961}}}}
 	var crosslinks []*pb.Crosslink
 	for i := uint64(0); i < params.BeaconConfig().ShardCount; i++ {
 		crosslinks = append(crosslinks, &pb.Crosslink{
@@ -599,9 +469,7 @@
 	config := state.DefaultConfig()
 	config.Logging = true
 
-	if _, err := state.ProcessEpoch(context.Background(), newState); err != nil {
-		t.Logf("Test did not panic, but did return an error: %v", err)
-	}
+	state.ProcessEpoch(context.Background(), newState)
 }
 
 func BenchmarkProcessEpoch65536Validators(b *testing.B) {
