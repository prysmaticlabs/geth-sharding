--- conflicted
+++ resolved
@@ -32,13 +32,10 @@
         "//shared/bitutil:go_default_library",
         "//shared/featureconfig:go_default_library",
         "//shared/params:go_default_library",
-<<<<<<< HEAD
         "//shared/trieutil:go_default_library",
         "@com_github_gogo_protobuf//proto:go_default_library",
+        "@com_github_prysmaticlabs_go_bitfield//:go_default_library",
         "@com_github_prysmaticlabs_go_ssz//:go_default_library",
         "@com_github_sirupsen_logrus//:go_default_library",
-=======
-        "@com_github_prysmaticlabs_go_bitfield//:go_default_library",
->>>>>>> c6372c10
     ],
 )