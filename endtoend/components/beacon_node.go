// Package components defines utilities to spin up actual
// beacon node and validator processes as needed by end to end tests.
package components

import (
	"fmt"
	"io/ioutil"
	"os/exec"
	"strings"
	"testing"

	"github.com/bazelbuild/rules_go/go/tools/bazel"
	"github.com/prysmaticlabs/prysm/endtoend/helpers"
	e2e "github.com/prysmaticlabs/prysm/endtoend/params"
	"github.com/prysmaticlabs/prysm/endtoend/types"
	"github.com/prysmaticlabs/prysm/shared/featureconfig"
	"github.com/prysmaticlabs/prysm/shared/params"
)

// StartBeaconNodes starts the requested amount of beacon nodes, passing in the deposit contract given.
func StartBeaconNodes(t *testing.T, config *types.E2EConfig, enr string) []int {
	var processIDs []int
	for i := 0; i < e2e.TestParams.BeaconNodeCount; i++ {
		pID := StartNewBeaconNode(t, config, i, enr)
		processIDs = append(processIDs, pID)
	}
	return processIDs
}

// StartNewBeaconNode starts a fresh beacon node, connecting to all passed in beacon nodes.
func StartNewBeaconNode(t *testing.T, config *types.E2EConfig, index int, enr string) int {
	binaryPath, found := bazel.FindBinary("beacon-chain", "beacon-chain")
	if !found {
		t.Log(binaryPath)
		t.Fatal("beacon chain binary not found")
	}

	stdOutFile, err := helpers.DeleteAndCreateFile(e2e.TestParams.LogPath, fmt.Sprintf(e2e.BeaconNodeLogFileName, index))
	if err != nil {
		t.Fatal(err)
	}

	args := []string{
		fmt.Sprintf("--datadir=%s/eth2-beacon-node-%d", e2e.TestParams.TestPath, index),
		fmt.Sprintf("--log-file=%s", stdOutFile.Name()),
		fmt.Sprintf("--deposit-contract=%s", e2e.TestParams.ContractAddress.Hex()),
		fmt.Sprintf("--rpc-port=%d", e2e.TestParams.BeaconNodeRPCPort+index),
		fmt.Sprintf("--http-web3provider=http://127.0.0.1:%d", e2e.TestParams.Eth1RPCPort),
		fmt.Sprintf("--min-sync-peers=%d", e2e.TestParams.BeaconNodeCount-1),
		fmt.Sprintf("--p2p-udp-port=%d", e2e.TestParams.BeaconNodeRPCPort+index+10),
		fmt.Sprintf("--p2p-tcp-port=%d", e2e.TestParams.BeaconNodeRPCPort+index+20),
		fmt.Sprintf("--monitoring-port=%d", e2e.TestParams.BeaconNodeMetricsPort+index),
		fmt.Sprintf("--grpc-gateway-port=%d", e2e.TestParams.BeaconNodeRPCPort+index+40),
		fmt.Sprintf("--contract-deployment-block=%d", 0),
		fmt.Sprintf("--rpc-max-page-size=%d", params.BeaconConfig().MinGenesisActiveValidatorCount),
<<<<<<< HEAD
		fmt.Sprintf("--bootstrap-node=%s", e2e.TestParams.BootNodeENR),
		fmt.Sprintf("--pprofport=%d", e2e.TestParams.BeaconNodeRPCPort+index+50),
		"--pprof",
=======
		fmt.Sprintf("--bootstrap-node=%s", enr),
>>>>>>> 0e1fb654
		"--verbosity=trace",
		"--force-clear-db",
		"--e2e-config",
	}
	args = append(args, featureconfig.E2EBeaconChainFlags...)
	args = append(args, config.BeaconFlags...)

	cmd := exec.Command(binaryPath, args...)
	t.Logf("Starting beacon chain %d with flags: %s", index, strings.Join(args[2:], " "))
	if err := cmd.Start(); err != nil {
		t.Fatalf("Failed to start beacon node: %v", err)
	}

	if err = helpers.WaitForTextInFile(stdOutFile, "RPC-API listening on port"); err != nil {
		t.Fatalf("could not find multiaddr for node %d, this means the node had issues starting: %v", index, err)
	}

	return cmd.Process.Pid
}

// StartBootnode starts a bootnode and returns its ENR and process ID.
func StartBootnode(t *testing.T) (string, int) {
	binaryPath, found := bazel.FindBinary("tools/bootnode", "bootnode")
	if !found {
		t.Log(binaryPath)
		t.Fatal("boot node binary not found")
	}

	stdOutFile, err := helpers.DeleteAndCreateFile(e2e.TestParams.LogPath, e2e.BootNodeLogFileName)
	if err != nil {
		t.Fatal(err)
	}

	args := []string{
		fmt.Sprintf("--log-file=%s", stdOutFile.Name()),
		fmt.Sprintf("--discv5-port=%d", e2e.TestParams.BootNodePort),
		fmt.Sprintf("--metrics-port=%d", e2e.TestParams.BootNodePort+20),
		"--debug",
	}

	cmd := exec.Command(binaryPath, args...)
	cmd.Stdout = stdOutFile
	cmd.Stderr = stdOutFile
	t.Logf("Starting boot node with flags: %s", strings.Join(args[1:], " "))
	if err := cmd.Start(); err != nil {
		t.Fatalf("Failed to start beacon node: %v", err)
	}

	if err = helpers.WaitForTextInFile(stdOutFile, "Running bootnode"); err != nil {
		t.Fatalf("could not find enr for bootnode, this means the bootnode had issues starting: %v", err)
	}

	enr, err := getENRFromLogFile(stdOutFile.Name())
	if err != nil {
		t.Fatalf("could not get enr for bootnode: %v", err)
	}

	return enr, cmd.Process.Pid
}

func getENRFromLogFile(name string) (string, error) {
	byteContent, err := ioutil.ReadFile(name)
	if err != nil {
		return "", err
	}
	contents := string(byteContent)

	searchText := "Running bootnode: "
	startIdx := strings.Index(contents, searchText)
	if startIdx == -1 {
		return "", fmt.Errorf("did not find ENR text in %s", contents)
	}
	startIdx += len(searchText)
	endIdx := strings.Index(contents[startIdx:], " prefix=bootnode")
	if endIdx == -1 {
		return "", fmt.Errorf("did not find ENR text in %s", contents)
	}
	return contents[startIdx : startIdx+endIdx-1], nil
}<|MERGE_RESOLUTION|>--- conflicted
+++ resolved
@@ -18,17 +18,15 @@
 )
 
 // StartBeaconNodes starts the requested amount of beacon nodes, passing in the deposit contract given.
-func StartBeaconNodes(t *testing.T, config *types.E2EConfig, enr string) []int {
-	var processIDs []int
+func StartBeaconNodes(t *testing.T, config *types.E2EConfig, enr string) {
 	for i := 0; i < e2e.TestParams.BeaconNodeCount; i++ {
-		pID := StartNewBeaconNode(t, config, i, enr)
-		processIDs = append(processIDs, pID)
+		StartNewBeaconNode(t, config, i, enr)
 	}
-	return processIDs
+	return
 }
 
 // StartNewBeaconNode starts a fresh beacon node, connecting to all passed in beacon nodes.
-func StartNewBeaconNode(t *testing.T, config *types.E2EConfig, index int, enr string) int {
+func StartNewBeaconNode(t *testing.T, config *types.E2EConfig, index int, enr string) {
 	binaryPath, found := bazel.FindBinary("beacon-chain", "beacon-chain")
 	if !found {
 		t.Log(binaryPath)
@@ -53,13 +51,9 @@
 		fmt.Sprintf("--grpc-gateway-port=%d", e2e.TestParams.BeaconNodeRPCPort+index+40),
 		fmt.Sprintf("--contract-deployment-block=%d", 0),
 		fmt.Sprintf("--rpc-max-page-size=%d", params.BeaconConfig().MinGenesisActiveValidatorCount),
-<<<<<<< HEAD
-		fmt.Sprintf("--bootstrap-node=%s", e2e.TestParams.BootNodeENR),
+		fmt.Sprintf("--bootstrap-node=%s", enr),
 		fmt.Sprintf("--pprofport=%d", e2e.TestParams.BeaconNodeRPCPort+index+50),
 		"--pprof",
-=======
-		fmt.Sprintf("--bootstrap-node=%s", enr),
->>>>>>> 0e1fb654
 		"--verbosity=trace",
 		"--force-clear-db",
 		"--e2e-config",
@@ -77,11 +71,11 @@
 		t.Fatalf("could not find multiaddr for node %d, this means the node had issues starting: %v", index, err)
 	}
 
-	return cmd.Process.Pid
+	return
 }
 
 // StartBootnode starts a bootnode and returns its ENR and process ID.
-func StartBootnode(t *testing.T) (string, int) {
+func StartBootnode(t *testing.T) string {
 	binaryPath, found := bazel.FindBinary("tools/bootnode", "bootnode")
 	if !found {
 		t.Log(binaryPath)
@@ -117,7 +111,7 @@
 		t.Fatalf("could not get enr for bootnode: %v", err)
 	}
 
-	return enr, cmd.Process.Pid
+	return enr
 }
 
 func getENRFromLogFile(name string) (string, error) {
