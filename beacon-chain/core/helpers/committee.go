package helpers

import (
	"encoding/binary"
	"errors"
	"fmt"

	"github.com/prysmaticlabs/prysm/beacon-chain/utils"
	pb "github.com/prysmaticlabs/prysm/proto/beacon/p2p/v1"
	"github.com/prysmaticlabs/prysm/shared/bitutil"
	"github.com/prysmaticlabs/prysm/shared/bytesutil"
	"github.com/prysmaticlabs/prysm/shared/mathutil"
	"github.com/prysmaticlabs/prysm/shared/params"
)

// CrosslinkCommittee defines the validator committee of slot and shard combinations.
type CrosslinkCommittee struct {
	Committee []uint64
	Shard     uint64
}

// EpochCommitteeCount returns the number of crosslink committees of an epoch.
//
// Spec pseudocode definition:
//   def get_epoch_committee_count(active_validator_count: int) -> int:
//    """
//    Return the number of committees in one epoch.
//    """
//    return max(
//        1,
//        min(
//            SHARD_COUNT // EPOCH_LENGTH,
//            active_validator_count // EPOCH_LENGTH // TARGET_COMMITTEE_SIZE,
//        )
//    ) * EPOCH_LENGTH
func EpochCommitteeCount(activeValidatorCount uint64) uint64 {
	var minCommitteePerSlot = uint64(1)
	var maxCommitteePerSlot = params.BeaconConfig().ShardCount / params.BeaconConfig().EpochLength
	var currCommitteePerSlot = activeValidatorCount / params.BeaconConfig().EpochLength / params.BeaconConfig().TargetCommitteeSize
	if currCommitteePerSlot > maxCommitteePerSlot {
		return maxCommitteePerSlot * params.BeaconConfig().EpochLength
	}
	if currCommitteePerSlot < 1 {
		return minCommitteePerSlot * params.BeaconConfig().EpochLength
	}
	return currCommitteePerSlot * params.BeaconConfig().EpochLength
}

// CurrentEpochCommitteeCount returns the number of crosslink committees per epoch
// of the current epoch.
// Ex: Returns 100 means there's 8 committees assigned to current epoch.
//
// Spec pseudocode definition:
//   def get_current_epoch_committee_count(state: BeaconState) -> int:
//    """
//    Return the number of committees in the current epoch of the given ``state``.
//    """
//    current_active_validators = get_active_validator_indices(
//        state.validator_registry,
//        state.current_calculation_epoch,
//    )
//    return get_epoch_committee_count(len(current_active_validators)
func CurrentEpochCommitteeCount(state *pb.BeaconState) uint64 {
	currActiveValidatorIndices := ActiveValidatorIndices(
		state.ValidatorRegistry, state.CurrentCalculationEpoch)
	return EpochCommitteeCount(uint64(len(currActiveValidatorIndices)))
}

// PrevEpochCommitteeCount returns the number of committees per slot
// of the previous epoch.
//
// Spec pseudocode definition:
//   def get_previous_epoch_committee_count(state: BeaconState) -> int:
//    """
//    Return the number of committees in the previous epoch of the given ``state``.
//    """
//    previous_active_validators = get_active_validator_indices(
//        state.validator_registry,
//        state.previous_calculation_epoch,
//    )
//    return get_epoch_committee_count(len(previous_active_validators))
func PrevEpochCommitteeCount(state *pb.BeaconState) uint64 {
	prevActiveValidatorIndices := ActiveValidatorIndices(
		state.ValidatorRegistry, state.PreviousCalculationEpoch)
	return EpochCommitteeCount(uint64(len(prevActiveValidatorIndices)))
}

// NextEpochCommitteeCount returns the number of committees per slot
// of the next epoch.
//
// Spec pseudocode definition:
//   def get_next_epoch_committee_count(state: BeaconState) -> int:
//    """
//    Return the number of committees in the next epoch of the given ``state``.
//    """
//    next_active_validators = get_active_validator_indices(
//        state.validator_registry,
//        get_current_epoch(state) + 1,
//    )
//    return get_epoch_committee_count(len(next_active_validators))
func NextEpochCommitteeCount(state *pb.BeaconState) uint64 {
	prevActiveValidatorIndices := ActiveValidatorIndices(
		state.ValidatorRegistry, CurrentEpoch(state)+1)
	return EpochCommitteeCount(uint64(len(prevActiveValidatorIndices)))
}

// CrosslinkCommitteesAtSlot returns the list of crosslink committees, it
// contains the shard associated with the committee and the validator indices
// in that committee.
//   def get_crosslink_committees_at_slot(state: BeaconState,
//                                     slot: SlotNumber,
//                                     registry_change=False: bool) -> List[Tuple[List[ValidatorIndex], ShardNumber]]:
//    """
//    Return the list of ``(committee, shard)`` tuples for the ``slot``.
//
//    Note: There are two possible shufflings for crosslink committees for a
//    ``slot`` in the next epoch -- with and without a `registry_change`
//    """
//    epoch = slot_to_epoch(slot)
//    current_epoch = get_current_epoch(state)
//    previous_epoch = current_epoch - 1 if current_epoch > GENESIS_EPOCH else current_epoch
//    next_epoch = current_epoch + 1
//
//    assert previous_epoch <= epoch <= next_epoch
//
//    if epoch == previous_epoch:
//        committees_per_epoch = get_previous_epoch_committee_count(state)
//        seed = state.previous_epoch_seed
//        shuffling_epoch = state.previous_calculation_epoch
//        shuffling_start_shard = state.previous_epoch_start_shard
//    elif epoch == current_epoch:
//        committees_per_epoch = get_current_epoch_committee_count(state)
//        seed = state.current_epoch_seed
//        shuffling_epoch = state.current_calculation_epoch
//        shuffling_start_shard = state.current_epoch_start_shard
//    elif epoch == next_epoch:
//        current_committees_per_epoch = get_current_epoch_committee_count(state)
//        committees_per_epoch = get_next_epoch_committee_count(state)
//        shuffling_epoch = next_epoch
//
//        epochs_since_last_registry_update = current_epoch - state.validator_registry_update_epoch
//        if registry_change:
//            seed = generate_seed(state, next_epoch)
//            shuffling_start_shard = (state.current_epoch_start_shard + current_committees_per_epoch) % SHARD_COUNT
//        elif epochs_since_last_registry_update > 1 and is_power_of_two(epochs_since_last_registry_update):
//            seed = generate_seed(state, next_epoch)
//            shuffling_start_shard = state.current_epoch_start_shard
//        else:
//            seed = state.current_epoch_seed
//            shuffling_start_shard = state.current_epoch_start_shard
//
//    shuffling = get_shuffling(
//        seed,
//        state.validator_registry,
//        shuffling_epoch,
//    )
//    offset = slot % EPOCH_LENGTH
//    committees_per_slot = committees_per_epoch // EPOCH_LENGTH
//    slot_start_shard = (shuffling_start_shard + committees_per_slot * offset) % SHARD_COUNT
//
//    return [
//        (
//            shuffling[committees_per_slot * offset + i],
//            (slot_start_shard + i) % SHARD_COUNT,
//        )
//        for i in range(committees_per_slot)
//    ]
func CrosslinkCommitteesAtSlot(
	state *pb.BeaconState,
	slot uint64,
	registryChange bool) ([]*CrosslinkCommittee, error) {
	var committeesPerEpoch uint64
	var shufflingEpoch uint64
	var shufflingStartShard uint64
	var seed [32]byte
	var err error

	wantedEpoch := SlotToEpoch(slot)
	currentEpoch := CurrentEpoch(state)
	prevEpoch := PrevEpoch(state)
	nextEpoch := NextEpoch(state)

	if wantedEpoch < prevEpoch || wantedEpoch > nextEpoch {
		return nil, fmt.Errorf(
			"input committee epoch %d out of bounds: %d <= epoch <= %d",
			wantedEpoch,
			prevEpoch,
			currentEpoch,
		)
	}

	if wantedEpoch == prevEpoch {
		committeesPerEpoch = PrevEpochCommitteeCount(state)
		seed = bytesutil.ToBytes32(state.PreviousEpochSeedHash32)
		shufflingEpoch = state.PreviousCalculationEpoch
		shufflingStartShard = state.PreviousEpochStartShard
	} else if wantedEpoch == currentEpoch {
		committeesPerEpoch = PrevEpochCommitteeCount(state)
		seed = bytesutil.ToBytes32(state.CurrentEpochSeedHash32)
		shufflingEpoch = state.CurrentCalculationEpoch
		shufflingStartShard = state.CurrentEpochStartShard
	} else if wantedEpoch == nextEpoch {
		currentCommitteesPerEpoch := CurrentEpochCommitteeCount(state)
		committeesPerEpoch = NextEpochCommitteeCount(state)
		shufflingEpoch = nextEpoch

		epochsSinceLastRegistryUpdate := currentEpoch - state.ValidatorRegistryUpdateEpoch
		if registryChange {
			seed, err = GenerateSeed(state, nextEpoch)
			if err != nil {
				return nil, fmt.Errorf("could not generate seed: %v", err)
			}
			shufflingStartShard = (state.CurrentEpochStartShard + currentCommitteesPerEpoch) %
				params.BeaconConfig().ShardCount
		} else if epochsSinceLastRegistryUpdate > 1 &&
			mathutil.IsPowerOf2(epochsSinceLastRegistryUpdate) {
			seed, err = GenerateSeed(state, nextEpoch)
			if err != nil {
				return nil, fmt.Errorf("could not generate seed: %v", err)
			}
			shufflingStartShard = state.CurrentEpochStartShard
		} else {
			seed = bytesutil.ToBytes32(state.CurrentEpochSeedHash32)
			shufflingStartShard = state.CurrentEpochStartShard
		}
	}

	shuffledIndices, err := Shuffling(
		seed,
		state.ValidatorRegistry,
		shufflingEpoch)
	if err != nil {
		return nil, fmt.Errorf("could not shuffle epoch validators: %v", err)
	}

	offSet := slot % params.BeaconConfig().EpochLength
	committeesPerSlot := committeesPerEpoch / params.BeaconConfig().EpochLength
	slotStardShard := (shufflingStartShard + committeesPerSlot*offSet) %
		params.BeaconConfig().ShardCount

	var crosslinkCommittees []*CrosslinkCommittee
	for i := uint64(0); i < committeesPerSlot; i++ {
		crosslinkCommittees = append(crosslinkCommittees, &CrosslinkCommittee{
			Committee: shuffledIndices[committeesPerSlot*offSet+i],
			Shard:     (slotStardShard + i) % params.BeaconConfig().ShardCount,
		})
	}

	return crosslinkCommittees, nil
}

// Shuffling shuffles input validator indices and splits them by slot and shard.
//
// Spec pseudocode definition:
//   def get_shuffling(seed: Bytes32,
//                  validators: List[Validator],
//                  epoch: EpochNumber) -> List[List[ValidatorIndex]]
//    """
//    Shuffle ``validators`` into crosslink committees seeded by ``seed`` and ``epoch``.
//    Return a list of ``committees_per_epoch`` committees where each
//    committee is itself a list of validator indices.
//    """
//
//    active_validator_indices = get_active_validator_indices(validators, epoch)
//
//    committees_per_epoch = get_epoch_committee_count(len(active_validator_indices))
//
//    # Shuffle
//    seed = xor(seed, int_to_bytes32(epoch))
//    shuffled_active_validator_indices = shuffle(active_validator_indices, seed)
//
//    # Split the shuffled list into committees_per_epoch pieces
//    return split(shuffled_active_validator_indices, committees_per_epoch)
func Shuffling(
	seed [32]byte,
	validators []*pb.Validator,
	slot uint64) ([][]uint64, error) {

	// Normalize slot to start of epoch boundary.
	slot -= slot % params.BeaconConfig().EpochLength

	// Figure out how many committees can be in a single slot.
	activeIndices := ActiveValidatorIndices(validators, slot)
	activeCount := uint64(len(activeIndices))
	committeesPerEpoch := EpochCommitteeCount(activeCount)

	// Convert slot to bytes and xor it with seed.
	slotInBytes := make([]byte, 32)
	binary.LittleEndian.PutUint64(slotInBytes, slot)
	seed = bytesutil.ToBytes32(bytesutil.Xor(seed[:], slotInBytes))

	shuffledIndices, err := utils.ShuffleIndices(seed, activeIndices)
	if err != nil {
		return nil, err
	}

	// Split the shuffled list into epoch_length * committees_per_slot pieces.
	return utils.SplitIndices(shuffledIndices, committeesPerEpoch), nil
}

// AttestationParticipants returns the attesting participants indices.
//
// Spec pseudocode definition:
//   def get_attestation_participants(state: BeaconState,
//     attestation_data: AttestationData,
//     bitfield: bytes) -> List[ValidatorIndex]:
//     """
//     Returns the participant indices at for the ``attestation_data`` and ``bitfield``.
//     """
//     # Find the committee in the list with the desired shard
//     crosslink_committees = get_crosslink_committees_at_slot(state, attestation_data.slot)
//
//	   assert attestation_data.shard in [shard for _, shard in crosslink_committees]
//     crosslink_committee = [committee for committee,
//     		shard in crosslink_committees if shard == attestation_data.shard][0]
//
//	   assert verify_bitfield(bitfield, len(crosslink_committee))
//
//     # Find the participating attesters in the committee
//     participants = []
//     for i, validator_index in enumerate(crosslink_committee):
//         aggregation_bit = get_bitfield_bit(bitfield, i)
//         if aggregation_bit == 0b1:
//            participants.append(validator_index)
//    return participants
func AttestationParticipants(
	state *pb.BeaconState,
	attestationData *pb.AttestationData,
	bitfield []byte) ([]uint64, error) {

	// Find the relevant committee.
	crosslinkCommittees, err := CrosslinkCommitteesAtSlot(state, attestationData.Slot, false)
	if err != nil {
		return nil, err
	}

	var committee []uint64
	for _, crosslinkCommittee := range crosslinkCommittees {
		if crosslinkCommittee.Shard == attestationData.Shard {
			committee = crosslinkCommittee.Committee
			break
		}
	}

	if isValidated, err := VerifyBitfield(bitfield, len(committee)); !isValidated || err != nil {
		if err != nil {
			return nil, err
		}

		return nil, errors.New("bitfield is unable to be verified")
	}

	// Find the participating validators in the committee.
	var participants []uint64
	for i, validatorIndex := range committee {
		bitSet, err := bitutil.CheckBit(bitfield, i)
		if err != nil {
			return nil, fmt.Errorf("could not get participant bitfield: %v", err)
		}
		if bitSet {
			participants = append(participants, validatorIndex)
		}
	}
	return participants, nil
}

<<<<<<< HEAD
// VerifyBitfield validates a bitfield with a given committee size.
//
// Spec pseudocode:
//
// def verify_bitfield(bitfield: bytes, committee_size: int) -> bool:
// """
// Verify ``bitfield`` against the ``committee_size``.
// """
// if len(bitfield) != (committee_size + 7) // 8:
// return False
//
// # Check `bitfield` is padded with zero bits only
// for i in range(committee_size, len(bitfield) * 8):
// if get_bitfield_bit(bitfield, i) == 0b1:
// return False
//
// return True
func VerifyBitfield(bitfield []byte, committee_size int) (bool, error) {
	if len(bitfield) != mathutil.CeilDiv8(committee_size) {
		return false, fmt.Errorf(
			"wanted participants bitfield length %d, got: %d",
			mathutil.CeilDiv8(committee_size),
			len(bitfield))
	}

	for i := committee_size; i < len(bitfield)*8; i++ {
		bitSet, err := bitutil.CheckBit(bitfield, i)
		if err != nil {
			return false, fmt.Errorf("unable to check bit in bitfield %v", err)
		}

		if bitSet {
			return false, nil
		}
	}

	return true, nil
=======
// NextEpochCommitteeAssignment query slots in the next epoch
// for it to discover which shard and slot a validator gets assigned.
//
// Spec pseudocode definition:
//   def get_next_epoch_committee_assignment(
//        state: BeaconState,
//        validator_index: ValidatorIndex,
//        registry_change: bool) -> Tuple[List[ValidatorIndex], ShardNumber, SlotNumber, bool]:
//    """
//    Return the committee assignment in the next epoch for ``validator_index`` and ``registry_change``.
//    ``assignment`` returned is a tuple of the following form:
//        * ``assignment[0]`` is the list of validators in the committee
//        * ``assignment[1]`` is the shard to which the committee is assigned
//        * ``assignment[2]`` is the slot at which the committee is assigned
//        * ``assignment[3]`` is a bool signalling if the validator is expected to propose
//            a beacon block at the assigned slot.
//    """
//    current_epoch = get_current_epoch(state)
//    next_epoch = current_epoch + 1
//    next_epoch_start_slot = get_epoch_start_slot(next_epoch)
//    for slot in range(next_epoch_start_slot, next_epoch_start_slot + EPOCH_LENGTH):
//        crosslink_committees = get_crosslink_committees_at_slot(
//            state,
//            slot,
//            registry_change=registry_change,
//        )
//        selected_committees = [
//            committee  # Tuple[List[ValidatorIndex], ShardNumber]
//            for committee in crosslink_committees
//            if validator_index in committee[0]
//        ]
//        if len(selected_committees) > 0:
//            validators = selected_committees[0][0]
//            shard = selected_committees[0][1]
//            first_committee_at_slot = crosslink_committees[0][0]  # List[ValidatorIndex]
//            is_proposer = first_committee_at_slot[slot % len(first_committee_at_slot)] == validator_index
//
//            assignment = (validators, shard, slot, is_proposer)
//            return assignment
func NextEpochCommitteeAssignment(
	state *pb.BeaconState,
	index uint64,
	registryChange bool) ([]uint64, uint64, uint64, bool, error) {
	var selectedCommittees []*CrosslinkCommittee
	nextEpoch := NextEpoch(state)
	nextEpochStartSlot := StartSlot(nextEpoch)
	for slot := nextEpochStartSlot; slot < nextEpochStartSlot+params.BeaconConfig().EpochLength; slot++ {
		crosslinkCommittees, err := CrosslinkCommitteesAtSlot(
			state, slot, registryChange)
		if err != nil {
			return []uint64{}, 0, 0, false, fmt.Errorf("could not get crosslink committee: %v", err)
		}
		for _, committee := range crosslinkCommittees {
			for _, idx := range committee.Committee {
				if idx == index {
					selectedCommittees = append(selectedCommittees, committee)
				}

				if len(selectedCommittees) > 0 {
					validators := selectedCommittees[0].Committee
					shard := selectedCommittees[0].Shard
					firstCommitteeAtSlot := crosslinkCommittees[0].Committee
					isProposer := firstCommitteeAtSlot[slot%
						uint64(len(firstCommitteeAtSlot))] == index
					return validators, shard, slot, isProposer, nil
				}
			}
		}
	}
	return []uint64{}, 0, 0, false, fmt.Errorf("could not get assignment validator %d", index)
>>>>>>> fc366304
}<|MERGE_RESOLUTION|>--- conflicted
+++ resolved
@@ -364,7 +364,6 @@
 	return participants, nil
 }
 
-<<<<<<< HEAD
 // VerifyBitfield validates a bitfield with a given committee size.
 //
 // Spec pseudocode:
@@ -402,7 +401,8 @@
 	}
 
 	return true, nil
-=======
+}
+
 // NextEpochCommitteeAssignment query slots in the next epoch
 // for it to discover which shard and slot a validator gets assigned.
 //
@@ -473,5 +473,4 @@
 		}
 	}
 	return []uint64{}, 0, 0, false, fmt.Errorf("could not get assignment validator %d", index)
->>>>>>> fc366304
 }