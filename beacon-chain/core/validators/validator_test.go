--- conflicted
+++ resolved
@@ -461,18 +461,11 @@
 	}
 }
 
-<<<<<<< HEAD
 func TestProcessPenaltiesExits_ValidatorSlashed(t *testing.T) {
 
 	latestSlashedExits := make([]uint64, params.BeaconConfig().LatestSlashedExitLength)
 	for i := 0; i < len(latestSlashedExits); i++ {
 		latestSlashedExits[i] = uint64(i) * params.BeaconConfig().MaxDepositAmount
-=======
-func TestProcessPenaltiesExits_ValidatorPenalized(t *testing.T) {
-	latestPenalizedExits := make([]uint64, params.BeaconConfig().LatestPenalizedExitLength)
-	for i := 0; i < len(latestPenalizedExits); i++ {
-		latestPenalizedExits[i] = uint64(i) * params.BeaconConfig().MaxDepositAmount
->>>>>>> fc1aacaa
 	}
 
 	state := &pb.BeaconState{
