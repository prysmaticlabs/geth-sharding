package blockchain

import (
	"context"
	"reflect"
	"strings"
	"testing"

	ethpb "github.com/prysmaticlabs/ethereumapis/eth/v1alpha1"
	"github.com/prysmaticlabs/go-ssz"
	"github.com/prysmaticlabs/prysm/beacon-chain/core/helpers"
	"github.com/prysmaticlabs/prysm/beacon-chain/core/state"
	testDB "github.com/prysmaticlabs/prysm/beacon-chain/db/testing"
	stateTrie "github.com/prysmaticlabs/prysm/beacon-chain/state"
	pb "github.com/prysmaticlabs/prysm/proto/beacon/p2p/v1"
	"github.com/prysmaticlabs/prysm/shared/bytesutil"
	"github.com/prysmaticlabs/prysm/shared/params"
	"github.com/prysmaticlabs/prysm/shared/testutil"
)

func TestStore_OnAttestation(t *testing.T) {
	ctx := context.Background()
	db := testDB.SetupDB(t)
	defer testDB.TeardownDB(t, db)

	cfg := &Config{BeaconDB: db}
	service, err := NewService(ctx, cfg)
	if err != nil {
		t.Fatal(err)
	}

	_, err = blockTree1(db, []byte{'g'})
	if err != nil {
		t.Fatal(err)
	}

	BlkWithOutState := &ethpb.SignedBeaconBlock{Block: &ethpb.BeaconBlock{Slot: 0}}
	if err := db.SaveBlock(ctx, BlkWithOutState); err != nil {
		t.Fatal(err)
	}
	BlkWithOutStateRoot, _ := ssz.HashTreeRoot(BlkWithOutState.Block)

	BlkWithStateBadAtt := &ethpb.SignedBeaconBlock{Block: &ethpb.BeaconBlock{Slot: 1}}
	if err := db.SaveBlock(ctx, BlkWithStateBadAtt); err != nil {
		t.Fatal(err)
	}
	BlkWithStateBadAttRoot, _ := ssz.HashTreeRoot(BlkWithStateBadAtt.Block)
<<<<<<< HEAD
	if err := service.beaconDB.SaveState(ctx, &stateTrie.BeaconState{}, BlkWithStateBadAttRoot); err != nil {
=======
	if err := service.beaconDB.SaveState(ctx, &pb.BeaconState{Slot: 100 * params.BeaconConfig().SlotsPerEpoch}, BlkWithStateBadAttRoot); err != nil {
>>>>>>> fecb0d4d
		t.Fatal(err)
	}

	BlkWithValidState := &ethpb.SignedBeaconBlock{Block: &ethpb.BeaconBlock{Slot: 2}}
	if err := db.SaveBlock(ctx, BlkWithValidState); err != nil {
		t.Fatal(err)
	}
	BlkWithValidStateRoot, _ := ssz.HashTreeRoot(BlkWithValidState.Block)
	s, _ := stateTrie.InitializeFromProto(&pb.BeaconState{
		Fork: &pb.Fork{
			Epoch:           0,
			CurrentVersion:  params.BeaconConfig().GenesisForkVersion,
			PreviousVersion: params.BeaconConfig().GenesisForkVersion,
		},
		RandaoMixes: make([][]byte, params.BeaconConfig().EpochsPerHistoricalVector),
	})
	if err := service.beaconDB.SaveState(ctx, s, BlkWithValidStateRoot); err != nil {
		t.Fatal(err)
	}

	tests := []struct {
		name          string
		a             *ethpb.Attestation
		s             *pb.BeaconState
		wantErr       bool
		wantErrString string
	}{
		{
			name:          "attestation's data slot not aligned with target vote",
			a:             &ethpb.Attestation{Data: &ethpb.AttestationData{Slot: params.BeaconConfig().SlotsPerEpoch, Target: &ethpb.Checkpoint{}}},
			s:             &pb.BeaconState{},
			wantErr:       true,
			wantErrString: "data slot is not in the same epoch as target 1 != 0",
		},
		{
			name:          "attestation's target root not in db",
			a:             &ethpb.Attestation{Data: &ethpb.AttestationData{Target: &ethpb.Checkpoint{Root: []byte{'A'}}}},
			s:             &pb.BeaconState{},
			wantErr:       true,
			wantErrString: "target root does not exist in db",
		},
		{
			name:          "no pre state for attestations's target block",
			a:             &ethpb.Attestation{Data: &ethpb.AttestationData{Target: &ethpb.Checkpoint{Root: BlkWithOutStateRoot[:]}}},
			s:             &pb.BeaconState{},
			wantErr:       true,
			wantErrString: "pre state of target block 0 does not exist",
		},
		{
			name: "process attestation doesn't match current epoch",
			a: &ethpb.Attestation{Data: &ethpb.AttestationData{Slot: 100 * params.BeaconConfig().SlotsPerEpoch, Target: &ethpb.Checkpoint{Epoch: 100,
				Root: BlkWithStateBadAttRoot[:]}}},
			s:             &pb.BeaconState{Slot: 100 * params.BeaconConfig().SlotsPerEpoch},
			wantErr:       true,
			wantErrString: "does not match current epoch",
		},
	}

	for _, tt := range tests {
		t.Run(tt.name, func(t *testing.T) {
			_, err := service.onAttestation(ctx, tt.a)
			if tt.wantErr {
				if !strings.Contains(err.Error(), tt.wantErrString) {
					t.Errorf("Store.onAttestation() error = %v, wantErr = %v", err, tt.wantErrString)
				}
			} else {
				t.Error(err)
			}
		})
	}
}

func TestStore_SaveCheckpointState(t *testing.T) {
	ctx := context.Background()
	db := testDB.SetupDB(t)
	defer testDB.TeardownDB(t, db)
	params.UseDemoBeaconConfig()

	cfg := &Config{BeaconDB: db}
	service, err := NewService(ctx, cfg)
	if err != nil {
		t.Fatal(err)
	}

	s, _ := stateTrie.InitializeFromProto(&pb.BeaconState{
		Fork: &pb.Fork{
			Epoch:           0,
			CurrentVersion:  params.BeaconConfig().GenesisForkVersion,
			PreviousVersion: params.BeaconConfig().GenesisForkVersion,
		},
		RandaoMixes:         make([][]byte, params.BeaconConfig().EpochsPerHistoricalVector),
		StateRoots:          make([][]byte, params.BeaconConfig().SlotsPerHistoricalRoot),
		BlockRoots:          make([][]byte, params.BeaconConfig().SlotsPerHistoricalRoot),
		LatestBlockHeader:   &ethpb.BeaconBlockHeader{},
		JustificationBits:   []byte{0},
		Slashings:           make([]uint64, params.BeaconConfig().EpochsPerSlashingsVector),
		FinalizedCheckpoint: &ethpb.Checkpoint{},
	})
	r := [32]byte{'g'}
	if err := service.beaconDB.SaveState(ctx, s, r); err != nil {
		t.Fatal(err)
	}
	service.justifiedCheckpt = &ethpb.Checkpoint{Root: r[:]}
	service.bestJustifiedCheckpt = &ethpb.Checkpoint{Root: r[:]}
	service.finalizedCheckpt = &ethpb.Checkpoint{Root: r[:]}
	service.prevFinalizedCheckpt = &ethpb.Checkpoint{Root: r[:]}

	cp1 := &ethpb.Checkpoint{Epoch: 1, Root: []byte{'A'}}
	service.beaconDB.SaveState(ctx, s, bytesutil.ToBytes32([]byte{'A'}))
	s1, err := service.getAttPreState(ctx, cp1)
	if err != nil {
		t.Fatal(err)
	}
	if s1.Slot() != 1*params.BeaconConfig().SlotsPerEpoch {
		t.Errorf("Wanted state slot: %d, got: %d", 1*params.BeaconConfig().SlotsPerEpoch, s1.Slot())
	}

	cp2 := &ethpb.Checkpoint{Epoch: 2, Root: []byte{'B'}}
	service.beaconDB.SaveState(ctx, s, bytesutil.ToBytes32([]byte{'B'}))
	s2, err := service.getAttPreState(ctx, cp2)
	if err != nil {
		t.Fatal(err)
	}
	if s2.Slot() != 2*params.BeaconConfig().SlotsPerEpoch {
		t.Errorf("Wanted state slot: %d, got: %d", 2*params.BeaconConfig().SlotsPerEpoch, s2.Slot())
	}

	s1, err = service.getAttPreState(ctx, cp1)
	if err != nil {
		t.Fatal(err)
	}
	if s1.Slot() != 1*params.BeaconConfig().SlotsPerEpoch {
		t.Errorf("Wanted state slot: %d, got: %d", 1*params.BeaconConfig().SlotsPerEpoch, s1.Slot())
	}

	s1, err = service.checkpointState.StateByCheckpoint(cp1)
	if err != nil {
		t.Fatal(err)
	}
	if s1.Slot() != 1*params.BeaconConfig().SlotsPerEpoch {
		t.Errorf("Wanted state slot: %d, got: %d", 1*params.BeaconConfig().SlotsPerEpoch, s1.Slot())
	}

	s2, err = service.checkpointState.StateByCheckpoint(cp2)
	if err != nil {
		t.Fatal(err)
	}
	if s2.Slot() != 2*params.BeaconConfig().SlotsPerEpoch {
		t.Errorf("Wanted state slot: %d, got: %d", 2*params.BeaconConfig().SlotsPerEpoch, s2.Slot())
	}

	s.SetSlot(params.BeaconConfig().SlotsPerEpoch + 1)
	service.justifiedCheckpt = &ethpb.Checkpoint{Root: r[:]}
	service.bestJustifiedCheckpt = &ethpb.Checkpoint{Root: r[:]}
	service.finalizedCheckpt = &ethpb.Checkpoint{Root: r[:]}
	service.prevFinalizedCheckpt = &ethpb.Checkpoint{Root: r[:]}
	cp3 := &ethpb.Checkpoint{Epoch: 1, Root: []byte{'C'}}
	service.beaconDB.SaveState(ctx, s, bytesutil.ToBytes32([]byte{'C'}))
	s3, err := service.getAttPreState(ctx, cp3)
	if err != nil {
		t.Fatal(err)
	}
	if s3.Slot() != s.Slot() {
		t.Errorf("Wanted state slot: %d, got: %d", s.Slot(), s3.Slot())
	}
}

func TestStore_UpdateCheckpointState(t *testing.T) {
	ctx := context.Background()
	db := testDB.SetupDB(t)
	defer testDB.TeardownDB(t, db)

	cfg := &Config{BeaconDB: db}
	service, err := NewService(ctx, cfg)
	if err != nil {
		t.Fatal(err)
	}

	epoch := uint64(1)
	baseState, _ := testutil.DeterministicGenesisState(t, 1)
	baseState.SetSlot(epoch * params.BeaconConfig().SlotsPerEpoch)
	checkpoint := &ethpb.Checkpoint{Epoch: epoch}
	service.beaconDB.SaveState(ctx, baseState, bytesutil.ToBytes32(checkpoint.Root))
	returned, err := service.getAttPreState(ctx, checkpoint)
	if err != nil {
		t.Fatal(err)
	}
	if baseState.Slot != returned.Slot {
		t.Error("Incorrectly returned base state")
	}

	cached, err := service.checkpointState.StateByCheckpoint(checkpoint)
	if err != nil {
		t.Fatal(err)
	}
	if cached == nil {
		t.Error("State should have been cached")
	}

	epoch = uint64(2)
	newCheckpoint := &ethpb.Checkpoint{Epoch: epoch}
	service.beaconDB.SaveState(ctx, baseState, bytesutil.ToBytes32(newCheckpoint.Root))
	returned, err = service.getAttPreState(ctx, newCheckpoint)
	if err != nil {
		t.Fatal(err)
	}
	baseState, err = state.ProcessSlots(ctx, baseState, helpers.StartSlot(newCheckpoint.Epoch))
	if err != nil {
		t.Fatal(err)
	}
	if baseState.Slot != returned.Slot {
		t.Error("Incorrectly returned base state")
	}

	cached, err = service.checkpointState.StateByCheckpoint(newCheckpoint)
	if err != nil {
		t.Fatal(err)
	}
	if !reflect.DeepEqual(returned, cached) {
		t.Error("Incorrectly cached base state")
	}
}

func TestAttEpoch_MatchPrevEpoch(t *testing.T) {
	ctx := context.Background()
	db := testDB.SetupDB(t)
	defer testDB.TeardownDB(t, db)

	cfg := &Config{BeaconDB: db}
	service, err := NewService(ctx, cfg)
	if err != nil {
		t.Fatal(err)
	}

	if err := service.verifyAttTargetEpoch(
		ctx,
		0,
		params.BeaconConfig().SlotsPerEpoch*params.BeaconConfig().SecondsPerSlot,
		&ethpb.Checkpoint{}); err != nil {
		t.Error(err)
	}
}

func TestAttEpoch_MatchCurrentEpoch(t *testing.T) {
	ctx := context.Background()
	db := testDB.SetupDB(t)
	defer testDB.TeardownDB(t, db)

	cfg := &Config{BeaconDB: db}
	service, err := NewService(ctx, cfg)
	if err != nil {
		t.Fatal(err)
	}

	if err := service.verifyAttTargetEpoch(
		ctx,
		0,
		params.BeaconConfig().SlotsPerEpoch*params.BeaconConfig().SecondsPerSlot,
		&ethpb.Checkpoint{Epoch: 1}); err != nil {
		t.Error(err)
	}
}

func TestAttEpoch_NotMatch(t *testing.T) {
	ctx := context.Background()
	db := testDB.SetupDB(t)
	defer testDB.TeardownDB(t, db)

	cfg := &Config{BeaconDB: db}
	service, err := NewService(ctx, cfg)
	if err != nil {
		t.Fatal(err)
	}

	if err := service.verifyAttTargetEpoch(
		ctx,
		0,
		2*params.BeaconConfig().SlotsPerEpoch*params.BeaconConfig().SecondsPerSlot,
		&ethpb.Checkpoint{}); !strings.Contains(err.Error(),
		"target epoch 0 does not match current epoch 2 or prev epoch 1") {
		t.Error("Did not receive wanted error")
	}
}

func TestVerifyBeaconBlock_NoBlock(t *testing.T) {
	ctx := context.Background()
	db := testDB.SetupDB(t)
	defer testDB.TeardownDB(t, db)

	cfg := &Config{BeaconDB: db}
	service, err := NewService(ctx, cfg)
	if err != nil {
		t.Fatal(err)
	}

	d := &ethpb.AttestationData{}
	if err := service.verifyBeaconBlock(ctx, d); !strings.Contains(err.Error(), "beacon block  does not exist") {
		t.Error("Did not receive the wanted error")
	}
}

func TestVerifyBeaconBlock_futureBlock(t *testing.T) {
	ctx := context.Background()
	db := testDB.SetupDB(t)
	defer testDB.TeardownDB(t, db)

	cfg := &Config{BeaconDB: db}
	service, err := NewService(ctx, cfg)
	if err != nil {
		t.Fatal(err)
	}

	b := &ethpb.SignedBeaconBlock{Block: &ethpb.BeaconBlock{Slot: 2}}
	service.beaconDB.SaveBlock(ctx, b)
	r, _ := ssz.HashTreeRoot(b.Block)
	d := &ethpb.AttestationData{Slot: 1, BeaconBlockRoot: r[:]}

	if err := service.verifyBeaconBlock(ctx, d); !strings.Contains(err.Error(), "could not process attestation for future block") {
		t.Error("Did not receive the wanted error")
	}
}

func TestVerifyBeaconBlock_OK(t *testing.T) {
	ctx := context.Background()
	db := testDB.SetupDB(t)
	defer testDB.TeardownDB(t, db)

	cfg := &Config{BeaconDB: db}
	service, err := NewService(ctx, cfg)
	if err != nil {
		t.Fatal(err)
	}

	b := &ethpb.SignedBeaconBlock{Block: &ethpb.BeaconBlock{Slot: 2}}
	service.beaconDB.SaveBlock(ctx, b)
	r, _ := ssz.HashTreeRoot(b.Block)
	d := &ethpb.AttestationData{Slot: 2, BeaconBlockRoot: r[:]}

	if err := service.verifyBeaconBlock(ctx, d); err != nil {
		t.Error("Did not receive the wanted error")
	}
}<|MERGE_RESOLUTION|>--- conflicted
+++ resolved
@@ -11,6 +11,7 @@
 	"github.com/prysmaticlabs/prysm/beacon-chain/core/helpers"
 	"github.com/prysmaticlabs/prysm/beacon-chain/core/state"
 	testDB "github.com/prysmaticlabs/prysm/beacon-chain/db/testing"
+	beaconstate "github.com/prysmaticlabs/prysm/beacon-chain/state"
 	stateTrie "github.com/prysmaticlabs/prysm/beacon-chain/state"
 	pb "github.com/prysmaticlabs/prysm/proto/beacon/p2p/v1"
 	"github.com/prysmaticlabs/prysm/shared/bytesutil"
@@ -45,11 +46,12 @@
 		t.Fatal(err)
 	}
 	BlkWithStateBadAttRoot, _ := ssz.HashTreeRoot(BlkWithStateBadAtt.Block)
-<<<<<<< HEAD
-	if err := service.beaconDB.SaveState(ctx, &stateTrie.BeaconState{}, BlkWithStateBadAttRoot); err != nil {
-=======
-	if err := service.beaconDB.SaveState(ctx, &pb.BeaconState{Slot: 100 * params.BeaconConfig().SlotsPerEpoch}, BlkWithStateBadAttRoot); err != nil {
->>>>>>> fecb0d4d
+
+	s, err := beaconstate.InitializeFromProto(&pb.BeaconState{})
+	if err := s.SetSlot(100 * params.BeaconConfig().SlotsPerEpoch); err != nil {
+		t.Fatal(err)
+	}
+	if err := service.beaconDB.SaveState(ctx, s, BlkWithStateBadAttRoot); err != nil {
 		t.Fatal(err)
 	}
 
@@ -58,7 +60,7 @@
 		t.Fatal(err)
 	}
 	BlkWithValidStateRoot, _ := ssz.HashTreeRoot(BlkWithValidState.Block)
-	s, _ := stateTrie.InitializeFromProto(&pb.BeaconState{
+	s, _ = stateTrie.InitializeFromProto(&pb.BeaconState{
 		Fork: &pb.Fork{
 			Epoch:           0,
 			CurrentVersion:  params.BeaconConfig().GenesisForkVersion,
@@ -237,7 +239,7 @@
 	if err != nil {
 		t.Fatal(err)
 	}
-	if baseState.Slot != returned.Slot {
+	if baseState.Slot() != returned.Slot() {
 		t.Error("Incorrectly returned base state")
 	}
 
@@ -260,7 +262,7 @@
 	if err != nil {
 		t.Fatal(err)
 	}
-	if baseState.Slot != returned.Slot {
+	if baseState.Slot() != returned.Slot() {
 		t.Error("Incorrectly returned base state")
 	}
 
