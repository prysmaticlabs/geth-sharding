--- conflicted
+++ resolved
@@ -6,15 +6,12 @@
 	"testing"
 
 	"github.com/ethereum/go-ethereum/event"
-<<<<<<< HEAD
-=======
-	blake2b "github.com/minio/blake2b-simd"
->>>>>>> 9ab02849
 	"github.com/prysmaticlabs/prysm/beacon-chain/types"
 	pb "github.com/prysmaticlabs/prysm/proto/sharding/v1"
 	"github.com/prysmaticlabs/prysm/shared/p2p"
 	"github.com/prysmaticlabs/prysm/shared/testutil"
 	logTest "github.com/sirupsen/logrus/hooks/test"
+	"golang.org/x/crypto/blake2b"
 )
 
 type mockP2P struct{}
@@ -26,11 +23,7 @@
 func (mp *mockP2P) Broadcast(msg interface{}) {}
 
 type mockChainService struct {
-<<<<<<< HEAD
-	processedHashes []hash.Hash
-=======
 	processedHashes [][32]byte
->>>>>>> 9ab02849
 }
 
 func (ms *mockChainService) ProcessBlock(b *types.Block) error {
@@ -46,11 +39,7 @@
 	return nil
 }
 
-<<<<<<< HEAD
-func (ms *mockChainService) ContainsBlock(h hash.Hash) bool {
-=======
 func (ms *mockChainService) ContainsBlock(h [32]byte) bool {
->>>>>>> 9ab02849
 	for _, h1 := range ms.processedHashes {
 		if h == h1 {
 			return true
@@ -59,11 +48,7 @@
 	return false
 }
 
-<<<<<<< HEAD
-func (ms *mockChainService) ProcessedHashes() []hash.Hash {
-=======
 func (ms *mockChainService) ProcessedHashes() [][32]byte {
->>>>>>> 9ab02849
 	return ms.processedHashes
 }
 
@@ -81,14 +66,9 @@
 		exitRoutine <- true
 	}()
 
-<<<<<<< HEAD
-	hashAnnounce := pb.BeaconBlockHashAnnounce{
-		Hash: []byte("hi"),
-=======
 	announceHash := blake2b.Sum256([]byte{})
 	hashAnnounce := pb.BeaconBlockHashAnnounce{
 		Hash: announceHash[:],
->>>>>>> 9ab02849
 	}
 
 	msg := p2p.Message{
@@ -121,11 +101,7 @@
 	}()
 
 	blockResponse := pb.BeaconBlockResponse{
-<<<<<<< HEAD
-		MainChainRef: []byte("hi"),
-=======
 		MainChainRef: []byte{1, 2, 3, 4, 5},
->>>>>>> 9ab02849
 	}
 
 	msg := p2p.Message{
@@ -147,17 +123,10 @@
 	}
 
 	// Sync service broadcasts the block and forwards the block to to the local chain.
-<<<<<<< HEAD
-	testutil.AssertLogsContain(t, hook, fmt.Sprintf("Broadcasting block hash to peers: %x", h.Sum(nil)))
-
-	if !bytes.Equal(ms.processedHashes[0].Sum(nil), h.Sum(nil)) {
-		t.Errorf("Expected processed hash to be equal to block hash. wanted=%x, got=%x", h.Sum(nil), ms.processedHashes[0].Sum(nil))
-=======
 	testutil.AssertLogsContain(t, hook, fmt.Sprintf("Broadcasting block hash to peers: %x", h))
 
 	if ms.processedHashes[0] != h {
 		t.Errorf("Expected processed hash to be equal to block hash. wanted=%x, got=%x", h, ms.processedHashes[0])
->>>>>>> 9ab02849
 	}
 	hook.Reset()
 }
@@ -177,11 +146,7 @@
 	}()
 
 	blockResponse1 := pb.BeaconBlockResponse{
-<<<<<<< HEAD
-		MainChainRef: []byte("foo"),
-=======
 		MainChainRef: []byte{1, 2, 3, 4, 5},
->>>>>>> 9ab02849
 	}
 
 	msg1 := p2p.Message{
@@ -190,11 +155,7 @@
 	}
 
 	blockResponse2 := pb.BeaconBlockResponse{
-<<<<<<< HEAD
-		MainChainRef: []byte("bar"),
-=======
 		MainChainRef: []byte{6, 7, 8, 9, 10},
->>>>>>> 9ab02849
 	}
 
 	msg2 := p2p.Message{
@@ -227,15 +188,6 @@
 
 	// Sync service broadcasts the two separate blocks
 	// and forwards them to to the local chain.
-<<<<<<< HEAD
-	testutil.AssertLogsContain(t, hook, fmt.Sprintf("Broadcasting block hash to peers: %x", h1.Sum(nil)))
-	if !bytes.Equal(ms.processedHashes[0].Sum(nil), h1.Sum(nil)) {
-		t.Errorf("Expected processed hash to be equal to block hash. wanted=%x, got=%x", h1.Sum(nil), ms.processedHashes[0].Sum(nil))
-	}
-	testutil.AssertLogsContain(t, hook, fmt.Sprintf("Broadcasting block hash to peers: %x", h2.Sum(nil)))
-	if !bytes.Equal(ms.processedHashes[1].Sum(nil), h2.Sum(nil)) {
-		t.Errorf("Expected processed hash to be equal to block hash. wanted=%x, got=%x", h2.Sum(nil), ms.processedHashes[1].Sum(nil))
-=======
 	testutil.AssertLogsContain(t, hook, fmt.Sprintf("Broadcasting block hash to peers: %x", h1))
 	if ms.processedHashes[0] != h1 {
 		t.Errorf("Expected processed hash to be equal to block hash. wanted=%x, got=%x", h1, ms.processedHashes[0])
@@ -243,7 +195,6 @@
 	testutil.AssertLogsContain(t, hook, fmt.Sprintf("Broadcasting block hash to peers: %x", h2))
 	if ms.processedHashes[1] != h2 {
 		t.Errorf("Expected processed hash to be equal to block hash. wanted=%x, got=%x", h2, ms.processedHashes[1])
->>>>>>> 9ab02849
 	}
 	hook.Reset()
 }
@@ -263,11 +214,7 @@
 	}()
 
 	blockResponse := pb.BeaconBlockResponse{
-<<<<<<< HEAD
-		MainChainRef: []byte("foo"),
-=======
 		MainChainRef: []byte{1, 2, 3},
->>>>>>> 9ab02849
 	}
 
 	msg := p2p.Message{
@@ -290,21 +237,12 @@
 
 	// Sync service broadcasts the two separate blocks
 	// and forwards them to to the local chain.
-<<<<<<< HEAD
-	testutil.AssertLogsContain(t, hook, fmt.Sprintf("Broadcasting block hash to peers: %x", h.Sum(nil)))
-	if len(ms.processedHashes) > 1 {
-		t.Error("should have only processed one block, processed both instead")
-	}
-	if !bytes.Equal(ms.processedHashes[0].Sum(nil), h.Sum(nil)) {
-		t.Errorf("Expected processed hash to be equal to block hash. wanted=%x, got=%x", h.Sum(nil), ms.processedHashes[0].Sum(nil))
-=======
 	testutil.AssertLogsContain(t, hook, fmt.Sprintf("Broadcasting block hash to peers: %x", h))
 	if len(ms.processedHashes) > 1 {
 		t.Error("should have only processed one block, processed both instead")
 	}
 	if ms.processedHashes[0] != h {
 		t.Errorf("Expected processed hash to be equal to block hash. wanted=%x, got=%x", h, ms.processedHashes[0])
->>>>>>> 9ab02849
 	}
 	hook.Reset()
 }