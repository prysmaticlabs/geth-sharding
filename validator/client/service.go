package client

import (
	"context"

	middleware "github.com/grpc-ecosystem/go-grpc-middleware"
	grpc_opentracing "github.com/grpc-ecosystem/go-grpc-middleware/tracing/opentracing"
	grpc_prometheus "github.com/grpc-ecosystem/go-grpc-prometheus"
	"github.com/pkg/errors"
	ethpb "github.com/prysmaticlabs/ethereumapis/eth/v1alpha1"
	pb "github.com/prysmaticlabs/prysm/proto/beacon/rpc/v1"
	"github.com/prysmaticlabs/prysm/validator/db"
	"github.com/prysmaticlabs/prysm/validator/keymanager"
	"github.com/sirupsen/logrus"
	"go.opencensus.io/plugin/ocgrpc"
	"google.golang.org/grpc"
	"google.golang.org/grpc/credentials"
)

var log = logrus.WithField("prefix", "validator")

// ValidatorService represents a service to manage the validator client
// routine.
type ValidatorService struct {
	ctx                  context.Context
	cancel               context.CancelFunc
	validator            Validator
	graffiti             []byte
	conn                 *grpc.ClientConn
	endpoint             string
	withCert             string
	dataDir              string
	keyManager           keymanager.KeyManager
	logValidatorBalances bool
}

// Config for the validator service.
type Config struct {
	Endpoint             string
	DataDir              string
	CertFlag             string
	GraffitiFlag         string
	KeyManager           keymanager.KeyManager
	LogValidatorBalances bool
}

// NewValidatorService creates a new validator service for the service
// registry.
func NewValidatorService(ctx context.Context, cfg *Config) (*ValidatorService, error) {
	ctx, cancel := context.WithCancel(ctx)
	return &ValidatorService{
		ctx:                  ctx,
		cancel:               cancel,
		endpoint:             cfg.Endpoint,
		withCert:             cfg.CertFlag,
		dataDir:              cfg.DataDir,
		graffiti:             []byte(cfg.GraffitiFlag),
		keyManager:           cfg.KeyManager,
		logValidatorBalances: cfg.LogValidatorBalances,
	}, nil
}

// Start the validator service. Launches the main go routine for the validator
// client.
func (v *ValidatorService) Start() {
	var dialOpt grpc.DialOption
	if v.withCert != "" {
		creds, err := credentials.NewClientTLSFromFile(v.withCert, "")
		if err != nil {
			log.Errorf("Could not get valid credentials: %v", err)
			return
		}
		dialOpt = grpc.WithTransportCredentials(creds)
	} else {
		dialOpt = grpc.WithInsecure()
		log.Warn("You are using an insecure gRPC connection! Please provide a certificate and key to use a secure connection.")
	}
	opts := []grpc.DialOption{
		dialOpt,
		grpc.WithDefaultCallOptions(
			grpc.MaxCallRecvMsgSize(10 * 5 << 20), // 10Mb
		),
		grpc.WithStatsHandler(&ocgrpc.ClientHandler{}),
		grpc.WithStreamInterceptor(middleware.ChainStreamClient(
			grpc_opentracing.StreamClientInterceptor(),
			grpc_prometheus.StreamClientInterceptor,
		)),
		grpc.WithUnaryInterceptor(middleware.ChainUnaryClient(
			grpc_opentracing.UnaryClientInterceptor(),
			grpc_prometheus.UnaryClientInterceptor,
		)),
	}
	conn, err := grpc.DialContext(v.ctx, v.endpoint, opts...)
	if err != nil {
		log.Errorf("Could not dial endpoint: %s, %v", v.endpoint, err)
		return
	}
	log.Info("Successfully started gRPC connection")

	pubkeys, err := v.keyManager.FetchValidatingKeys()
	if err != nil {
		log.Errorf("Could not get validating keys: %v", err)
		return
	}

	valDB, err := db.NewKVStore(v.dataDir, pubkeys)
	if err != nil {
		log.Errorf("Could not initialize db: %v", err)
		return
	}

	v.conn = conn
	v.validator = &validator{
<<<<<<< HEAD
		db:                   valDB,
		validatorClient:      pb.NewValidatorServiceClient(v.conn),
		attesterClient:       pb.NewAttesterServiceClient(v.conn),
		proposerClient:       pb.NewProposerServiceClient(v.conn),
=======
		validatorClient:      ethpb.NewBeaconNodeValidatorClient(v.conn),
		beaconClient:         ethpb.NewBeaconChainClient(v.conn),
>>>>>>> b30a7d1e
		aggregatorClient:     pb.NewAggregatorServiceClient(v.conn),
		node:                 ethpb.NewNodeClient(v.conn),
		keyManager:           v.keyManager,
		graffiti:             v.graffiti,
		logValidatorBalances: v.logValidatorBalances,
		prevBalance:          make(map[[48]byte]uint64),
		attLogs:              make(map[[32]byte]*attSubmitted),
		pubKeyToID:           make(map[[48]byte]uint64),
	}
	go run(v.ctx, v.validator)
}

// Stop the validator service.
func (v *ValidatorService) Stop() error {
	v.cancel()
	log.Info("Stopping service")
	if v.conn != nil {
		return v.conn.Close()
	}
	return nil
}

// Status ...
//
// WIP - not done.
func (v *ValidatorService) Status() error {
	if v.conn == nil {
		return errors.New("no connection to beacon RPC")
	}
	return nil
}<|MERGE_RESOLUTION|>--- conflicted
+++ resolved
@@ -111,15 +111,9 @@
 
 	v.conn = conn
 	v.validator = &validator{
-<<<<<<< HEAD
 		db:                   valDB,
-		validatorClient:      pb.NewValidatorServiceClient(v.conn),
-		attesterClient:       pb.NewAttesterServiceClient(v.conn),
-		proposerClient:       pb.NewProposerServiceClient(v.conn),
-=======
 		validatorClient:      ethpb.NewBeaconNodeValidatorClient(v.conn),
 		beaconClient:         ethpb.NewBeaconChainClient(v.conn),
->>>>>>> b30a7d1e
 		aggregatorClient:     pb.NewAggregatorServiceClient(v.conn),
 		node:                 ethpb.NewNodeClient(v.conn),
 		keyManager:           v.keyManager,
