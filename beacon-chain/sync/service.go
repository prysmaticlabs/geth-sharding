package sync

import (
	"context"

	"github.com/libp2p/go-libp2p-core/peer"
	"github.com/prysmaticlabs/prysm/beacon-chain/blockchain"
	"github.com/prysmaticlabs/prysm/beacon-chain/db"
	"github.com/prysmaticlabs/prysm/beacon-chain/operations"
	"github.com/prysmaticlabs/prysm/beacon-chain/p2p"
	pb "github.com/prysmaticlabs/prysm/proto/beacon/p2p/v1"
	"github.com/prysmaticlabs/prysm/shared"
)

var _ = shared.Service(&RegularSync{})

// Config to set up the regular sync service.
type Config struct {
	P2P         p2p.P2P
	DB          db.Database
	Operations  *operations.Service
	Chain       blockchainService
	InitialSync Checker
}

// This defines the interface for interacting with block chain service
type blockchainService interface {
	blockchain.BlockReceiver
	blockchain.HeadFetcher
	blockchain.FinalizationFetcher
	blockchain.AttestationReceiver
	blockchain.ChainFeeds
}

// NewRegularSync service.
func NewRegularSync(cfg *Config) *RegularSync {
	r := &RegularSync{
<<<<<<< HEAD
		ctx:         context.Background(),
		db:          cfg.DB,
		p2p:         cfg.P2P,
		operations:  cfg.Operations,
		chain:       cfg.Chain,
		initialSync: cfg.InitialSync,
=======
		ctx:           context.Background(),
		db:            cfg.DB,
		p2p:           cfg.P2P,
		operations:    cfg.Operations,
		chain:         cfg.Chain,
		statusTracker: make(map[peer.ID]*pb.Status),
>>>>>>> 4bc2d628
	}

	r.registerRPCHandlers()
	r.registerSubscribers()

	return r
}

// RegularSync service is responsible for handling all run time p2p related operations as the
// main entry point for network messages.
type RegularSync struct {
<<<<<<< HEAD
	ctx          context.Context
	p2p          p2p.P2P
	db           db.Database
	operations   *operations.Service
	chain        blockchainService
	chainStarted bool
	initialSync  Checker
=======
	ctx               context.Context
	p2p               p2p.P2P
	db                db.Database
	operations        *operations.Service
	chain             blockchainService
	statusTracker     map[peer.ID]*pb.Status
	statusTrackerLock sync.RWMutex
	chainStarted      bool
>>>>>>> 4bc2d628
}

// Start the regular sync service.
func (r *RegularSync) Start() {
	r.p2p.AddConnectionHandler(r.sendRPCStatusRequest)
	r.p2p.AddDisconnectionHandler(r.removeDisconnectedPeerStatus)
}

// Stop the regular sync service.
func (r *RegularSync) Stop() error {
	return nil
}

// Status of the currently running regular sync service.
func (r *RegularSync) Status() error {
	return nil
}

<<<<<<< HEAD
=======
// Syncing returns true if the node is currently syncing with the network.
func (r *RegularSync) Syncing() bool {
	// TODO(3147): Use real value.
	return false
}

// PeerStatuses returns the map of status messages received so far.
func (r *RegularSync) PeerStatuses() map[peer.ID]*pb.Status {
	r.statusTrackerLock.RLock()
	defer r.statusTrackerLock.RUnlock()
	return r.statusTracker
}

>>>>>>> 4bc2d628
// Checker defines a struct which can verify whether a node is currently
// synchronizing a chain with the rest of peers in the network.
type Checker interface {
	Syncing() bool
	Status() error
}

// StatusTracker interface for accessing the status / handshake messages received so far.
type StatusTracker interface {
	PeerStatuses() map[peer.ID]*pb.Status
}<|MERGE_RESOLUTION|>--- conflicted
+++ resolved
@@ -35,21 +35,12 @@
 // NewRegularSync service.
 func NewRegularSync(cfg *Config) *RegularSync {
 	r := &RegularSync{
-<<<<<<< HEAD
 		ctx:         context.Background(),
 		db:          cfg.DB,
 		p2p:         cfg.P2P,
 		operations:  cfg.Operations,
 		chain:       cfg.Chain,
 		initialSync: cfg.InitialSync,
-=======
-		ctx:           context.Background(),
-		db:            cfg.DB,
-		p2p:           cfg.P2P,
-		operations:    cfg.Operations,
-		chain:         cfg.Chain,
-		statusTracker: make(map[peer.ID]*pb.Status),
->>>>>>> 4bc2d628
 	}
 
 	r.registerRPCHandlers()
@@ -61,7 +52,6 @@
 // RegularSync service is responsible for handling all run time p2p related operations as the
 // main entry point for network messages.
 type RegularSync struct {
-<<<<<<< HEAD
 	ctx          context.Context
 	p2p          p2p.P2P
 	db           db.Database
@@ -69,16 +59,6 @@
 	chain        blockchainService
 	chainStarted bool
 	initialSync  Checker
-=======
-	ctx               context.Context
-	p2p               p2p.P2P
-	db                db.Database
-	operations        *operations.Service
-	chain             blockchainService
-	statusTracker     map[peer.ID]*pb.Status
-	statusTrackerLock sync.RWMutex
-	chainStarted      bool
->>>>>>> 4bc2d628
 }
 
 // Start the regular sync service.
@@ -97,22 +77,6 @@
 	return nil
 }
 
-<<<<<<< HEAD
-=======
-// Syncing returns true if the node is currently syncing with the network.
-func (r *RegularSync) Syncing() bool {
-	// TODO(3147): Use real value.
-	return false
-}
-
-// PeerStatuses returns the map of status messages received so far.
-func (r *RegularSync) PeerStatuses() map[peer.ID]*pb.Status {
-	r.statusTrackerLock.RLock()
-	defer r.statusTrackerLock.RUnlock()
-	return r.statusTracker
-}
-
->>>>>>> 4bc2d628
 // Checker defines a struct which can verify whether a node is currently
 // synchronizing a chain with the rest of peers in the network.
 type Checker interface {
