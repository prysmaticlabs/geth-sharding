// Package blocks contains block processing libraries. These libraries
// process and verify block specific messages such as PoW receipt root,
// RANDAO, validator deposits, exits and slashing proofs.
package blocks

import (
	"bytes"
	"encoding/binary"
	"errors"
	"fmt"

	"github.com/gogo/protobuf/proto"
	"github.com/prysmaticlabs/prysm/beacon-chain/core/helpers"
	"github.com/prysmaticlabs/prysm/beacon-chain/core/state/stateutils"
	v "github.com/prysmaticlabs/prysm/beacon-chain/core/validators"
	pb "github.com/prysmaticlabs/prysm/proto/beacon/p2p/v1"
	"github.com/prysmaticlabs/prysm/shared/bls"
	"github.com/prysmaticlabs/prysm/shared/bytesutil"
	"github.com/prysmaticlabs/prysm/shared/hashutil"
	"github.com/prysmaticlabs/prysm/shared/params"
	"github.com/prysmaticlabs/prysm/shared/sliceutil"
	"github.com/prysmaticlabs/prysm/shared/ssz"
	"github.com/prysmaticlabs/prysm/shared/trieutil"
	"github.com/sirupsen/logrus"
)

// ProcessBlockHeader validates a block by its header.
//
// Spec pseudocode definition
// def process_block_header(state: BeaconState, block: BeaconBlock) -> None:
//     # Verify that the slots match
//     assert block.slot == state.slot
//     # Verify that the parent matches
//     assert block.parent_root == signing_root(state.latest_block_header)
//     # Save current block as the new latest block
//     state.latest_block_header = BeaconBlockHeader(
//         slot=block.slot,
//         parent_root=block.parent_root,
//         body_root=hash_tree_root(block.body),
//     )
//     # Verify proposer is not slashed
//     proposer = state.validator_registry[get_beacon_proposer_index(state)]
//     assert not proposer.slashed
//     # Verify proposer signature
//     assert bls_verify(proposer.pubkey, signing_root(block), block.signature, get_domain(state, DOMAIN_BEACON_PROPOSER))
func ProcessBlockHeader(
	beaconState *pb.BeaconState,
	block *pb.BeaconBlock,
) (*pb.BeaconState, error) {
	if beaconState.Slot != block.Slot {
		return nil, fmt.Errorf("state slot: %d is different then block slot: %d", beaconState.Slot, block.Slot)
	}
	parentRoot, err := ssz.SigningRoot(beaconState.LatestBlockHeader)
	if err != nil {
		return nil, err
	}
	if !bytes.Equal(block.ParentRoot, parentRoot[:]) {
		return nil, fmt.Errorf(
			"parent root %#x does not match the latest block header signing root in state %#x",
			block.ParentRoot, parentRoot)
	}
	bodyRoot, err := ssz.TreeHash(block.Body)
	if err != nil {
		return nil, err
	}
	beaconState.LatestBlockHeader = &pb.BeaconBlockHeader{
		Slot:       block.Slot,
		ParentRoot: block.ParentRoot,
		BodyRoot:   bodyRoot[:],
	}

	// Verify proposer is not slashed
	idx, err := helpers.BeaconProposerIndex(beaconState)
	if err != nil {
		return nil, err
	}
	proposer := beaconState.ValidatorRegistry[idx]
	if proposer.Slashed {
		return nil, fmt.Errorf("proposer at index %d was previously slashed", idx)
	}
	// TODO(#2307) Verify proposer signature.
	return beaconState, nil
}

// ProcessEth1DataInBlock is an operation performed on each
// beacon block to ensure the ETH1 data votes are processed
// into the beacon state.
//
// Official spec definition of ProcessEth1Data
//   state.eth1_data_votes.append(body.eth1_data)
//   if state.eth1_data_votes.count(body.eth1_data) * 2 > SLOTS_PER_ETH1_VOTING_PERIOD:
//     state.latest_eth1_data = body.eth1_data
func ProcessEth1DataInBlock(beaconState *pb.BeaconState, block *pb.BeaconBlock) *pb.BeaconState {
	beaconState.Eth1DataVotes = append(beaconState.Eth1DataVotes, block.Body.Eth1Data)
	numVotes := uint64(0)
	for _, vote := range beaconState.Eth1DataVotes {
		if proto.Equal(vote, block.Body.Eth1Data) {
			numVotes++
		}
	}
	if numVotes*2 > params.BeaconConfig().SlotsPerEth1VotingPeriod {
		beaconState.LatestEth1Data = block.Body.Eth1Data
	}
	return beaconState
}

// ProcessRandao checks the block proposer's
// randao commitment and generates a new randao mix to update
// in the beacon state's latest randao mixes slice.
//
// Spec pseudocode definition:
//   def process_randao(state: BeaconState, body: BeaconBlockBody) -> None:
//     proposer = state.validator_registry[get_beacon_proposer_index(state)]
//     # Verify that the provided randao value is valid
//     assert bls_verify(
//         proposer.pubkey,
//         hash_tree_root(get_current_epoch(state)),
//         body.randao_reveal,
//         get_domain(state, DOMAIN_RANDAO),
//     )
//     # Mix it in
//     state.latest_randao_mixes[get_current_epoch(state) % LATEST_RANDAO_MIXES_LENGTH] = (
//         xor(get_randao_mix(state, get_current_epoch(state)),
//             hash(body.randao_reveal))
//     )
func ProcessRandao(
	beaconState *pb.BeaconState,
	body *pb.BeaconBlockBody,
	verifySignatures bool,
	enableLogging bool,
) (*pb.BeaconState, error) {
	if verifySignatures {
		proposerIdx, err := helpers.BeaconProposerIndex(beaconState)
		if err != nil {
			return nil, fmt.Errorf("could not get beacon proposer index: %v", err)
		}

		if err := verifyBlockRandao(beaconState, body, proposerIdx, enableLogging); err != nil {
			return nil, fmt.Errorf("could not verify block randao: %v", err)
		}
	}
	// If block randao passed verification, we XOR the state's latest randao mix with the block's
	// randao and update the state's corresponding latest randao mix value.
	latestMixesLength := params.BeaconConfig().LatestRandaoMixesLength
	currentEpoch := helpers.CurrentEpoch(beaconState)
	latestMixSlice := beaconState.LatestRandaoMixes[currentEpoch%latestMixesLength]
	blockRandaoReveal := hashutil.Hash(body.RandaoReveal)
	for i, x := range blockRandaoReveal {
		latestMixSlice[i] ^= x
	}
	beaconState.LatestRandaoMixes[currentEpoch%latestMixesLength] = latestMixSlice
	return beaconState, nil
}

// Verify that bls_verify(proposer.pubkey, hash_tree_root(get_current_epoch(state)),
//   block.body.randao_reveal, domain=get_domain(state.fork, get_current_epoch(state), DOMAIN_RANDAO))
func verifyBlockRandao(beaconState *pb.BeaconState, body *pb.BeaconBlockBody, proposerIdx uint64, enableLogging bool) error {
	proposer := beaconState.ValidatorRegistry[proposerIdx]
	pub, err := bls.PublicKeyFromBytes(proposer.Pubkey)
	if err != nil {
		return fmt.Errorf("could not deserialize proposer public key: %v", err)
	}
	currentEpoch := helpers.CurrentEpoch(beaconState)
	buf := make([]byte, 32)
	binary.LittleEndian.PutUint64(buf, currentEpoch)
	domain := helpers.DomainVersion(beaconState, currentEpoch, params.BeaconConfig().DomainRandao)
	sig, err := bls.SignatureFromBytes(body.RandaoReveal)
	if err != nil {
		return fmt.Errorf("could not deserialize block randao reveal: %v", err)
	}
	if enableLogging {
		log.WithFields(logrus.Fields{
			"epoch":         helpers.CurrentEpoch(beaconState),
			"proposerIndex": proposerIdx,
		}).Info("Verifying randao")
	}
	if !sig.Verify(buf, pub, domain) {
		return fmt.Errorf("block randao reveal signature did not verify")
	}
	return nil
}

// ProcessProposerSlashings is one of the operations performed
// on each processed beacon block to slash proposers based on
// slashing conditions if any slashable events occurred.
//
// Official spec definition for proposer slashings:
//   Verify that len(block.body.proposer_slashings) <= MAX_PROPOSER_SLASHINGS.
//
//   For each proposer_slashing in block.body.proposer_slashings:
//     proposer = state.validator_registry[proposer_slashing.proposer_index]
//     # Verify that the epoch is the same
//     assert slot_to_epoch(proposer_slashing.header_1.slot) == slot_to_epoch(proposer_slashing.header_2.slot)
//     # But the headers are different
//     assert proposer_slashing.header_1 != proposer_slashing.header_2
//     # Check proposer is slashable
//     assert is_slashable_validator(proposer, get_current_epoch(state))
//     # Signatures are valid
//     for header in (proposer_slashing.header_1, proposer_slashing.header_2):
//       domain = get_domain(state, DOMAIN_BEACON_PROPOSER, slot_to_epoch(header.slot))
//       assert bls_verify(proposer.pubkey, signing_root(header), header.signature, domain)
//     slash_validator(state, proposer_slashing.proposer_index)
func ProcessProposerSlashings(
	beaconState *pb.BeaconState,
	block *pb.BeaconBlock,
	verifySignatures bool,
) (*pb.BeaconState, error) {
	body := block.Body
	registry := beaconState.ValidatorRegistry
	if uint64(len(body.ProposerSlashings)) > params.BeaconConfig().MaxProposerSlashings {
		return nil, fmt.Errorf(
			"number of proposer slashings (%d) exceeds allowed threshold of %d",
			len(body.ProposerSlashings),
			params.BeaconConfig().MaxProposerSlashings,
		)
	}
	var err error
	for idx, slashing := range body.ProposerSlashings {
		proposer := registry[slashing.ProposerIndex]
		if err = verifyProposerSlashing(beaconState, proposer, slashing, verifySignatures); err != nil {
			return nil, fmt.Errorf("could not verify proposer slashing %d: %v", idx, err)
		}
		beaconState, err = v.SlashValidator(
			beaconState, slashing.ProposerIndex, 0, /* proposer is whistleblower */
		)
		if err != nil {
			return nil, fmt.Errorf("could not slash proposer index %d: %v",
				slashing.ProposerIndex, err)
		}
	}
	return beaconState, nil
}

func verifyProposerSlashing(
	beaconState *pb.BeaconState,
	proposer *pb.Validator,
	slashing *pb.ProposerSlashing,
	verifySignatures bool,
) error {
	headerEpoch1 := helpers.SlotToEpoch(slashing.Header_1.Slot)
	headerEpoch2 := helpers.SlotToEpoch(slashing.Header_2.Slot)
	if headerEpoch1 != headerEpoch2 {
		return fmt.Errorf("mismatched header epochs, received %d == %d", headerEpoch1, headerEpoch2)
	}
	if proto.Equal(slashing.Header_1, slashing.Header_2) {
		return errors.New("expected slashing headers to differ")
	}
	if !helpers.IsSlashableValidator(proposer, helpers.CurrentEpoch(beaconState)) {
		return fmt.Errorf("validator with key %#x is not slashable", proposer.Pubkey)
	}
	if verifySignatures {
		// TODO(#258): Implement BLS verify of header signatures.
		return nil
	}
	return nil
}

// ProcessAttesterSlashings is one of the operations performed
// on each processed beacon block to slash attesters based on
// Casper FFG slashing conditions if any slashable events occurred.
//
// Official spec definition for attester slashings:
//
//   Verify that len(block.body.attester_slashings) <= MAX_ATTESTER_SLASHINGS.
//
//   For each attester_slashing in block.body.attester_slashings:
//     Let slashable_attestation_1 = attester_slashing.slashable_attestation_1.
//     Let slashable_attestation_2 = attester_slashing.slashable_attestation_2.
//     Verify that slashable_attestation_1.data != slashable_attestation_2.data.
//     Verify that is_double_vote(slashable_attestation_1.data, slashable_attestation_2.data)
//       or is_surround_vote(slashable_attestation_1.data, slashable_attestation_2.data).
//     Verify that verify_slashable_attestation(state, slashable_attestation_1).
//     Verify that verify_slashable_attestation(state, slashable_attestation_2).
//     Let slashable_indices = [index for index in slashable_attestation_1.validator_indices if
//       index in slashable_attestation_2.validator_indices and
//       state.validator_registry[index].slashed_epoch > get_current_epoch(state)].
//     Verify that len(slashable_indices) >= 1.
//     Run slash_validator(state, index) for each index in slashable_indices.
func ProcessAttesterSlashings(
	beaconState *pb.BeaconState,
	block *pb.BeaconBlock,
	verifySignatures bool,
) (*pb.BeaconState, error) {
	body := block.Body
	if uint64(len(body.AttesterSlashings)) > params.BeaconConfig().MaxAttesterSlashings {
		return nil, fmt.Errorf(
			"number of attester slashings (%d) exceeds allowed threshold of %d",
			len(body.AttesterSlashings),
			params.BeaconConfig().MaxAttesterSlashings,
		)
	}
	for idx, slashing := range body.AttesterSlashings {
		if err := verifyAttesterSlashing(slashing, verifySignatures); err != nil {
			return nil, fmt.Errorf("could not verify attester slashing #%d: %v", idx, err)
		}
		slashableIndices := slashableAttesterIndices(slashing)
		currentEpoch := helpers.CurrentEpoch(beaconState)
		var err error
		var slashedAny bool
		for _, validatorIndex := range slashableIndices {
			if helpers.IsSlashableValidator(beaconState.ValidatorRegistry[validatorIndex], currentEpoch) {
				beaconState, err = v.SlashValidator(beaconState, validatorIndex, 0)
				if err != nil {
					return nil, fmt.Errorf("could not slash validator index %d: %v",
						validatorIndex, err)
				}
				slashedAny = true
			}
		}
		if !slashedAny {
			return nil, errors.New("unable to slash any validator despite confirmed attester slashing")
		}
	}
	return beaconState, nil
}

func verifyAttesterSlashing(slashing *pb.AttesterSlashing, verifySignatures bool) error {
	att1 := slashing.Attestation_1
	att2 := slashing.Attestation_2
	data1 := att1.Data
	data2 := att2.Data
	if !isSlashableAttestationData(data1, data2) {
		return errors.New("attestations are not slashable")
	}
<<<<<<< HEAD
	if err := VerifyIndexedAttestation(att1, verifySignatures); err != nil {
		return fmt.Errorf("could not validate indexed attestation: %v", err)
	}
	if err := VerifyIndexedAttestation(att2, verifySignatures); err != nil {
=======
	if err := ValidateIndexedAttestation(att1, verifySignatures); err != nil {
		return fmt.Errorf("could not validate indexed attestation: %v", err)
	}
	if err := ValidateIndexedAttestation(att2, verifySignatures); err != nil {
>>>>>>> 901966c0
		return fmt.Errorf("could not validate indexed attestation: %v", err)
	}
	return nil
}

// isSlashableAttestationData verifies a slashing against the Casper Proof of Stake FFG rules.
//   return (
//   # Double vote
//   (data_1 != data_2 and data_1.target_epoch == data_2.target_epoch) or
//   # Surround vote
//   (data_1.source_epoch < data_2.source_epoch and data_2.target_epoch < data_1.target_epoch)
//   )
func isSlashableAttestationData(data1 *pb.AttestationData, data2 *pb.AttestationData) bool {
	// Inner attestation data structures for the votes should not be equal,
	// as that would mean both votes are the same and therefore no slashing
	// should occur.
	isDoubleVote := proto.Equal(data1, data2) && data1.TargetEpoch == data2.TargetEpoch
	isSurroundVote := data1.SourceEpoch < data2.SourceEpoch && data2.TargetEpoch < data1.TargetEpoch
	return isDoubleVote || isSurroundVote
}

<<<<<<< HEAD
=======
// ValidateIndexedAttestation verifies an attestation's custody and bls bit information.
//  """
//    Verify validity of ``indexed_attestation``.
//    """
//    bit_0_indices = indexed_attestation.custody_bit_0_indices
//    bit_1_indices = indexed_attestation.custody_bit_1_indices
//
//    # Verify no index has custody bit equal to 1 [to be removed in phase 1]
//    assert len(bit_1_indices) == 0
//    # Verify max number of indices
//    assert len(bit_0_indices) + len(bit_1_indices) <= MAX_INDICES_PER_ATTESTATION
//    # Verify index sets are disjoint
//    assert len(set(bit_0_indices).intersection(bit_1_indices)) == 0
//    # Verify indices are sorted
//    assert bit_0_indices == sorted(bit_0_indices) and bit_1_indices == sorted(bit_1_indices)
//    # Verify aggregate signature
//    assert bls_verify_multiple(
//        pubkeys=[
//            bls_aggregate_pubkeys([state.validator_registry[i].pubkey for i in bit_0_indices]),
//            bls_aggregate_pubkeys([state.validator_registry[i].pubkey for i in bit_1_indices]),
//        ],
//        message_hashes=[
//            hash_tree_root(AttestationDataAndCustodyBit(data=indexed_attestation.data, custody_bit=0b0)),
//            hash_tree_root(AttestationDataAndCustodyBit(data=indexed_attestation.data, custody_bit=0b1)),
//        ],
//        signature=indexed_attestation.signature,
//        domain=get_domain(state, DOMAIN_ATTESTATION, indexed_attestation.data.target_epoch),
func ValidateIndexedAttestation(attestation *pb.IndexedAttestation, verifySignatures bool) error {
	bit0Indices := attestation.CustodyBit_0Indices
	bit1Indices := attestation.CustodyBit_1Indices
	if len(bit1Indices) != 0 {
		return fmt.Errorf("expected no bit 1 indices, received %d", len(bit1Indices))
	}
	intersection := sliceutil.IntersectionUint64(bit0Indices, bit1Indices)
	if len(intersection) != 0 {
		return fmt.Errorf("expected disjoint bit indices, received %d bits in common", intersection)
	}
	if uint64(len(bit0Indices)+len(bit1Indices)) > params.BeaconConfig().MaxIndicesPerAttestation {
		return fmt.Errorf("exceeded max number of bit indices: %d", len(bit0Indices)+len(bit1Indices))
	}
	if !sliceutil.IsUint64Sorted(bit0Indices) || !sliceutil.IsUint64Sorted(bit1Indices) {
		return errors.New("bit indices not sorted")
	}
	if verifySignatures {
		// TODO(#258): Implement BLS verify of attestation bit information.
		return nil
	}
	return nil
}

>>>>>>> 901966c0
func slashableAttesterIndices(slashing *pb.AttesterSlashing) []uint64 {
	att1 := slashing.Attestation_1
	att2 := slashing.Attestation_1
	indices1 := append(att1.CustodyBit_0Indices, att1.CustodyBit_1Indices...)
	indices2 := append(att2.CustodyBit_0Indices, att2.CustodyBit_1Indices...)
	return sliceutil.IntersectionUint64(indices1, indices2)
}

// ProcessBlockAttestations applies processing operations to a block's inner attestation
// records. This function returns a list of pending attestations which can then be
// appended to the BeaconState's latest attestations.
//
// Official spec definition for block attestation processing:
//   Verify that len(block.body.attestations) <= MAX_ATTESTATIONS.
//
//   For each attestation in block.body.attestations:
//     VerifyAttestation(attestation)
func ProcessBlockAttestations(
	beaconState *pb.BeaconState,
	block *pb.BeaconBlock,
	verifySignatures bool,
) (*pb.BeaconState, error) {
	atts := block.Body.Attestations
	if uint64(len(atts)) > params.BeaconConfig().MaxAttestations {
		return nil, fmt.Errorf(
			"number of attestations in block (%d) exceeds allowed threshold of %d",
			len(atts),
			params.BeaconConfig().MaxAttestations,
		)
	}

	var err error
	for idx, attestation := range atts {
		beaconState, err = VerifyAttestation(beaconState, attestation, verifySignatures)
		if err != nil {
			return nil, fmt.Errorf("could not verify attestation at index %d in block: %v", idx, err)
		}
	}

	return beaconState, nil
}

// VerifyAttestation verifies an input attestation can pass through processing using the given beacon state.
//   data = attestation.data
//   attestation_slot = get_attestation_data_slot(state, data)
//   assert attestation_slot + MIN_ATTESTATION_INCLUSION_DELAY <= state.slot <= attestation_slot + SLOTS_PER_EPOCH
//
//   pending_attestation = PendingAttestation(
//     data=data,
//     aggregation_bitfield=attestation.aggregation_bitfield,
//     inclusion_delay=state.slot - attestation_slot,
//     proposer_index=get_beacon_proposer_index(state),
//   )
//
//   assert data.target_epoch in (get_previous_epoch(state), get_current_epoch(state))
//   if data.target_epoch == get_current_epoch(state):
//     ffg_data = (state.current_justified_epoch, state.current_justified_root, get_current_epoch(state))
//     parent_crosslink = state.current_crosslinks[data.crosslink.shard]
//     state.current_epoch_attestations.append(pending_attestation)
//   else:
//     ffg_data = (state.previous_justified_epoch, state.previous_justified_root, get_previous_epoch(state))
//     parent_crosslink = state.previous_crosslinks[data.crosslink.shard]
//     state.previous_epoch_attestations.append(pending_attestation)
//
//   # Check FFG data, crosslink data, and signature
//   assert ffg_data == (data.source_epoch, data.source_root, data.target_epoch)
//   assert data.crosslink.epoch == min(data.target_epoch, parent_crosslink.epoch + MAX_EPOCHS_PER_CROSSLINK)
//   assert data.crosslink.parent_root == hash_tree_root(parent_crosslink)
//   assert data.crosslink.data_root == ZERO_HASH  # [to be removed in phase 1]
//   validate_indexed_attestation(state, convert_to_indexed(state, attestation))
func VerifyAttestation(beaconState *pb.BeaconState, att *pb.Attestation, verifySignatures bool) (*pb.BeaconState, error) {
	data := att.Data
	attestationSlot, err := helpers.AttestationDataSlot(beaconState, data)
	if err != nil {
		return nil, fmt.Errorf("could not get attestation slot: %v", err)
	}
	minInclusionCheck := attestationSlot+params.BeaconConfig().MinAttestationInclusionDelay <= beaconState.Slot
	epochInclusionCheck := beaconState.Slot <= attestationSlot+params.BeaconConfig().SlotsPerEpoch

	if !minInclusionCheck {
		return nil, fmt.Errorf(
			"attestation slot %d + inclusion delay %d > state slot %d",
			attestationSlot,
			params.BeaconConfig().MinAttestationInclusionDelay,
			beaconState.Slot,
		)
	}
	if !epochInclusionCheck {
		return nil, fmt.Errorf(
			"state slot %d > attestation slot %d + SLOTS_PER_EPOCH %d",
			beaconState.Slot,
			attestationSlot,
			params.BeaconConfig().SlotsPerEpoch,
		)
	}
	proposerIndex, err := helpers.BeaconProposerIndex(beaconState)
	if err != nil {
		return nil, err
	}
	pendingAtt := &pb.PendingAttestation{
		Data:                data,
		AggregationBitfield: att.AggregationBitfield,
		InclusionDelay:      beaconState.Slot - attestationSlot,
		ProposerIndex:       proposerIndex,
	}

	if !(data.TargetEpoch == helpers.PrevEpoch(beaconState) || data.TargetEpoch == helpers.CurrentEpoch(beaconState)) {
		return nil, fmt.Errorf(
			"expected target epoch %d == %d or %d",
			data.TargetEpoch,
			helpers.PrevEpoch(beaconState),
			helpers.CurrentEpoch(beaconState),
		)
	}

	var ffgSourceEpoch uint64
	var ffgSourceRoot []byte
	var ffgTargetEpoch uint64
	var parentCrosslink *pb.Crosslink
	if data.TargetEpoch == helpers.CurrentEpoch(beaconState) {
		ffgSourceEpoch = beaconState.CurrentJustifiedEpoch
		ffgSourceRoot = beaconState.CurrentJustifiedRoot
		ffgTargetEpoch = helpers.CurrentEpoch(beaconState)
		parentCrosslink = beaconState.CurrentCrosslinks[data.Crosslink.Shard]
		beaconState.CurrentEpochAttestations = append(beaconState.CurrentEpochAttestations, pendingAtt)
	} else {
		ffgSourceEpoch = beaconState.PreviousJustifiedEpoch
		ffgSourceRoot = beaconState.PreviousJustifiedRoot
		ffgTargetEpoch = helpers.PrevEpoch(beaconState)
		parentCrosslink = beaconState.PreviousCrosslinks[data.Crosslink.Shard]
		beaconState.PreviousEpochAttestations = append(beaconState.PreviousEpochAttestations, pendingAtt)
	}
	if data.SourceEpoch != ffgSourceEpoch {
		return nil, fmt.Errorf("expected source epoch %d, received %d", ffgSourceEpoch, data.SourceEpoch)
	}
	if !bytes.Equal(data.SourceRoot, ffgSourceRoot) {
		return nil, fmt.Errorf("expected source root %#x, received %#x", ffgSourceRoot, data.SourceRoot)
	}
	if data.TargetEpoch != ffgTargetEpoch {
		return nil, fmt.Errorf("expected target epoch %d, received %d", ffgTargetEpoch, data.TargetEpoch)
	}
	minCrosslinkEpoch := parentCrosslink.Epoch + params.BeaconConfig().MaxCrosslinkEpochs
	if data.TargetEpoch < minCrosslinkEpoch {
		minCrosslinkEpoch = data.TargetEpoch
	}
	if data.Crosslink.Epoch != minCrosslinkEpoch {
		return nil, fmt.Errorf("expected crosslink epoch %d, received %d", minCrosslinkEpoch, data.Crosslink.Epoch)
	}
	crosslinkParentRoot, err := ssz.TreeHash(parentCrosslink)
	if err != nil {
		return nil, fmt.Errorf("could not tree hash parent crosslink: %v", err)
	}
	if !bytes.Equal(data.Crosslink.ParentRoot, crosslinkParentRoot[:]) {
		return nil, fmt.Errorf(
			"mismatched parent crosslink root, expected %#x, received %#x",
			crosslinkParentRoot,
			data.Crosslink.ParentRoot,
		)
	}
	if !bytes.Equal(data.Crosslink.DataRoot, params.BeaconConfig().ZeroHash[:]) {
		return nil, fmt.Errorf("expected data root %#x == ZERO_HASH", data.Crosslink.DataRoot)
	}
	indexedAtt, err := ConvertToIndexed(beaconState, att)
	if err != nil {
		return nil, fmt.Errorf("could not convert to indexed attestation: %v", err)
	}
	if err := ValidateIndexedAttestation(indexedAtt, verifySignatures); err != nil {
		return nil, fmt.Errorf("could not verify indexed attestation: %v", err)
	}
	return beaconState, nil
}

// ConvertToIndexed converts attestation to (almost) indexed-verifiable form.
//
// Spec pseudocode definition:
//   def convert_to_indexed(state: BeaconState, attestation: Attestation) -> IndexedAttestation:
//     """
//     Convert ``attestation`` to (almost) indexed-verifiable form.
//     """
//     attesting_indices = get_attesting_indices(state, attestation.data, attestation.aggregation_bitfield)
//     custody_bit_1_indices = get_attesting_indices(state, attestation.data, attestation.custody_bitfield)
//     custody_bit_0_indices = [index for index in attesting_indices if index not in custody_bit_1_indices]
//     return IndexedAttestation(
//         custody_bit_0_indices=custody_bit_0_indices,
//         custody_bit_1_indices=custody_bit_1_indices,
//         data=attestation.data,
//         signature=attestation.signature,
//     )
func ConvertToIndexed(state *pb.BeaconState, attestation *pb.Attestation) (*pb.IndexedAttestation, error) {
	attI, err := helpers.AttestingIndices(state, attestation.Data, attestation.AggregationBitfield)
	if err != nil {
		return nil, err
	}
	cb1i, _ := helpers.AttestingIndices(state, attestation.Data, attestation.CustodyBitfield)
	inAtt := &pb.IndexedAttestation{
		Data:                attestation.Data,
		Signature:           attestation.Signature,
<<<<<<< HEAD
		CustodyBit_0Indices: cb0i,
		CustodyBit_1Indices: cb1i,
	}
	return inAtt, nil
}

// VerifyIndexedAttestation determines the validity of an indexed attestation.
// WIP - signing is not implemented until BLS is integrated into Prysm.
//
// Spec pseudocode definition:
//  def verify_indexed_attestation(state: BeaconState, indexed_attestation: IndexedAttestation) -> bool:
//    """
//    Verify validity of ``indexed_attestation`` fields.
//    """
//    custody_bit_0_indices = indexed_attestation.custody_bit_0_indices
//    custody_bit_1_indices = indexed_attestation.custody_bit_1_indices
//
//    # Ensure no duplicate indices across custody bits
//    assert len(set(custody_bit_0_indices).intersection(set(custody_bit_1_indices))) == 0
//
//    if len(custody_bit_1_indices) > 0:  # [TO BE REMOVED IN PHASE 1]
//        return False
//
//    if not (1 <= len(custody_bit_0_indices) + len(custody_bit_1_indices) <= MAX_INDICES_PER_ATTESTATION):
//        return False
//
//    if custody_bit_0_indices != sorted(custody_bit_0_indices):
//        return False
//
//    if custody_bit_1_indices != sorted(custody_bit_1_indices):
//        return False
//
//    return bls_verify_multiple(
//        pubkeys=[
//            bls_aggregate_pubkeys([state.validator_registry[i].pubkey for i in custody_bit_0_indices]),
//            bls_aggregate_pubkeys([state.validator_registry[i].pubkey for i in custody_bit_1_indices]),
//        ],
//        message_hashes=[
//            hash_tree_root(AttestationDataAndCustodyBit(data=indexed_attestation.data, custody_bit=0b0)),
//            hash_tree_root(AttestationDataAndCustodyBit(data=indexed_attestation.data, custody_bit=0b1)),
//        ],
//        signature=indexed_attestation.signature,
//        domain=get_domain(state, DOMAIN_ATTESTATION, slot_to_epoch(indexed_attestation.data.slot)),
//    )
func VerifyIndexedAttestation(indexedAtt *pb.IndexedAttestation, verifySignatures bool) error {
	custodyBit0Indices := indexedAtt.CustodyBit_0Indices
	custodyBit1Indices := indexedAtt.CustodyBit_1Indices

	// To be removed in phase 1
	if len(custodyBit1Indices) > 0 {
		return fmt.Errorf("expected no bit 1 indices, received %v", len(custodyBit1Indices))
	}

	maxIndices := params.BeaconConfig().MaxIndicesPerAttestation
	totalIndicesLength := uint64(len(custodyBit0Indices) + len(custodyBit1Indices))
	if maxIndices < totalIndicesLength || totalIndicesLength < 1 {
		return fmt.Errorf("over max number of allowed indices per attestation: %v", totalIndicesLength)
	}

	custodyBitIntersection := sliceutil.IntersectionUint64(custodyBit0Indices, custodyBit1Indices)
	if len(custodyBitIntersection) != 0 {
		return fmt.Errorf("expected disjoint indices intersection, received %v", custodyBitIntersection)
	}

	if !sort.SliceIsSorted(custodyBit0Indices, func(i, j int) bool {
		return custodyBit0Indices[i] < custodyBit0Indices[j]
	}) {
		return errors.New("expected indices to be sorted")
	}

	if verifySignatures {
		// TODO(#2307): Update using BLS signature verification.
	}
	return nil
=======
		CustodyBit_0Indices: []uint64{},
		CustodyBit_1Indices: []uint64{},
	}
	if len(cb1i) > 0 {
		cb1iMap := make(map[uint64]bool)
		for _, in := range cb1i {
			cb1iMap[in] = true
		}
		cb0i := []uint64{}
		for _, index := range attI {
			_, ok := cb1iMap[index]
			if !ok {
				cb0i = append(cb0i, index)
			}
		}
		inAtt.CustodyBit_0Indices = cb0i
		inAtt.CustodyBit_1Indices = cb1i
	}
	return inAtt, nil
>>>>>>> 901966c0
}

// ProcessValidatorDeposits is one of the operations performed on each processed
// beacon block to verify queued validators from the Ethereum 1.0 Deposit Contract
// into the beacon chain.
//
// Official spec definition for processing validator deposits:
//   Verify that len(block.body.deposits) <= MAX_DEPOSITS.
//   For each deposit in block.body.deposits:
//	   # Verify the Merkle branch
//     assert verify_merkle_branch(
//       leaf=hash_tree_root(deposit.data),
//       proof=deposit.proof,
//       depth=DEPOSIT_CONTRACT_TREE_DEPTH,
//       index=deposit.index,
//       root=state.latest_eth1_data.deposit_root,
//     )
//
//     # Deposits must be processed in order
//     assert deposit.index == state.deposit_index
//     state.deposit_index += 1
//     pubkey = deposit.data.pubkey
//     amount = deposit.data.amount
//     validator_pubkeys = [v.pubkey for v in state.validator_registry]
//     if pubkey not in validator_pubkeys:
//       # Verify the deposit signature (proof of possession)
//       if not bls_verify(
//         pubkey, signing_root(deposit.data), deposit.data.signature, get_domain(state, DOMAIN_DEPOSIT)
//       ):
//         return
//       # Add validator and balance entries
//       state.validator_registry.append(Validator(
//         pubkey=pubkey,
//         withdrawal_credentials=deposit.data.withdrawal_credentials,
//         activation_eligibility_epoch=FAR_FUTURE_EPOCH,
//         activation_epoch=FAR_FUTURE_EPOCH,
//         exit_epoch=FAR_FUTURE_EPOCH,
//         withdrawable_epoch=FAR_FUTURE_EPOCH,
//         effective_balance=min(amount - amount % EFFECTIVE_BALANCE_INCREMENT, MAX_EFFECTIVE_BALANCE)
//       ))
//       state.balances.append(amount)
//     else:
//       # Increase balance by deposit amount
//       index = validator_pubkeys.index(pubkey)
//       increase_balance(state, index, amount)
func ProcessValidatorDeposits(
	beaconState *pb.BeaconState,
	block *pb.BeaconBlock,
	verifySignatures bool,
) (*pb.BeaconState, error) {
	deposits := block.Body.Deposits
	// Verify that outstanding deposits are processed up to the maximum number of deposits.
	maxDeposits := beaconState.LatestEth1Data.DepositCount - beaconState.DepositIndex
	if params.BeaconConfig().MaxDepositAmount < maxDeposits {
		maxDeposits = params.BeaconConfig().MaxDepositAmount
	}
	if uint64(len(deposits)) > params.BeaconConfig().MaxDeposits {
		return nil, fmt.Errorf(
			"number of deposits (%d) exceeds allowed threshold of %d",
			len(deposits),
			params.BeaconConfig().MaxDeposits,
		)
	}
	var err error
	for idx, deposit := range deposits {
		if err = verifyDeposit(beaconState, deposit); err != nil {
			return nil, fmt.Errorf("could not verify deposit #%d: %v", idx, err)
		}
		beaconState.DepositIndex++
		pubKey := deposit.Data.Pubkey
		amount := deposit.Data.Amount
		valIndexMap := stateutils.ValidatorIndexMap(beaconState)
		index, ok := valIndexMap[bytesutil.ToBytes32(pubKey)]
		if !ok {
			if verifySignatures {
				// TODO(#2307): Use BLS verification of proof of possession.
			}
			effectiveBalance := amount - (amount % params.BeaconConfig().EffectiveBalanceIncrement)
			if params.BeaconConfig().MaxEffectiveBalance < effectiveBalance {
				effectiveBalance = params.BeaconConfig().MaxEffectiveBalance
			}
			beaconState.ValidatorRegistry = append(beaconState.ValidatorRegistry, &pb.Validator{
				Pubkey:                     pubKey,
				WithdrawalCredentials:      deposit.Data.WithdrawalCredentials,
				ActivationEligibilityEpoch: params.BeaconConfig().FarFutureEpoch,
				ActivationEpoch:            params.BeaconConfig().FarFutureEpoch,
				ExitEpoch:                  params.BeaconConfig().FarFutureEpoch,
				WithdrawableEpoch:          params.BeaconConfig().FarFutureEpoch,
				EffectiveBalance:           effectiveBalance,
			})
			beaconState.Balances = append(beaconState.Balances, amount)
		} else {
			beaconState = helpers.IncreaseBalance(beaconState, uint64(index), amount)
		}
	}
	return beaconState, nil
}

func verifyDeposit(beaconState *pb.BeaconState, deposit *pb.Deposit) error {
	// Verify Merkle proof of deposit and deposit trie root.
	receiptRoot := beaconState.LatestEth1Data.DepositRoot
	leaf, err := ssz.TreeHash(deposit.Data)
	if err != nil {
		return fmt.Errorf("could not tree hash deposit data: %v", err)
	}
	if ok := trieutil.VerifyMerkleProof(
		receiptRoot,
		leaf[:],
		int(deposit.Index),
		deposit.Proof,
	); !ok {
		return fmt.Errorf(
			"deposit merkle branch of deposit root did not verify for root: %#x",
			receiptRoot,
		)
	}

	// Deposits must be processed in order
	if deposit.Index != beaconState.DepositIndex {
		return fmt.Errorf(
			"expected deposit merkle tree index to match beacon state deposit index, wanted: %d, received: %d",
			beaconState.DepositIndex,
			deposit.Index,
		)
	}

	return nil
}

// ProcessValidatorExits is one of the operations performed
// on each processed beacon block to determine which validators
// should exit the state's validator registry.
//
// Official spec definition for processing exits:
//
//   Verify that len(block.body.voluntary_exits) <= MAX_VOLUNTARY_EXITS.
//
//   For each exit in block.body.voluntary_exits:
//     validator = state.validator_registry[exit.validator_index]
//     # Verify the validator is active
//     assert is_active_validator(validator, get_current_epoch(state))
//     # Verify the validator has not yet exited
//     assert validator.exit_epoch == FAR_FUTURE_EPOCH
//     # Exits must specify an epoch when they become valid; they are not valid before then
//     assert get_current_epoch(state) >= exit.epoch
//     # Verify the validator has been active long enough
//     assert get_current_epoch(state) >= validator.activation_epoch + PERSISTENT_COMMITTEE_PERIOD
//     # Verify signature
//     domain = get_domain(state, DOMAIN_VOLUNTARY_EXIT, exit.epoch)
//     assert bls_verify(validator.pubkey, signing_root(exit), exit.signature, domain)
//     # Initiate exit
//     initiate_validator_exit(state, exit.validator_index)
func ProcessValidatorExits(
	beaconState *pb.BeaconState,
	block *pb.BeaconBlock,
	verifySignatures bool,
) (*pb.BeaconState, error) {

	exits := block.Body.VoluntaryExits
	if uint64(len(exits)) > params.BeaconConfig().MaxVoluntaryExits {
		return nil, fmt.Errorf(
			"number of exits (%d) exceeds allowed threshold of %d",
			len(exits),
			params.BeaconConfig().MaxVoluntaryExits,
		)
	}

	for idx, exit := range exits {
		if err := verifyExit(beaconState, exit, verifySignatures); err != nil {
			return nil, fmt.Errorf("could not verify exit #%d: %v", idx, err)
		}
		beaconState = v.InitiateValidatorExit(beaconState, exit.ValidatorIndex)
	}
	return beaconState, nil
}

func verifyExit(beaconState *pb.BeaconState, exit *pb.VoluntaryExit, verifySignatures bool) error {
	validator := beaconState.ValidatorRegistry[exit.ValidatorIndex]
	currentEpoch := helpers.CurrentEpoch(beaconState)
	// Verify the validator is active.
	if !helpers.IsActiveValidator(validator, currentEpoch) {
		return errors.New("non-active validator cannot exit")
	}
	// Verify the validator has not yet exited.
	if validator.ExitEpoch != params.BeaconConfig().FarFutureEpoch {
		return fmt.Errorf("validator has already exited at epoch: %v", validator.ExitEpoch)
	}
	// Exits must specify an epoch when they become valid; they are not valid before then.
	if currentEpoch < exit.Epoch {
		return fmt.Errorf("expected current epoch >= exit epoch, received %d < %d", currentEpoch, exit.Epoch)
	}
	// Verify the validator has been active long enough.
	if currentEpoch < validator.ActivationEpoch+params.BeaconConfig().PersistentCommitteePeriod {
		return fmt.Errorf(
			"validator has not been active long enough to exit, wanted epoch %d >= %d",
			currentEpoch,
			validator.ActivationEpoch+params.BeaconConfig().PersistentCommitteePeriod,
		)
	}
	if verifySignatures {
		// TODO(#258): Integrate BLS signature verification for exits.
		// domain = get_domain(state, DOMAIN_VOLUNTARY_EXIT, exit.epoch)
		// assert bls_verify(validator.pubkey, signing_root(exit), exit.signature, domain)
		return nil
	}
	return nil
}

// ProcessTransfers is one of the operations performed
// on each processed beacon block to determine transfers between beacon chain balances.
//
// Official spec definition for processing transfers:
//
//   Verify that len(block.body.transfers) <= MAX_TRANSFERS.
//
//   for each transfer in block.body.transfers:
//     assert state.balances[transfer.sender] >= max(transfer.amount, transfer.fee)
//     assert state.slot == transfer.slot
//     assert (
//       state.validator_registry[transfer.sender].activation_eligibility_epoch == FAR_FUTURE_EPOCH or
//       get_current_epoch(state) >= state.validator_registry[transfer.sender].withdrawable_epoch or
//       transfer.amount + transfer.fee + MAX_EFFECTIVE_BALANCE <= state.balances[transfer.sender]
//     )
//     assert (
//       state.validator_registry[transfer.sender].withdrawal_credentials ==
//       int_to_bytes(BLS_WITHDRAWAL_PREFIX, length=1) + hash(transfer.pubkey)[1:]
//     )
//     assert bls_verify(
//       transfer.pubkey, signing_root(transfer), transfer.signature, get_domain(state, DOMAIN_TRANSFER)
//     )
//     decrease_balance(state, transfer.sender, transfer.amount + transfer.fee)
//     increase_balance(state, transfer.recipient, transfer.amount)
//     increase_balance(state, get_beacon_proposer_index(state), transfer.fee)
//     assert not (0 < state.balances[transfer.sender] < MIN_DEPOSIT_AMOUNT)
//     assert not (0 < state.balances[transfer.recipient] < MIN_DEPOSIT_AMOUNT)
func ProcessTransfers(
	beaconState *pb.BeaconState,
	block *pb.BeaconBlock,
	verifySignatures bool,
) (*pb.BeaconState, error) {
	transfers := block.Body.Transfers
	if uint64(len(transfers)) > params.BeaconConfig().MaxTransfers {
		return nil, fmt.Errorf(
			"number of transfers (%d) exceeds allowed threshold of %d",
			len(transfers),
			params.BeaconConfig().MaxTransfers,
		)
	}
	// Verify there are no duplicate transfers.
	transferSet := make(map[[32]byte]bool)
	for _, transfer := range transfers {
		h, err := hashutil.HashProto(transfer)
		if err != nil {
			return nil, fmt.Errorf("could not hash transfer: %v", err)
		}
		if transferSet[h] {
			return nil, fmt.Errorf("duplicate transfer: %v", transfer)
		} else {
			transferSet[h] = true
		}
	}
	for idx, transfer := range transfers {
		if err := verifyTransfer(beaconState, transfer, verifySignatures); err != nil {
			return nil, fmt.Errorf("could not verify transfer %d: %v", idx, err)
		}
		// Process the transfer between accounts.
		beaconState = helpers.DecreaseBalance(beaconState, transfer.Sender, transfer.Amount+transfer.Fee)
		beaconState = helpers.IncreaseBalance(beaconState, transfer.Recipient, transfer.Amount)
		proposerIndex, err := helpers.BeaconProposerIndex(beaconState)
		if err != nil {
			return nil, fmt.Errorf("could not determine beacon proposer index: %v", err)
		}
		beaconState = helpers.IncreaseBalance(beaconState, proposerIndex, transfer.Fee)

		// Finally, we verify balances will not go below the mininum.
		if beaconState.Balances[transfer.Sender] < params.BeaconConfig().MinDepositAmount &&
			0 < beaconState.Balances[transfer.Sender] {
			return nil, fmt.Errorf(
				"sender balance below critical level: %v",
				beaconState.Balances[transfer.Sender],
			)
		}
		if beaconState.Balances[transfer.Recipient] < params.BeaconConfig().MinDepositAmount &&
			0 < beaconState.Balances[transfer.Recipient] {
			return nil, fmt.Errorf(
				"recipient balance below critical level: %v",
				beaconState.Balances[transfer.Recipient],
			)
		}
	}
	return beaconState, nil
}

func verifyTransfer(beaconState *pb.BeaconState, transfer *pb.Transfer, verifySignatures bool) error {
	maxVal := transfer.Fee
	if transfer.Amount > maxVal {
		maxVal = transfer.Amount
	}
	sender := beaconState.ValidatorRegistry[transfer.Sender]
	senderBalance := beaconState.Balances[transfer.Sender]
	// Verify the amount and fee are not individually too big (for anti-overflow purposes).
	if senderBalance < maxVal {
		return fmt.Errorf("expected sender balance %d >= %d", senderBalance, maxVal)
	}
	// A transfer is valid in only one slot.
	if beaconState.Slot != transfer.Slot {
		return fmt.Errorf("expected beacon state slot %d == transfer slot %d", beaconState.Slot, transfer.Slot)
	}

	// Sender must be not yet eligible for activation, withdrawn, or transfer balance over MAX_EFFECTIVE_BALANCE.
	senderNotActivationEligible := sender.ActivationEligibilityEpoch == params.BeaconConfig().FarFutureEpoch
	senderNotWithdrawn := helpers.CurrentEpoch(beaconState) >= sender.WithdrawableEpoch
	underMaxTransfer := transfer.Amount+transfer.Fee+params.BeaconConfig().MaxEffectiveBalance <= senderBalance

	if !(senderNotActivationEligible || senderNotWithdrawn || underMaxTransfer) {
		return fmt.Errorf(
			"expected activation eligiblity: false or withdrawn: false or over max transfer: false, received %v %v %v",
			senderNotActivationEligible,
			senderNotWithdrawn,
			underMaxTransfer,
		)
	}
	// Verify that the pubkey is valid.
	buf := []byte{params.BeaconConfig().BLSWithdrawalPrefixByte}
	hashed := hashutil.Hash(transfer.Pubkey)
	buf = append(buf, hashed[:]...)
	if !bytes.Equal(sender.WithdrawalCredentials, buf) {
		return fmt.Errorf("invalid public key, expected %v, received %v", buf, sender.WithdrawalCredentials)
	}
	if verifySignatures {
		// TODO(#258): Integrate BLS signature verification for transfers.
	}
	return nil
}<|MERGE_RESOLUTION|>--- conflicted
+++ resolved
@@ -8,6 +8,7 @@
 	"encoding/binary"
 	"errors"
 	"fmt"
+	"sort"
 
 	"github.com/gogo/protobuf/proto"
 	"github.com/prysmaticlabs/prysm/beacon-chain/core/helpers"
@@ -322,17 +323,10 @@
 	if !isSlashableAttestationData(data1, data2) {
 		return errors.New("attestations are not slashable")
 	}
-<<<<<<< HEAD
 	if err := VerifyIndexedAttestation(att1, verifySignatures); err != nil {
 		return fmt.Errorf("could not validate indexed attestation: %v", err)
 	}
 	if err := VerifyIndexedAttestation(att2, verifySignatures); err != nil {
-=======
-	if err := ValidateIndexedAttestation(att1, verifySignatures); err != nil {
-		return fmt.Errorf("could not validate indexed attestation: %v", err)
-	}
-	if err := ValidateIndexedAttestation(att2, verifySignatures); err != nil {
->>>>>>> 901966c0
 		return fmt.Errorf("could not validate indexed attestation: %v", err)
 	}
 	return nil
@@ -354,59 +348,6 @@
 	return isDoubleVote || isSurroundVote
 }
 
-<<<<<<< HEAD
-=======
-// ValidateIndexedAttestation verifies an attestation's custody and bls bit information.
-//  """
-//    Verify validity of ``indexed_attestation``.
-//    """
-//    bit_0_indices = indexed_attestation.custody_bit_0_indices
-//    bit_1_indices = indexed_attestation.custody_bit_1_indices
-//
-//    # Verify no index has custody bit equal to 1 [to be removed in phase 1]
-//    assert len(bit_1_indices) == 0
-//    # Verify max number of indices
-//    assert len(bit_0_indices) + len(bit_1_indices) <= MAX_INDICES_PER_ATTESTATION
-//    # Verify index sets are disjoint
-//    assert len(set(bit_0_indices).intersection(bit_1_indices)) == 0
-//    # Verify indices are sorted
-//    assert bit_0_indices == sorted(bit_0_indices) and bit_1_indices == sorted(bit_1_indices)
-//    # Verify aggregate signature
-//    assert bls_verify_multiple(
-//        pubkeys=[
-//            bls_aggregate_pubkeys([state.validator_registry[i].pubkey for i in bit_0_indices]),
-//            bls_aggregate_pubkeys([state.validator_registry[i].pubkey for i in bit_1_indices]),
-//        ],
-//        message_hashes=[
-//            hash_tree_root(AttestationDataAndCustodyBit(data=indexed_attestation.data, custody_bit=0b0)),
-//            hash_tree_root(AttestationDataAndCustodyBit(data=indexed_attestation.data, custody_bit=0b1)),
-//        ],
-//        signature=indexed_attestation.signature,
-//        domain=get_domain(state, DOMAIN_ATTESTATION, indexed_attestation.data.target_epoch),
-func ValidateIndexedAttestation(attestation *pb.IndexedAttestation, verifySignatures bool) error {
-	bit0Indices := attestation.CustodyBit_0Indices
-	bit1Indices := attestation.CustodyBit_1Indices
-	if len(bit1Indices) != 0 {
-		return fmt.Errorf("expected no bit 1 indices, received %d", len(bit1Indices))
-	}
-	intersection := sliceutil.IntersectionUint64(bit0Indices, bit1Indices)
-	if len(intersection) != 0 {
-		return fmt.Errorf("expected disjoint bit indices, received %d bits in common", intersection)
-	}
-	if uint64(len(bit0Indices)+len(bit1Indices)) > params.BeaconConfig().MaxIndicesPerAttestation {
-		return fmt.Errorf("exceeded max number of bit indices: %d", len(bit0Indices)+len(bit1Indices))
-	}
-	if !sliceutil.IsUint64Sorted(bit0Indices) || !sliceutil.IsUint64Sorted(bit1Indices) {
-		return errors.New("bit indices not sorted")
-	}
-	if verifySignatures {
-		// TODO(#258): Implement BLS verify of attestation bit information.
-		return nil
-	}
-	return nil
-}
-
->>>>>>> 901966c0
 func slashableAttesterIndices(slashing *pb.AttesterSlashing) []uint64 {
 	att1 := slashing.Attestation_1
 	att2 := slashing.Attestation_1
@@ -573,7 +514,7 @@
 	if err != nil {
 		return nil, fmt.Errorf("could not convert to indexed attestation: %v", err)
 	}
-	if err := ValidateIndexedAttestation(indexedAtt, verifySignatures); err != nil {
+	if err := VerifyIndexedAttestation(indexedAtt, verifySignatures); err != nil {
 		return nil, fmt.Errorf("could not verify indexed attestation: %v", err)
 	}
 	return beaconState, nil
@@ -596,15 +537,15 @@
 //         signature=attestation.signature,
 //     )
 func ConvertToIndexed(state *pb.BeaconState, attestation *pb.Attestation) (*pb.IndexedAttestation, error) {
-	attI, err := helpers.AttestingIndices(state, attestation.Data, attestation.AggregationBitfield)
+	cb1i, err := helpers.AttestingIndices(state, attestation.Data, attestation.CustodyBitfield)
 	if err != nil {
 		return nil, err
 	}
-	cb1i, _ := helpers.AttestingIndices(state, attestation.Data, attestation.CustodyBitfield)
+	// Custody bit 0 indices should be an empty slice for phase 0.
+	cb0i := []uint64{}
 	inAtt := &pb.IndexedAttestation{
 		Data:                attestation.Data,
 		Signature:           attestation.Signature,
-<<<<<<< HEAD
 		CustodyBit_0Indices: cb0i,
 		CustodyBit_1Indices: cb1i,
 	}
@@ -679,27 +620,6 @@
 		// TODO(#2307): Update using BLS signature verification.
 	}
 	return nil
-=======
-		CustodyBit_0Indices: []uint64{},
-		CustodyBit_1Indices: []uint64{},
-	}
-	if len(cb1i) > 0 {
-		cb1iMap := make(map[uint64]bool)
-		for _, in := range cb1i {
-			cb1iMap[in] = true
-		}
-		cb0i := []uint64{}
-		for _, index := range attI {
-			_, ok := cb1iMap[index]
-			if !ok {
-				cb0i = append(cb0i, index)
-			}
-		}
-		inAtt.CustodyBit_0Indices = cb0i
-		inAtt.CustodyBit_1Indices = cb1i
-	}
-	return inAtt, nil
->>>>>>> 901966c0
 }
 
 // ProcessValidatorDeposits is one of the operations performed on each processed
