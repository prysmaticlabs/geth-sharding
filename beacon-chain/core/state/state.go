--- conflicted
+++ resolved
@@ -6,10 +6,7 @@
 
 	"github.com/gogo/protobuf/proto"
 	b "github.com/prysmaticlabs/prysm/beacon-chain/core/blocks"
-<<<<<<< HEAD
 	"github.com/prysmaticlabs/prysm/beacon-chain/core/state/stateutils"
-=======
->>>>>>> ccc2a4b9
 	v "github.com/prysmaticlabs/prysm/beacon-chain/core/validators"
 	"github.com/prysmaticlabs/prysm/beacon-chain/utils"
 	pb "github.com/prysmaticlabs/prysm/proto/beacon/p2p/v1"
@@ -104,11 +101,7 @@
 	var err error
 	validatorMap := stateutils.ValidatorIndexMap(state)
 	for _, deposit := range initialValidatorDeposits {
-<<<<<<< HEAD
-		depositData := deposit.GetDepositData()
-=======
 		depositData := deposit.DepositData
->>>>>>> ccc2a4b9
 		depositInput, err := b.DecodeDepositInput(depositData)
 		if err != nil {
 			return nil, fmt.Errorf("could not decode deposit input: %v", err)
@@ -118,22 +111,12 @@
 		depositValue := depositData[len(depositData)-16 : len(depositData)-8]
 		state, validatorIndex, err = v.ProcessDeposit(
 			state,
-<<<<<<< HEAD
-			validatorMap,
-			depositInput.GetPubkey(),
-			binary.BigEndian.Uint64(depositValue),
-			depositInput.GetProofOfPossession(),
-			depositInput.GetWithdrawalCredentialsHash32(),
-			depositInput.GetRandaoCommitmentHash32(),
-			depositInput.GetPocCommitment(),
-=======
 			depositInput.Pubkey,
 			binary.BigEndian.Uint64(depositValue),
 			depositInput.ProofOfPossession,
 			depositInput.WithdrawalCredentialsHash32,
 			depositInput.RandaoCommitmentHash32,
 			depositInput.PocCommitment,
->>>>>>> ccc2a4b9
 		)
 		if err != nil {
 			return nil, fmt.Errorf("could not process validator deposit: %v", err)
@@ -205,13 +188,8 @@
 	distance := block.Slot - parentSlot
 	existing := state.LatestBlockRootHash32S
 	update := existing[distance:]
-<<<<<<< HEAD
-	for len(update) < 2*int(params.BeaconConfig().EpochLength) {
-		update = append(update, block.GetParentRootHash32())
-=======
 	for len(update) < 2*int(params.BeaconConfig().CycleLength) {
 		update = append(update, block.ParentRootHash32)
->>>>>>> ccc2a4b9
 	}
 	return update, nil
 }
