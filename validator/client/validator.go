// Package client represents a gRPC polling-based implementation
// of an eth2 validator client.
package client

import (
	"bytes"
	"context"
	"encoding/binary"
	"encoding/hex"
	"fmt"
	"io"
	"strconv"
	"strings"
	"sync"
	"time"

	"github.com/dgraph-io/ristretto"
	"github.com/gogo/protobuf/proto"
	ptypes "github.com/gogo/protobuf/types"
	lru "github.com/hashicorp/golang-lru"
	"github.com/pkg/errors"
	ethpb "github.com/prysmaticlabs/ethereumapis/eth/v1alpha1"
	"github.com/prysmaticlabs/prysm/beacon-chain/core/helpers"
	"github.com/prysmaticlabs/prysm/shared/bytesutil"
	"github.com/prysmaticlabs/prysm/shared/event"
	"github.com/prysmaticlabs/prysm/shared/featureconfig"
	"github.com/prysmaticlabs/prysm/shared/hashutil"
	"github.com/prysmaticlabs/prysm/shared/params"
	"github.com/prysmaticlabs/prysm/shared/slotutil"
	"github.com/prysmaticlabs/prysm/validator/accounts/wallet"
	vdb "github.com/prysmaticlabs/prysm/validator/db"
	"github.com/prysmaticlabs/prysm/validator/keymanager"
	slashingprotection "github.com/prysmaticlabs/prysm/validator/slashing-protection"
	"github.com/sirupsen/logrus"
	"go.opencensus.io/trace"
)

// reconnectPeriod is the frequency that we try to restart our
// slasher connection when the slasher client connection is not ready.
var reconnectPeriod = 5 * time.Second

// ValidatorRole defines the validator role.
type ValidatorRole int8

const (
	roleUnknown = iota
	roleAttester
	roleProposer
	roleAggregator
)

type validator struct {
	logValidatorBalances               bool
	useWeb                             bool
	emitAccountMetrics                 bool
	domainDataLock                     sync.Mutex
	attLogsLock                        sync.Mutex
	aggregatedSlotCommitteeIDCacheLock sync.Mutex
	prevBalanceLock                    sync.RWMutex
	walletInitializedFeed              *event.Feed
	genesisTime                        uint64
	domainDataCache                    *ristretto.Cache
	aggregatedSlotCommitteeIDCache     *lru.Cache
	ticker                             *slotutil.SlotTicker
	prevBalance                        map[[48]byte]uint64
	duties                             *ethpb.DutiesResponse
	startBalances                      map[[48]byte]uint64
	attLogs                            map[[32]byte]*attSubmitted
	node                               ethpb.NodeClient
	keyManager                         keymanager.IKeymanager
	beaconClient                       ethpb.BeaconChainClient
	validatorClient                    ethpb.BeaconNodeValidatorClient
	localSlashingProtector             slashingprotection.Protector
	remoteSlashingProtector            slashingprotection.Protector
	db                                 vdb.Database
	graffiti                           []byte
	voteStats                          voteStats
}

// Done cleans up the validator.
func (v *validator) Done() {
	v.ticker.Done()
}

// WaitForWalletInitialization checks if the validator needs to wait for
func (v *validator) WaitForWalletInitialization(ctx context.Context) error {
	// This function should only run if we are using managing the
	// validator client using the Prysm web UI.
	if !v.useWeb {
		return nil
	}
	if v.keyManager != nil {
		return nil
	}
	walletChan := make(chan *wallet.Wallet)
	sub := v.walletInitializedFeed.Subscribe(walletChan)
	defer sub.Unsubscribe()
	for {
		select {
		case w := <-walletChan:
			keyManager, err := w.InitializeKeymanager(ctx)
			if err != nil {
				return errors.Wrap(err, "could not read keymanager")
			}
			v.keyManager = keyManager
			return nil
		case <-ctx.Done():
			return errors.New("context canceled")
		}
	}
}

// WaitForChainStart checks whether the beacon node has started its runtime. That is,
// it calls to the beacon node which then verifies the ETH1.0 deposit contract logs to check
// for the ChainStart log to have been emitted. If so, it starts a ticker based on the ChainStart
// unix timestamp which will be used to keep track of time within the validator client.
func (v *validator) WaitForChainStart(ctx context.Context) error {
	ctx, span := trace.StartSpan(ctx, "validator.WaitForChainStart")
	defer span.End()
	// First, check if the beacon chain has started.
	stream, err := v.validatorClient.WaitForChainStart(ctx, &ptypes.Empty{})
	if err != nil {
		return errors.Wrap(err, "could not setup beacon chain ChainStart streaming client")
	}

	log.Info("Waiting for beacon chain start log from the ETH 1.0 deposit contract")
	chainStartRes, err := stream.Recv()
	if err != io.EOF {
		if ctx.Err() == context.Canceled {
			return errors.Wrap(ctx.Err(), "context has been canceled so shutting down the loop")
		}
		if err != nil {
			return errors.Wrap(err, "could not receive ChainStart from stream")
		}
		v.genesisTime = chainStartRes.GenesisTime
		curGenValRoot, err := v.db.GenesisValidatorsRoot(ctx)
		if err != nil {
			return errors.Wrap(err, "could not get current genesis validators root")
		}
		if len(curGenValRoot) == 0 {
			if err := v.db.SaveGenesisValidatorsRoot(ctx, chainStartRes.GenesisValidatorsRoot); err != nil {
				return errors.Wrap(err, "could not save genesis validator root")
			}
		} else {
			if !bytes.Equal(curGenValRoot, chainStartRes.GenesisValidatorsRoot) {
				log.Errorf("The genesis validators root received from the beacon node does not match what is in " +
					"your validator database. This could indicate that this is a database meant for another network. If " +
					"you were previously running this validator database on another network, please run --clear-db to " +
					"clear the database. If not, please file an issue at https://github.com/prysmaticlabs/prysm/issues")
				return fmt.Errorf(
					"genesis validators root from beacon node (%#x) does not match root saved in validator db (%#x)",
					chainStartRes.GenesisValidatorsRoot,
					curGenValRoot,
				)
			}
		}
	}

	// Once the ChainStart log is received, we update the genesis time of the validator client
	// and begin a slot ticker used to track the current slot the beacon node is in.
	v.ticker = slotutil.GetSlotTicker(time.Unix(int64(v.genesisTime), 0), params.BeaconConfig().SecondsPerSlot)
	log.WithField("genesisTime", time.Unix(int64(v.genesisTime), 0)).Info("Beacon chain started")
	return nil
}

// WaitForSync checks whether the beacon node has sync to the latest head.
func (v *validator) WaitForSync(ctx context.Context) error {
	ctx, span := trace.StartSpan(ctx, "validator.WaitForSync")
	defer span.End()

	s, err := v.node.GetSyncStatus(ctx, &ptypes.Empty{})
	if err != nil {
		return errors.Wrap(err, "could not get sync status")
	}
	if !s.Syncing {
		return nil
	}

	for {
		select {
		// Poll every half slot.
		case <-time.After(slotutil.DivideSlotBy(2 /* twice per slot */)):
			s, err := v.node.GetSyncStatus(ctx, &ptypes.Empty{})
			if err != nil {
				return errors.Wrap(err, "could not get sync status")
			}
			if !s.Syncing {
				return nil
			}
			log.Info("Waiting for beacon node to sync to latest chain head")
		case <-ctx.Done():
			return errors.New("context has been canceled, exiting goroutine")
		}
	}
}

// SlasherReady checks if slasher that was configured as external protection
// is reachable.
func (v *validator) SlasherReady(ctx context.Context) error {
	ctx, span := trace.StartSpan(ctx, "validator.SlasherReady")
	defer span.End()
	if featureconfig.Get().SlasherProtection {
		err := v.remoteSlashingProtector.Status()
		if err == nil {
			return nil
		}
		ticker := time.NewTicker(reconnectPeriod)
		defer ticker.Stop()
		for {
			select {
			case <-ticker.C:
				log.WithError(err).Info("Slasher connection wasn't ready. Trying again")
				err = v.remoteSlashingProtector.Status()
				if err != nil {
					continue
				}
				log.Info("Slasher connection is ready")
				return nil
			case <-ctx.Done():
				log.Debug("Context closed, exiting reconnect external protection")
				return errors.New("context closed, no longer attempting to restart external protection")
			}
		}
	}
	return nil
}

// WaitForActivation checks whether the validator pubkey is in the active
// validator set. If not, this operation will block until an activation message is
// received.
func (v *validator) WaitForActivation(ctx context.Context) error {
	ctx, span := trace.StartSpan(ctx, "validator.WaitForActivation")
	defer span.End()

	validatingKeys, err := v.keyManager.FetchValidatingPublicKeys(ctx)
	if err != nil {
		return errors.Wrap(err, "could not fetch validating keys")
	}
	req := &ethpb.ValidatorActivationRequest{
		PublicKeys: bytesutil.FromBytes48Array(validatingKeys),
	}
	stream, err := v.validatorClient.WaitForActivation(ctx, req)
	if err != nil {
		return errors.Wrap(err, "could not setup validator WaitForActivation streaming client")
	}
	for {
		res, err := stream.Recv()
		// If the stream is closed, we stop the loop.
		if errors.Is(err, io.EOF) {
			break
		}
		// If context is canceled we stop the loop.
		if ctx.Err() == context.Canceled {
			return errors.Wrap(ctx.Err(), "context has been canceled so shutting down the loop")
		}
		if err != nil {
			return errors.Wrap(err, "could not receive validator activation from stream")
		}
		valActivated := v.checkAndLogValidatorStatus(res.Statuses)

		if valActivated {
			for _, statusResp := range res.Statuses {
				if statusResp.Status.Status != ethpb.ValidatorStatus_ACTIVE {
					continue
				}
				log.WithFields(logrus.Fields{
					"publicKey": fmt.Sprintf("%#x", bytesutil.Trunc(statusResp.PublicKey)),
					"index":     statusResp.Index,
				}).Info("Validator activated")
			}
			break
		}
	}
	v.ticker = slotutil.GetSlotTicker(time.Unix(int64(v.genesisTime), 0), params.BeaconConfig().SecondsPerSlot)

	return nil
}

func (v *validator) checkAndLogValidatorStatus(validatorStatuses []*ethpb.ValidatorActivationResponse_Status) bool {
	nonexistentIndex := ^uint64(0)
	var validatorActivated bool
	for _, status := range validatorStatuses {
		fields := logrus.Fields{
			"pubKey": fmt.Sprintf("%#x", bytesutil.Trunc(status.PublicKey)),
			"status": status.Status.Status.String(),
		}
		if status.Index != nonexistentIndex {
			fields["index"] = status.Index
		}
		log := log.WithFields(fields)
		if v.emitAccountMetrics {
			fmtKey := fmt.Sprintf("%#x", status.PublicKey)
			ValidatorStatusesGaugeVec.WithLabelValues(fmtKey).Set(float64(status.Status.Status))
		}
		switch status.Status.Status {
		case ethpb.ValidatorStatus_UNKNOWN_STATUS:
			log.Info("Waiting for deposit to be observed by beacon node")
		case ethpb.ValidatorStatus_DEPOSITED:
			if status.Status.DepositInclusionSlot != 0 {
				log.WithFields(logrus.Fields{
					"expectedInclusionSlot":  status.Status.DepositInclusionSlot,
					"eth1DepositBlockNumber": status.Status.Eth1DepositBlockNumber,
				}).Info("Deposit for validator received but not processed into the beacon state")
			} else {
				log.WithField(
					"positionInActivationQueue", status.Status.PositionInActivationQueue,
				).Info("Deposit processed, entering activation queue after finalization")
			}
		case ethpb.ValidatorStatus_PENDING:
			if status.Status.ActivationEpoch == params.BeaconConfig().FarFutureEpoch {
				log.WithFields(logrus.Fields{
					"positionInActivationQueue": status.Status.PositionInActivationQueue,
				}).Info("Waiting to be assigned activation epoch")
			} else {
				log.WithFields(logrus.Fields{
					"activationEpoch": status.Status.ActivationEpoch,
				}).Info("Waiting for activation")
			}
		case ethpb.ValidatorStatus_ACTIVE, ethpb.ValidatorStatus_EXITING:
			validatorActivated = true
		case ethpb.ValidatorStatus_EXITED:
			log.Info("Validator exited")
		case ethpb.ValidatorStatus_INVALID:
			log.Warn("Invalid Eth1 deposit")
		default:
			log.WithFields(logrus.Fields{
				"activationEpoch": status.Status.ActivationEpoch,
			}).Info("Validator status")
		}
	}
	return validatorActivated
}

// CanonicalHeadSlot returns the slot of canonical block currently found in the
// beacon chain via RPC.
func (v *validator) CanonicalHeadSlot(ctx context.Context) (uint64, error) {
	ctx, span := trace.StartSpan(ctx, "validator.CanonicalHeadSlot")
	defer span.End()
	head, err := v.beaconClient.GetChainHead(ctx, &ptypes.Empty{})
	if err != nil {
		return 0, err
	}
	return head.HeadSlot, nil
}

// NextSlot emits the next slot number at the start time of that slot.
func (v *validator) NextSlot() <-chan uint64 {
	return v.ticker.C()
}

// SlotDeadline is the start time of the next slot.
func (v *validator) SlotDeadline(slot uint64) time.Time {
	secs := (slot + 1) * params.BeaconConfig().SecondsPerSlot
	return time.Unix(int64(v.genesisTime), 0 /*ns*/).Add(time.Duration(secs) * time.Second)
}

// UpdateDuties checks the slot number to determine if the validator's
// list of upcoming assignments needs to be updated. For example, at the
// beginning of a new epoch.
func (v *validator) UpdateDuties(ctx context.Context, slot uint64) error {
	if slot%params.BeaconConfig().SlotsPerEpoch != 0 && v.duties != nil {
		// Do nothing if not epoch start AND assignments already exist.
		return nil
	}
	// Set deadline to end of epoch.
	ss, err := helpers.StartSlot(helpers.SlotToEpoch(slot) + 1)
	if err != nil {
		return err
	}
	ctx, cancel := context.WithDeadline(ctx, v.SlotDeadline(ss))
	defer cancel()
	ctx, span := trace.StartSpan(ctx, "validator.UpdateAssignments")
	defer span.End()

	validatingKeys, err := v.keyManager.FetchValidatingPublicKeys(ctx)
	if err != nil {
		return err
	}
	req := &ethpb.DutiesRequest{
		Epoch:      slot / params.BeaconConfig().SlotsPerEpoch,
		PublicKeys: bytesutil.FromBytes48Array(validatingKeys),
	}

	// If duties is nil it means we have had no prior duties and just started up.
	resp, err := v.validatorClient.GetDuties(ctx, req)
	if err != nil {
		v.duties = nil // Clear assignments so we know to retry the request.
		log.Error(err)
		return err
	}

	v.duties = resp
	v.logDuties(slot, v.duties.Duties)
	subscribeSlots := make([]uint64, 0, len(validatingKeys))
	subscribeCommitteeIDs := make([]uint64, 0, len(validatingKeys))
	subscribeIsAggregator := make([]bool, 0, len(validatingKeys))
	alreadySubscribed := make(map[[64]byte]bool)

	for _, duty := range v.duties.Duties {
		pk := bytesutil.ToBytes48(duty.PublicKey)
		if duty.Status == ethpb.ValidatorStatus_ACTIVE || duty.Status == ethpb.ValidatorStatus_EXITING {
			attesterSlot := duty.AttesterSlot
			committeeIndex := duty.CommitteeIndex

			alreadySubscribedKey := validatorSubscribeKey(attesterSlot, committeeIndex)
			if _, ok := alreadySubscribed[alreadySubscribedKey]; ok {
				continue
			}

			aggregator, err := v.isAggregator(ctx, duty.Committee, attesterSlot, pk)
			if err != nil {
				return errors.Wrap(err, "could not check if a validator is an aggregator")
			}
			if aggregator {
				alreadySubscribed[alreadySubscribedKey] = true
			}

			subscribeSlots = append(subscribeSlots, attesterSlot)
			subscribeCommitteeIDs = append(subscribeCommitteeIDs, committeeIndex)
			subscribeIsAggregator = append(subscribeIsAggregator, aggregator)
		}
	}

	// Notify beacon node to subscribe to the attester and aggregator subnets for the next epoch.
	req.Epoch++
	dutiesNextEpoch, err := v.validatorClient.GetDuties(ctx, req)
	if err != nil {
		log.Error(err)
		return err
	}
	for _, duty := range dutiesNextEpoch.Duties {
		if duty.Status == ethpb.ValidatorStatus_ACTIVE || duty.Status == ethpb.ValidatorStatus_EXITING {
			attesterSlot := duty.AttesterSlot
			committeeIndex := duty.CommitteeIndex

			alreadySubscribedKey := validatorSubscribeKey(attesterSlot, committeeIndex)
			if _, ok := alreadySubscribed[alreadySubscribedKey]; ok {
				continue
			}

			aggregator, err := v.isAggregator(ctx, duty.Committee, attesterSlot, bytesutil.ToBytes48(duty.PublicKey))
			if err != nil {
				return errors.Wrap(err, "could not check if a validator is an aggregator")
			}
			if aggregator {
				alreadySubscribed[alreadySubscribedKey] = true
			}

			subscribeSlots = append(subscribeSlots, attesterSlot)
			subscribeCommitteeIDs = append(subscribeCommitteeIDs, committeeIndex)
			subscribeIsAggregator = append(subscribeIsAggregator, aggregator)
		}
	}

	_, err = v.validatorClient.SubscribeCommitteeSubnets(ctx, &ethpb.CommitteeSubnetsSubscribeRequest{
		Slots:        subscribeSlots,
		CommitteeIds: subscribeCommitteeIDs,
		IsAggregator: subscribeIsAggregator,
	})

	return err
}

// RolesAt slot returns the validator roles at the given slot. Returns nil if the
// validator is known to not have a roles at the slot. Returns UNKNOWN if the
// validator assignments are unknown. Otherwise returns a valid ValidatorRole map.
func (v *validator) RolesAt(ctx context.Context, slot uint64) (map[[48]byte][]ValidatorRole, error) {
	rolesAt := make(map[[48]byte][]ValidatorRole)
	for _, duty := range v.duties.Duties {
		var roles []ValidatorRole

		if duty == nil {
			continue
		}
		if len(duty.ProposerSlots) > 0 {
			for _, proposerSlot := range duty.ProposerSlots {
				if proposerSlot != 0 && proposerSlot == slot {
					roles = append(roles, roleProposer)
					break
				}
			}
		}
		if duty.AttesterSlot == slot {
			roles = append(roles, roleAttester)

			aggregator, err := v.isAggregator(ctx, duty.Committee, slot, bytesutil.ToBytes48(duty.PublicKey))
			if err != nil {
				return nil, errors.Wrap(err, "could not check if a validator is an aggregator")
			}
			if aggregator {
				roles = append(roles, roleAggregator)
			}

		}
		if len(roles) == 0 {
			roles = append(roles, roleUnknown)
		}

		var pubKey [48]byte
		copy(pubKey[:], duty.PublicKey)
		rolesAt[pubKey] = roles
	}
	return rolesAt, nil
}

<<<<<<< HEAD
=======
// UpdateProtections goes through the duties of the given slot and fetches the required validator history,
// assigning it in validator.
func (v *validator) UpdateProtections(ctx context.Context, slot uint64) error {
	attestingPubKeys := make([][48]byte, 0, len(v.duties.CurrentEpochDuties))
	for _, duty := range v.duties.CurrentEpochDuties {
		if duty == nil || duty.AttesterSlot != slot {
			continue
		}
		attestingPubKeys = append(attestingPubKeys, bytesutil.ToBytes48(duty.PublicKey))
	}
	attHistoryByPubKey, err := v.db.AttestationHistoryForPubKeysV2(ctx, attestingPubKeys)
	if err != nil {
		return errors.Wrap(err, "could not get attester history")
	}
	v.attesterHistoryByPubKeyLock.Lock()
	v.attesterHistoryByPubKey = attHistoryByPubKey
	v.attesterHistoryByPubKeyLock.Unlock()
	return nil
}

// ResetAttesterProtectionData reset validators protection data.
func (v *validator) ResetAttesterProtectionData() {
	v.attesterHistoryByPubKeyLock.Lock()
	v.attesterHistoryByPubKey = make(map[[48]byte]kv.EncHistoryData)
	v.attesterHistoryByPubKeyLock.Unlock()
}

// SaveProtection saves the attestation information currently in validator state.
func (v *validator) SaveProtection(ctx context.Context, pubKey [48]byte) error {
	v.attesterHistoryByPubKeyLock.RLock()
	defer v.attesterHistoryByPubKeyLock.RUnlock()
	if err := v.db.SaveAttestationHistoryForPubKeyV2(ctx, pubKey, v.attesterHistoryByPubKey[pubKey]); err != nil {
		return errors.Wrapf(err, "could not save attester with public key %#x history to DB", pubKey)
	}

	return nil
}

>>>>>>> 3ae4b793
// isAggregator checks if a validator is an aggregator of a given slot, it uses the selection algorithm outlined in:
// https://github.com/ethereum/eth2.0-specs/blob/v0.9.3/specs/validator/0_beacon-chain-validator.md#aggregation-selection
func (v *validator) isAggregator(ctx context.Context, committee []uint64, slot uint64, pubKey [48]byte) (bool, error) {
	modulo := uint64(1)
	if len(committee)/int(params.BeaconConfig().TargetAggregatorsPerCommittee) > 1 {
		modulo = uint64(len(committee)) / params.BeaconConfig().TargetAggregatorsPerCommittee
	}

	slotSig, err := v.signSlot(ctx, pubKey, slot)
	if err != nil {
		return false, err
	}

	b := hashutil.Hash(slotSig)

	return binary.LittleEndian.Uint64(b[:8])%modulo == 0, nil
}

// UpdateDomainDataCaches by making calls for all of the possible domain data. These can change when
// the fork version changes which can happen once per epoch. Although changing for the fork version
// is very rare, a validator should check these data every epoch to be sure the validator is
// participating on the correct fork version.
func (v *validator) UpdateDomainDataCaches(ctx context.Context, slot uint64) {
	for _, d := range [][]byte{
		params.BeaconConfig().DomainRandao[:],
		params.BeaconConfig().DomainBeaconAttester[:],
		params.BeaconConfig().DomainBeaconProposer[:],
		params.BeaconConfig().DomainSelectionProof[:],
		params.BeaconConfig().DomainAggregateAndProof[:],
	} {
		_, err := v.domainData(ctx, helpers.SlotToEpoch(slot), d)
		if err != nil {
			log.WithError(err).Errorf("Failed to update domain data for domain %v", d)
		}
	}
}

// AllValidatorsAreExited informs whether all validators have already exited.
func (v *validator) AllValidatorsAreExited(ctx context.Context) (bool, error) {
	validatingKeys, err := v.keyManager.FetchValidatingPublicKeys(ctx)
	if err != nil {
		return false, errors.Wrap(err, "could not fetch validating keys")
	}
	if len(validatingKeys) == 0 {
		return false, nil
	}
	var publicKeys [][]byte
	for _, key := range validatingKeys {
		copyKey := key
		publicKeys = append(publicKeys, copyKey[:])
	}
	request := &ethpb.MultipleValidatorStatusRequest{
		PublicKeys: publicKeys,
	}
	response, err := v.validatorClient.MultipleValidatorStatus(ctx, request)
	if err != nil {
		return false, err
	}
	if len(response.Statuses) != len(request.PublicKeys) {
		return false, errors.New("number of status responses did not match number of requested keys")
	}
	for _, status := range response.Statuses {
		if status.Status != ethpb.ValidatorStatus_EXITED {
			return false, nil
		}
	}
	return true, nil
}

func (v *validator) domainData(ctx context.Context, epoch uint64, domain []byte) (*ethpb.DomainResponse, error) {
	v.domainDataLock.Lock()
	defer v.domainDataLock.Unlock()

	req := &ethpb.DomainRequest{
		Epoch:  epoch,
		Domain: domain,
	}

	key := strings.Join([]string{strconv.FormatUint(req.Epoch, 10), hex.EncodeToString(req.Domain)}, ",")

	if val, ok := v.domainDataCache.Get(key); ok {
		return proto.Clone(val.(proto.Message)).(*ethpb.DomainResponse), nil
	}

	res, err := v.validatorClient.DomainData(ctx, req)
	if err != nil {
		return nil, err
	}

	v.domainDataCache.Set(key, proto.Clone(res), 1)

	return res, nil
}

func (v *validator) logDuties(slot uint64, duties []*ethpb.DutiesResponse_Duty) {
	attesterKeys := make([][]string, params.BeaconConfig().SlotsPerEpoch)
	for i := range attesterKeys {
		attesterKeys[i] = make([]string, 0)
	}
	proposerKeys := make([]string, params.BeaconConfig().SlotsPerEpoch)
	slotOffset := slot - (slot % params.BeaconConfig().SlotsPerEpoch)

	for _, duty := range duties {
		if v.emitAccountMetrics {
			fmtKey := fmt.Sprintf("%#x", duty.PublicKey)
			ValidatorStatusesGaugeVec.WithLabelValues(fmtKey).Set(float64(duty.Status))
		}

		// Only interested in validators who are attesting/proposing.
		// Note that SLASHING validators will have duties but their results are ignored by the network so we don't bother with them.
		if duty.Status != ethpb.ValidatorStatus_ACTIVE && duty.Status != ethpb.ValidatorStatus_EXITING {
			continue
		}

		validatorKey := fmt.Sprintf("%#x", bytesutil.Trunc(duty.PublicKey))
		attesterIndex := duty.AttesterSlot - slotOffset
		if attesterIndex >= params.BeaconConfig().SlotsPerEpoch {
			log.WithField("duty", duty).Warn("Invalid attester slot")
		} else {
			attesterKeys[duty.AttesterSlot-slotOffset] = append(attesterKeys[duty.AttesterSlot-slotOffset], validatorKey)
		}

		for _, proposerSlot := range duty.ProposerSlots {
			proposerIndex := proposerSlot - slotOffset
			if proposerIndex >= params.BeaconConfig().SlotsPerEpoch {
				log.WithField("duty", duty).Warn("Invalid proposer slot")
			} else {
				proposerKeys[proposerIndex] = validatorKey
			}
		}
	}

	for i := uint64(0); i < params.BeaconConfig().SlotsPerEpoch; i++ {
		if len(attesterKeys[i]) > 0 {
			log.WithField("slot", slotOffset+i).WithField("attesters", len(attesterKeys[i])).WithField("pubKeys", attesterKeys[i]).Info("Attestation schedule")
		}
		if proposerKeys[i] != "" {
			log.WithField("slot", slotOffset+i).WithField("pubKey", proposerKeys[i]).Info("Proposal schedule")
		}
	}
}

// This constructs a validator subscribed key, it's used to track
// which subnet has already been pending requested.
func validatorSubscribeKey(slot, committeeID uint64) [64]byte {
	return bytesutil.ToBytes64(append(bytesutil.Bytes32(slot), bytesutil.Bytes32(committeeID)...))
}

// This tracks all validators' voting status.
type voteStats struct {
	startEpoch            uint64
	includedAttestedCount uint64
	totalAttestedCount    uint64
	totalDistance         uint64
	correctSources        uint64
	totalSources          uint64
	correctTargets        uint64
	totalTargets          uint64
	correctHeads          uint64
	totalHeads            uint64
}<|MERGE_RESOLUTION|>--- conflicted
+++ resolved
@@ -29,6 +29,7 @@
 	"github.com/prysmaticlabs/prysm/shared/slotutil"
 	"github.com/prysmaticlabs/prysm/validator/accounts/wallet"
 	vdb "github.com/prysmaticlabs/prysm/validator/db"
+	"github.com/prysmaticlabs/prysm/validator/db/kv"
 	"github.com/prysmaticlabs/prysm/validator/keymanager"
 	slashingprotection "github.com/prysmaticlabs/prysm/validator/slashing-protection"
 	"github.com/sirupsen/logrus"
@@ -57,11 +58,13 @@
 	attLogsLock                        sync.Mutex
 	aggregatedSlotCommitteeIDCacheLock sync.Mutex
 	prevBalanceLock                    sync.RWMutex
+	attesterHistoryByPubKeyLock        sync.RWMutex
 	walletInitializedFeed              *event.Feed
 	genesisTime                        uint64
 	domainDataCache                    *ristretto.Cache
 	aggregatedSlotCommitteeIDCache     *lru.Cache
 	ticker                             *slotutil.SlotTicker
+	attesterHistoryByPubKey            map[[48]byte]kv.EncHistoryData
 	prevBalance                        map[[48]byte]uint64
 	duties                             *ethpb.DutiesResponse
 	startBalances                      map[[48]byte]uint64
@@ -70,8 +73,7 @@
 	keyManager                         keymanager.IKeymanager
 	beaconClient                       ethpb.BeaconChainClient
 	validatorClient                    ethpb.BeaconNodeValidatorClient
-	localSlashingProtector             slashingprotection.Protector
-	remoteSlashingProtector            slashingprotection.Protector
+	protector                          slashingprotection.Protector
 	db                                 vdb.Database
 	graffiti                           []byte
 	voteStats                          voteStats
@@ -200,7 +202,7 @@
 	ctx, span := trace.StartSpan(ctx, "validator.SlasherReady")
 	defer span.End()
 	if featureconfig.Get().SlasherProtection {
-		err := v.remoteSlashingProtector.Status()
+		err := v.protector.Status()
 		if err == nil {
 			return nil
 		}
@@ -210,7 +212,7 @@
 			select {
 			case <-ticker.C:
 				log.WithError(err).Info("Slasher connection wasn't ready. Trying again")
-				err = v.remoteSlashingProtector.Status()
+				err = v.protector.Status()
 				if err != nil {
 					continue
 				}
@@ -503,8 +505,6 @@
 	return rolesAt, nil
 }
 
-<<<<<<< HEAD
-=======
 // UpdateProtections goes through the duties of the given slot and fetches the required validator history,
 // assigning it in validator.
 func (v *validator) UpdateProtections(ctx context.Context, slot uint64) error {
@@ -543,7 +543,6 @@
 	return nil
 }
 
->>>>>>> 3ae4b793
 // isAggregator checks if a validator is an aggregator of a given slot, it uses the selection algorithm outlined in:
 // https://github.com/ethereum/eth2.0-specs/blob/v0.9.3/specs/validator/0_beacon-chain-validator.md#aggregation-selection
 func (v *validator) isAggregator(ctx context.Context, committee []uint64, slot uint64, pubKey [48]byte) (bool, error) {
