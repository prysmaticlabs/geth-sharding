// Package bls implements a go-wrapper around a library implementing the
// the BLS12-381 curve and signature scheme. This package exposes a public API for
// verifying and aggregating BLS signatures used by Ethereum 2.0.
package bls

import (
	"fmt"
	"io"

	gobls "github.com/phoreproject/bls"
	"github.com/prysmaticlabs/prysm/shared/bytesutil"
)

// Signature used in the BLS signature scheme.
type Signature struct {
	val *gobls.Signature
}

// SecretKey used in the BLS signature scheme.
type SecretKey struct {
	val *gobls.SecretKey
}

// PublicKey used in the BLS signature scheme.
type PublicKey struct {
	val *gobls.PublicKey
}

// RandKey creates a new private key using a random method provided as an io.Reader.
func RandKey(r io.Reader) (*SecretKey, error) {
	k, err := gobls.RandKey(r)
	if err != nil {
		return nil, fmt.Errorf("could not initialize secret key: %v", err)
	}
	return &SecretKey{val: k}, nil
}

// SecretKeyFromBytes creates a BLS private key from a byte slice.
func SecretKeyFromBytes(priv []byte) (*SecretKey, error) {
<<<<<<< HEAD
=======
	if len(priv) != 32 {
		return nil, fmt.Errorf("expected byte slice of length 32, received: %d", len(priv))
	}
>>>>>>> 81c2e4e9
	k := bytesutil.ToBytes32(priv)
	return &SecretKey{val: gobls.DeserializeSecretKey(k)}, nil
}

// PublicKeyFromBytes creates a BLS public key from a byte slice.
func PublicKeyFromBytes(pub []byte) (*PublicKey, error) {
	b := bytesutil.ToBytes96(pub)
	k, err := gobls.DeserializePublicKey(b)
	if err != nil {
		return nil, fmt.Errorf("could not unmarshal bytes into public key: %v", err)
	}
	return &PublicKey{val: k}, nil
<<<<<<< HEAD
}

// SignatureFromBytes creates a BLS signature from a byte slice.
func SignatureFromBytes(sig []byte) (*Signature, error) {
	b := bytesutil.ToBytes48(sig)
	s, err := gobls.DeserializeSignature(b)
	if err != nil {
		return nil, fmt.Errorf("could not unmarshal bytes into signature: %v", err)
	}
	return &Signature{val: s}, nil
=======
>>>>>>> 81c2e4e9
}

// PublicKey obtains the public key corresponding to the BLS secret key.
func (s *SecretKey) PublicKey() *PublicKey {
	return &PublicKey{val: gobls.PrivToPub(s.val)}
}

// Sign a message using a secret key - in a beacon/validator client,
func (s *SecretKey) Sign(msg []byte, domain uint64) *Signature {
	sig := gobls.Sign(msg, s.val, domain)
	return &Signature{val: sig}
}

// Marshal a secret key into a byte slice.
func (s *SecretKey) Marshal() []byte {
	k := s.val.Serialize()
	return k[:]
}

// Marshal a public key into a byte slice.
func (p *PublicKey) Marshal() []byte {
	k := p.val.Serialize()
	return k[:]
}

// Aggregate two public keys.
func (p *PublicKey) Aggregate(p2 *PublicKey) *PublicKey {
	p1 := p.val
	p1.Aggregate(p2.val)
	return &PublicKey{val: p1}
}

// Verify a bls signature given a public key, a message, and a domain.
func (s *Signature) Verify(msg []byte, pub *PublicKey, domain uint64) bool {
	return gobls.Verify(msg, pub.val, s.val, domain)
}

// VerifyAggregate verifies each public key against a message.
// This is vulnerable to rogue public-key attack. Each user must
// provide a proof-of-knowledge of the public key.
func (s *Signature) VerifyAggregate(pubKeys []*PublicKey, msg []byte, domain uint64) bool {
	var keys []*gobls.PublicKey
	for _, v := range pubKeys {
		keys = append(keys, v.val)
	}
	return s.val.VerifyAggregateCommon(keys, msg, domain)
<<<<<<< HEAD
}

// Marshal a signature into a byte slice.
func (s *Signature) Marshal() []byte {
	k := s.val.Serialize()
	return k[:]
=======
>>>>>>> 81c2e4e9
}

// AggregateSignatures converts a list of signatures into a single, aggregated sig.
func AggregateSignatures(sigs []*Signature) *Signature {
	var ss []*gobls.Signature
	for _, v := range sigs {
		ss = append(ss, v.val)
	}
	return &Signature{val: gobls.AggregateSignatures(ss)}
}<|MERGE_RESOLUTION|>--- conflicted
+++ resolved
@@ -37,12 +37,9 @@
 
 // SecretKeyFromBytes creates a BLS private key from a byte slice.
 func SecretKeyFromBytes(priv []byte) (*SecretKey, error) {
-<<<<<<< HEAD
-=======
 	if len(priv) != 32 {
 		return nil, fmt.Errorf("expected byte slice of length 32, received: %d", len(priv))
 	}
->>>>>>> 81c2e4e9
 	k := bytesutil.ToBytes32(priv)
 	return &SecretKey{val: gobls.DeserializeSecretKey(k)}, nil
 }
@@ -55,7 +52,6 @@
 		return nil, fmt.Errorf("could not unmarshal bytes into public key: %v", err)
 	}
 	return &PublicKey{val: k}, nil
-<<<<<<< HEAD
 }
 
 // SignatureFromBytes creates a BLS signature from a byte slice.
@@ -66,8 +62,6 @@
 		return nil, fmt.Errorf("could not unmarshal bytes into signature: %v", err)
 	}
 	return &Signature{val: s}, nil
-=======
->>>>>>> 81c2e4e9
 }
 
 // PublicKey obtains the public key corresponding to the BLS secret key.
@@ -114,15 +108,12 @@
 		keys = append(keys, v.val)
 	}
 	return s.val.VerifyAggregateCommon(keys, msg, domain)
-<<<<<<< HEAD
 }
 
 // Marshal a signature into a byte slice.
 func (s *Signature) Marshal() []byte {
 	k := s.val.Serialize()
 	return k[:]
-=======
->>>>>>> 81c2e4e9
 }
 
 // AggregateSignatures converts a list of signatures into a single, aggregated sig.
