package client

// Validator client proposer functions.
import (
	"context"
	"fmt"

	"github.com/gogo/protobuf/types"
	"github.com/pkg/errors"
	ethpb "github.com/prysmaticlabs/ethereumapis/eth/v1alpha1"
	"github.com/prysmaticlabs/prysm/beacon-chain/core/helpers"
	validatorpb "github.com/prysmaticlabs/prysm/proto/validator/accounts/v2"
	"github.com/prysmaticlabs/prysm/shared/bls"
	"github.com/prysmaticlabs/prysm/shared/bytesutil"
	"github.com/prysmaticlabs/prysm/shared/params"
	"github.com/prysmaticlabs/prysm/shared/timeutils"
	"github.com/sirupsen/logrus"
	"go.opencensus.io/trace"
)

type signingFunc func(context.Context, *validatorpb.SignRequest) (bls.Signature, error)

const domainDataErr = "could not get domain data"
const signingRootErr = "could not get signing root"
const signExitErr = "could not sign voluntary exit proposal"

// ProposeBlock proposes a new beacon block for a given slot. This method collects the
// previous beacon block, any pending deposits, and ETH1 data from the beacon
// chain node to construct the new block. The new block is then processed with
// the state root computation, and finally signed by the validator before being
// sent back to the beacon node for broadcasting.
func (v *validator) ProposeBlock(ctx context.Context, slot uint64, pubKey [48]byte) {
	if slot == 0 {
		log.Debug("Assigned to genesis slot, skipping proposal")
		return
	}
	ctx, span := trace.StartSpan(ctx, "validator.ProposeBlock")
	defer span.End()
	fmtKey := fmt.Sprintf("%#x", pubKey[:])

	span.AddAttributes(trace.StringAttribute("validator", fmt.Sprintf("%#x", pubKey)))
	log := log.WithField("pubKey", fmt.Sprintf("%#x", bytesutil.Trunc(pubKey[:])))

	// Sign randao reveal, it's used to request block from beacon node
	epoch := slot / params.BeaconConfig().SlotsPerEpoch
	randaoReveal, err := v.signRandaoReveal(ctx, pubKey, epoch)
	if err != nil {
		log.WithError(err).Error("Failed to sign randao reveal")
		if v.emitAccountMetrics {
			ValidatorProposeFailVec.WithLabelValues(fmtKey).Inc()
		}
		return
	}

	// Request block from beacon node
	b, err := v.validatorClient.GetBlock(ctx, &ethpb.BlockRequest{
		Slot:         slot,
		RandaoReveal: randaoReveal,
		Graffiti:     v.graffiti,
	})
	if err != nil {
		log.WithField("blockSlot", slot).WithError(err).Error("Failed to request block from beacon node")
		if v.emitAccountMetrics {
			ValidatorProposeFailVec.WithLabelValues(fmtKey).Inc()
		}
		return
	}

	if err := v.preBlockSignValidations(ctx, pubKey, b); err != nil {
		log.WithField("slot", b.Slot).WithError(err).Error("Failed block safety check")
		return
	}

	// Sign returned block from beacon node
	sig, domain, err := v.signBlock(ctx, pubKey, epoch, b)
	if err != nil {
		log.WithError(err).Error("Failed to sign block")
		if v.emitAccountMetrics {
			ValidatorProposeFailVec.WithLabelValues(fmtKey).Inc()
		}
		return
	}
	blk := &ethpb.SignedBeaconBlock{
		Block:     b,
		Signature: sig,
	}

	if err := v.postBlockSignUpdate(ctx, pubKey, blk, domain); err != nil {
		log.WithField("slot", blk.Block.Slot).WithError(err).Error("Failed post block signing validations")
		return
	}

	// Propose and broadcast block via beacon node
	blkResp, err := v.validatorClient.ProposeBlock(ctx, blk)
	if err != nil {
		log.WithError(err).Error("Failed to propose block")
		if v.emitAccountMetrics {
			ValidatorProposeFailVec.WithLabelValues(fmtKey).Inc()
		}
		return
	}

	span.AddAttributes(
		trace.StringAttribute("blockRoot", fmt.Sprintf("%#x", blkResp.BlockRoot)),
		trace.Int64Attribute("numDeposits", int64(len(b.Body.Deposits))),
		trace.Int64Attribute("numAttestations", int64(len(b.Body.Attestations))),
	)

	blkRoot := fmt.Sprintf("%#x", bytesutil.Trunc(blkResp.BlockRoot))
	log.WithFields(logrus.Fields{
		"slot":            b.Slot,
		"blockRoot":       blkRoot,
		"numAttestations": len(b.Body.Attestations),
		"numDeposits":     len(b.Body.Deposits),
		"graffiti":        string(b.Body.Graffiti),
	}).Info("Submitted new block")

	if v.emitAccountMetrics {
		ValidatorProposeSuccessVec.WithLabelValues(fmtKey).Inc()
	}
}

// ProposeExit performs a voluntary exit on a validator.
// The exit is signed by the validator before being sent to the beacon node for broadcasting.
func ProposeExit(
	ctx context.Context,
	validatorClient ethpb.BeaconNodeValidatorClient,
	nodeClient ethpb.NodeClient,
	signer signingFunc,
	pubKey []byte,
) error {
	ctx, span := trace.StartSpan(ctx, "validator.ProposeExit")
	defer span.End()

	indexResponse, err := validatorClient.ValidatorIndex(ctx, &ethpb.ValidatorIndexRequest{PublicKey: pubKey})
	if err != nil {
		return errors.Wrap(err, "gRPC call to get validator index failed")
	}
	genesisResponse, err := nodeClient.GetGenesis(ctx, &types.Empty{})
	if err != nil {
		return errors.Wrap(err, "gRPC call to get genesis time failed")
	}
	totalSecondsPassed := timeutils.Now().Unix() - genesisResponse.GenesisTime.Seconds
	currentEpoch := uint64(totalSecondsPassed) / (params.BeaconConfig().SecondsPerSlot * params.BeaconConfig().SlotsPerEpoch)

	exit := &ethpb.VoluntaryExit{Epoch: currentEpoch, ValidatorIndex: indexResponse.Index}
	sig, err := signVoluntaryExit(ctx, validatorClient, signer, pubKey, exit)
	if err != nil {
		return errors.Wrap(err, "failed to sign voluntary exit")
	}

	signedExit := &ethpb.SignedVoluntaryExit{Exit: exit, Signature: sig}
	exitResp, err := validatorClient.ProposeExit(ctx, signedExit)
	if err != nil {
		return errors.Wrap(err, "failed to propose voluntary exit")
	}

	span.AddAttributes(
		trace.StringAttribute("exitRoot", fmt.Sprintf("%#x", exitResp.ExitRoot)),
	)

	return nil
}

// Sign randao reveal with randao domain and private key.
func (v *validator) signRandaoReveal(ctx context.Context, pubKey [48]byte, epoch uint64) ([]byte, error) {
	domain, err := v.domainData(ctx, epoch, params.BeaconConfig().DomainRandao[:])
	if err != nil {
		return nil, errors.Wrap(err, domainDataErr)
	}
	if domain == nil {
		return nil, errors.New(domainDataErr)
	}

	var randaoReveal bls.Signature
	root, err := helpers.ComputeSigningRoot(epoch, domain.SignatureDomain)
	if err != nil {
		return nil, err
	}
	randaoReveal, err = v.keyManagerV2.Sign(ctx, &validatorpb.SignRequest{
		PublicKey:       pubKey[:],
		SigningRoot:     root[:],
		SignatureDomain: domain.SignatureDomain,
		Object:          &validatorpb.SignRequest_Epoch{Epoch: epoch},
	})
	if err != nil {
		return nil, err
	}
	return randaoReveal.Marshal(), nil
}

// Sign block with proposer domain and private key.
func (v *validator) signBlock(ctx context.Context, pubKey [48]byte, epoch uint64, b *ethpb.BeaconBlock) ([]byte, *ethpb.DomainResponse, error) {
	domain, err := v.domainData(ctx, epoch, params.BeaconConfig().DomainBeaconProposer[:])
	if err != nil {
		return nil, nil, errors.Wrap(err, domainDataErr)
	}
	if domain == nil {
		return nil, nil, errors.New(domainDataErr)
	}

	var sig bls.Signature
<<<<<<< HEAD
	if featureconfig.Get().EnableAccountsV2 {
		blockRoot, err := helpers.ComputeSigningRoot(b, domain.SignatureDomain)
		if err != nil {
			return nil, nil, errors.Wrap(err, signingRootErr)
		}
		sig, err = v.keyManagerV2.Sign(ctx, &validatorpb.SignRequest{
			PublicKey:       pubKey[:],
			SigningRoot:     blockRoot[:],
			SignatureDomain: domain.SignatureDomain,
			Object:          &validatorpb.SignRequest_Block{Block: b},
		})
		if err != nil {
			return nil, nil, errors.Wrap(err, "could not sign block proposal")
		}
		return sig.Marshal(), domain, nil
	}
	if protectingKeymanager, supported := v.keyManager.(km.ProtectingKeyManager); supported {
		bodyRoot, err := b.Body.HashTreeRoot()
		if err != nil {
			return nil, nil, errors.Wrap(err, signingRootErr)
		}
		blockHeader := &ethpb.BeaconBlockHeader{
			Slot:          b.Slot,
			ProposerIndex: b.ProposerIndex,
			StateRoot:     b.StateRoot,
			ParentRoot:    b.ParentRoot,
			BodyRoot:      bodyRoot[:],
		}
		sig, err = protectingKeymanager.SignProposal(pubKey, bytesutil.ToBytes32(domain.SignatureDomain), blockHeader)
		if err != nil {
			return nil, nil, errors.Wrap(err, "could not sign block proposal")
		}
	} else {
		blockRoot, err := helpers.ComputeSigningRoot(b, domain.SignatureDomain)
		if err != nil {
			return nil, nil, errors.Wrap(err, signingRootErr)
		}
		sig, err = v.keyManager.Sign(ctx, pubKey, blockRoot)
		if err != nil {
			return nil, nil, errors.Wrap(err, "could not sign block proposal")
		}
=======
	blockRoot, err := helpers.ComputeSigningRoot(b, domain.SignatureDomain)
	if err != nil {
		return nil, errors.Wrap(err, signingRootErr)
	}
	sig, err = v.keyManagerV2.Sign(ctx, &validatorpb.SignRequest{
		PublicKey:       pubKey[:],
		SigningRoot:     blockRoot[:],
		SignatureDomain: domain.SignatureDomain,
		Object:          &validatorpb.SignRequest_Block{Block: b},
	})
	if err != nil {
		return nil, errors.Wrap(err, "could not sign block proposal")
>>>>>>> 1caf2ca9
	}
	return sig.Marshal(), domain, nil
}

// Sign voluntary exit with proposer domain and private key.
func signVoluntaryExit(
	ctx context.Context,
	validatorClient ethpb.BeaconNodeValidatorClient,
	signer signingFunc,
	pubKey []byte,
	exit *ethpb.VoluntaryExit,
) ([]byte, error) {
	req := &ethpb.DomainRequest{
		Epoch:  exit.Epoch,
		Domain: params.BeaconConfig().DomainVoluntaryExit[:],
	}

	domain, err := validatorClient.DomainData(ctx, req)
	if err != nil {
		return nil, errors.Wrap(err, domainDataErr)
	}
	if domain == nil {
		return nil, errors.New(domainDataErr)
	}

	exitRoot, err := helpers.ComputeSigningRoot(exit, domain.SignatureDomain)
	if err != nil {
		return nil, errors.Wrap(err, signingRootErr)
	}

	sig, err := signer(ctx, &validatorpb.SignRequest{
		PublicKey:       pubKey,
		SigningRoot:     exitRoot[:],
		SignatureDomain: domain.SignatureDomain,
		Object:          &validatorpb.SignRequest_Exit{Exit: exit},
	})
	if err != nil {
		return nil, errors.Wrap(err, signExitErr)
	}
	return sig.Marshal(), nil
}<|MERGE_RESOLUTION|>--- conflicted
+++ resolved
@@ -200,52 +200,9 @@
 	}
 
 	var sig bls.Signature
-<<<<<<< HEAD
-	if featureconfig.Get().EnableAccountsV2 {
-		blockRoot, err := helpers.ComputeSigningRoot(b, domain.SignatureDomain)
-		if err != nil {
-			return nil, nil, errors.Wrap(err, signingRootErr)
-		}
-		sig, err = v.keyManagerV2.Sign(ctx, &validatorpb.SignRequest{
-			PublicKey:       pubKey[:],
-			SigningRoot:     blockRoot[:],
-			SignatureDomain: domain.SignatureDomain,
-			Object:          &validatorpb.SignRequest_Block{Block: b},
-		})
-		if err != nil {
-			return nil, nil, errors.Wrap(err, "could not sign block proposal")
-		}
-		return sig.Marshal(), domain, nil
-	}
-	if protectingKeymanager, supported := v.keyManager.(km.ProtectingKeyManager); supported {
-		bodyRoot, err := b.Body.HashTreeRoot()
-		if err != nil {
-			return nil, nil, errors.Wrap(err, signingRootErr)
-		}
-		blockHeader := &ethpb.BeaconBlockHeader{
-			Slot:          b.Slot,
-			ProposerIndex: b.ProposerIndex,
-			StateRoot:     b.StateRoot,
-			ParentRoot:    b.ParentRoot,
-			BodyRoot:      bodyRoot[:],
-		}
-		sig, err = protectingKeymanager.SignProposal(pubKey, bytesutil.ToBytes32(domain.SignatureDomain), blockHeader)
-		if err != nil {
-			return nil, nil, errors.Wrap(err, "could not sign block proposal")
-		}
-	} else {
-		blockRoot, err := helpers.ComputeSigningRoot(b, domain.SignatureDomain)
-		if err != nil {
-			return nil, nil, errors.Wrap(err, signingRootErr)
-		}
-		sig, err = v.keyManager.Sign(ctx, pubKey, blockRoot)
-		if err != nil {
-			return nil, nil, errors.Wrap(err, "could not sign block proposal")
-		}
-=======
 	blockRoot, err := helpers.ComputeSigningRoot(b, domain.SignatureDomain)
 	if err != nil {
-		return nil, errors.Wrap(err, signingRootErr)
+		return nil, nil, errors.Wrap(err, signingRootErr)
 	}
 	sig, err = v.keyManagerV2.Sign(ctx, &validatorpb.SignRequest{
 		PublicKey:       pubKey[:],
@@ -254,8 +211,7 @@
 		Object:          &validatorpb.SignRequest_Block{Block: b},
 	})
 	if err != nil {
-		return nil, errors.Wrap(err, "could not sign block proposal")
->>>>>>> 1caf2ca9
+		return nil, nil, errors.Wrap(err, "could not sign block proposal")
 	}
 	return sig.Marshal(), domain, nil
 }
