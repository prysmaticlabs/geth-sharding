load("@bazel_tools//tools/build_defs/repo:http.bzl", "http_archive")

http_archive(
    name = "io_bazel_rules_go",
    url = "https://github.com/bazelbuild/rules_go/releases/download/0.16.2/rules_go-0.16.2.tar.gz",
    sha256 = "f87fa87475ea107b3c69196f39c82b7bbf58fe27c62a338684c20ca17d1d8613",
)

http_archive(
    name = "bazel_gazelle",
    urls = ["https://github.com/bazelbuild/bazel-gazelle/releases/download/0.15.0/bazel-gazelle-0.15.0.tar.gz"],
    sha256 = "6e875ab4b6bf64a38c352887760f21203ab054676d9c1b274963907e0768740d",
)

http_archive(
    name = "com_github_atlassian_bazel_tools",
    strip_prefix = "bazel-tools-6fef37f33dfa0189be9df4d3d60e6291bfe71177",
    urls = ["https://github.com/atlassian/bazel-tools/archive/6fef37f33dfa0189be9df4d3d60e6291bfe71177.zip"],
)

git_repository(
    name = "io_bazel_rules_docker",
    commit = "7401cb256222615c497c0dee5a4de5724a4f4cc7",  # 2018-06-22
    remote = "https://github.com/bazelbuild/rules_docker.git",
)

load("@io_bazel_rules_docker//docker:docker.bzl", "docker_repositories")

docker_repositories()

git_repository(
    name = "build_bazel_rules_nodejs",
    remote = "https://github.com/bazelbuild/rules_nodejs.git",
    tag = "0.16.2",
)

load("@build_bazel_rules_nodejs//:package.bzl", "rules_nodejs_dependencies")

rules_nodejs_dependencies()

load("@build_bazel_rules_nodejs//:defs.bzl", "node_repositories", "yarn_install")

node_repositories()

yarn_install(
    name = "npm",
    package_json = "//:package.json",
    yarn_lock = "//:yarn.lock",
)

# This requires rules_docker to be fully instantiated before it is pulled in.
git_repository(
    name = "io_bazel_rules_k8s",
    commit = "2054f7bf4d51f9e439313c56d7a208960a8a179f",  # 2018-07-29
    remote = "https://github.com/bazelbuild/rules_k8s.git",
)

load("@io_bazel_rules_k8s//k8s:k8s.bzl", "k8s_repositories", "k8s_defaults")

k8s_repositories()

_CLUSTER = "minikube"

_NAMESPACE = "default"

[k8s_defaults(
    name = "k8s_" + kind,
    cluster = _CLUSTER,
    #context = _CONTEXT,
    kind = kind,
    namespace = _NAMESPACE,
) for kind in [
    "deploy",
    "service",
    "secret",
    "priority_class",
    "pod",
]]

load("@io_bazel_rules_go//go:def.bzl", "go_rules_dependencies", "go_register_toolchains")

go_rules_dependencies()

go_register_toolchains()

load("@bazel_gazelle//:deps.bzl", "gazelle_dependencies", "go_repository")

gazelle_dependencies()

load("@com_github_atlassian_bazel_tools//gometalinter:deps.bzl", "gometalinter_dependencies")

gometalinter_dependencies()

load(
    "@io_bazel_rules_docker//go:image.bzl",
    _go_image_repos = "repositories",
)

_go_image_repos()

git_repository(
    name = "io_kubernetes_build",
    commit = "4ce715fbe67d8fbed05ec2bb47a148e754100a4b",
    remote = "https://github.com/kubernetes/repo-infra.git",
)

git_repository(
    name = "com_github_jmhodges_bazel_gomock",
    commit = "5b73edb74e569ff404b3beffc809d6d9f205e0e4",
    remote = "https://github.com/jmhodges/bazel_gomock.git",
)

go_repository(
    name = "com_github_golang_mock",
    tag = "v1.1.1",
    importpath = "github.com/golang/mock",
)

# External dependencies

go_repository(
    name = "com_github_ethereum_go_ethereum",
    importpath = "github.com/ethereum/go-ethereum",
    # Note: go-ethereum is not bazel-friendly with regards to cgo. We have a
    # a fork that has resolved these issues by disabling HID/USB support and
    # some manual fixes for c imports in the crypto package. This is forked
    # branch should be updated from time to time with the latest go-ethereum
    # code.
    remote = "https://github.com/prysmaticlabs/bazel-go-ethereum",
    vcs = "git",
    commit = "f4b3f83362a4cf2928e57914af040aea76c8a7d6",
)

go_repository(
    name = "com_github_urfave_cli",
    commit = "b67dcf995b6a7b7f14fad5fcb7cc5441b05e814b",
    importpath = "github.com/urfave/cli",
)

go_repository(
    name = "com_github_go_yaml_yaml",
    tag = "v2.2.1",
    importpath = "github.com/go-yaml/yaml",
    commit = "51d6538a90f86fe93ac480b35f37b2be17fef232",
)

go_repository(
    name = "com_github_x_cray_logrus_prefixed_formatter",
    tag = "v0.5.2",
    importpath = "github.com/x-cray/logrus-prefixed-formatter",
)

go_repository(
    name = "com_github_mgutz_ansi",
    commit = "9520e82c474b0a04dd04f8a40959027271bab992",
    importpath = "github.com/mgutz/ansi",
)

go_repository(
    name = "com_github_fjl_memsize",
    commit = "2a09253e352a56f419bd88effab0483f52da4c7d",
    importpath = "github.com/fjl/memsize",
)

go_repository(
    name = "com_github_libp2p_go_libp2p",
    tag = "v6.0.23",
    importpath = "github.com/libp2p/go-libp2p",
)

go_repository(
    name = "com_github_libp2p_go_libp2p_peer",
    tag = "v2.4.0",
    importpath = "github.com/libp2p/go-libp2p-peer",
)

go_repository(
    name = "com_github_libp2p_go_libp2p_crypto",
    build_file_proto_mode = "disable_global",
    commit = "3120e9f9526fe05f2d3905961a5e0701b85579d9",
    importpath = "github.com/libp2p/go-libp2p-crypto",
)

go_repository(
    name = "com_github_multiformats_go_multiaddr",
    tag = "v1.3.0",
    importpath = "github.com/multiformats/go-multiaddr",
)

go_repository(
    name = "com_github_ipfs_go_log",
    tag = "v1.5.7",
    importpath = "github.com/ipfs/go-log",
)

go_repository(
    name = "com_github_multiformats_go_multihash",
    tag = "0.1.0",
    importpath = "github.com/multiformats/go-multihash",
)

go_repository(
    name = "com_github_libp2p_go_libp2p_swarm",
    tag = "v3.0.22",
    importpath = "github.com/libp2p/go-libp2p-swarm",
)

go_repository(
    name = "com_github_libp2p_go_libp2p_host",
    tag = "v3.0.15",
    importpath = "github.com/libp2p/go-libp2p-host",
)

go_repository(
    name = "com_github_libp2p_go_libp2p_peerstore",
    tag = "v2.0.6",
    importpath = "github.com/libp2p/go-libp2p-peerstore",
)

go_repository(
    name = "com_github_libp2p_go_libp2p_circuit",
    commit = "f83937ed3384bb289ba39ee0c4f428f26013390a",
    importpath = "github.com/libp2p/go-libp2p-circuit",
)

go_repository(
    name = "com_github_coreos_go_semver",
    tag = "v0.2.0",
    importpath = "github.com/coreos/go-semver",
)

go_repository(
    name = "com_github_libp2p_go_libp2p_interface_connmgr",
    tag = "v0.0.21",
    importpath = "github.com/libp2p/go-libp2p-interface-connmgr",
)

go_repository(
    name = "com_github_libp2p_go_conn_security_multistream",
    tag = "v0.1.15",
    importpath = "github.com/libp2p/go-conn-security-multistream",
)

go_repository(
    name = "com_github_libp2p_go_libp2p_metrics",
    tag = "v2.1.7",
    importpath = "github.com/libp2p/go-libp2p-metrics",
)

go_repository(
    name = "com_github_libp2p_go_libp2p_net",
    tag = "v3.0.15",
    importpath = "github.com/libp2p/go-libp2p-net",
)

go_repository(
    name = "com_github_whyrusleeping_mafmt",
    commit = "c75a64cef2f64e7d538e6d43a8c58449ba2ab735",
    importpath = "github.com/whyrusleeping/mafmt",
)

go_repository(
    name = "com_github_multiformats_go_multiaddr_net",
    tag = "v1.6.3",
    importpath = "github.com/multiformats/go-multiaddr-net",
)

go_repository(
    name = "com_github_agl_ed25519",
    commit = "5312a61534124124185d41f09206b9fef1d88403",
    importpath = "github.com/agl/ed25519",
)

go_repository(
    name = "com_github_minio_blake2b_simd",
    commit = "3f5f724cb5b182a5c278d6d3d55b40e7f8c2efb4",
    importpath = "github.com/minio/blake2b-simd",
)

go_repository(
    name = "com_github_gxed_hashland",
    commit = "d9f6b97f8db22dd1e090fd0bbbe98f09cc7dd0a8",
    importpath = "github.com/gxed/hashland",
)

go_repository(
    name = "com_github_mattn_go_colorable",
    tag = "v0.0.9",
    importpath = "github.com/mattn/go-colorable",
)

go_repository(
    name = "com_github_whyrusleeping_mdns",
    commit = "ef14215e6b30606f4ce84174ed7a644a05cb1af3",
    importpath = "github.com/whyrusleeping/mdns",
)

go_repository(
    name = "com_github_btcsuite_btcd",
    commit = "67e573d211ace594f1366b4ce9d39726c4b19bd0",
    importpath = "github.com/btcsuite/btcd",
)

go_repository(
    name = "com_github_minio_sha256_simd",
    commit = "51976451ce1942acbb55707a983ed232fa027110",
    importpath = "github.com/minio/sha256-simd",
)

go_repository(
    name = "com_github_mr_tron_base58",
    tag = "v1.1.0",
    importpath = "github.com/mr-tron/base58",
)

go_repository(
    name = "com_github_whyrusleeping_go_smux_yamux",
    commit = "49458276a01f7fbc32ff62c8955fa3e852b8e772",
    importpath = "github.com/whyrusleeping/go-smux-yamux",
)

go_repository(
    name = "com_github_libp2p_go_libp2p_secio",
    build_file_proto_mode = "disable_global",
    tag = "v2.0.17",
    importpath = "github.com/libp2p/go-libp2p-secio",
)

go_repository(
    name = "com_github_libp2p_go_tcp_transport",
    tag = "v2.0.16",
    importpath = "github.com/libp2p/go-tcp-transport",
)

go_repository(
    name = "com_github_libp2p_go_libp2p_protocol",
    tag = "v1.0.0",
    importpath = "github.com/libp2p/go-libp2p-protocol",
)

go_repository(
    name = "com_github_jbenet_goprocess",
    commit = "b497e2f366b8624394fb2e89c10ab607bebdde0b",
    importpath = "github.com/jbenet/goprocess",
)

go_repository(
    name = "com_github_multiformats_go_multistream",
    commit = "0c61f185f3d6e16bcda416874e7a0fca4696e7e0",
    importpath = "github.com/multiformats/go-multistream",
)

go_repository(
    name = "com_github_libp2p_go_libp2p_loggables",
    tag = "v1.1.24",
    importpath = "github.com/libp2p/go-libp2p-loggables",
)

go_repository(
    name = "com_github_libp2p_go_libp2p_nat",
    tag = "v0.8.8",
    importpath = "github.com/libp2p/go-libp2p-nat",
)

go_repository(
    name = "com_github_multiformats_go_multiaddr_dns",
    tag = "v0.2.5",
    importpath = "github.com/multiformats/go-multiaddr-dns",
)

go_repository(
    name = "com_github_fd_go_nat",
    tag = "v1.0.0",
    importpath = "github.com/fd/go-nat",
)

go_repository(
    name = "com_github_whyrusleeping_go_logging",
    commit = "0457bb6b88fc1973573aaf6b5145d8d3ae972390",
    importpath = "github.com/whyrusleeping/go-logging",
)

go_repository(
    name = "com_github_mattn_go_isatty",
    tag = "v0.0.4",
    importpath = "github.com/mattn/go-isatty",
)

go_repository(
    name = "com_github_libp2p_go_stream_muxer",
    tag = "v3.0.1",
    importpath = "github.com/libp2p/go-stream-muxer",
)

go_repository(
    name = "com_github_libp2p_go_libp2p_transport_upgrader",
    tag = "v0.1.16",
    importpath = "github.com/libp2p/go-libp2p-transport-upgrader",
)

go_repository(
    name = "com_github_libp2p_go_testutil",
    tag = "v1.2.10",
    importpath = "github.com/libp2p/go-testutil",
)

go_repository(
    name = "com_github_whyrusleeping_go_smux_multistream",
    commit = "e799b10bc6eea2cc5ce18f7b7b4d8e1a0439476d",
    importpath = "github.com/whyrusleeping/go-smux-multistream",
)

go_repository(
    name = "com_github_libp2p_go_maddr_filter",
    tag = "v1.1.10",
    importpath = "github.com/libp2p/go-maddr-filter",
)

go_repository(
    name = "com_github_libp2p_go_libp2p_transport",
    tag = "v3.0.15",
    importpath = "github.com/libp2p/go-libp2p-transport",
)

go_repository(
    name = "com_github_libp2p_go_addr_util",
    tag = "v2.0.7",
    importpath = "github.com/libp2p/go-addr-util",
)

go_repository(
    name = "com_github_libp2p_go_libp2p_interface_pnet",
    tag = "v0.2.0",
    importpath = "github.com/libp2p/go-libp2p-interface-pnet",
)

go_repository(
    name = "com_github_libp2p_go_conn_security",
    tag = "v0.1.15",
    importpath = "github.com/libp2p/go-conn-security",
)

go_repository(
    name = "com_github_whyrusleeping_timecache",
    commit = "cfcb2f1abfee846c430233aef0b630a946e0a5a6",
    importpath = "github.com/whyrusleeping/timecache",
)

go_repository(
    name = "com_github_miekg_dns",
    tag = "v1.0.15",
    importpath = "github.com/miekg/dns",
)

go_repository(
    name = "com_github_opentracing_opentracing_go",
<<<<<<< HEAD
    tag = "v1.0.2",
=======
    commit = "be550b025b433cdfa2f11efb962afa2ea3c4d967",
>>>>>>> 73aa990b
    importpath = "github.com/opentracing/opentracing-go",
)

go_repository(
    name = "com_github_libp2p_go_reuseport",
    tag = "v0.1.18",
    importpath = "github.com/libp2p/go-reuseport",
)

go_repository(
    name = "com_github_huin_goupnp",
    tag = "v1.0.0",
    importpath = "github.com/huin/goupnp",
)

go_repository(
    name = "com_github_spaolacci_murmur3",
    commit = "f09979ecbc725b9e6d41a297405f65e7e8804acc",
    importpath = "github.com/spaolacci/murmur3",
)

go_repository(
    name = "com_github_jbenet_go_temp_err_catcher",
    commit = "aac704a3f4f27190b4ccc05f303a4931fd1241ff",
    importpath = "github.com/jbenet/go-temp-err-catcher",
)

go_repository(
    name = "com_github_satori_go_uuid",
    commit = "b2ce2384e17bbe0c6d34077efa39dbab3e09123b",
    importpath = "github.com/satori/go.uuid",
)

go_repository(
    name = "com_github_sirupsen_logrus",
    tag = "v1.2.0",
    importpath = "github.com/sirupsen/logrus",
)

go_repository(
    name = "org_golang_x_sys",
    commit = "62eef0e2fa9b2c385f7b2778e763486da6880d37",
    importpath = "golang.org/x/sys",
)

go_repository(
    name = "com_github_whyrusleeping_yamux",
    commit = "5364a42fe4b5efa5967c11c8f9b0f049cac0c4a9",
    importpath = "github.com/whyrusleeping/yamux",
)

go_repository(
    name = "com_github_libp2p_go_flow_metrics",
    tag = "v0.2.0",
    importpath = "github.com/libp2p/go-flow-metrics",
)

go_repository(
    name = "com_github_libp2p_go_msgio",
    tag = "v0.0.6",
    importpath = "github.com/libp2p/go-msgio",
)

go_repository(
    name = "com_github_jackpal_gateway",
    tag = "v1.0.5",
    importpath = "github.com/jackpal/gateway",
)

go_repository(
    name = "com_github_whyrusleeping_multiaddr_filter",
    commit = "e903e4adabd70b78bc9293b6ee4f359afb3f9f59",
    importpath = "github.com/whyrusleeping/multiaddr-filter",
)

go_repository(
    name = "com_github_libp2p_go_ws_transport",
    tag = "v2.0.15",
    importpath = "github.com/libp2p/go-ws-transport",
)

go_repository(
    name = "org_golang_x_crypto",
    commit = "3d3f9f413869b949e48070b5bc593aa22cc2b8f2",
    importpath = "golang.org/x/crypto",
)

go_repository(
    name = "com_github_jackpal_go_nat_pmp",
    tag = "v1.0.1",
    importpath = "github.com/jackpal/go-nat-pmp",
)

go_repository(
    name = "com_github_libp2p_go_reuseport_transport",
    tag = "v0.1.11",
    importpath = "github.com/libp2p/go-reuseport-transport",
)

go_repository(
    name = "com_github_libp2p_go_sockaddr",
    tag = "v1.0.3",
    importpath = "github.com/libp2p/go-sockaddr",
)

go_repository(
    name = "com_github_whyrusleeping_go_notifier",
    commit = "097c5d47330ff6a823f67e3515faa13566a62c6f",
    importpath = "github.com/whyrusleeping/go-notifier",
)

go_repository(
    name = "com_github_gorilla_websocket",
    tag = "v1.4.0",
    importpath = "github.com/gorilla/websocket",
)

go_repository(
    name = "com_github_whyrusleeping_go_smux_multiplex",
    commit = "c9680d872b8e73a2fc8d9bba3eacabf1e8add80d",
    importpath = "github.com/whyrusleeping/go-smux-multiplex",
)

go_repository(
    name = "com_github_gxed_eventfd",
    commit = "80a92cca79a8041496ccc9dd773fcb52a57ec6f9",
    importpath = "github.com/gxed/eventfd",
)

go_repository(
    name = "com_github_gxed_goendian",
    commit = "0f5c6873267e5abf306ffcdfcfa4bf77517ef4a7",
    importpath = "github.com/gxed/GoEndian",
)

go_repository(
    name = "com_github_syndtr_goleveldb",
    commit = "f9080354173f192dfc8821931eacf9cfd6819253",
    importpath = "github.com/syndtr/goleveldb",
)

go_repository(
    name = "com_github_libp2p_go_libp2p_blankhost",
    tag = "v0.3.15",
    importpath = "github.com/libp2p/go-libp2p-blankhost",
)

go_repository(
    name = "com_github_steakknife_hamming",
    tag = "0.2.5",
    importpath = "github.com/steakknife/hamming",
)

go_repository(
    name = "io_opencensus_go",
    tag = "v0.18.0",
    importpath = "go.opencensus.io",
)

go_repository(
    name = "org_golang_google_api",
    commit = "faade3cbb06a30202f2da53a8a5e3c4afe60b0c2",
    importpath = "google.golang.org/api",
)

go_repository(
    name = "org_golang_x_sync",
    commit = "42b317875d0fa942474b76e1b46a6060d720ae6e",
    importpath = "golang.org/x/sync",
)

go_repository(
    name = "com_github_golang_lint",
    commit = "c67002cb31c3a748b7688c27f20d8358b4193582",
    importpath = "github.com/golang/lint",
)

go_repository(
    name = "org_golang_x_lint",
    commit = "c67002cb31c3a748b7688c27f20d8358b4193582",
    importpath = "golang.org/x/lint",
)

go_repository(
    name = "com_github_aristanetworks_goarista",
    commit = "5faa74ffbed7096292069fdcd0eae96146a3158a",
    importpath = "github.com/aristanetworks/goarista",
)

go_repository(
    name = "com_github_prometheus_client_golang",
    commit = "3fb53dff765f8a3e0f9d8b1d5b86d4f8c4eb3a09",
    importpath = "github.com/prometheus/client_golang",
)

go_repository(
    name = "com_github_prometheus_client_model",
    commit = "5c3871d89910bfb32f5fcab2aa4b9ec68e65a99f",
    importpath = "github.com/prometheus/client_model",
)

go_repository(
    name = "com_github_prometheus_common",
    commit = "1f2c4f3cd6db5fd6f68f36af6b6d5d936fd93c4e",
    importpath = "github.com/prometheus/common",
)

go_repository(
    name = "com_github_prometheus_procfs",
    commit = "185b4288413d2a0dd0806f78c90dde719829e5ae",
    importpath = "github.com/prometheus/procfs",
)

go_repository(
    name = "com_github_prometheus_prometheus",
    tag = "0.20.0",
    importpath = "github.com/prometheus/prometheus",
)

go_repository(
    name = "com_github_beorn7_perks",
    commit = "3a771d992973f24aa725d07868b467d1ddfceafb",
    importpath = "github.com/beorn7/perks",
)

go_repository(
    name = "com_github_matttproud_golang_protobuf_extensions",
    tag = "v1.0.1",
    importpath = "github.com/matttproud/golang_protobuf_extensions",
)

go_repository(
    name = "com_github_boltdb_bolt",
    tag = "v1.3.1",
    importpath = "github.com/boltdb/bolt",
)

go_repository(
    name = "com_github_pborman_uuid",
    commit = "8b1b92947f46224e3b97bb1a3a5b0382be00d31e",
    importpath = "github.com/pborman/uuid",
)

go_repository(
    name = "com_github_libp2p_go_buffer_pool",
    tag = "v0.1.1",
    importpath = "github.com/libp2p/go-buffer-pool",
)

go_repository(
    name = "com_github_libp2p_go_mplex",
    tag = "v0.2.30",
    importpath = "github.com/libp2p/go-mplex",
)

go_repository(
    name = "com_github_libp2p_go_libp2p_pubsub",
    build_file_proto_mode = "disable_global",
    tag = "v0.10.2",
    importpath = "github.com/libp2p/go-libp2p-pubsub",
)

go_repository(
    name = "com_github_ipfs_go_ipfs_util",
    tag = "v1.2.8",
    importpath = "github.com/ipfs/go-ipfs-util",
)

go_repository(
    name = "com_github_google_uuid",
    tag = "v1.1.0",
    importpath = "github.com/google/uuid",
)

go_repository(
    name = "com_github_libp2p_go_libp2p_kad_dht",
    build_file_proto_mode = "disable_global",
    tag = "v4.4.12",
    importpath = "github.com/libp2p/go-libp2p-kad-dht",
)

go_repository(
    name = "com_github_ipfs_go_datastore",
    tag = "v0.3.0",
    importpath = "github.com/ipfs/go-datastore",
)

go_repository(
    name = "com_github_whyrusleeping_base32",
    commit = "c30ac30633ccdabefe87eb12465113f06f1bab75",
    importpath = "github.com/whyrusleeping/base32",
)

go_repository(
    name = "com_github_ipfs_go_cid",
    tag = "v0.9.0",
    importpath = "github.com/ipfs/go-cid",
)

go_repository(
    name = "com_github_libp2p_go_libp2p_record",
    build_file_proto_mode = "disable_global",
    tag = "v4.1.7",
    importpath = "github.com/libp2p/go-libp2p-record",
)

go_repository(
    name = "com_github_libp2p_go_libp2p_routing",
    tag = "v2.7.1",
    importpath = "github.com/libp2p/go-libp2p-routing",
)

go_repository(
    name = "com_github_libp2p_go_libp2p_kbucket",
    tag = "v2.2.12",
    importpath = "github.com/libp2p/go-libp2p-kbucket",
)

go_repository(
    name = "com_github_jbenet_go_context",
    commit = "d14ea06fba99483203c19d92cfcd13ebe73135f4",
    importpath = "github.com/jbenet/go-context",
)

go_repository(
    name = "com_github_ipfs_go_todocounter",
    tag = "v1.0.1",
    importpath = "github.com/ipfs/go-todocounter",
)

go_repository(
    name = "com_github_whyrusleeping_go_keyspace",
    commit = "5b898ac5add1da7178a4a98e69cb7b9205c085ee",
    importpath = "github.com/whyrusleeping/go-keyspace",
)

go_repository(
    name = "com_github_multiformats_go_multibase",
    tag = "v0.3.0",
    importpath = "github.com/multiformats/go-multibase",
)

go_repository(
    name = "com_github_hashicorp_golang_lru",
    tag = "v0.5.0",
    importpath = "github.com/hashicorp/golang-lru",
)

go_repository(
    name = "com_github_ipfs_go_ipfs_addr",
    tag = "v0.1.25",
    importpath = "github.com/ipfs/go-ipfs-addr",
)

go_repository(
    name = "com_github_libp2p_go_libp2p_discovery",
    commit = "7153173e40fcf3aa2c6845f00c54119bea8b427f",
    importpath = "github.com/libp2p/go-libp2p-discovery",
)

go_repository(
    name = "com_github_libp2p_go_libp2p_autonat",
    commit = "c09caf7c16407d3f68a3b8c467cf1d7445443328",
    importpath = "github.com/libp2p/go-libp2p-autonat",
)

go_repository(
    name = "com_github_konsorten_go_windows_terminal_sequences",
    tag = "v1.0.1",
    importpath = "github.com/konsorten/go-windows-terminal-sequences",
)

go_repository(
    name = "com_github_libp2p_go_libp2p_interface_conn",
    commit = "c7cda99284db0bea441058da8fd1f1373c763ed6",
    importpath = "github.com/libp2p/go-libp2p-interface-conn",
)<|MERGE_RESOLUTION|>--- conflicted
+++ resolved
@@ -454,11 +454,7 @@
 
 go_repository(
     name = "com_github_opentracing_opentracing_go",
-<<<<<<< HEAD
-    tag = "v1.0.2",
-=======
     commit = "be550b025b433cdfa2f11efb962afa2ea3c4d967",
->>>>>>> 73aa990b
     importpath = "github.com/opentracing/opentracing-go",
 )
 
