--- conflicted
+++ resolved
@@ -181,19 +181,9 @@
 func TestKV_Aggregated_DeleteAggregatedAttestation(t *testing.T) {
 	t.Run("nil attestation", func(t *testing.T) {
 		cache := NewAttCaches()
-<<<<<<< HEAD
 		assert.NoError(t, cache.DeleteAggregatedAttestation(nil))
-		att := &ethpb.Attestation{AggregationBits: bitfield.Bitlist{0b10101}}
+		att := &ethpb.Attestation{AggregationBits: bitfield.Bitlist{0b10101}, Data: &ethpb.AttestationData{Slot: 2, BeaconBlockRoot: make([]byte, 32), Target: &ethpb.Checkpoint{Root: make([]byte, 32)}, Source: &ethpb.Checkpoint{Root: make([]byte, 32)}}}
 		assert.NoError(t, cache.DeleteAggregatedAttestation(att))
-=======
-		if err := cache.DeleteAggregatedAttestation(nil); err != nil {
-			t.Error(err)
-		}
-		att := &ethpb.Attestation{AggregationBits: bitfield.Bitlist{0b10101}, Data: &ethpb.AttestationData{Slot: 2, BeaconBlockRoot: make([]byte, 32), Target: &ethpb.Checkpoint{Root: make([]byte, 32)}, Source: &ethpb.Checkpoint{Root: make([]byte, 32)}}}
-		if err := cache.DeleteAggregatedAttestation(att); err != nil {
-			t.Error(err)
-		}
->>>>>>> 78a25f99
 	})
 
 	t.Run("non aggregated attestation", func(t *testing.T) {
@@ -212,27 +202,14 @@
 			},
 		}
 		err := cache.DeleteAggregatedAttestation(att)
-<<<<<<< HEAD
-		assert.ErrorContains(t, "could not tree hash attestation data: incorrect fixed bytes marshalling", err)
-=======
 		wantErr := "could not tree hash attestation data: " + fssz.ErrBytesLength.Error()
-		if err == nil || err.Error() != wantErr {
-			t.Errorf("Did not receive wanted error, want: %q, got: %v", wantErr, err)
-		}
->>>>>>> 78a25f99
+		assert.ErrorContains(t, wantErr, err)
 	})
 
 	t.Run("nonexistent attestation", func(t *testing.T) {
 		cache := NewAttCaches()
-<<<<<<< HEAD
-		att := &ethpb.Attestation{AggregationBits: bitfield.Bitlist{0b1111}, Data: &ethpb.AttestationData{Slot: 2}}
+		att := &ethpb.Attestation{AggregationBits: bitfield.Bitlist{0b1111}, Data: &ethpb.AttestationData{Slot: 2, BeaconBlockRoot: make([]byte, 32), Target: &ethpb.Checkpoint{Root: make([]byte, 32)}, Source: &ethpb.Checkpoint{Root: make([]byte, 32)}}}
 		assert.NoError(t, cache.DeleteAggregatedAttestation(att))
-=======
-		att := &ethpb.Attestation{AggregationBits: bitfield.Bitlist{0b1111}, Data: &ethpb.AttestationData{Slot: 2, BeaconBlockRoot: make([]byte, 32), Target: &ethpb.Checkpoint{Root: make([]byte, 32)}, Source: &ethpb.Checkpoint{Root: make([]byte, 32)}}}
-		if err := cache.DeleteAggregatedAttestation(att); err != nil {
-			t.Error(err)
-		}
->>>>>>> 78a25f99
 	})
 
 	t.Run("non-filtered deletion", func(t *testing.T) {
