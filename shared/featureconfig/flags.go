package featureconfig

import (
	"github.com/urfave/cli/v2"
)

var (
	// AltonaTestnet flag for the multiclient eth2 testnet configuration.
	AltonaTestnet = &cli.BoolFlag{
		Name:  "altona",
		Usage: "This defines the flag through which we can run on the Altona Multiclient Testnet",
	}
	OnyxTestnet = &cli.BoolFlag{
		Name:  "onyx",
		Usage: "This defines the flag through which we can run on the Onyx Prysm Testnet",
	}
	devModeFlag = &cli.BoolFlag{
		Name:  "dev",
		Usage: "Enable experimental features still in development. These features may not be stable.",
	}
	disableBroadcastSlashingFlag = &cli.BoolFlag{
		Name:  "disable-broadcast-slashings",
		Usage: "Disables broadcasting slashings submitted to the beacon node.",
	}
	writeSSZStateTransitionsFlag = &cli.BoolFlag{
		Name:  "interop-write-ssz-state-transitions",
		Usage: "Write ssz states to disk after attempted state transition",
	}
	disableDynamicCommitteeSubnets = &cli.BoolFlag{
		Name:  "disable-dynamic-committee-subnets",
		Usage: "Disable dynamic committee attestation subnets.",
	}
	// disableForkChoiceUnsafeFlag disables using the LMD-GHOST fork choice to update
	// the head of the chain based on attestations and instead accepts any valid received block
	// as the chain head. UNSAFE, use with caution.
	disableForkChoiceUnsafeFlag = &cli.BoolFlag{
		Name:  "disable-fork-choice-unsafe",
		Usage: "UNSAFE: disable fork choice for determining head of the beacon chain.",
	}
	// disableSSZCache see https://github.com/prysmaticlabs/prysm/pull/4558.
	disableSSZCache = &cli.BoolFlag{
		Name:  "disable-ssz-cache",
		Usage: "Disable ssz state root cache mechanism.",
	}
	skipBLSVerifyFlag = &cli.BoolFlag{
		Name:  "skip-bls-verify",
		Usage: "Whether or not to skip BLS verification of signature at runtime, this is unsafe and should only be used for development",
	}
	enableBackupWebhookFlag = &cli.BoolFlag{
		Name:  "enable-db-backup-webhook",
		Usage: "Serve HTTP handler to initiate database backups. The handler is served on the monitoring port at path /db/backup.",
	}
	kafkaBootstrapServersFlag = &cli.StringFlag{
		Name:  "kafka-url",
		Usage: "Stream attestations and blocks to specified kafka servers. This field is used for bootstrap.servers kafka config field.",
	}
	disableInitSyncVerifyEverythingFlag = &cli.BoolFlag{
		Name: "disable-initial-sync-verify-all-signatures",
		Usage: "Initial sync to finalized checkpoint with verifying block's signature, RANDAO " +
			"and attestation's aggregated signatures. With this flag, only the proposer " +
			"signature is verified until the node reaches the end of the finalized chain.",
	}
	enableSlasherFlag = &cli.BoolFlag{
		Name: "enable-slasher",
		Usage: "Enables connection to a slasher service in order to retrieve slashable events. Slasher is connected to the beacon node using gRPC and " +
			"the slasher-provider flag can be used to pass its address.",
	}
	cacheFilteredBlockTreeFlag = &cli.BoolFlag{
		Name: "cache-filtered-block-tree",
		Usage: "Cache filtered block tree by maintaining it rather than continually recalculating on the fly, " +
			"this is used for fork choice.",
	}
	enableLocalProtectionFlag = &cli.BoolFlag{
		Name: "enable-local-protection",
		Usage: "Enables functionality to prevent the validator client from signing and " +
			"broadcasting any messages that could be considered slashable according to its own history.",
		Value: true,
	}
	enableExternalSlasherProtectionFlag = &cli.BoolFlag{
		Name: "enable-external-slasher-protection",
		Usage: "Enables the validator to connect to external slasher to prevent it from " +
			"transmitting a slashable offence over the network.",
	}
	disableStrictAttestationPubsubVerificationFlag = &cli.BoolFlag{
		Name:  "disable-strict-attestation-pubsub-verification",
		Usage: "Disable strict signature verification of attestations in pubsub. See PR 4782 for details.",
	}
	disableUpdateHeadPerAttestation = &cli.BoolFlag{
		Name:  "disable-update-head-attestation",
		Usage: "Disable update fork choice head on per attestation. See PR 4802 for details.",
	}
	disableDomainDataCacheFlag = &cli.BoolFlag{
		Name: "disable-domain-data-cache",
		Usage: "Disable caching of domain data requests per epoch. This feature reduces the total " +
			"calls to the beacon node for each assignment.",
	}
	enableStateGenSigVerify = &cli.BoolFlag{
		Name: "enable-state-gen-sig-verify",
		Usage: "Enable signature verification for state gen. This feature increases the cost to generate a historical state," +
			"the resulting state is signature verified.",
	}
	checkHeadState = &cli.BoolFlag{
		Name:  "check-head-state",
		Usage: "Enables the checking of head state in chainservice first before retrieving the desired state from the db.",
	}
	disableNoiseHandshake = &cli.BoolFlag{
		Name: "disable-noise",
		Usage: "This disables the beacon node from using NOISE and instead uses SECIO instead for performing handshakes between peers and " +
			"securing transports between peers",
	}
	dontPruneStateStartUp = &cli.BoolFlag{
		Name:  "dont-prune-state-start-up",
		Usage: "Don't prune historical states upon start up",
	}
	disableNewStateMgmt = &cli.BoolFlag{
		Name:  "disable-new-state-mgmt",
		Usage: "This disables the usage of state mgmt service across Prysm",
	}
	waitForSyncedFlag = &cli.BoolFlag{
		Name:  "wait-for-synced",
		Usage: "Uses WaitForSynced for validator startup, to ensure a validator is able to communicate with the beacon node as quick as possible",
	}
	disableLookbackFlag = &cli.BoolFlag{
		Name:  "disable-lookback",
		Usage: "Disables use of the lookback feature and updates attestation history for validators from head to epoch 0",
	}
	disableReduceAttesterStateCopy = &cli.BoolFlag{
		Name:  "disable-reduce-attester-state-copy",
		Usage: "Disables the feature to reduce the amount of state copies for attester rpc",
	}
	disableGRPCConnectionLogging = &cli.BoolFlag{
		Name:  "disable-grpc-connection-logging",
		Usage: "Disables displaying logs for newly connected grpc clients",
	}
	attestationAggregationStrategy = &cli.StringFlag{
		Name:  "attestation-aggregation-strategy",
		Usage: "Which strategy to use when aggregating attestations, one of: naive, max_cover.",
		Value: "naive",
	}
	newBeaconStateLocks = &cli.BoolFlag{
		Name:  "new-beacon-state-locks",
		Usage: "Enable new beacon state locking",
	}
	forceMaxCoverAttestationAggregation = &cli.BoolFlag{
		Name:  "attestation-aggregation-force-maxcover",
		Usage: "When enabled, forces --attestation-aggregation-strategy=max_cover setting.",
	}
	batchBlockVerify = &cli.BoolFlag{
		Name:  "batch-block-verify",
		Usage: "When enabled we will perform full signature verification of blocks in batches instead of singularly.",
	}
	initSyncVerbose = &cli.BoolFlag{
		Name:  "init-sync-verbose",
		Usage: "Enable logging every processed block during initial syncing.",
	}
	enableFinalizedDepositsCache = &cli.BoolFlag{
		Name:  "enable-finalized-deposits-cache",
		Usage: "Enables utilization of cached finalized deposits",
	}
	enableEth1DataMajorityVote = &cli.BoolFlag{
		Name:  "enable-eth1-data-majority-vote",
		Usage: "When enabled, voting on eth1 data will use the Voting With The Majority algorithm.",
	}
	disableAccountsV2 = &cli.BoolFlag{
		Name:  "disable-accounts-v2",
		Usage: "Disables usage of v2 for Prysm validator accounts",
	}
)

// devModeFlags holds list of flags that are set when development mode is on.
var devModeFlags = []cli.Flag{
	forceMaxCoverAttestationAggregation,
	newBeaconStateLocks,
	batchBlockVerify,
}

// Deprecated flags list.
const deprecatedUsage = "DEPRECATED. DO NOT USE."

var (
	deprecatedP2PEncoding = &cli.StringFlag{
		Name:   "p2p-encoding",
		Usage:  deprecatedUsage,
		Hidden: true,
	}
	deprecatedP2PPubsub = &cli.StringFlag{
		Name:   "p2p-pubsub",
		Usage:  deprecatedUsage,
		Hidden: true,
	}
	deprecatedEnableKadDht = &cli.BoolFlag{
		Name:   "enable-kad-dht",
		Usage:  deprecatedUsage,
		Hidden: true,
	}
	deprecatedWeb3ProviderFlag = &cli.StringFlag{
		Name:   "web3provider",
		Usage:  deprecatedUsage,
		Hidden: true,
	}
	deprecatedEnableDynamicCommitteeSubnets = &cli.BoolFlag{
		Name:   "enable-dynamic-committee-subnets",
		Usage:  deprecatedUsage,
		Hidden: true,
	}
	deprecatedNoCustomConfigFlag = &cli.BoolFlag{
		Name:   "no-custom-config",
		Usage:  deprecatedUsage,
		Hidden: true,
	}
	deprecatedEnableInitSyncQueue = &cli.BoolFlag{
		Name:   "enable-initial-sync-queue",
		Usage:  deprecatedUsage,
		Hidden: true,
	}
	deprecatedEnableFinalizedBlockRootIndexFlag = &cli.BoolFlag{
		Name:   "enable-finalized-block-root-index",
		Usage:  deprecatedUsage,
		Hidden: true,
	}
	deprecatedOptimizeProcessEpochFlag = &cli.BoolFlag{
		Name:   "optimize-process-epoch",
		Usage:  deprecatedUsage,
		Hidden: true,
	}
	deprecatedPruneFinalizedStatesFlag = &cli.BoolFlag{
		Name:   "prune-finalized-states",
		Usage:  deprecatedUsage,
		Hidden: true,
	}
	deprecatedScatterFlag = &cli.BoolFlag{
		Name:   "scatter",
		Usage:  deprecatedUsage,
		Hidden: true,
	}
	deprecatedEnableSnappyDBCompressionFlag = &cli.BoolFlag{
		Name:   "snappy",
		Usage:  deprecatedUsage,
		Hidden: true,
	}
	deprecatedEnableSkipSlotsCacheFlag = &cli.BoolFlag{
		Name:   "enable-skip-slots-cache",
		Usage:  deprecatedUsage,
		Hidden: true,
	}
	deprecatedEnablePruneBoundaryStateFlag = &cli.BoolFlag{
		Name:   "prune-states",
		Usage:  deprecatedUsage,
		Hidden: true,
	}
	deprecatedEnableActiveIndicesCacheFlag = &cli.BoolFlag{
		Name:   "enable-active-indices-cache",
		Usage:  deprecatedUsage,
		Hidden: true,
	}
	deprecatedEnableActiveCountCacheFlag = &cli.BoolFlag{
		Name:   "enable-active-count-cache",
		Usage:  deprecatedUsage,
		Hidden: true,
	}

	deprecatedEnableCustomStateSSZFlag = &cli.BoolFlag{
		Name:   "enable-custom-state-ssz",
		Usage:  deprecatedUsage,
		Hidden: true,
	}
	deprecatedEnableCommitteeCacheFlag = &cli.BoolFlag{
		Name:   "enable-committee-cache",
		Usage:  deprecatedUsage,
		Hidden: true,
	}
	deprecatedEnableBLSPubkeyCacheFlag = &cli.BoolFlag{
		Name:   "enable-bls-pubkey-cache",
		Usage:  deprecatedUsage,
		Hidden: true,
	}
	deprecatedFastCommitteeAssignmentsFlag = &cli.BoolFlag{
		Name:   "fast-assignments",
		Usage:  deprecatedUsage,
		Hidden: true,
	}
	deprecatedGenesisDelayFlag = &cli.BoolFlag{
		Name:   "genesis-delay",
		Usage:  deprecatedUsage,
		Hidden: true,
	}
	deprecatedNewCacheFlag = &cli.BoolFlag{
		Name:   "new-cache",
		Usage:  deprecatedUsage,
		Hidden: true,
	}
	deprecatedEnableShuffledIndexCacheFlag = &cli.BoolFlag{
		Name:   "enable-shuffled-index-cache",
		Usage:  deprecatedUsage,
		Hidden: true,
	}
	deprecatedSaveDepositDataFlag = &cli.BoolFlag{
		Name:   "save-deposit-data",
		Usage:  deprecatedUsage,
		Hidden: true,
	}
	deprecatedCacheProposerIndicesFlag = &cli.BoolFlag{
		Name:   "cache-proposer-indices",
		Usage:  deprecatedUsage,
		Hidden: true,
	}
	deprecatedprotoArrayForkChoice = &cli.BoolFlag{
		Name:   "proto-array-forkchoice",
		Usage:  deprecatedUsage,
		Hidden: true,
	}
	deprecatedForkchoiceAggregateAttestations = &cli.BoolFlag{
		Name:   "forkchoice-aggregate-attestations",
		Usage:  deprecatedUsage,
		Hidden: true,
	}
	deprecatedEnableAttestationCacheFlag = &cli.BoolFlag{
		Name:   "enable-attestation-cache",
		Usage:  deprecatedUsage,
		Hidden: true,
	}
	deprecatedInitSyncCacheStateFlag = &cli.BoolFlag{
		Name:   "initial-sync-cache-state",
		Usage:  deprecatedUsage,
		Hidden: true,
	}
	deprecatedProtectProposerFlag = &cli.BoolFlag{
		Name:   "protect-proposer",
		Usage:  deprecatedUsage,
		Hidden: true,
	}
	deprecatedProtectAttesterFlag = &cli.BoolFlag{
		Name:   "protect-attester",
		Usage:  deprecatedUsage,
		Hidden: true,
	}
	deprecatedDiscv5Flag = &cli.BoolFlag{
		Name:   "enable-discv5",
		Usage:  deprecatedUsage,
		Hidden: true,
	}
	deprecatedEnableSSZCache = &cli.BoolFlag{
		Name:   "enable-ssz-cache",
		Usage:  deprecatedUsage,
		Hidden: true,
	}
	deprecatedUseSpanCacheFlag = &cli.BoolFlag{
		Name:   "span-map-cache",
		Usage:  deprecatedUsage,
		Hidden: true,
	}
	deprecatedDisableProtectProposerFlag = &cli.BoolFlag{
		Name:   "disable-protect-proposer",
		Usage:  deprecatedUsage,
		Hidden: true,
	}
	deprecatedDisableProtectAttesterFlag = &cli.BoolFlag{
		Name:   "disable-protect-attester",
		Usage:  deprecatedUsage,
		Hidden: true,
	}
	deprecatedEnableCustomBlockHTR = &cli.BoolFlag{
		Name:   "enable-custom-block-htr",
		Usage:  deprecatedUsage,
		Hidden: true,
	}
	deprecatedDisableInitSyncQueueFlag = &cli.BoolFlag{
		Name:   "disable-init-sync-queue",
		Usage:  deprecatedUsage,
		Hidden: true,
	}
	deprecatedEnableEth1DataVoteCacheFlag = &cli.BoolFlag{
		Name:   "enable-eth1-data-vote-cache",
		Usage:  deprecatedUsage,
		Hidden: true,
	}
	deprecatedAccountMetricsFlag = &cli.BoolFlag{
		Name:   "enable-account-metrics",
		Usage:  deprecatedUsage,
		Hidden: true,
	}
	deprecatedEnableDomainDataCacheFlag = &cli.BoolFlag{
		Name:   "enable-domain-data-cache",
		Usage:  deprecatedUsage,
		Hidden: true,
	}
	deprecatedEnableByteMempool = &cli.BoolFlag{
		Name:   "enable-byte-mempool",
		Usage:  deprecatedUsage,
		Hidden: true,
	}
	deprecatedBroadcastSlashingFlag = &cli.BoolFlag{
		Name:   "broadcast-slashing",
		Usage:  deprecatedUsage,
		Hidden: true,
	}
	deprecatedDisableHistoricalDetectionFlag = &cli.BoolFlag{
		Name:   "disable-historical-detection",
		Usage:  deprecatedUsage,
		Hidden: true,
	}
	deprecateEnableStateRefCopy = &cli.BoolFlag{
		Name:   "enable-state-ref-copy",
		Usage:  deprecatedUsage,
		Hidden: true,
	}
	deprecateEnableFieldTrie = &cli.BoolFlag{
		Name:   "enable-state-field-trie",
		Usage:  deprecatedUsage,
		Hidden: true,
	}
	deprecateEnableNewStateMgmt = &cli.BoolFlag{
		Name:   "enable-new-state-mgmt",
		Usage:  deprecatedUsage,
		Hidden: true,
	}
	deprecatedP2PWhitelist = &cli.StringFlag{
		Name:   "p2p-whitelist",
		Usage:  deprecatedUsage,
		Hidden: true,
	}
	deprecatedP2PBlacklist = &cli.StringFlag{
		Name:   "p2p-blacklist",
		Usage:  deprecatedUsage,
		Hidden: true,
	}
	deprecatedSchlesiTestnetFlag = &cli.BoolFlag{
		Name:   "schlesi-testnet",
		Usage:  deprecatedUsage,
		Hidden: true,
	}
	deprecateReduceAttesterStateCopies = &cli.BoolFlag{
		Name:   "reduce-attester-state-copy",
		Usage:  deprecatedUsage,
		Hidden: true,
	}
	deprecatedDisableStateRefCopy = &cli.BoolFlag{
		Name:   "disable-state-ref-copy",
		Usage:  deprecatedUsage,
		Hidden: true,
	}
	deprecatedDisableFieldTrie = &cli.BoolFlag{
		Name:   "disable-state-field-trie",
		Usage:  deprecatedUsage,
		Hidden: true,
	}
	deprecateddisableInitSyncBatchSaveBlocks = &cli.BoolFlag{
		Name:   "disable-init-sync-batch-save-blocks",
		Usage:  deprecatedUsage,
		Hidden: true,
	}
	deprecatedDisableInitSyncWeightedRoundRobin = &cli.BoolFlag{
		Name:   "disable-init-sync-wrr",
		Usage:  deprecatedUsage,
		Hidden: true,
	}
	deprecatedEnableNoise = &cli.BoolFlag{
		Name:   "enable-noise",
		Usage:  deprecatedUsage,
		Hidden: true,
	}
	deprecatedArchival = &cli.BoolFlag{
		Name:   "archive",
		Usage:  deprecatedUsage,
		Hidden: true,
	}
	deprecatedArchiveValiatorSetChanges = &cli.BoolFlag{
		Name:   "archive-validator-set-changes",
		Usage:  deprecatedUsage,
		Hidden: true,
	}
	deprecatedArchiveBlocks = &cli.BoolFlag{
		Name:   "archive-blocks",
		Usage:  deprecatedUsage,
		Hidden: true,
	}
	deprecatedArchiveAttestation = &cli.BoolFlag{
		Name:   "archive-attestations",
		Usage:  deprecatedUsage,
		Hidden: true,
	}
	deprecatedEnableProtectProposerFlag = &cli.BoolFlag{
		Name:   "enable-protect-proposer",
		Usage:  deprecatedUsage,
		Hidden: true,
	}
	deprecatedEnableProtectAttesterFlag = &cli.BoolFlag{
		Name:   "enable-protect-attester",
		Usage:  deprecatedUsage,
		Hidden: true,
	}
	deprecatedInitSyncVerifyEverythingFlag = &cli.BoolFlag{
		Name:   "initial-sync-verify-all-signatures",
		Usage:  deprecatedUsage,
		Hidden: true,
	}
	deprecatedSkipRegenHistoricalStates = &cli.BoolFlag{
		Name:   "skip-regen-historical-states",
		Usage:  deprecatedUsage,
		Hidden: true,
	}
	deprecatedMedallaTestnet = &cli.BoolFlag{
		Name:   "medalla",
		Usage:  deprecatedUsage,
		Hidden: true,
	}
	deprecatedEnableAccountsV2 = &cli.BoolFlag{
		Name:   "enable-accounts-v2",
		Usage:  deprecatedUsage,
		Hidden: true,
	}
)

var deprecatedFlags = []cli.Flag{
	deprecatedP2PEncoding,
	deprecatedP2PPubsub,
	deprecatedEnableKadDht,
	deprecatedWeb3ProviderFlag,
	deprecatedEnableDynamicCommitteeSubnets,
	deprecatedNoCustomConfigFlag,
	deprecatedEnableInitSyncQueue,
	deprecatedEnableFinalizedBlockRootIndexFlag,
	deprecatedScatterFlag,
	deprecatedPruneFinalizedStatesFlag,
	deprecatedOptimizeProcessEpochFlag,
	deprecatedEnableSnappyDBCompressionFlag,
	deprecatedEnableSkipSlotsCacheFlag,
	deprecatedEnablePruneBoundaryStateFlag,
	deprecatedEnableActiveIndicesCacheFlag,
	deprecatedEnableActiveCountCacheFlag,
	deprecatedEnableCustomStateSSZFlag,
	deprecatedEnableCommitteeCacheFlag,
	deprecatedEnableBLSPubkeyCacheFlag,
	deprecatedFastCommitteeAssignmentsFlag,
	deprecatedGenesisDelayFlag,
	deprecatedNewCacheFlag,
	deprecatedEnableShuffledIndexCacheFlag,
	deprecatedSaveDepositDataFlag,
	deprecatedCacheProposerIndicesFlag,
	deprecatedprotoArrayForkChoice,
	deprecatedForkchoiceAggregateAttestations,
	deprecatedEnableAttestationCacheFlag,
	deprecatedInitSyncCacheStateFlag,
	deprecatedProtectAttesterFlag,
	deprecatedProtectProposerFlag,
	deprecatedDiscv5Flag,
	deprecatedEnableSSZCache,
	deprecatedUseSpanCacheFlag,
	deprecatedDisableProtectProposerFlag,
	deprecatedDisableProtectAttesterFlag,
	deprecatedDisableInitSyncQueueFlag,
	deprecatedEnableCustomBlockHTR,
	deprecatedEnableEth1DataVoteCacheFlag,
	deprecatedAccountMetricsFlag,
	deprecatedEnableDomainDataCacheFlag,
	deprecatedEnableByteMempool,
	deprecatedBroadcastSlashingFlag,
	deprecatedDisableHistoricalDetectionFlag,
	deprecateEnableStateRefCopy,
	deprecateEnableFieldTrie,
	deprecateEnableNewStateMgmt,
	deprecatedP2PWhitelist,
	deprecatedP2PBlacklist,
	deprecatedSchlesiTestnetFlag,
	deprecateReduceAttesterStateCopies,
	deprecatedDisableInitSyncWeightedRoundRobin,
	deprecatedDisableStateRefCopy,
	deprecatedDisableFieldTrie,
	deprecateddisableInitSyncBatchSaveBlocks,
	deprecatedEnableNoise,
	deprecatedArchival,
	deprecatedArchiveBlocks,
	deprecatedArchiveValiatorSetChanges,
	deprecatedArchiveAttestation,
	deprecatedEnableProtectProposerFlag,
	deprecatedEnableProtectAttesterFlag,
	deprecatedInitSyncVerifyEverythingFlag,
	deprecatedSkipRegenHistoricalStates,
	deprecatedMedallaTestnet,
	deprecatedEnableAccountsV2,
}

// ValidatorFlags contains a list of all the feature flags that apply to the validator client.
var ValidatorFlags = append(deprecatedFlags, []cli.Flag{
	enableLocalProtectionFlag,
	enableExternalSlasherProtectionFlag,
	disableDomainDataCacheFlag,
	waitForSyncedFlag,
	AltonaTestnet,
<<<<<<< HEAD
	OnyxTestnet,
	enableAccountsV2,
=======
	disableAccountsV2,
>>>>>>> a116502c
}...)

// SlasherFlags contains a list of all the feature flags that apply to the slasher client.
var SlasherFlags = append(deprecatedFlags, []cli.Flag{
	disableLookbackFlag,
}...)

// E2EValidatorFlags contains a list of the validator feature flags to be tested in E2E.
var E2EValidatorFlags = []string{
	"--wait-for-synced",
	"--enable-local-protection",
	"--disable-accounts-v2",
}

// BeaconChainFlags contains a list of all the feature flags that apply to the beacon-chain client.
var BeaconChainFlags = append(deprecatedFlags, []cli.Flag{
	devModeFlag,
	writeSSZStateTransitionsFlag,
	disableForkChoiceUnsafeFlag,
	disableDynamicCommitteeSubnets,
	disableSSZCache,
	disableInitSyncVerifyEverythingFlag,
	skipBLSVerifyFlag,
	kafkaBootstrapServersFlag,
	enableBackupWebhookFlag,
	enableSlasherFlag,
	cacheFilteredBlockTreeFlag,
	disableStrictAttestationPubsubVerificationFlag,
	disableUpdateHeadPerAttestation,
	enableStateGenSigVerify,
	checkHeadState,
	disableNoiseHandshake,
	dontPruneStateStartUp,
	disableBroadcastSlashingFlag,
	waitForSyncedFlag,
	disableNewStateMgmt,
	disableReduceAttesterStateCopy,
	disableGRPCConnectionLogging,
	attestationAggregationStrategy,
	newBeaconStateLocks,
	forceMaxCoverAttestationAggregation,
	AltonaTestnet,
	OnyxTestnet,
	batchBlockVerify,
	initSyncVerbose,
	enableFinalizedDepositsCache,
	enableEth1DataMajorityVote,
}...)

// E2EBeaconChainFlags contains a list of the beacon chain feature flags to be tested in E2E.
var E2EBeaconChainFlags = []string{
	"--cache-filtered-block-tree",
	"--enable-state-gen-sig-verify",
	"--check-head-state",
	"--attestation-aggregation-strategy=max_cover",
	"--dev",
	"--enable-finalized-deposits-cache",
	// "--enable-eth1-data-majority-vote", // TODO(6786): This flag fails long running e2e tests.
}<|MERGE_RESOLUTION|>--- conflicted
+++ resolved
@@ -587,12 +587,8 @@
 	disableDomainDataCacheFlag,
 	waitForSyncedFlag,
 	AltonaTestnet,
-<<<<<<< HEAD
 	OnyxTestnet,
-	enableAccountsV2,
-=======
 	disableAccountsV2,
->>>>>>> a116502c
 }...)
 
 // SlasherFlags contains a list of all the feature flags that apply to the slasher client.
