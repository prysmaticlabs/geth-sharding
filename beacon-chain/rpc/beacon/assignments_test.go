--- conflicted
+++ resolved
@@ -162,13 +162,7 @@
 		}
 	}
 
-<<<<<<< HEAD
-	blk := &ethpb.BeaconBlock{
-		Slot: 0,
-	}
-=======
 	blk := testutil.NewBeaconBlock().Block
->>>>>>> 21a56d54
 	blockRoot, err := blk.HashTreeRoot()
 	require.NoError(t, err)
 
@@ -239,13 +233,7 @@
 		validators = append(validators, val)
 	}
 
-<<<<<<< HEAD
-	blk := &ethpb.BeaconBlock{
-		Slot: 0,
-	}
-=======
 	blk := testutil.NewBeaconBlock().Block
->>>>>>> 21a56d54
 	blockRoot, err := blk.HashTreeRoot()
 	require.NoError(t, err)
 	s := testutil.NewBeaconState()
@@ -313,13 +301,7 @@
 		validators = append(validators, val)
 	}
 
-<<<<<<< HEAD
-	blk := &ethpb.BeaconBlock{
-		Slot: 0,
-	}
-=======
 	blk := testutil.NewBeaconBlock().Block
->>>>>>> 21a56d54
 	blockRoot, err := blk.HashTreeRoot()
 	require.NoError(t, err)
 	s := testutil.NewBeaconState()
