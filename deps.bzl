load("@prysm//tools/go:def.bzl", "go_repository", "maybe")  # gazelle:keep
load("@bazel_tools//tools/build_defs/repo:http.bzl", "http_archive")  # gazelle:keep
load("@bazel_tools//tools/build_defs/repo:git.bzl", "git_repository")

# Prysm's third party / external dependencies.
#
##################################################################
#
#                    ██████████████████
#                  ██                  ██
#                ██  ██████████████████  ██
#              ██  ██████████████████████  ██
#            ██  ██████████████████████████  ██
#          ██  ██████████████████████████████  ██
#        ██  ██████████████████████████████████  ██
#      ██  ██████████████████████████████████████  ██
#      ██  ██████    ██      ████  ████    ██████  ██
#      ██  ████  ████████  ████  ██  ██  ██  ████  ██
#      ██  ████  ████████  ████  ██  ██  ██  ████  ██
#      ██  ██████  ██████  ████  ██  ██    ██████  ██
#      ██  ████████  ████  ████  ██  ██  ████████  ██
#      ██  ████████  ████  ████  ██  ██  ████████  ██
#      ██  ████    ██████  ██████  ████  ████████  ██
#      ██  ██████████████████████████████████████  ██
#        ██  ██████████████████████████████████  ██
#          ██  ██████████████████████████████  ██
#            ██  ██████████████████████████  ██
#              ██  ██████████████████████  ██
#                ██  ██████████████████  ██
#                  ██                  ██
#                    ██████████████████
#
##################################################################
#           Make sure you have read DEPENDENCIES.md!
##################################################################
def prysm_deps():
    # Note: go_repository is already wrapped with maybe!
    maybe(
        git_repository,
        name = "graknlabs_bazel_distribution",
        commit = "962f3a7e56942430c0ec120c24f9e9f2a9c2ce1a",
        remote = "https://github.com/graknlabs/bazel-distribution",
        shallow_since = "1569509514 +0300",
    )
    go_repository(
        name = "com_github_ferranbt_fastssz",
        importpath = "github.com/ferranbt/fastssz",
        nofuzz = True,
        sum = "h1:8DS7uDmUkGF6UKNU1HivEsjrTusxLPb05KUr/D8ONWQ=",
        version = "v0.0.0-20200826142241-3a913c5a1313",
    )
    go_repository(
        name = "com_github_prysmaticlabs_bazel_go_ethereum",
        build_file_generation = "off",
        importpath = "github.com/prysmaticlabs/bazel-go-ethereum",
        replace = "github.com/ethereum/go-ethereum",
        sum = "h1:+AspXGWVJzMtcy24DkGEJqut1grik397nnb7JybNBy8=",
        version = "v0.0.0-20201016095414-974cbc1dd92e",
    )

    # Note: It is required to define com_github_ethereum_go_ethereum like this for some reason...
    # Note: The keep directives help gazelle leave this alone.
    go_repository(
        name = "com_github_ethereum_go_ethereum",
        commit = "974cbc1dd92e929f7856092b29d3f725dfab9803",  # keep
        importpath = "github.com/ethereum/go-ethereum",  # keep
        # Note: go-ethereum is not bazel-friendly with regards to cgo. We have a
        # a fork that has resolved these issues by disabling HID/USB support and
        # some manual fixes for c imports in the crypto package. This is forked
        # branch should be updated from time to time with the latest go-ethereum
        # code.
        remote = "https://github.com/prysmaticlabs/bazel-go-ethereum",  # keep
        replace = None,  # keep
        sum = None,  # keep
        vcs = "git",  # keep
        version = None,  # keep
    )
    go_repository(
        name = "co_honnef_go_tools",
        importpath = "honnef.co/go/tools",
        sum = "h1:UoveltGrhghAA7ePc+e+QYDHXrBps2PqFZiHkGR/xK8=",
        version = "v0.0.1-2020.1.4",
    )
    go_repository(
        name = "com_github_aead_siphash",
        importpath = "github.com/aead/siphash",
        sum = "h1:FwHfE/T45KPKYuuSAKyyvE+oPWcaQ+CUmFW0bPlM+kg=",
        version = "v1.0.1",
    )
    go_repository(
        name = "com_github_alangpierce_go_forceexport",
        importpath = "github.com/alangpierce/go-forceexport",
        sum = "h1:3ILjVyslFbc4jl1w5TWuvvslFD/nDfR2H8tVaMVLrEY=",
        version = "v0.0.0-20160317203124-8f1d6941cd75",
    )
    go_repository(
        name = "com_github_alecthomas_template",
        importpath = "github.com/alecthomas/template",
        sum = "h1:JYp7IbQjafoB+tBA3gMyHYHrpOtNuDiK/uB5uXxq5wM=",
        version = "v0.0.0-20190718012654-fb15b899a751",
    )
    go_repository(
        name = "com_github_alecthomas_units",
        importpath = "github.com/alecthomas/units",
        sum = "h1:Hs82Z41s6SdL1CELW+XaDYmOH4hkBN4/N9og/AsOv7E=",
        version = "v0.0.0-20190717042225-c3de453c63f4",
    )
    go_repository(
        name = "com_github_allegro_bigcache",
        importpath = "github.com/allegro/bigcache",
        sum = "h1:hg1sY1raCwic3Vnsvje6TT7/pnZba83LeFck5NrFKSc=",
        version = "v1.2.1",
    )
    go_repository(
        name = "com_github_andreasbriese_bbloom",
        importpath = "github.com/AndreasBriese/bbloom",
        sum = "h1:HD8gA2tkByhMAwYaFAX9w2l7vxvBQ5NMoxDrkhqhtn4=",
        version = "v0.0.0-20190306092124-e2d15f34fcf9",
    )
    go_repository(
        name = "com_github_anmitsu_go_shlex",
        importpath = "github.com/anmitsu/go-shlex",
        sum = "h1:kFOfPq6dUM1hTo4JG6LR5AXSUEsOjtdm0kw0FtQtMJA=",
        version = "v0.0.0-20161002113705-648efa622239",
    )
    go_repository(
        name = "com_github_antihax_optional",
        importpath = "github.com/antihax/optional",
        sum = "h1:xK2lYat7ZLaVVcIuj82J8kIro4V6kDe0AUDFboUCwcg=",
        version = "v1.0.0",
    )
    go_repository(
        name = "com_github_aristanetworks_fsnotify",
        importpath = "github.com/aristanetworks/fsnotify",
        sum = "h1:it2ydpY6k0aXB7qjb4vGhOYOL6YDC/sr8vhqwokFQwQ=",
        version = "v1.4.2",
    )
    go_repository(
        name = "com_github_aristanetworks_glog",
        importpath = "github.com/aristanetworks/glog",
        sum = "h1:Bmjk+DjIi3tTAU0wxGaFbfjGUqlxxSXARq9A96Kgoos=",
        version = "v0.0.0-20191112221043-67e8567f59f3",
    )
    go_repository(
        name = "com_github_aristanetworks_splunk_hec_go",
        importpath = "github.com/aristanetworks/splunk-hec-go",
        sum = "h1:O7zlcm4ve7JvqTyEK3vSBh1LngLezraqcxv8Ya6tQFY=",
        version = "v0.3.3",
    )
    go_repository(
        name = "com_github_armon_consul_api",
        importpath = "github.com/armon/consul-api",
        sum = "h1:G1bPvciwNyF7IUmKXNt9Ak3m6u9DE1rF+RmtIkBpVdA=",
        version = "v0.0.0-20180202201655-eb2c6b5be1b6",
    )
    go_repository(
        name = "com_github_azure_azure_pipeline_go",
        importpath = "github.com/Azure/azure-pipeline-go",
        sum = "h1:6oiIS9yaG6XCCzhgAgKFfIWyo4LLCiDhZot6ltoThhY=",
        version = "v0.2.2",
    )
    go_repository(
        name = "com_github_azure_azure_storage_blob_go",
        importpath = "github.com/Azure/azure-storage-blob-go",
        sum = "h1:MuueVOYkufCxJw5YZzF842DY2MBsp+hLuh2apKY0mck=",
        version = "v0.7.0",
    )
    go_repository(
        name = "com_github_azure_go_autorest_autorest",
        importpath = "github.com/Azure/go-autorest/autorest",
        sum = "h1:MRvx8gncNaXJqOoLmhNjUAKh33JJF8LyxPhomEtOsjs=",
        version = "v0.9.0",
    )
    go_repository(
        name = "com_github_azure_go_autorest_autorest_adal",
        importpath = "github.com/Azure/go-autorest/autorest/adal",
        sum = "h1:CxTzQrySOxDnKpLjFJeZAS5Qrv/qFPkgLjx5bOAi//I=",
        version = "v0.8.0",
    )
    go_repository(
        name = "com_github_azure_go_autorest_autorest_date",
        importpath = "github.com/Azure/go-autorest/autorest/date",
        sum = "h1:yW+Zlqf26583pE43KhfnhFcdmSWlm5Ew6bxipnr/tbM=",
        version = "v0.2.0",
    )
    go_repository(
        name = "com_github_azure_go_autorest_autorest_mocks",
        importpath = "github.com/Azure/go-autorest/autorest/mocks",
        sum = "h1:qJumjCaCudz+OcqE9/XtEPfvtOjOmKaui4EOpFI6zZc=",
        version = "v0.3.0",
    )
    go_repository(
        name = "com_github_azure_go_autorest_logger",
        importpath = "github.com/Azure/go-autorest/logger",
        sum = "h1:ruG4BSDXONFRrZZJ2GUXDiUyVpayPmb1GnWeHDdaNKY=",
        version = "v0.1.0",
    )
    go_repository(
        name = "com_github_azure_go_autorest_tracing",
        importpath = "github.com/Azure/go-autorest/tracing",
        sum = "h1:TRn4WjSnkcSy5AEG3pnbtFSwNtwzjr4VYyQflFE619k=",
        version = "v0.5.0",
    )
    go_repository(
        name = "com_github_bazelbuild_rules_go",
        importpath = "github.com/bazelbuild/rules_go",
        sum = "h1:Wxu7JjqnF78cKZbsBsARLSXx/jlGaSLCnUV3mTlyHvM=",
        version = "v0.23.2",
    )
    go_repository(
        name = "com_github_benbjohnson_clock",
        importpath = "github.com/benbjohnson/clock",
        sum = "h1:vkLuvpK4fmtSCuo60+yC63p7y0BmQ8gm5ZXGuBCJyXg=",
        version = "v1.0.3",
    )
    go_repository(
        name = "com_github_bradfitz_go_smtpd",
        importpath = "github.com/bradfitz/go-smtpd",
        sum = "h1:ckJgFhFWywOx+YLEMIJsTb+NV6NexWICk5+AMSuz3ss=",
        version = "v0.0.0-20170404230938-deb6d6237625",
    )
    go_repository(
        name = "com_github_bradfitz_gomemcache",
        importpath = "github.com/bradfitz/gomemcache",
        sum = "h1:7IjN4QP3c38xhg6wz8R3YjoU+6S9e7xBc0DAVLLIpHE=",
        version = "v0.0.0-20170208213004-1952afaa557d",
    )
    go_repository(
        name = "com_github_btcsuite_btclog",
        importpath = "github.com/btcsuite/btclog",
        sum = "h1:bAs4lUbRJpnnkd9VhRV3jjAVU7DJVjMaK+IsvSeZvFo=",
        version = "v0.0.0-20170628155309-84c8d2346e9f",
    )
    go_repository(
        name = "com_github_btcsuite_btcutil",
        importpath = "github.com/btcsuite/btcutil",
        sum = "h1:9iZ1Terx9fMIOtq1VrwdqfsATL9MC2l8ZrUY6YZ2uts=",
        version = "v1.0.2",
    )
    go_repository(
        name = "com_github_btcsuite_go_socks",
        importpath = "github.com/btcsuite/go-socks",
        sum = "h1:R/opQEbFEy9JGkIguV40SvRY1uliPX8ifOvi6ICsFCw=",
        version = "v0.0.0-20170105172521-4720035b7bfd",
    )
    go_repository(
        name = "com_github_btcsuite_goleveldb",
        importpath = "github.com/btcsuite/goleveldb",
        sum = "h1:Tvd0BfvqX9o823q1j2UZ/epQo09eJh6dTcRp79ilIN4=",
        version = "v1.0.0",
    )
    go_repository(
        name = "com_github_btcsuite_snappy_go",
        importpath = "github.com/btcsuite/snappy-go",
        sum = "h1:ZxaA6lo2EpxGddsA8JwWOcxlzRybb444sgmeJQMJGQE=",
        version = "v1.0.0",
    )
    go_repository(
        name = "com_github_btcsuite_winsvc",
        importpath = "github.com/btcsuite/winsvc",
        sum = "h1:J9B4L7e3oqhXOcm+2IuNApwzQec85lE+QaikUcCs+dk=",
        version = "v1.0.0",
    )
    go_repository(
        name = "com_github_buger_jsonparser",
        importpath = "github.com/buger/jsonparser",
        sum = "h1:D21IyuvjDCshj1/qq+pCNd3VZOAEI9jy6Bi131YlXgI=",
        version = "v0.0.0-20181115193947-bf1c66bbce23",
    )
    go_repository(
        name = "com_github_burntsushi_xgb",
        importpath = "github.com/BurntSushi/xgb",
        sum = "h1:1BDTz0u9nC3//pOCMdNH+CiXJVYJh5UQNCOBG7jbELc=",
        version = "v0.0.0-20160522181843-27f122750802",
    )
    go_repository(
        name = "com_github_campoy_embedmd",
        importpath = "github.com/campoy/embedmd",
        sum = "h1:V4kI2qTJJLf4J29RzI/MAt2c3Bl4dQSYPuflzwFH2hY=",
        version = "v1.0.0",
    )
    go_repository(
        name = "com_github_census_instrumentation_opencensus_proto",
        importpath = "github.com/census-instrumentation/opencensus-proto",
        sum = "h1:glEXhBS5PSLLv4IXzLA5yPRVX4bilULVyxxbrfOtDAk=",
        version = "v0.2.1",
    )
    go_repository(
        name = "com_github_cespare_cp",
        importpath = "github.com/cespare/cp",
        sum = "h1:nCb6ZLdB7NRaqsm91JtQTAme2SKJzXVsdPIPkyJr1MU=",
        version = "v1.1.1",
    )
    go_repository(
        name = "com_github_cheekybits_genny",
        importpath = "github.com/cheekybits/genny",
        sum = "h1:uGGa4nei+j20rOSeDeP5Of12XVm7TGUd4dJA9RDitfE=",
        version = "v1.0.0",
    )
    go_repository(
        name = "com_github_client9_misspell",
        importpath = "github.com/client9/misspell",
        sum = "h1:ta993UF76GwbvJcIo3Y68y/M3WxlpEHPWIGDkJYwzJI=",
        version = "v0.3.4",
    )
    go_repository(
        name = "com_github_cncf_udpa_go",
        importpath = "github.com/cncf/udpa/go",
        sum = "h1:WBZRG4aNOuI15bLRrCgN8fCq8E5Xuty6jGbmSNEvSsU=",
        version = "v0.0.0-20191209042840-269d4d468f6f",
    )
    go_repository(
        name = "com_github_confluentinc_confluent_kafka_go",
        importpath = "github.com/confluentinc/confluent-kafka-go",
        patch_args = ["-p1"],
        patches = ["@prysm//third_party:in_gopkg_confluentinc_confluent_kafka_go_v1.patch"],
        sum = "h1:13EK9RTujF7lVkvHQ5Hbu6bM+Yfrq8L0MkJNnjHSd4Q=",
        version = "v1.4.2",
    )
    go_repository(
        name = "com_github_coreos_etcd",
        importpath = "github.com/coreos/etcd",
        sum = "h1:jFneRYjIvLMLhDLCzuTuU4rSJUjRplcJQ7pD7MnhC04=",
        version = "v3.3.10+incompatible",
    )
    go_repository(
        name = "com_github_coreos_go_etcd",
        importpath = "github.com/coreos/go-etcd",
        sum = "h1:bXhRBIXoTm9BYHS3gE0TtQuyNZyeEMux2sDi4oo5YOo=",
        version = "v2.0.0+incompatible",
    )
    go_repository(
        name = "com_github_coreos_go_systemd",
        importpath = "github.com/coreos/go-systemd",
        sum = "h1:iW4rZ826su+pqaw19uhpSCzhj44qo35pNgKFGqzDKkU=",
        version = "v0.0.0-20191104093116-d3cd4ed1dbcf",
    )
    go_repository(
        name = "com_github_cpuguy83_go_md2man",
        importpath = "github.com/cpuguy83/go-md2man",
        sum = "h1:BSKMNlYxDvnunlTymqtgONjNnaRV1sTpcovwwjF22jk=",
        version = "v1.0.10",
    )
    go_repository(
        name = "com_github_d4l3k_messagediff",
        importpath = "github.com/d4l3k/messagediff",
        sum = "h1:ZcAIMYsUg0EAp9X+tt8/enBE/Q8Yd5kzPynLyKptt9U=",
        version = "v1.2.1",
    )
    go_repository(
        name = "com_github_davidlazar_go_crypto",
        importpath = "github.com/davidlazar/go-crypto",
        sum = "h1:pFUpOrbxDR6AkioZ1ySsx5yxlDQZ8stG2b88gTPxgJU=",
        version = "v0.0.0-20200604182044-b73af7476f6c",
    )
    go_repository(
        name = "com_github_dgraph_io_badger",
        importpath = "github.com/dgraph-io/badger",
        sum = "h1:w9pSFNSdq/JPM1N12Fz/F/bzo993Is1W+Q7HjPzi7yg=",
        version = "v1.6.1",
    )
    go_repository(
        name = "com_github_dgrijalva_jwt_go",
        importpath = "github.com/dgrijalva/jwt-go",
        sum = "h1:7qlOGliEKZXTDg6OTjfoBKDXWrumCAMpl/TFQ4/5kLM=",
        version = "v3.2.0+incompatible",
    )
    go_repository(
        name = "com_github_dgryski_go_farm",
        importpath = "github.com/dgryski/go-farm",
        sum = "h1:tdlZCpZ/P9DhczCTSixgIKmwPv6+wP5DGjqLYw5SUiA=",
        version = "v0.0.0-20190423205320-6a90982ecee2",
    )
    go_repository(
        name = "com_github_dgryski_go_sip13",
        importpath = "github.com/dgryski/go-sip13",
        sum = "h1:RMLoZVzv4GliuWafOuPuQDKSm1SJph7uCRnnS61JAn4=",
        version = "v0.0.0-20181026042036-e10d5fee7954",
    )
    go_repository(
        name = "com_github_dlclark_regexp2",
        importpath = "github.com/dlclark/regexp2",
        sum = "h1:8sAhBGEM0dRWogWqWyQeIJnxjWO6oIjl8FKqREDsGfk=",
        version = "v1.2.0",
    )
    go_repository(
        name = "com_github_dlespiau_covertool",
        importpath = "github.com/dlespiau/covertool",
        sum = "h1:+cYgqwB++gEE09SluRYGqJyDhWmLmdWZ2cXlOXSGV8w=",
        version = "v0.0.0-20180314162135-b0c4c6d0583a",
    )
    go_repository(
        name = "com_github_docker_docker",
        importpath = "github.com/docker/docker",
        sum = "h1:sh8rkQZavChcmakYiSlqu2425CHyFXLZZnvm7PDpU8M=",
        version = "v1.4.2-0.20180625184442-8e610b2b55bf",
    )
    go_repository(
        name = "com_github_docker_spdystream",
        importpath = "github.com/docker/spdystream",
        sum = "h1:cenwrSVm+Z7QLSV/BsnenAOcDXdX4cMv4wP0B/5QbPg=",
        version = "v0.0.0-20160310174837-449fdfce4d96",
    )
    go_repository(
        name = "com_github_dop251_goja",
        importpath = "github.com/dop251/goja",
        sum = "h1:Y9vTBSsV4hSwPSj4bacAU/eSnV3dAxVpepaghAdhGoQ=",
        version = "v0.0.0-20200721192441-a695b0cdd498",
    )
    go_repository(
        name = "com_github_dustin_go_humanize",
        importpath = "github.com/dustin/go-humanize",
        sum = "h1:VSnTsYCnlFHaM2/igO1h6X3HA71jcobQuxemgkq4zYo=",
        version = "v1.0.0",
    )
    go_repository(
        name = "com_github_eapache_go_resiliency",
        importpath = "github.com/eapache/go-resiliency",
        sum = "h1:v7g92e/KSN71Rq7vSThKaWIq68fL4YHvWyiUKorFR1Q=",
        version = "v1.2.0",
    )
    go_repository(
        name = "com_github_eapache_go_xerial_snappy",
        importpath = "github.com/eapache/go-xerial-snappy",
        sum = "h1:YEetp8/yCZMuEPMUDHG0CW/brkkEp8mzqk2+ODEitlw=",
        version = "v0.0.0-20180814174437-776d5712da21",
    )
    go_repository(
        name = "com_github_eapache_queue",
        importpath = "github.com/eapache/queue",
        sum = "h1:YOEu7KNc61ntiQlcEeUIoDTJ2o8mQznoNvUhiigpIqc=",
        version = "v1.1.0",
    )
    go_repository(
        name = "com_github_elazarl_goproxy",
        importpath = "github.com/elazarl/goproxy",
        sum = "h1:yUdfgN0XgIJw7foRItutHYUIhlcKzcSf5vDpdhQAKTc=",
        version = "v0.0.0-20180725130230-947c36da3153",
    )
    go_repository(
        name = "com_github_emicklei_go_restful",
        importpath = "github.com/emicklei/go-restful",
        sum = "h1:H2pdYOb3KQ1/YsqVWoWNLQO+fusocsw354rqGTZtAgw=",
        version = "v0.0.0-20170410110728-ff4f55a20633",
    )
    go_repository(
        name = "com_github_envoyproxy_go_control_plane",
        importpath = "github.com/envoyproxy/go-control-plane",
        sum = "h1:rEvIZUSZ3fx39WIi3JkQqQBitGwpELBIYWeBVh6wn+E=",
        version = "v0.9.4",
    )
    go_repository(
        name = "com_github_envoyproxy_protoc_gen_validate",
        importpath = "github.com/envoyproxy/protoc-gen-validate",
        sum = "h1:EQciDnbrYxy13PgWoY8AqoxGiPrpgBZ1R8UNe3ddc+A=",
        version = "v0.1.0",
    )
    go_repository(
        name = "com_github_evanphx_json_patch",
        importpath = "github.com/evanphx/json-patch",
        sum = "h1:fUDGZCv/7iAN7u0puUVhvKCcsR6vRfwrJatElLBEf0I=",
        version = "v4.2.0+incompatible",
    )
    go_repository(
        name = "com_github_flynn_go_shlex",
        importpath = "github.com/flynn/go-shlex",
        sum = "h1:BHsljHzVlRcyQhjrss6TZTdY2VfCqZPbv5k3iBFa2ZQ=",
        version = "v0.0.0-20150515145356-3f9db97f8568",
    )
    go_repository(
        name = "com_github_flynn_noise",
        importpath = "github.com/flynn/noise",
        sum = "h1:u/UEqS66A5ckRmS4yNpjmVH56sVtS/RfclBAYocb4as=",
        version = "v0.0.0-20180327030543-2492fe189ae6",
    )
    go_repository(
        name = "com_github_fortytw2_leaktest",
        importpath = "github.com/fortytw2/leaktest",
        sum = "h1:u8491cBMTQ8ft8aeV+adlcytMZylmA5nnwwkRZjI8vw=",
        version = "v1.3.0",
    )
    go_repository(
        name = "com_github_francoispqt_gojay",
        importpath = "github.com/francoispqt/gojay",
        sum = "h1:d2m3sFjloqoIUQU3TsHBgj6qg/BVGlTBeHDUmyJnXKk=",
        version = "v1.2.13",
    )
    go_repository(
        name = "com_github_frankban_quicktest",
        importpath = "github.com/frankban/quicktest",
        sum = "h1:2QxQoC1TS09S7fhCPsrvqYdvP1H5M1P1ih5ABm3BTYk=",
        version = "v1.7.2",
    )
    go_repository(
        name = "com_github_fsnotify_fsnotify",
        importpath = "github.com/fsnotify/fsnotify",
        sum = "h1:hsms1Qyu0jgnwNXIxa+/V/PDsU6CfLf6CNO8H7IWoS4=",
        version = "v1.4.9",
    )
    go_repository(
        name = "com_github_garyburd_redigo",
        importpath = "github.com/garyburd/redigo",
        sum = "h1:0VruCpn7yAIIu7pWVClQC8wxCJEcG3nyzpMSHKi1PQc=",
        version = "v1.6.0",
    )
    go_repository(
        name = "com_github_gballet_go_libpcsclite",
        importpath = "github.com/gballet/go-libpcsclite",
        sum = "h1:f6D9Hr8xV8uYKlyuj8XIruxlh9WjVjdh1gIicAS7ays=",
        version = "v0.0.0-20191108122812-4678299bea08",
    )
    go_repository(
        name = "com_github_gliderlabs_ssh",
        importpath = "github.com/gliderlabs/ssh",
        sum = "h1:j3L6gSLQalDETeEg/Jg0mGY0/y/N6zI2xX1978P0Uqw=",
        version = "v0.1.1",
    )
    go_repository(
        name = "com_github_go_check_check",
        importpath = "github.com/go-check/check",
        sum = "h1:0gkP6mzaMqkmpcJYCFOLkIBwI7xFExG03bbkOkCvUPI=",
        version = "v0.0.0-20180628173108-788fd7840127",
    )
    go_repository(
        name = "com_github_go_errors_errors",
        importpath = "github.com/go-errors/errors",
        sum = "h1:LUHzmkK3GUKUrL/1gfBUxAHzcev3apQlezX/+O7ma6w=",
        version = "v1.0.1",
    )
    go_repository(
        name = "com_github_go_gl_glfw_v3_3_glfw",
        importpath = "github.com/go-gl/glfw/v3.3/glfw",
        sum = "h1:WtGNWLvXpe6ZudgnXrq0barxBImvnnJoMEhXAzcbM0I=",
        version = "v0.0.0-20200222043503-6f7a984d4dc4",
    )
    go_repository(
        name = "com_github_go_kit_kit",
        importpath = "github.com/go-kit/kit",
        sum = "h1:wDJmvq38kDhkVxi50ni9ykkdUr1PKgqKOoi01fa0Mdk=",
        version = "v0.9.0",
    )
    go_repository(
        name = "com_github_go_logfmt_logfmt",
        importpath = "github.com/go-logfmt/logfmt",
        sum = "h1:MP4Eh7ZCb31lleYCFuwm0oe4/YGak+5l1vA2NOE80nA=",
        version = "v0.4.0",
    )
    go_repository(
        name = "com_github_go_logr_logr",
        importpath = "github.com/go-logr/logr",
        sum = "h1:fV3MLmabKIZ383XifUjFSwcoGee0v9qgPp8wy5svibE=",
        version = "v0.2.1",
    )
    go_repository(
        name = "com_github_go_ole_go_ole",
        importpath = "github.com/go-ole/go-ole",
        sum = "h1:2lOsA72HgjxAuMlKpFiCbHTvu44PIVkZ5hqm3RSdI/E=",
        version = "v1.2.1",
    )
    go_repository(
        name = "com_github_go_openapi_jsonpointer",
        importpath = "github.com/go-openapi/jsonpointer",
        sum = "h1:wSt/4CYxs70xbATrGXhokKF1i0tZjENLOo1ioIO13zk=",
        version = "v0.0.0-20160704185906-46af16f9f7b1",
    )
    go_repository(
        name = "com_github_go_openapi_jsonreference",
        importpath = "github.com/go-openapi/jsonreference",
        sum = "h1:tF+augKRWlWx0J0B7ZyyKSiTyV6E1zZe+7b3qQlcEf8=",
        version = "v0.0.0-20160704190145-13c6e3589ad9",
    )
    go_repository(
        name = "com_github_go_openapi_spec",
        importpath = "github.com/go-openapi/spec",
        sum = "h1:C1JKChikHGpXwT5UQDFaryIpDtyyGL/CR6C2kB7F1oc=",
        version = "v0.0.0-20160808142527-6aced65f8501",
    )
    go_repository(
        name = "com_github_go_openapi_swag",
        importpath = "github.com/go-openapi/swag",
        sum = "h1:zP3nY8Tk2E6RTkqGYrarZXuzh+ffyLDljLxCy1iJw80=",
        version = "v0.0.0-20160704191624-1d0bd113de87",
    )
    go_repository(
        name = "com_github_go_sourcemap_sourcemap",
        importpath = "github.com/go-sourcemap/sourcemap",
        sum = "h1:0b/xya7BKGhXuqFESKM4oIiRo9WOt2ebz7KxfreD6ug=",
        version = "v2.1.2+incompatible",
    )
    go_repository(
        name = "com_github_go_sql_driver_mysql",
        importpath = "github.com/go-sql-driver/mysql",
        sum = "h1:g24URVg0OFbNUTx9qqY1IRZ9D9z3iPyi5zKhQZpNwpA=",
        version = "v1.4.1",
    )
    go_repository(
        name = "com_github_golang_protobuf",
        importpath = "github.com/golang/protobuf",
        sum = "h1:JjCZWpVbqXDqFVmTfYWEVTMIYrL/NPdPSCHPJ0T/raM=",
        version = "v1.4.3",
    )
    go_repository(
        name = "com_github_google_btree",
        importpath = "github.com/google/btree",
        sum = "h1:0udJVsspx3VBr5FwtLhQQtuAsVc79tTq0ocGIPAU6qo=",
        version = "v1.0.0",
    )
    go_repository(
        name = "com_github_google_go_github",
        importpath = "github.com/google/go-github",
        sum = "h1:N0LgJ1j65A7kfXrZnUDaYCs/Sf4rEjNlfyDHW9dolSY=",
        version = "v17.0.0+incompatible",
    )
    go_repository(
        name = "com_github_google_go_querystring",
        importpath = "github.com/google/go-querystring",
        sum = "h1:Xkwi/a1rcvNg1PPYe5vI8GbeBY/jrVuDX5ASuANWTrk=",
        version = "v1.0.0",
    )
    go_repository(
        name = "com_github_google_gopacket",
        importpath = "github.com/google/gopacket",
        sum = "h1:lum7VRA9kdlvBi7/v2p7/zcbkduHaCH/SVVyurs7OpY=",
        version = "v1.1.18",
    )
    go_repository(
        name = "com_github_google_martian",
        importpath = "github.com/google/martian",
        sum = "h1:/CP5g8u/VJHijgedC/Legn3BAbAaWPgecwXBIDzw5no=",
        version = "v2.1.0+incompatible",
    )
    go_repository(
        name = "com_github_google_pprof",
        importpath = "github.com/google/pprof",
        sum = "h1:Ak8CrdlwwXwAZxzS66vgPt4U8yUZX7JwLvVR58FN5jM=",
        version = "v0.0.0-20200708004538-1a94d8640e99",
    )
    go_repository(
        name = "com_github_google_renameio",
        importpath = "github.com/google/renameio",
        sum = "h1:GOZbcHa3HfsPKPlmyPyN2KEohoMXOhdMbHrvbpl2QaA=",
        version = "v0.1.0",
    )
    go_repository(
        name = "com_github_googleapis_gax_go",
        importpath = "github.com/googleapis/gax-go",
        sum = "h1:j0GKcs05QVmm7yesiZq2+9cxHkNK9YM6zKx4D2qucQU=",
        version = "v2.0.0+incompatible",
    )
    go_repository(
        name = "com_github_gopherjs_gopherjs",
        importpath = "github.com/gopherjs/gopherjs",
        sum = "h1:EGx4pi6eqNxGaHF6qqu48+N2wcFQ5qg5FXgOdqsJ5d8=",
        version = "v0.0.0-20181017120253-0766667cb4d1",
    )
    go_repository(
        name = "com_github_gregjones_httpcache",
        importpath = "github.com/gregjones/httpcache",
        sum = "h1:pdN6V1QBWetyv/0+wjACpqVH+eVULgEjkurDLq3goeM=",
        version = "v0.0.0-20180305231024-9cad4c3443a7",
    )
    go_repository(
        name = "com_github_grpc_ecosystem_grpc_gateway",
        importpath = "github.com/grpc-ecosystem/grpc-gateway",
        sum = "h1:8ERzHx8aj1Sc47mu9n/AksaKCSWrMchFtkdrS4BIj5o=",
        version = "v1.14.6",
    )
    go_repository(
        name = "com_github_gxed_hashland_keccakpg",
        importpath = "github.com/gxed/hashland/keccakpg",
        sum = "h1:wrk3uMNaMxbXiHibbPO4S0ymqJMm41WiudyFSs7UnsU=",
        version = "v0.0.1",
    )
    go_repository(
        name = "com_github_gxed_hashland_murmur3",
        importpath = "github.com/gxed/hashland/murmur3",
        sum = "h1:SheiaIt0sda5K+8FLz952/1iWS9zrnKsEJaOJu4ZbSc=",
        version = "v0.0.1",
    )
    go_repository(
        name = "com_github_hashicorp_go_uuid",
        importpath = "github.com/hashicorp/go-uuid",
        sum = "h1:cfejS+Tpcp13yd5nYHWDI6qVCny6wyX2Mt5SGur2IGE=",
        version = "v1.0.2",
    )
    go_repository(
        name = "com_github_hashicorp_hcl",
        importpath = "github.com/hashicorp/hcl",
        sum = "h1:0Anlzjpi4vEasTeNFn2mLJgTSwt0+6sfsiTG8qcWGx4=",
        version = "v1.0.0",
    )
    go_repository(
        name = "com_github_herumi_bls_eth_go_binary",
        importpath = "github.com/herumi/bls-eth-go-binary",
        sum = "h1:S7pKW74AvYc89WawL6IxGSnJRxF4TkE1GITYqKFyYy4=",
        version = "v0.0.0-20201019012252-4b463a10c225",
    )
    go_repository(
        name = "com_github_hpcloud_tail",
        importpath = "github.com/hpcloud/tail",
        sum = "h1:nfCOvKYfkgYP8hkirhJocXT2+zOD8yUNjXaWfTlyFKI=",
        version = "v1.0.0",
    )
    go_repository(
        name = "com_github_huin_goutil",
        importpath = "github.com/huin/goutil",
        sum = "h1:vlNjIqmUZ9CMAWsbURYl3a6wZbw7q5RHVvlXTNS/Bs8=",
        version = "v0.0.0-20170803182201-1ca381bf3150",
    )
    go_repository(
        name = "com_github_ianlancetaylor_demangle",
        importpath = "github.com/ianlancetaylor/demangle",
        sum = "h1:UDMh68UUwekSh5iP2OMhRRZJiiBccgV7axzUG8vi56c=",
        version = "v0.0.0-20181102032728-5e5cf60278f6",
    )
    go_repository(
        name = "com_github_inconshreveable_log15",
        importpath = "github.com/inconshreveable/log15",
        sum = "h1:g/SJtZVYc1cxSB8lgrgqeOlIdi4MhqNNHYRAC8y+g4c=",
        version = "v0.0.0-20170622235902-74a0988b5f80",
    )
    go_repository(
        name = "com_github_influxdata_influxdb1_client",
        importpath = "github.com/influxdata/influxdb1-client",
        sum = "h1:/WZQPMZNsjZ7IlCpsLGdQBINg5bxKQ1K1sh6awxLtkA=",
        version = "v0.0.0-20191209144304-8bf82d3c094d",
    )
    go_repository(
        name = "com_github_ipfs_go_ds_badger",
        importpath = "github.com/ipfs/go-ds-badger",
        sum = "h1:J27YvAcpuA5IvZUbeBxOcQgqnYHUPxoygc6QxxkodZ4=",
        version = "v0.2.3",
    )
    go_repository(
        name = "com_github_ipfs_go_ds_leveldb",
        importpath = "github.com/ipfs/go-ds-leveldb",
        sum = "h1:QmQoAJ9WkPMUfBLnu1sBVy0xWWlJPg0m4kRAiJL9iaw=",
        version = "v0.4.2",
    )
    go_repository(
        name = "com_github_ipfs_go_ipfs_delay",
        importpath = "github.com/ipfs/go-ipfs-delay",
        sum = "h1:NAviDvJ0WXgD+yiL2Rj35AmnfgI11+pHXbdciD917U0=",
        version = "v0.0.0-20181109222059-70721b86a9a8",
    )
    go_repository(
        name = "com_github_ipfs_go_ipns",
        build_file_proto_mode = "disable_global",
        importpath = "github.com/ipfs/go-ipns",
        sum = "h1:oq4ErrV4hNQ2Eim257RTYRgfOSV/s8BDaf9iIl4NwFs=",
        version = "v0.0.2",
    )
    go_repository(
        name = "com_github_ipfs_go_log_v2",
        build_file_proto_mode = "disable_global",
        importpath = "github.com/ipfs/go-log/v2",
        sum = "h1:G4TtqN+V9y9HY9TA6BwbCVyyBZ2B9MbCjR2MtGx8FR0=",
        version = "v2.1.1",
    )
    go_repository(
        name = "com_github_jbenet_go_cienv",
        importpath = "github.com/jbenet/go-cienv",
        sum = "h1:Vc/s0QbQtoxX8MwwSLWWh+xNNZvM3Lw7NsTcHrvvhMc=",
        version = "v0.1.0",
    )
    go_repository(
        name = "com_github_jcmturner_gofork",
        importpath = "github.com/jcmturner/gofork",
        sum = "h1:J7uCkflzTEhUZ64xqKnkDxq3kzc96ajM1Gli5ktUem8=",
        version = "v1.0.0",
    )
    go_repository(
        name = "com_github_jellevandenhooff_dkim",
        importpath = "github.com/jellevandenhooff/dkim",
        sum = "h1:ujPKutqRlJtcfWk6toYVYagwra7HQHbXOaS171b4Tg8=",
        version = "v0.0.0-20150330215556-f50fe3d243e1",
    )
    go_repository(
        name = "com_github_jessevdk_go_flags",
        importpath = "github.com/jessevdk/go-flags",
        sum = "h1:4IU2WS7AumrZ/40jfhf4QVDMsQwqA7VEHozFRrGARJA=",
        version = "v1.4.0",
    )
    go_repository(
        name = "com_github_jmespath_go_jmespath",
        importpath = "github.com/jmespath/go-jmespath",
        sum = "h1:pmfjZENx5imkbgOkpRUYLnmbU7UEFbjtDA2hxJ1ichM=",
        version = "v0.0.0-20180206201540-c2b33e8439af",
    )
    go_repository(
        name = "com_github_jrick_logrotate",
        importpath = "github.com/jrick/logrotate",
        sum = "h1:lQ1bL/n9mBNeIXoTUoYRlK4dHuNJVofX9oWqBtPnSzI=",
        version = "v1.0.0",
    )
    go_repository(
        name = "com_github_jstemmer_go_junit_report",
        importpath = "github.com/jstemmer/go-junit-report",
        sum = "h1:6QPYqodiu3GuPL+7mfx+NwDdp2eTkp9IfEUpgAwUN0o=",
        version = "v0.9.1",
    )
    go_repository(
        name = "com_github_julienschmidt_httprouter",
        importpath = "github.com/julienschmidt/httprouter",
        sum = "h1:TDTW5Yz1mjftljbcKqRcrYhd4XeOoI98t+9HbQbYf7g=",
        version = "v1.2.0",
    )
    go_repository(
        name = "com_github_kami_zh_go_capturer",
        importpath = "github.com/kami-zh/go-capturer",
        sum = "h1:cVtBfNW5XTHiKQe7jDaDBSh/EVM4XLPutLAGboIXuM0=",
        version = "v0.0.0-20171211120116-e492ea43421d",
    )
    go_repository(
        name = "com_github_karalabe_usb",
        importpath = "github.com/karalabe/usb",
        sum = "h1:ZHuwnjpP8LsVsUYqTqeVAI+GfDfJ6UNPrExZF+vX/DQ=",
        version = "v0.0.0-20191104083709-911d15fe12a9",
    )
    go_repository(
        name = "com_github_kisielk_errcheck",
        importpath = "github.com/kisielk/errcheck",
        sum = "h1:reN85Pxc5larApoH1keMBiu2GWtPqXQ1nc9gx+jOU+E=",
        version = "v1.2.0",
    )
    go_repository(
        name = "com_github_kisielk_gotool",
        importpath = "github.com/kisielk/gotool",
        sum = "h1:AV2c/EiW3KqPNT9ZKl07ehoAGi4C5/01Cfbblndcapg=",
        version = "v1.0.0",
    )
    go_repository(
        name = "com_github_kkdai_bstream",
        importpath = "github.com/kkdai/bstream",
        sum = "h1:FOOIBWrEkLgmlgGfMuZT83xIwfPDxEI2OHu6xUmJMFE=",
        version = "v0.0.0-20161212061736-f391b8402d23",
    )
    go_repository(
        name = "com_github_klauspost_compress",
        importpath = "github.com/klauspost/compress",
        sum = "h1:a/QY0o9S6wCi0XhxaMX/QmusicNUqCqFugR6WKPOSoQ=",
        version = "v1.10.1",
    )
    go_repository(
        name = "com_github_klauspost_cpuid",
        importpath = "github.com/klauspost/cpuid",
        sum = "h1:CCtW0xUnWGVINKvE/WWOYKdsPV6mawAtvQuSl8guwQs=",
        version = "v1.2.3",
    )
    go_repository(
        name = "com_github_klauspost_reedsolomon",
        importpath = "github.com/klauspost/reedsolomon",
        sum = "h1:N/VzgeMfHmLc+KHMD1UL/tNkfXAt8FnUqlgXGIduwAY=",
        version = "v1.9.3",
    )
    go_repository(
        name = "com_github_kr_logfmt",
        importpath = "github.com/kr/logfmt",
        sum = "h1:T+h1c/A9Gawja4Y9mFVWj2vyii2bbUNDw3kt9VxK2EY=",
        version = "v0.0.0-20140226030751-b84e30acd515",
    )
    go_repository(
        name = "com_github_kr_pretty",
        importpath = "github.com/kr/pretty",
        sum = "h1:Fmg33tUaq4/8ym9TJN1x7sLJnHVwhP33CNkpYV/7rwI=",
        version = "v0.2.1",
    )
    go_repository(
        name = "com_github_kr_pty",
        importpath = "github.com/kr/pty",
        sum = "h1:VkoXIwSboBpnk99O/KFauAEILuNHv5DVFKZMBN/gUgw=",
        version = "v1.1.1",
    )
    go_repository(
        name = "com_github_kr_text",
        importpath = "github.com/kr/text",
        sum = "h1:5Nx0Ya0ZqY2ygV366QzturHI13Jq95ApcVaJBhpS+AY=",
        version = "v0.2.0",
    )
    go_repository(
        name = "com_github_kubuxu_go_os_helper",
        importpath = "github.com/Kubuxu/go-os-helper",
        sum = "h1:EJiD2VUQyh5A9hWJLmc6iWg6yIcJ7jpBcwC8GMGXfDk=",
        version = "v0.0.1",
    )
    go_repository(
        name = "com_github_kylelemons_godebug",
        importpath = "github.com/kylelemons/godebug",
        sum = "h1:RPNrshWIDI6G2gRW9EHilWtl7Z6Sb1BR0xunSBf0SNc=",
        version = "v1.1.0",
    )
    go_repository(
        name = "com_github_libp2p_go_conn_security",
        importpath = "github.com/libp2p/go-conn-security",
        sum = "h1:q8ii9TUOtSBD1gIoKTSOZIzPFP/agPM28amrCCoeIIA=",
        version = "v0.1.0",
    )
    go_repository(
        name = "com_github_libp2p_go_libp2p_netutil",
        importpath = "github.com/libp2p/go-libp2p-netutil",
        sum = "h1:zscYDNVEcGxyUpMd0JReUZTrpMfia8PmLKcKF72EAMQ=",
        version = "v0.1.0",
    )
    go_repository(
        name = "com_github_libp2p_go_libp2p_pnet",
        importpath = "github.com/libp2p/go-libp2p-pnet",
        sum = "h1:J6htxttBipJujEjz1y0a5+eYoiPcFHhSYHH6na5f0/k=",
        version = "v0.2.0",
    )
    go_repository(
        name = "com_github_libp2p_go_libp2p_quic_transport",
        importpath = "github.com/libp2p/go-libp2p-quic-transport",
        sum = "h1:BUN1lgYNUrtv4WLLQ5rQmC9MCJ6uEXusezGvYRNoJXE=",
        version = "v0.5.0",
    )
    go_repository(
        name = "com_github_libp2p_go_libp2p_routing_helpers",
        importpath = "github.com/libp2p/go-libp2p-routing-helpers",
        sum = "h1:xY61alxJ6PurSi+MXbywZpelvuU4U4p/gPTxjqCqTzY=",
        version = "v0.2.3",
    )
    go_repository(
        name = "com_github_libp2p_go_libp2p_tls",
        importpath = "github.com/libp2p/go-libp2p-tls",
        sum = "h1:Ge/2CYttU7XdkPPqQ7e3TiuMFneLie1rM/UjRxPPGsI=",
        version = "v0.1.4-0.20200421131144-8a8ad624a291",
        patch_args = ["-p1"],
        patches = [
            "@prysm//third_party:libp2p_tls.patch",  # See: https://github.com/libp2p/go-libp2p-tls/issues/66
        ],
    )
    go_repository(
        name = "com_github_libp2p_go_netroute",
        importpath = "github.com/libp2p/go-netroute",
        sum = "h1:1ngWRx61us/EpaKkdqkMjKk/ufr/JlIFYQAxV2XX8Ig=",
        version = "v0.1.3",
    )
    go_repository(
        name = "com_github_libp2p_go_openssl",
        importpath = "github.com/libp2p/go-openssl",
        sum = "h1:eCAzdLejcNVBzP/iZM9vqHnQm+XyCEbSSIheIPRGNsw=",
        version = "v0.0.7",
    )
    go_repository(
        name = "com_github_libp2p_go_sockaddr",
        importpath = "github.com/libp2p/go-sockaddr",
        sum = "h1:Y4s3/jNoryVRKEBrkJ576F17CPOaMIzUeCsg7dlTDj0=",
        version = "v0.1.0",
    )
    go_repository(
        name = "com_github_libp2p_go_stream_muxer",
        importpath = "github.com/libp2p/go-stream-muxer",
        sum = "h1:Ce6e2Pyu+b5MC1k3eeFtAax0pW4gc6MosYSLV05UeLw=",
        version = "v0.0.1",
    )
    go_repository(
        name = "com_github_libp2p_go_testutil",
        importpath = "github.com/libp2p/go-testutil",
        sum = "h1:4QhjaWGO89udplblLVpgGDOQjzFlRavZOjuEnz2rLMc=",
        version = "v0.1.0",
    )
    go_repository(
        name = "com_github_lucas_clemente_quic_go",
        importpath = "github.com/lucas-clemente/quic-go",
        sum = "h1:jJw36wfzGJhmOhAOaOC2lS36WgeqXQszH47A7spo1LI=",
        version = "v0.16.0",
    )
    go_repository(
        name = "com_github_lunixbochs_vtclean",
        importpath = "github.com/lunixbochs/vtclean",
        sum = "h1:xu2sLAri4lGiovBDQKxl5mrXyESr3gUr5m5SM5+LVb8=",
        version = "v1.0.0",
    )
    go_repository(
        name = "com_github_magiconair_properties",
        importpath = "github.com/magiconair/properties",
        sum = "h1:LLgXmsheXeRoUOBOjtwPQCWIYqM/LU1ayDtDePerRcY=",
        version = "v1.8.0",
    )
    go_repository(
        name = "com_github_mailru_easyjson",
        importpath = "github.com/mailru/easyjson",
        sum = "h1:2gxZ0XQIU/5z3Z3bUBu+FXuk2pFbkN6tcwi/pjyaDic=",
        version = "v0.0.0-20180823135443-60711f1a8329",
    )
    go_repository(
        name = "com_github_marten_seemann_qpack",
        importpath = "github.com/marten-seemann/qpack",
        sum = "h1:/0M7lkda/6mus9B8u34Asqm8ZhHAAt9Ho0vniNuVSVg=",
        version = "v0.1.0",
    )
    go_repository(
        name = "com_github_marten_seemann_qtls",
        importpath = "github.com/marten-seemann/qtls",
        sum = "h1:O0YKQxNVPaiFgMng0suWEOY2Sb4LT2sRn9Qimq3Z1IQ=",
        version = "v0.9.1",
    )
    go_repository(
        name = "com_github_mattn_go_ieproxy",
        importpath = "github.com/mattn/go-ieproxy",
        sum = "h1:oNAwILwmgWKFpuU+dXvI6dl9jG2mAWAZLX3r9s0PPiw=",
        version = "v0.0.0-20190702010315-6dee0af9227d",
    )
    go_repository(
        name = "com_github_microcosm_cc_bluemonday",
        importpath = "github.com/microcosm-cc/bluemonday",
        sum = "h1:SIYunPjnlXcW+gVfvm0IlSeR5U3WZUOLfVmqg85Go44=",
        version = "v1.0.1",
    )
    go_repository(
        name = "com_github_miekg_dns",
        importpath = "github.com/miekg/dns",
        sum = "h1:Qww6FseFn8PRfw07jueqIXqodm0JKiiKuK0DeXSqfyo=",
        version = "v1.1.30",
    )
    go_repository(
        name = "com_github_mitchellh_go_homedir",
        importpath = "github.com/mitchellh/go-homedir",
        sum = "h1:lukF9ziXFxDFPkA1vsr5zpc1XuPDn/wFntq5mG+4E0Y=",
        version = "v1.1.0",
    )
    go_repository(
        name = "com_github_mitchellh_mapstructure",
        importpath = "github.com/mitchellh/mapstructure",
        sum = "h1:SzB1nHZ2Xi+17FP0zVQBHIZqvwRN9408fJO8h+eeNA8=",
        version = "v1.3.3",
    )
    go_repository(
        name = "com_github_mmcloughlin_avo",
        importpath = "github.com/mmcloughlin/avo",
        sum = "h1:XLTjQs5eQIHvDj8ou86eyqBXr13UdC2Z+zDVAwfT2i0=",
        version = "v0.0.0-20190318053554-7a0eb66183da",
    )
    go_repository(
        name = "com_github_munnerz_goautoneg",
        importpath = "github.com/munnerz/goautoneg",
        sum = "h1:7PxY7LVfSZm7PEeBTyK1rj1gABdCO2mbri6GKO1cMDs=",
        version = "v0.0.0-20120707110453-a547fc61f48d",
    )
    go_repository(
        name = "com_github_mwitkow_go_conntrack",
        importpath = "github.com/mwitkow/go-conntrack",
        sum = "h1:F9x/1yl3T2AeKLr2AMdilSD8+f9bvMnNN8VS5iDtovc=",
        version = "v0.0.0-20161129095857-cc309e4a2223",
    )
    go_repository(
        name = "com_github_mxk_go_flowrate",
        importpath = "github.com/mxk/go-flowrate",
        sum = "h1:y5//uYreIhSUg3J1GEMiLbxo1LJaP8RfCpH6pymGZus=",
        version = "v0.0.0-20140419014527-cca7078d478f",
    )
    go_repository(
        name = "com_github_neelance_astrewrite",
        importpath = "github.com/neelance/astrewrite",
        sum = "h1:D6paGObi5Wud7xg83MaEFyjxQB1W5bz5d0IFppr+ymk=",
        version = "v0.0.0-20160511093645-99348263ae86",
    )
    go_repository(
        name = "com_github_neelance_sourcemap",
        importpath = "github.com/neelance/sourcemap",
        sum = "h1:eFXv9Nu1lGbrNbj619aWwZfVF5HBrm9Plte8aNptuTI=",
        version = "v0.0.0-20151028013722-8c68805598ab",
    )
    go_repository(
        name = "com_github_nytimes_gziphandler",
        importpath = "github.com/NYTimes/gziphandler",
        sum = "h1:lsxEuwrXEAokXB9qhlbKWPpo3KMLZQ5WB5WLQRW1uq0=",
        version = "v0.0.0-20170623195520-56545f4a5d46",
    )
    go_repository(
        name = "com_github_oklog_ulid",
        importpath = "github.com/oklog/ulid",
        sum = "h1:EGfNDEx6MqHz8B3uNV6QAib1UR2Lm97sHi3ocA6ESJ4=",
        version = "v1.3.1",
    )
    go_repository(
        name = "com_github_olekukonko_tablewriter",
        importpath = "github.com/olekukonko/tablewriter",
        sum = "h1:vHD/YYe1Wolo78koG299f7V/VAS08c6IpCLn+Ejf/w8=",
        version = "v0.0.4",
    )
    go_repository(
        name = "com_github_oneofone_xxhash",
        importpath = "github.com/OneOfOne/xxhash",
        sum = "h1:KMrpdQIwFcEqXDklaen+P1axHaj9BSKzvpUUfnHldSE=",
        version = "v1.2.2",
    )
    go_repository(
        name = "com_github_onsi_ginkgo",
        importpath = "github.com/onsi/ginkgo",
        sum = "h1:2mOpI4JVVPBN+WQRa0WKH2eXR+Ey+uK4n7Zj0aYpIQA=",
        version = "v1.14.0",
    )
    go_repository(
        name = "com_github_onsi_gomega",
        importpath = "github.com/onsi/gomega",
        sum = "h1:o0+MgICZLuZ7xjH7Vx6zS/zcu93/BEp1VwkIW1mEXCE=",
        version = "v1.10.1",
    )
    go_repository(
        name = "com_github_openconfig_gnmi",
        importpath = "github.com/openconfig/gnmi",
        sum = "h1:a380JP+B7xlMbEQOlha1buKhzBPXFqgFXplyWCEIGEY=",
        version = "v0.0.0-20190823184014-89b2bf29312c",
    )
    go_repository(
        name = "com_github_openconfig_reference",
        importpath = "github.com/openconfig/reference",
        sum = "h1:yHCGAHg2zMaW8olLrqEt3SAHGcEx2aJPEQWMRCyravY=",
        version = "v0.0.0-20190727015836-8dfd928c9696",
    )
    go_repository(
        name = "com_github_openzipkin_zipkin_go",
        importpath = "github.com/openzipkin/zipkin-go",
        sum = "h1:A/ADD6HaPnAKj3yS7HjGHRK77qi41Hi0DirOOIQAeIw=",
        version = "v0.1.1",
    )
    go_repository(
        name = "com_github_pelletier_go_toml",
        importpath = "github.com/pelletier/go-toml",
        sum = "h1:T5zMGML61Wp+FlcbWjRDT7yAxhJNAiPPLOFECq181zc=",
        version = "v1.2.0",
    )
    go_repository(
        name = "com_github_pierrec_lz4",
        importpath = "github.com/pierrec/lz4",
        sum = "h1:mFe7ttWaflA46Mhqh+jUfjp2qTbPYxLB2/OyBppH9dg=",
        version = "v2.4.1+incompatible",
    )
    go_repository(
        name = "com_github_pmezard_go_difflib",
        importpath = "github.com/pmezard/go-difflib",
        sum = "h1:4DBwDE0NGyQoBHbLQYPwSUPoCMWR5BEzIk/f1lZbAQM=",
        version = "v1.0.0",
    )
    go_repository(
        name = "com_github_prometheus_tsdb",
        importpath = "github.com/prometheus/tsdb",
        sum = "h1:If5rVCMTp6W2SiRAQFlbpJNgVlgMEd+U2GZckwK38ic=",
        version = "v0.10.0",
    )
    go_repository(
        name = "com_github_puerkitobio_purell",
        importpath = "github.com/PuerkitoBio/purell",
        sum = "h1:0GoNN3taZV6QI81IXgCbxMyEaJDXMSIjArYBCYzVVvs=",
        version = "v1.0.0",
    )
    go_repository(
        name = "com_github_puerkitobio_urlesc",
        importpath = "github.com/PuerkitoBio/urlesc",
        sum = "h1:JCHLVE3B+kJde7bIEo5N4J+ZbLhp0J1Fs+ulyRws4gE=",
        version = "v0.0.0-20160726150825-5bd2802263f2",
    )
    go_repository(
        name = "com_github_rcrowley_go_metrics",
        importpath = "github.com/rcrowley/go-metrics",
        sum = "h1:dY6ETXrvDG7Sa4vE8ZQG4yqWg6UnOcbqTAahkV813vQ=",
        version = "v0.0.0-20190826022208-cac0b30c2563",
    )
    go_repository(
        name = "com_github_rogpeppe_fastuuid",
        importpath = "github.com/rogpeppe/fastuuid",
        sum = "h1:Ppwyp6VYCF1nvBTXL3trRso7mXMlRrw9ooo375wvi2s=",
        version = "v1.2.0",
    )
    go_repository(
        name = "com_github_rogpeppe_go_internal",
        importpath = "github.com/rogpeppe/go-internal",
        sum = "h1:RR9dF3JtopPvtkroDZuVD7qquD0bnHlKSqaQhgwt8yk=",
        version = "v1.3.0",
    )
    go_repository(
        name = "com_github_rs_xhandler",
        importpath = "github.com/rs/xhandler",
        sum = "h1:3hxavr+IHMsQBrYUPQM5v0CgENFktkkbg1sfpgM3h20=",
        version = "v0.0.0-20160618193221-ed27b6fd6521",
    )
    go_repository(
        name = "com_github_russross_blackfriday",
        importpath = "github.com/russross/blackfriday",
        sum = "h1:HyvC0ARfnZBqnXwABFeSZHpKvJHJJfPz81GNueLj0oo=",
        version = "v1.5.2",
    )
    go_repository(
        name = "com_github_satori_go_uuid",
        importpath = "github.com/satori/go.uuid",
        sum = "h1:gQZ0qzfKHQIybLANtM3mBXNUtOfsCFXeTsnBqCsx1KM=",
        version = "v1.2.1-0.20181028125025-b2ce2384e17b",
    )
    go_repository(
        name = "com_github_sergi_go_diff",
        importpath = "github.com/sergi/go-diff",
        sum = "h1:Kpca3qRNrduNnOQeazBd0ysaKrUJiIuISHxogkT9RPQ=",
        version = "v1.0.0",
    )
    go_repository(
        name = "com_github_shopify_sarama",
        importpath = "github.com/Shopify/sarama",
        sum = "h1:3jnfWKD7gVwbB1KSy/lE0szA9duPuSFLViK0o/d3DgA=",
        version = "v1.26.1",
    )
    go_repository(
        name = "com_github_shopify_toxiproxy",
        importpath = "github.com/Shopify/toxiproxy",
        sum = "h1:TKdv8HiTLgE5wdJuEML90aBgNWsokNbMijUGhmcoBJc=",
        version = "v2.1.4+incompatible",
    )
    go_repository(
        name = "com_github_shurcool_component",
        importpath = "github.com/shurcooL/component",
        sum = "h1:Fth6mevc5rX7glNLpbAMJnqKlfIkcTjZCSHEeqvKbcI=",
        version = "v0.0.0-20170202220835-f88ec8f54cc4",
    )
    go_repository(
        name = "com_github_shurcool_events",
        importpath = "github.com/shurcooL/events",
        sum = "h1:vabduItPAIz9px5iryD5peyx7O3Ya8TBThapgXim98o=",
        version = "v0.0.0-20181021180414-410e4ca65f48",
    )
    go_repository(
        name = "com_github_shurcool_github_flavored_markdown",
        importpath = "github.com/shurcooL/github_flavored_markdown",
        sum = "h1:qb9IthCFBmROJ6YBS31BEMeSYjOscSiG+EO+JVNTz64=",
        version = "v0.0.0-20181002035957-2122de532470",
    )
    go_repository(
        name = "com_github_shurcool_go",
        importpath = "github.com/shurcooL/go",
        sum = "h1:MZM7FHLqUHYI0Y/mQAt3d2aYa0SiNms/hFqC9qJYolM=",
        version = "v0.0.0-20180423040247-9e1955d9fb6e",
    )
    go_repository(
        name = "com_github_shurcool_go_goon",
        importpath = "github.com/shurcooL/go-goon",
        sum = "h1:llrF3Fs4018ePo4+G/HV/uQUqEI1HMDjCeOf2V6puPc=",
        version = "v0.0.0-20170922171312-37c2f522c041",
    )
    go_repository(
        name = "com_github_shurcool_gofontwoff",
        importpath = "github.com/shurcooL/gofontwoff",
        sum = "h1:Yoy/IzG4lULT6qZg62sVC+qyBL8DQkmD2zv6i7OImrc=",
        version = "v0.0.0-20180329035133-29b52fc0a18d",
    )
    go_repository(
        name = "com_github_shurcool_gopherjslib",
        importpath = "github.com/shurcooL/gopherjslib",
        sum = "h1:UOk+nlt1BJtTcH15CT7iNO7YVWTfTv/DNwEAQHLIaDQ=",
        version = "v0.0.0-20160914041154-feb6d3990c2c",
    )
    go_repository(
        name = "com_github_shurcool_highlight_diff",
        importpath = "github.com/shurcooL/highlight_diff",
        sum = "h1:vYEG87HxbU6dXj5npkeulCS96Dtz5xg3jcfCgpcvbIw=",
        version = "v0.0.0-20170515013008-09bb4053de1b",
    )
    go_repository(
        name = "com_github_shurcool_highlight_go",
        importpath = "github.com/shurcooL/highlight_go",
        sum = "h1:7pDq9pAMCQgRohFmd25X8hIH8VxmT3TaDm+r9LHxgBk=",
        version = "v0.0.0-20181028180052-98c3abbbae20",
    )
    go_repository(
        name = "com_github_shurcool_home",
        importpath = "github.com/shurcooL/home",
        sum = "h1:MPblCbqA5+z6XARjScMfz1TqtJC7TuTRj0U9VqIBs6k=",
        version = "v0.0.0-20181020052607-80b7ffcb30f9",
    )
    go_repository(
        name = "com_github_shurcool_htmlg",
        importpath = "github.com/shurcooL/htmlg",
        sum = "h1:crYRwvwjdVh1biHzzciFHe8DrZcYrVcZFlJtykhRctg=",
        version = "v0.0.0-20170918183704-d01228ac9e50",
    )
    go_repository(
        name = "com_github_shurcool_httperror",
        importpath = "github.com/shurcooL/httperror",
        sum = "h1:eHRtZoIi6n9Wo1uR+RU44C247msLWwyA89hVKwRLkMk=",
        version = "v0.0.0-20170206035902-86b7830d14cc",
    )
    go_repository(
        name = "com_github_shurcool_httpfs",
        importpath = "github.com/shurcooL/httpfs",
        sum = "h1:SWV2fHctRpRrp49VXJ6UZja7gU9QLHwRpIPBN89SKEo=",
        version = "v0.0.0-20171119174359-809beceb2371",
    )
    go_repository(
        name = "com_github_shurcool_httpgzip",
        importpath = "github.com/shurcooL/httpgzip",
        sum = "h1:fxoFD0in0/CBzXoyNhMTjvBZYW6ilSnTw7N7y/8vkmM=",
        version = "v0.0.0-20180522190206-b1c53ac65af9",
    )
    go_repository(
        name = "com_github_shurcool_issues",
        importpath = "github.com/shurcooL/issues",
        sum = "h1:T4wuULTrzCKMFlg3HmKHgXAF8oStFb/+lOIupLV2v+o=",
        version = "v0.0.0-20181008053335-6292fdc1e191",
    )
    go_repository(
        name = "com_github_shurcool_issuesapp",
        importpath = "github.com/shurcooL/issuesapp",
        sum = "h1:Y+TeIabU8sJD10Qwd/zMty2/LEaT9GNDaA6nyZf+jgo=",
        version = "v0.0.0-20180602232740-048589ce2241",
    )
    go_repository(
        name = "com_github_shurcool_notifications",
        importpath = "github.com/shurcooL/notifications",
        sum = "h1:TQVQrsyNaimGwF7bIhzoVC9QkKm4KsWd8cECGzFx8gI=",
        version = "v0.0.0-20181007000457-627ab5aea122",
    )
    go_repository(
        name = "com_github_shurcool_octicon",
        importpath = "github.com/shurcooL/octicon",
        sum = "h1:bu666BQci+y4S0tVRVjsHUeRon6vUXmsGBwdowgMrg4=",
        version = "v0.0.0-20181028054416-fa4f57f9efb2",
    )
    go_repository(
        name = "com_github_shurcool_reactions",
        importpath = "github.com/shurcooL/reactions",
        sum = "h1:LneqU9PHDsg/AkPDU3AkqMxnMYL+imaqkpflHu73us8=",
        version = "v0.0.0-20181006231557-f2e0b4ca5b82",
    )
    go_repository(
        name = "com_github_shurcool_users",
        importpath = "github.com/shurcooL/users",
        sum = "h1:YGaxtkYjb8mnTvtufv2LKLwCQu2/C7qFB7UtrOlTWOY=",
        version = "v0.0.0-20180125191416-49c67e49c537",
    )
    go_repository(
        name = "com_github_shurcool_webdavfs",
        importpath = "github.com/shurcooL/webdavfs",
        sum = "h1:JtcyT0rk/9PKOdnKQzuDR+FSjh7SGtJwpgVpfZBRKlQ=",
        version = "v0.0.0-20170829043945-18c3829fa133",
    )
    go_repository(
        name = "com_github_smola_gocompat",
        importpath = "github.com/smola/gocompat",
        sum = "h1:6b1oIMlUXIpz//VKEDzPVBK8KG7beVwmHIUEBIs/Pns=",
        version = "v0.2.0",
    )
    go_repository(
        name = "com_github_sourcegraph_annotate",
        importpath = "github.com/sourcegraph/annotate",
        sum = "h1:yKm7XZV6j9Ev6lojP2XaIshpT4ymkqhMeSghO5Ps00E=",
        version = "v0.0.0-20160123013949-f4cad6c6324d",
    )
    go_repository(
        name = "com_github_sourcegraph_syntaxhighlight",
        importpath = "github.com/sourcegraph/syntaxhighlight",
        sum = "h1:qpG93cPwA5f7s/ZPBJnGOYQNK/vKsaDaseuKT5Asee8=",
        version = "v0.0.0-20170531221838-bd320f5d308e",
    )
    go_repository(
        name = "com_github_spacemonkeygo_openssl",
        importpath = "github.com/spacemonkeygo/openssl",
        sum = "h1:/eS3yfGjQKG+9kayBkj0ip1BGhq6zJ3eaVksphxAaek=",
        version = "v0.0.0-20181017203307-c2dcc5cca94a",
    )
    go_repository(
        name = "com_github_spacemonkeygo_spacelog",
        importpath = "github.com/spacemonkeygo/spacelog",
        sum = "h1:RC6RW7j+1+HkWaX/Yh71Ee5ZHaHYt7ZP4sQgUrm6cDU=",
        version = "v0.0.0-20180420211403-2296661a0572",
    )
    go_repository(
        name = "com_github_spf13_afero",
        importpath = "github.com/spf13/afero",
        sum = "h1:5jhuqJyZCZf2JRofRvN/nIFgIWNzPa3/Vz8mYylgbWc=",
        version = "v1.2.2",
    )
    go_repository(
        name = "com_github_spf13_cast",
        importpath = "github.com/spf13/cast",
        sum = "h1:oget//CVOEoFewqQxwr0Ej5yjygnqGkvggSE/gB35Q8=",
        version = "v1.3.0",
    )
    go_repository(
        name = "com_github_spf13_jwalterweatherman",
        importpath = "github.com/spf13/jwalterweatherman",
        sum = "h1:XHEdyB+EcvlqZamSM4ZOMGlc93t6AcsBEu9Gc1vn7yk=",
        version = "v1.0.0",
    )
    go_repository(
        name = "com_github_spf13_viper",
        importpath = "github.com/spf13/viper",
        sum = "h1:VUFqw5KcqRf7i70GOzW7N+Q7+gxVBkSSqiXB12+JQ4M=",
        version = "v1.3.2",
    )
    go_repository(
        name = "com_github_src_d_envconfig",
        importpath = "github.com/src-d/envconfig",
        sum = "h1:/AJi6DtjFhZKNx3OB2qMsq7y4yT5//AeSZIe7rk+PX8=",
        version = "v1.0.0",
    )
    go_repository(
        name = "com_github_stackexchange_wmi",
        importpath = "github.com/StackExchange/wmi",
        sum = "h1:fLjPD/aNc3UIOA6tDi6QXUemppXK3P9BI7mr2hd6gx8=",
        version = "v0.0.0-20180116203802-5d049714c4a6",
    )
    go_repository(
        name = "com_github_status_im_keycard_go",
        importpath = "github.com/status-im/keycard-go",
        sum = "h1:Oo2KZNP70KE0+IUJSidPj/BFS/RXNHmKIJOdckzml2E=",
        version = "v0.0.0-20200402102358-957c09536969",
    )
    go_repository(
        name = "com_github_steakknife_bloomfilter",
        importpath = "github.com/steakknife/bloomfilter",
        sum = "h1:gIlAHnH1vJb5vwEjIp5kBj/eu99p/bl0Ay2goiPe5xE=",
        version = "v0.0.0-20180922174646-6819c0d2a570",
    )
    go_repository(
        name = "com_github_steakknife_hamming",
        importpath = "github.com/steakknife/hamming",
        sum = "h1:njlZPzLwU639dk2kqnCPPv+wNjq7Xb6EfUxe/oX0/NM=",
        version = "v0.0.0-20180906055917-c99c65617cd3",
    )
    go_repository(
        name = "com_github_stretchr_objx",
        importpath = "github.com/stretchr/objx",
        sum = "h1:2vfRuCMp5sSVIDSqO8oNnWJq7mPa6KVP3iPIwFBuy8A=",
        version = "v0.1.1",
    )
    go_repository(
        name = "com_github_stretchr_testify",
        importpath = "github.com/stretchr/testify",
        sum = "h1:hDPOHmpOpP40lSULcqw7IrRb/u7w6RpDC9399XyoNd0=",
        version = "v1.6.1",
    )
    go_repository(
        name = "com_github_tarm_serial",
        importpath = "github.com/tarm/serial",
        sum = "h1:UyzmZLoiDWMRywV4DUYb9Fbt8uiOSooupjTq10vpvnU=",
        version = "v0.0.0-20180830185346-98f6abe2eb07",
    )
    go_repository(
        name = "com_github_templexxx_cpufeat",
        importpath = "github.com/templexxx/cpufeat",
        sum = "h1:89CEmDvlq/F7SJEOqkIdNDGJXrQIhuIx9D2DBXjavSU=",
        version = "v0.0.0-20180724012125-cef66df7f161",
    )
    go_repository(
        name = "com_github_templexxx_xor",
        importpath = "github.com/templexxx/xor",
        sum = "h1:fj5tQ8acgNUr6O8LEplsxDhUIe2573iLkJc+PqnzZTI=",
        version = "v0.0.0-20191217153810-f85b25db303b",
    )
    go_repository(
        name = "com_github_tjfoc_gmsm",
        importpath = "github.com/tjfoc/gmsm",
        sum = "h1:i7c6Za/IlgBvnGxYpfD7L3TGuaS+v6oGcgq+J9/ecEA=",
        version = "v1.3.0",
    )
    go_repository(
        name = "com_github_tyler_smith_go_bip39",
        importpath = "github.com/tyler-smith/go-bip39",
        sum = "h1:+t3w+KwLXO6154GNJY+qUtIxLTmFjfUmpguQT1OlOT8=",
        version = "v1.0.2",
    )
    go_repository(
        name = "com_github_ugorji_go_codec",
        importpath = "github.com/ugorji/go/codec",
        sum = "h1:3SVOIvH7Ae1KRYyQWRjXWJEA9sS/c/pjvH++55Gr648=",
        version = "v0.0.0-20181204163529-d75b2dcb6bc8",
    )
    go_repository(
        name = "com_github_viant_assertly",
        importpath = "github.com/viant/assertly",
        sum = "h1:5x1GzBaRteIwTr5RAGFVG14uNeRFxVNbXPWrK2qAgpc=",
        version = "v0.4.8",
    )
    go_repository(
        name = "com_github_viant_toolbox",
        importpath = "github.com/viant/toolbox",
        sum = "h1:6TteTDQ68CjgcCe8wH3D3ZhUQQOJXMTbj/D9rkk2a1k=",
        version = "v0.24.0",
    )
    go_repository(
        name = "com_github_victoriametrics_fastcache",
        importpath = "github.com/VictoriaMetrics/fastcache",
        sum = "h1:4y6y0G8PRzszQUYIQHHssv/jgPHAb5qQuuDNdCbyAgw=",
        version = "v1.5.7",
    )
    go_repository(
        name = "com_github_wangjia184_sortedset",
        importpath = "github.com/wangjia184/sortedset",
        sum = "h1:kZiWylALnUy4kzoKJemjH8eqwCl3RjW1r1ITCjjW7G8=",
        version = "v0.0.0-20160527075905-f5d03557ba30",
    )
    go_repository(
        name = "com_github_whyrusleeping_go_smux_multiplex",
        importpath = "github.com/whyrusleeping/go-smux-multiplex",
        sum = "h1:iqksILj8STw03EJQe7Laj4ubnw+ojOyik18cd5vPL1o=",
        version = "v3.0.16+incompatible",
    )
    go_repository(
        name = "com_github_whyrusleeping_go_smux_multistream",
        importpath = "github.com/whyrusleeping/go-smux-multistream",
        sum = "h1:BdYHctE9HJZLquG9tpTdwWcbG4FaX6tVKPGjCGgiVxo=",
        version = "v2.0.2+incompatible",
    )
    go_repository(
        name = "com_github_whyrusleeping_go_smux_yamux",
        importpath = "github.com/whyrusleeping/go-smux-yamux",
        sum = "h1:nVkExQ7pYlN9e45LcqTCOiDD0904fjtm0flnHZGbXkw=",
        version = "v2.0.9+incompatible",
    )
    go_repository(
        name = "com_github_whyrusleeping_mdns",
        importpath = "github.com/whyrusleeping/mdns",
        sum = "h1:Y1/FEOpaCpD21WxrmfeIYCFPuVPRCY2XZTWzTNHGw30=",
        version = "v0.0.0-20190826153040-b9b60ed33aa9",
    )
    go_repository(
        name = "com_github_whyrusleeping_yamux",
        importpath = "github.com/whyrusleeping/yamux",
        sum = "h1:PzUrk7/Z0g/N5V4/+DesmKXYcCToALgj+SbATgs0B34=",
        version = "v1.2.0",
    )
    go_repository(
        name = "com_github_wsddn_go_ecdh",
        importpath = "github.com/wsddn/go-ecdh",
        sum = "h1:1cngl9mPEoITZG8s8cVcUy5CeIBYhEESkOB7m6Gmkrk=",
        version = "v0.0.0-20161211032359-48726bab9208",
    )
    go_repository(
        name = "com_github_xdg_scram",
        importpath = "github.com/xdg/scram",
        sum = "h1:u40Z8hqBAAQyv+vATcGgV0YCnDjqSL7/q/JyPhhJSPk=",
        version = "v0.0.0-20180814205039-7eeb5667e42c",
    )
    go_repository(
        name = "com_github_xdg_stringprep",
        importpath = "github.com/xdg/stringprep",
        sum = "h1:d9X0esnoa3dFsV0FG35rAT0RIhYFlPq7MiP+DW89La0=",
        version = "v1.0.0",
    )
    go_repository(
        name = "com_github_xordataexchange_crypt",
        importpath = "github.com/xordataexchange/crypt",
        sum = "h1:ESFSdwYZvkeru3RtdrYueztKhOBCSAAzS4Gf+k0tEow=",
        version = "v0.0.3-0.20170626215501-b2862e3d0a77",
    )
    go_repository(
        name = "com_github_xtaci_kcp_go",
        importpath = "github.com/xtaci/kcp-go",
        sum = "h1:TN1uey3Raw0sTz0Fg8GkfM0uH3YwzhnZWQ1bABv5xAg=",
        version = "v5.4.20+incompatible",
    )
    go_repository(
        name = "com_github_xtaci_lossyconn",
        importpath = "github.com/xtaci/lossyconn",
        sum = "h1:J0GxkO96kL4WF+AIT3M4mfUVinOCPgf2uUWYFUzN0sM=",
        version = "v0.0.0-20190602105132-8df528c0c9ae",
    )
    go_repository(
        name = "com_github_yuin_goldmark",
        importpath = "github.com/yuin/goldmark",
        sum = "h1:ruQGxdhGHe7FWOJPT0mKs5+pD2Xs1Bm/kdGlHO04FmM=",
        version = "v1.2.1",
    )
    go_repository(
        name = "com_shuralyov_dmitri_app_changes",
        importpath = "dmitri.shuralyov.com/app/changes",
        sum = "h1:hJiie5Bf3QucGRa4ymsAUOxyhYwGEz1xrsVk0P8erlw=",
        version = "v0.0.0-20180602232624-0a106ad413e3",
    )
    go_repository(
        name = "com_shuralyov_dmitri_gpu_mtl",
        importpath = "dmitri.shuralyov.com/gpu/mtl",
        sum = "h1:VpgP7xuJadIUuKccphEpTJnWhS2jkQyMt6Y7pJCD7fY=",
        version = "v0.0.0-20190408044501-666a987793e9",
    )
    go_repository(
        name = "com_shuralyov_dmitri_html_belt",
        importpath = "dmitri.shuralyov.com/html/belt",
        sum = "h1:SPOUaucgtVls75mg+X7CXigS71EnsfVUK/2CgVrwqgw=",
        version = "v0.0.0-20180602232347-f7d459c86be0",
    )
    go_repository(
        name = "com_shuralyov_dmitri_service_change",
        importpath = "dmitri.shuralyov.com/service/change",
        sum = "h1:GvWw74lx5noHocd+f6HBMXK6DuggBB1dhVkuGZbv7qM=",
        version = "v0.0.0-20181023043359-a85b471d5412",
    )
    go_repository(
        name = "com_shuralyov_dmitri_state",
        importpath = "dmitri.shuralyov.com/state",
        sum = "h1:ivON6cwHK1OH26MZyWDCnbTRZZf0IhNsENoNAKFS1g4=",
        version = "v0.0.0-20180228185332-28bcc343414c",
    )
    go_repository(
        name = "com_sourcegraph_sourcegraph_go_diff",
        importpath = "sourcegraph.com/sourcegraph/go-diff",
        sum = "h1:eTiIR0CoWjGzJcnQ3OkhIl/b9GJovq4lSAVRt0ZFEG8=",
        version = "v0.5.0",
    )
    go_repository(
        name = "com_sourcegraph_sqs_pbtypes",
        importpath = "sourcegraph.com/sqs/pbtypes",
        sum = "h1:JPJh2pk3+X4lXAkZIk2RuE/7/FoK9maXw+TNPJhVS/c=",
        version = "v0.0.0-20180604144634-d3ebe8f20ae4",
    )
    go_repository(
        name = "in_gopkg_alecthomas_kingpin_v2",
        importpath = "gopkg.in/alecthomas/kingpin.v2",
        sum = "h1:jMFz6MfLP0/4fUyZle81rXUoxOBFi19VUFKVDOQfozc=",
        version = "v2.2.6",
    )
    go_repository(
        name = "in_gopkg_bsm_ratelimit_v1",
        importpath = "gopkg.in/bsm/ratelimit.v1",
        sum = "h1:stTHdEoWg1pQ8riaP5ROrjS6zy6wewH/Q2iwnLCQUXY=",
        version = "v1.0.0-20160220154919-db14e161995a",
    )
    go_repository(
        name = "in_gopkg_check_v1",
        importpath = "gopkg.in/check.v1",
        sum = "h1:YR8cESwS4TdDjEe65xsg0ogRM/Nc3DYOhEAlW+xobZo=",
        version = "v1.0.0-20190902080502-41f04d3bba15",
    )
    go_repository(
        name = "in_gopkg_errgo_v2",
        importpath = "gopkg.in/errgo.v2",
        sum = "h1:0vLT13EuvQ0hNvakwLuFZ/jYrLp5F3kcWHXdRggjCE8=",
        version = "v2.1.0",
    )
    go_repository(
        name = "in_gopkg_fsnotify_v1",
        importpath = "gopkg.in/fsnotify.v1",
        sum = "h1:xOHLXZwVvI9hhs+cLKq5+I5onOuwQLhQwiu63xxlHs4=",
        version = "v1.4.7",
    )
    go_repository(
        name = "in_gopkg_jcmturner_aescts_v1",
        importpath = "gopkg.in/jcmturner/aescts.v1",
        sum = "h1:cVVZBK2b1zY26haWB4vbBiZrfFQnfbTVrE3xZq6hrEw=",
        version = "v1.0.1",
    )
    go_repository(
        name = "in_gopkg_jcmturner_dnsutils_v1",
        importpath = "gopkg.in/jcmturner/dnsutils.v1",
        sum = "h1:cIuC1OLRGZrld+16ZJvvZxVJeKPsvd5eUIvxfoN5hSM=",
        version = "v1.0.1",
    )
    go_repository(
        name = "in_gopkg_jcmturner_goidentity_v3",
        importpath = "gopkg.in/jcmturner/goidentity.v3",
        sum = "h1:1duIyWiTaYvVx3YX2CYtpJbUFd7/UuPYCfgXtQ3VTbI=",
        version = "v3.0.0",
    )
    go_repository(
        name = "in_gopkg_jcmturner_gokrb5_v7",
        importpath = "gopkg.in/jcmturner/gokrb5.v7",
        sum = "h1:a9tsXlIDD9SKxotJMK3niV7rPZAJeX2aD/0yg3qlIrg=",
        version = "v7.5.0",
    )
    go_repository(
        name = "in_gopkg_jcmturner_rpc_v1",
        importpath = "gopkg.in/jcmturner/rpc.v1",
        sum = "h1:QHIUxTX1ISuAv9dD2wJ9HWQVuWDX/Zc0PfeC2tjc4rU=",
        version = "v1.1.0",
    )
    go_repository(
        name = "in_gopkg_redis_v4",
        importpath = "gopkg.in/redis.v4",
        sum = "h1:y3XbwQAiHwgNLUng56mgWYK39vsPqo8sT84XTEcxjr0=",
        version = "v4.2.4",
    )
    go_repository(
        name = "in_gopkg_src_d_go_cli_v0",
        importpath = "gopkg.in/src-d/go-cli.v0",
        sum = "h1:mXa4inJUuWOoA4uEROxtJ3VMELMlVkIxIfcR0HBekAM=",
        version = "v0.0.0-20181105080154-d492247bbc0d",
    )
    go_repository(
        name = "in_gopkg_src_d_go_log_v1",
        importpath = "gopkg.in/src-d/go-log.v1",
        sum = "h1:heWvX7J6qbGWbeFS/aRmiy1eYaT+QMV6wNvHDyMjQV4=",
        version = "v1.0.1",
    )
    go_repository(
        name = "in_gopkg_tomb_v1",
        importpath = "gopkg.in/tomb.v1",
        sum = "h1:uRGJdciOHaEIrze2W8Q3AKkepLTh2hOroT7a+7czfdQ=",
        version = "v1.0.0-20141024135613-dd632973f1e7",
    )
    go_repository(
        name = "io_k8s_gengo",
        importpath = "k8s.io/gengo",
        sum = "h1:4s3/R4+OYYYUKptXPhZKjQ04WJ6EhQQVFdjOFvCazDk=",
        version = "v0.0.0-20190128074634-0689ccc1d7d6",
    )
    go_repository(
        name = "io_k8s_klog_v2",
        importpath = "k8s.io/klog/v2",
        sum = "h1:WmkrnW7fdrm0/DMClc+HIxtftvxVIPAhlVwMQo5yLco=",
        version = "v2.3.0",
    )
    go_repository(
        name = "io_k8s_kube_openapi",
        importpath = "k8s.io/kube-openapi",
        sum = "h1:Oh3Mzx5pJ+yIumsAD0MOECPVeXsVot0UkiaCGVyfGQY=",
        version = "v0.0.0-20200410145947-61e04a5be9a6",
    )
    go_repository(
        name = "io_k8s_sigs_structured_merge_diff_v3",
        importpath = "sigs.k8s.io/structured-merge-diff/v3",
        sum = "h1:dOmIZBMfhcHS09XZkMyUgkq5trg3/jRyJYFZUiaOp8E=",
        version = "v3.0.0",
    )
    go_repository(
        name = "io_rsc_pdf",
        importpath = "rsc.io/pdf",
        sum = "h1:k1MczvYDUvJBe93bYd7wrZLLUEcLZAuF824/I4e5Xr4=",
        version = "v0.1.1",
    )
    go_repository(
        name = "io_rsc_quote_v3",
        importpath = "rsc.io/quote/v3",
        sum = "h1:9JKUTTIUgS6kzR9mK1YuGKv6Nl+DijDNIc0ghT58FaY=",
        version = "v3.1.0",
    )
    go_repository(
        name = "io_rsc_sampler",
        importpath = "rsc.io/sampler",
        sum = "h1:7uVkIFmeBqHfdjD+gZwtXXI+RODJ2Wc4O7MPEh/QiW4=",
        version = "v1.3.0",
    )
    go_repository(
        name = "org_apache_git_thrift_git",
        importpath = "git.apache.org/thrift.git",
        sum = "h1:OR8VhtwhcAI3U48/rzBsVOuHi0zDPzYI1xASVcdSgR8=",
        version = "v0.0.0-20180902110319-2566ecd5d999",
    )
    go_repository(
        name = "org_go4",
        importpath = "go4.org",
        sum = "h1:+hE86LblG4AyDgwMCLTE6FOlM9+qjHSYS+rKqxUVdsM=",
        version = "v0.0.0-20180809161055-417644f6feb5",
    )
    go_repository(
        name = "org_go4_grpc",
        importpath = "grpc.go4.org",
        sum = "h1:tmXTu+dfa+d9Evp8NpJdgOy6+rt8/x4yG7qPBrtNfLY=",
        version = "v0.0.0-20170609214715-11d0a25b4919",
    )
    go_repository(
        name = "org_golang_google_appengine",
        importpath = "google.golang.org/appengine",
        sum = "h1:FZR1q0exgwxzPzp/aF+VccGrSfxfPpkBqjIIEq3ru6c=",
        version = "v1.6.7",
    )
    go_repository(
        name = "org_golang_google_genproto",
        importpath = "google.golang.org/genproto",
        sum = "h1:d4k3uIU763E31Rk4UZPA47oOoBymMsDImV3U4mGhX9E=",
        version = "v0.0.0-20201026171402-d4b8fe4fd877",
    )
    go_repository(
        name = "org_golang_google_protobuf",
        importpath = "google.golang.org/protobuf",
        sum = "h1:Ejskq+SyPohKW+1uil0JJMtmHCgJPJ/qWTxr8qp+R4c=",
        version = "v1.25.0",
    )
    go_repository(
        name = "org_golang_x_arch",
        importpath = "golang.org/x/arch",
        sum = "h1:Rx/HTKi09myZ25t1SOlDHmHOy/mKxNAcu0hP1oPX9qM=",
        version = "v0.0.0-20190312162104-788fe5ffcd8c",
    )
    go_repository(
        name = "org_golang_x_build",
        importpath = "golang.org/x/build",
        sum = "h1:E2M5QgjZ/Jg+ObCQAudsXxuTsLj7Nl5RV/lZcQZmKSo=",
        version = "v0.0.0-20190111050920-041ab4dc3f9d",
    )
    go_repository(
        name = "org_golang_x_image",
        importpath = "golang.org/x/image",
        sum = "h1:+qEpEAPhDZ1o0x3tHzZTQDArnOixOzGD9HUJfcg0mb4=",
        version = "v0.0.0-20190802002840-cff245a6509b",
    )
    go_repository(
        name = "org_golang_x_mobile",
        importpath = "golang.org/x/mobile",
        sum = "h1:OVJ6QQUBAesB8CZijKDSsXX7xYVtUhrkY0gwMfbi4p4=",
        version = "v0.0.0-20200801112145-973feb4309de",
    )
    go_repository(
        name = "org_golang_x_perf",
        importpath = "golang.org/x/perf",
        sum = "h1:xYq6+9AtI+xP3M4r0N1hCkHrInHDBohhquRgx9Kk6gI=",
        version = "v0.0.0-20180704124530-6e6d33e29852",
    )
    go_repository(
        name = "org_golang_x_tools",
        importpath = "golang.org/x/tools",
        sum = "h1:xLt+iB5ksWcZVxqc+g9K41ZHy+6MKWfXCDsjSThnsPA=",
        version = "v0.0.0-20200904185747-39188db58858",
    )
    go_repository(
        name = "org_uber_go_atomic",
        importpath = "go.uber.org/atomic",
        sum = "h1:ADUqmZGgLDDfbSL9ZmPxKTybcoEYHgpYfELNoN+7hsw=",
        version = "v1.7.0",
    )
    go_repository(
        name = "org_uber_go_goleak",
        importpath = "go.uber.org/goleak",
        sum = "h1:qsup4IcBdlmsnGfqyLl4Ntn3C2XCCuKAE7DwHpScyUo=",
        version = "v1.0.0",
    )
    go_repository(
        name = "org_uber_go_multierr",
        importpath = "go.uber.org/multierr",
        sum = "h1:y6IPFStTAIT5Ytl7/XYmHvzXQ7S3g/IeZW9hyZ5thw4=",
        version = "v1.6.0",
    )
    go_repository(
        name = "org_uber_go_tools",
        importpath = "go.uber.org/tools",
        sum = "h1:0mgffUl7nfd+FpvXMVz4IDEaUSmT1ysygQC7qYo7sG4=",
        version = "v0.0.0-20190618225709-2cfd321de3ee",
    )
    go_repository(
        name = "org_uber_go_zap",
        importpath = "go.uber.org/zap",
        sum = "h1:uFRZXykJGK9lLY4HtgSw44DnIcAM+kRBP7x5m+NpAOM=",
        version = "v1.16.0",
    )
    go_repository(
        name = "tools_gotest",
        importpath = "gotest.tools",
        sum = "h1:VsBPFP1AI068pPrMxtb/S8Zkgf9xEmTLJjfM+P5UIEo=",
        version = "v2.2.0+incompatible",
    )
    go_repository(
        name = "com_github_prysmaticlabs_prombbolt",
        importpath = "github.com/prysmaticlabs/prombbolt",
        sum = "h1:bVD46NhbqEE6bsIqj42TCS3ELUdumti3WfAw9DXNtkg=",
        version = "v0.0.0-20200324184628-09789ef63796",
    )
    go_repository(
        name = "com_github_burntsushi_toml",
        importpath = "github.com/BurntSushi/toml",
        sum = "h1:WXkYYl6Yr3qBf1K79EBnL4mak0OimBfB0XUf9Vl28OQ=",
        version = "v0.3.1",
    )
    go_repository(
        name = "com_github_cpuguy83_go_md2man_v2",
        importpath = "github.com/cpuguy83/go-md2man/v2",
        sum = "h1:U+s90UTSYgptZMwQh2aRr3LuazLJIa+Pg3Kc1ylSYVY=",
        version = "v2.0.0-20190314233015-f79a8a8ca69d",
    )
    go_repository(
        name = "com_github_russross_blackfriday_v2",
        importpath = "github.com/russross/blackfriday/v2",
        sum = "h1:lPqVAte+HuHNfhJ/0LC98ESWRz8afy9tM/0RK8m9o+Q=",
        version = "v2.0.1",
    )
    go_repository(
        name = "com_github_shurcool_sanitized_anchor_name",
        importpath = "github.com/shurcooL/sanitized_anchor_name",
        sum = "h1:PdmoCO6wvbs+7yrJyMORt4/BmY5IYyJwS/kOiWx8mHo=",
        version = "v1.0.0",
    )
    go_repository(
        name = "com_github_ianlancetaylor_cgosymbolizer",
        importpath = "github.com/ianlancetaylor/cgosymbolizer",
        sum = "h1:IpTHAzWv1pKDDWeJDY5VOHvqc2T9d3C8cPKEf2VPqHE=",
        version = "v0.0.0-20200424224625-be1b05b0b279",
    )
    go_repository(
        name = "org_golang_x_mod",
        importpath = "golang.org/x/mod",
        sum = "h1:RM4zey1++hCTbCVQfnWeKs9/IEsaBLA8vTkd0WVtmH4=",
        version = "v0.3.0",
    )
    go_repository(
        name = "com_github_golang_gddo",
        importpath = "github.com/golang/gddo",
        sum = "h1:HoqgYR60VYu5+0BuG6pjeGp7LKEPZnHt+dUClx9PeIs=",
        version = "v0.0.0-20200528160355-8d077c1d8f4c",
    )
    go_repository(
        name = "com_github_urfave_cli_v2",
        importpath = "github.com/urfave/cli/v2",
        sum = "h1:JTTnM6wKzdA0Jqodd966MVj4vWbbquZykeX1sKbe2C4=",
        version = "v2.2.0",
    )
    go_repository(
        name = "com_github_multiformats_go_base36",
        importpath = "github.com/multiformats/go-base36",
        sum = "h1:JR6TyF7JjGd3m6FbLU2cOxhC0Li8z8dLNGQ89tUg4F4=",
        version = "v0.1.0",
    )
    go_repository(
        name = "com_github_gophercloud_gophercloud",
        importpath = "github.com/gophercloud/gophercloud",
        sum = "h1:P/nh25+rzXouhytV2pUHBb65fnds26Ghl8/391+sT5o=",
        version = "v0.1.0",
    )
    go_repository(
        name = "com_github_imdario_mergo",
        importpath = "github.com/imdario/mergo",
        sum = "h1:JboBksRwiiAJWvIYJVo46AfV+IAIKZpfrSzVKj42R4Q=",
        version = "v0.3.5",
    )
    go_repository(
        name = "com_github_peterbourgon_diskv",
        importpath = "github.com/peterbourgon/diskv",
        sum = "h1:UBdAOUP5p4RWqPBg048CAvpKN+vxiaj6gdUUzhl4XmI=",
        version = "v2.0.1+incompatible",
    )
    go_repository(
        name = "com_github_aws_aws_sdk_go",
        importpath = "github.com/aws/aws-sdk-go",
        sum = "h1:J82DYDGZHOKHdhx6hD24Tm30c2C3GchYGfN0mf9iKUk=",
        version = "v1.25.48",
    )
    go_repository(
        name = "com_github_beorn7_perks",
        importpath = "github.com/beorn7/perks",
        sum = "h1:VlbKKnNfV8bJzeqoa4cOKqO6bYr3WgKZxO8Z16+hsOM=",
        version = "v1.0.1",
    )
    go_repository(
        name = "com_github_coreos_go_semver",
        importpath = "github.com/coreos/go-semver",
        sum = "h1:wkHLiw0WNATZnSG7epLsujiMCgPAc9xhjJ4tgnAxmfM=",
        version = "v0.3.0",
    )
    go_repository(
        name = "com_github_deckarep_golang_set",
        importpath = "github.com/deckarep/golang-set",
        sum = "h1:SCQV0S6gTtp6itiFrTqI+pfmJ4LN85S1YzhDf9rTHJQ=",
        version = "v1.7.1",
    )
    go_repository(
        name = "com_github_dgraph_io_ristretto",
        importpath = "github.com/dgraph-io/ristretto",
        sum = "h1:jh22xisGBjrEVnRZ1DVTpBVQm0Xndu8sMl0CWDzSIBI=",
        version = "v0.0.3",
    )
    go_repository(
        name = "com_github_emicklei_dot",
        importpath = "github.com/emicklei/dot",
        sum = "h1:Ase39UD9T9fRBOb5ptgpixrxfx8abVzNWZi2+lr53PI=",
        version = "v0.11.0",
    )
    go_repository(
        name = "com_github_ghodss_yaml",
        importpath = "github.com/ghodss/yaml",
        sum = "h1:wQHKEahhL6wmXdzwWG11gIVCkOv05bNOh+Rxn0yngAk=",
        version = "v1.0.0",
    )
    go_repository(
        name = "com_github_go_yaml_yaml",
        importpath = "github.com/go-yaml/yaml",
        sum = "h1:RYi2hDdss1u4YE7GwixGzWwVo47T8UQwnTLB6vQiq+o=",
        version = "v2.1.0+incompatible",
    )
    go_repository(
        name = "com_github_golang_glog",
        importpath = "github.com/golang/glog",
        sum = "h1:VKtxabqXZkF25pY9ekfRL6a582T4P37/31XEstQ5p58=",
        version = "v0.0.0-20160126235308-23def4e6c14b",
    )
    go_repository(
        name = "com_github_golang_groupcache",
        importpath = "github.com/golang/groupcache",
        sum = "h1:1r7pUrabqp18hOBcwBwiTsbnFeTZHV9eER/QT5JVZxY=",
        version = "v0.0.0-20200121045136-8c9f03a8e57e",
    )
    go_repository(
        name = "com_github_golang_lint",
        importpath = "github.com/golang/lint",
        sum = "h1:ior8LN6127GsA53E9mD9nH/oP/LVbJplmLH5V8o+/Uk=",
        version = "v0.0.0-20170918230701-e5d664eb928e",
    )
    go_repository(
        name = "com_github_golang_snappy",
        importpath = "github.com/golang/snappy",
        sum = "h1:aeE13tS0IiQgFjYdoL8qN3K1N2bXXtI6Vi51/y7BpMw=",
        version = "v0.0.2",
    )
    go_repository(
        name = "com_github_google_go_cmp",
        importpath = "github.com/google/go-cmp",
        sum = "h1:X2ev0eStA3AbceY54o37/0PQ/UWqKEiiO2dKL5OPaFM=",
        version = "v0.5.2",
    )
    go_repository(
        name = "com_github_google_gofuzz",
        importpath = "github.com/google/gofuzz",
        sum = "h1:xRy4A+RhZaiKjJ1bPfwQ8sedCA+YS2YcCHW6ec7JMi0=",
        version = "v1.2.0",
    )
    go_repository(
        name = "com_github_googleapis_gax_go_v2",
        importpath = "github.com/googleapis/gax-go/v2",
        sum = "h1:sjZBwGj9Jlw33ImPtvFviGYvseOtDM7hkSKB7+Tv3SM=",
        version = "v2.0.5",
    )
    go_repository(
        name = "com_github_googleapis_gnostic",
        importpath = "github.com/googleapis/gnostic",
        sum = "h1:rVsPeBmXbYv4If/cumu1AzZPwV58q433hvONV1UEZoI=",
        version = "v0.1.0",
    )
    go_repository(
        name = "com_github_gorilla_websocket",
        importpath = "github.com/gorilla/websocket",
        sum = "h1:+/TMaTYc4QFitKJxsQ7Yye35DkWvkdLcvGKqM+x0Ufc=",
        version = "v1.4.2",
    )
    go_repository(
        name = "com_github_grpc_ecosystem_go_grpc_middleware",
        importpath = "github.com/grpc-ecosystem/go-grpc-middleware",
        sum = "h1:FlFbCRLd5Jr4iYXZufAvgWN6Ao0JrI5chLINnUXDDr0=",
        version = "v1.2.2",
    )
    go_repository(
        name = "com_github_grpc_ecosystem_go_grpc_prometheus",
        importpath = "github.com/grpc-ecosystem/go-grpc-prometheus",
        sum = "h1:Ovs26xHkKqVztRpIrF/92BcuyuQ/YW4NSIpoGtfXNho=",
        version = "v1.2.0",
    )
    go_repository(
        name = "com_github_hashicorp_errwrap",
        importpath = "github.com/hashicorp/errwrap",
        sum = "h1:hLrqtEDnRye3+sgx6z4qVLNuviH3MR5aQ0ykNJa/UYA=",
        version = "v1.0.0",
    )
    go_repository(
        name = "com_github_hashicorp_go_multierror",
        importpath = "github.com/hashicorp/go-multierror",
        sum = "h1:B9UzwGQJehnUY1yNrnwREHc3fGbC2xefo8g4TbElacI=",
        version = "v1.1.0",
    )
    go_repository(
        name = "com_github_hashicorp_golang_lru",
        importpath = "github.com/hashicorp/golang-lru",
        sum = "h1:YDjusn29QI/Das2iO9M0BHnIbxPeyuCHsjMW+lJfyTc=",
        version = "v0.5.4",
    )
    go_repository(
        name = "com_github_inconshreveable_mousetrap",
        importpath = "github.com/inconshreveable/mousetrap",
        sum = "h1:Z8tu5sraLXCXIcARxBp/8cbvlwVa7Z1NHg9XEKhtSvM=",
        version = "v1.0.0",
    )
    go_repository(
        name = "com_github_ipfs_go_cid",
        importpath = "github.com/ipfs/go-cid",
        sum = "h1:ysQJVJA3fNDF1qigJbsSQOdjhVLsOEoPdh0+R97k3jY=",
        version = "v0.0.7",
    )
    go_repository(
        name = "com_github_ipfs_go_datastore",
        importpath = "github.com/ipfs/go-datastore",
        sum = "h1:rjvQ9+muFaJ+QZ7dN5B1MSDNQ0JVZKkkES/rMZmA8X8=",
        version = "v0.4.4",
    )
    go_repository(
        name = "com_github_ipfs_go_detect_race",
        importpath = "github.com/ipfs/go-detect-race",
        sum = "h1:qX/xay2W3E4Q1U7d9lNs1sU9nvguX0a7319XbyQ6cOk=",
        version = "v0.0.1",
    )
    go_repository(
        name = "com_github_ipfs_go_ipfs_addr",
        importpath = "github.com/ipfs/go-ipfs-addr",
        sum = "h1:DpDFybnho9v3/a1dzJ5KnWdThWD1HrFLpQ+tWIyBaFI=",
        version = "v0.0.1",
    )
    go_repository(
        name = "com_github_ipfs_go_ipfs_util",
        importpath = "github.com/ipfs/go-ipfs-util",
        sum = "h1:59Sswnk1MFaiq+VcaknX7aYEyGyGDAA73ilhEK2POp8=",
        version = "v0.0.2",
    )
    go_repository(
        name = "com_github_ipfs_go_log",
        build_file_proto_mode = "disable_global",
        importpath = "github.com/ipfs/go-log",
        sum = "h1:6nLQdX4W8P9yZZFH7mO+X/PzjN8Laozm/lMJ6esdgzY=",
        version = "v1.0.4",
    )
    go_repository(
        name = "com_github_jackpal_gateway",
        importpath = "github.com/jackpal/gateway",
        sum = "h1:qzXWUJfuMdlLMtt0a3Dgt+xkWQiA5itDEITVJtuSwMc=",
        version = "v1.0.5",
    )
    go_repository(
        name = "com_github_jbenet_go_temp_err_catcher",
        importpath = "github.com/jbenet/go-temp-err-catcher",
        sum = "h1:zpb3ZH6wIE8Shj2sKS+khgRvf7T7RABoLk/+KKHggpk=",
        version = "v0.1.0",
    )
    go_repository(
        name = "com_github_jbenet_goprocess",
        importpath = "github.com/jbenet/goprocess",
        sum = "h1:DRGOFReOMqqDNXwW70QkacFW0YN9QnwLV0Vqk+3oU0o=",
        version = "v0.1.4",
    )
    go_repository(
        name = "com_github_joonix_log",
        importpath = "github.com/joonix/log",
        sum = "h1:k+SfYbN66Ev/GDVq39wYOXVW5RNd5kzzairbCe9dK5Q=",
        version = "v0.0.0-20200409080653-9c1d2ceb5f1d",
    )
    go_repository(
        name = "com_github_json_iterator_go",
        importpath = "github.com/json-iterator/go",
        replace = "github.com/prestonvanloon/go",
        sum = "h1:Bt5PzQCqfP4xiLXDSrMoqAfj6CBr3N9DAyyq8OiIWsc=",
        version = "v1.1.7-0.20190722034630-4f2e55fcf87b",
    )
    go_repository(
        name = "com_github_kevinms_leakybucket_go",
        importpath = "github.com/kevinms/leakybucket-go",
        sum = "h1:qNtd6alRqd3qOdPrKXMZImV192ngQ0WSh1briEO33Tk=",
        version = "v0.0.0-20200115003610-082473db97ca",
    )
    go_repository(
        name = "com_github_konsorten_go_windows_terminal_sequences",
        importpath = "github.com/konsorten/go-windows-terminal-sequences",
        sum = "h1:CE8S1cTafDpPvMhIxNJKvHsGVBgn1xWYf1NbHQhywc8=",
        version = "v1.0.3",
    )
    go_repository(
        name = "com_github_koron_go_ssdp",
        importpath = "github.com/koron/go-ssdp",
        sum = "h1:68u9r4wEvL3gYg2jvAOgROwZ3H+Y3hIDk4tbbmIjcYQ=",
        version = "v0.0.0-20191105050749-2e1c40ed0b5d",
    )
    go_repository(
        name = "com_github_libp2p_go_addr_util",
        importpath = "github.com/libp2p/go-addr-util",
        sum = "h1:7cWK5cdA5x72jX0g8iLrQWm5TRJZ6CzGdPEhWj7plWU=",
        version = "v0.0.2",
    )
    go_repository(
        name = "com_github_libp2p_go_buffer_pool",
        importpath = "github.com/libp2p/go-buffer-pool",
        sum = "h1:QNK2iAFa8gjAe1SPz6mHSMuCcjs+X1wlHzeOSqcmlfs=",
        version = "v0.0.2",
    )
    go_repository(
        name = "com_github_libp2p_go_conn_security_multistream",
        importpath = "github.com/libp2p/go-conn-security-multistream",
        sum = "h1:uNiDjS58vrvJTg9jO6bySd1rMKejieG7v45ekqHbZ1M=",
        version = "v0.2.0",
    )
    go_repository(
        name = "com_github_libp2p_go_eventbus",
        importpath = "github.com/libp2p/go-eventbus",
        sum = "h1:VanAdErQnpTioN2TowqNcOijf6YwhuODe4pPKSDpxGc=",
        version = "v0.2.1",
    )
    go_repository(
        name = "com_github_libp2p_go_flow_metrics",
        importpath = "github.com/libp2p/go-flow-metrics",
        sum = "h1:8tAs/hSdNvUiLgtlSy3mxwxWP4I9y/jlkPFT7epKdeM=",
        version = "v0.0.3",
    )
    go_repository(
        name = "com_github_libp2p_go_libp2p",
        build_file_proto_mode = "disable_global",
        importpath = "github.com/libp2p/go-libp2p",
        sum = "h1:VQOo/Pbj9Ijco9jiMYN5ImAg236IjTXfnUPJ2OvbpLM=",
        version = "v0.10.2",
    )
    go_repository(
        name = "com_github_libp2p_go_libp2p_autonat",
        build_file_proto_mode = "disable_global",
        importpath = "github.com/libp2p/go-libp2p-autonat",
        sum = "h1:60sc3NuQz+RxEb4ZVCRp/7uPtD7gnlLcOIKYNulzSIo=",
        version = "v0.3.1",
    )
    go_repository(
        name = "com_github_libp2p_go_libp2p_blankhost",
        importpath = "github.com/libp2p/go-libp2p-blankhost",
        sum = "h1:3EsGAi0CBGcZ33GwRuXEYJLLPoVWyXJ1bcJzAJjINkk=",
        version = "v0.2.0",
    )
    go_repository(
        name = "com_github_libp2p_go_libp2p_circuit",
        build_file_proto_mode = "disable_global",
        importpath = "github.com/libp2p/go-libp2p-circuit",
        sum = "h1:69ENDoGnNN45BNDnBd+8SXSetDuw0eJFcGmOvvtOgBw=",
        version = "v0.3.1",
    )
    go_repository(
        name = "com_github_libp2p_go_libp2p_connmgr",
        importpath = "github.com/libp2p/go-libp2p-connmgr",
        sum = "h1:TMS0vc0TCBomtQJyWr7fYxcVYYhx+q/2gF++G5Jkl/w=",
        version = "v0.2.4",
    )
    go_repository(
        name = "com_github_libp2p_go_libp2p_core",
        build_file_proto_mode = "disable_global",
        importpath = "github.com/libp2p/go-libp2p-core",
        sum = "h1:XS+Goh+QegCDojUZp00CaPMfiEADCrLjNZskWE7pvqs=",
        version = "v0.6.1",
    )
    go_repository(
        name = "com_github_libp2p_go_libp2p_crypto",
        importpath = "github.com/libp2p/go-libp2p-crypto",
        sum = "h1:k9MFy+o2zGDNGsaoZl0MA3iZ75qXxr9OOoAZF+sD5OQ=",
        version = "v0.1.0",
    )
    go_repository(
        name = "com_github_libp2p_go_libp2p_discovery",
        importpath = "github.com/libp2p/go-libp2p-discovery",
        sum = "h1:Qfl+e5+lfDgwdrXdu4YNCWyEo3fWuP+WgN9mN0iWviQ=",
        version = "v0.5.0",
    )
    go_repository(
        name = "com_github_libp2p_go_libp2p_host",
        importpath = "github.com/libp2p/go-libp2p-host",
        sum = "h1:OZwENiFm6JOK3YR5PZJxkXlJE8a5u8g4YvAUrEV2MjM=",
        version = "v0.1.0",
    )
    go_repository(
        name = "com_github_libp2p_go_libp2p_kbucket",
        importpath = "github.com/libp2p/go-libp2p-kbucket",
        sum = "h1:wg+VPpCtY61bCasGRexCuXOmEmdKjN+k1w+JtTwu9gA=",
        version = "v0.4.2",
    )
    go_repository(
        name = "com_github_libp2p_go_libp2p_loggables",
        importpath = "github.com/libp2p/go-libp2p-loggables",
        sum = "h1:h3w8QFfCt2UJl/0/NW4K829HX/0S4KD31PQ7m8UXXO8=",
        version = "v0.1.0",
    )
    go_repository(
        name = "com_github_libp2p_go_libp2p_mplex",
        importpath = "github.com/libp2p/go-libp2p-mplex",
        sum = "h1:XFFXaN4jhqnIuJVjYOR3k6bnRj0mFfJOlIuDVww+4Zo=",
        version = "v0.2.4",
    )
    go_repository(
        name = "com_github_libp2p_go_libp2p_nat",
        importpath = "github.com/libp2p/go-libp2p-nat",
        sum = "h1:wMWis3kYynCbHoyKLPBEMu4YRLltbm8Mk08HGSfvTkU=",
        version = "v0.0.6",
    )
    go_repository(
        name = "com_github_libp2p_go_libp2p_net",
        importpath = "github.com/libp2p/go-libp2p-net",
        sum = "h1:3t23V5cR4GXcNoFriNoZKFdUZEUDZgUkvfwkD2INvQE=",
        version = "v0.1.0",
    )
    go_repository(
        name = "com_github_libp2p_go_libp2p_noise",
        build_file_proto_mode = "disable_global",
        importpath = "github.com/libp2p/go-libp2p-noise",
        sum = "h1:vqYQWvnIcHpIoWJKC7Al4D6Hgj0H012TuXRhPwSMGpQ=",
        version = "v0.1.1",
    )
    go_repository(
        name = "com_github_libp2p_go_libp2p_peer",
        importpath = "github.com/libp2p/go-libp2p-peer",
        sum = "h1:EQ8kMjaCUwt/Y5uLgjT8iY2qg0mGUT0N1zUjer50DsY=",
        version = "v0.2.0",
    )
    go_repository(
        name = "com_github_libp2p_go_libp2p_peerstore",
        importpath = "github.com/libp2p/go-libp2p-peerstore",
        sum = "h1:2ACefBX23iMdJU9Ke+dcXt3w86MIryes9v7In4+Qq3U=",
        version = "v0.2.6",
    )
    go_repository(
        name = "com_github_libp2p_go_libp2p_pubsub",
        build_file_proto_mode = "disable_global",
        importpath = "github.com/libp2p/go-libp2p-pubsub",
<<<<<<< HEAD
        sum = "h1:+ae7vHSv/PJ4xGXwLV6LKGj32zjyB8ttJHtyV4TXal0=",
        version = "v0.3.6-0.20200910093904-f7f33e10cc18",
=======
        sum = "h1:9oO8W7qIWCYQYyz5z8nUsPcb3rrFehBlkbqvbSVjBxY=",
        version = "v0.3.6",
>>>>>>> 135ec5f2
    )
    go_repository(
        name = "com_github_libp2p_go_libp2p_record",
        build_file_proto_mode = "disable_global",
        importpath = "github.com/libp2p/go-libp2p-record",
        sum = "h1:R27hoScIhQf/A8XJZ8lYpnqh9LatJ5YbHs28kCIfql0=",
        version = "v0.1.3",
    )
    go_repository(
        name = "com_github_libp2p_go_libp2p_secio",
        build_file_proto_mode = "disable_global",
        importpath = "github.com/libp2p/go-libp2p-secio",
        sum = "h1:rLLPvShPQAcY6eNurKNZq3eZjPWfU9kXF2eI9jIYdrg=",
        version = "v0.2.2",
    )
    go_repository(
        name = "com_github_libp2p_go_libp2p_swarm",
        build_file_proto_mode = "disable_global",
        importpath = "github.com/libp2p/go-libp2p-swarm",
        sum = "h1:cIUUvytBzNQmGSjnXFlI6UpoBGsaud82mJPIJVfkDlg=",
        version = "v0.2.8",
    )
    go_repository(
        name = "com_github_libp2p_go_libp2p_testing",
        importpath = "github.com/libp2p/go-libp2p-testing",
        sum = "h1:v4dvk7YEW8buwCdIVWnhpv0Hp/AAJKRWIxBhmLRZrsk=",
        version = "v0.1.2-0.20200422005655-8775583591d8",
    )
    go_repository(
        name = "com_github_libp2p_go_libp2p_transport_upgrader",
        importpath = "github.com/libp2p/go-libp2p-transport-upgrader",
        sum = "h1:q3ULhsknEQ34eVDhv4YwKS8iet69ffs9+Fir6a7weN4=",
        version = "v0.3.0",
    )
    go_repository(
        name = "com_github_libp2p_go_libp2p_yamux",
        importpath = "github.com/libp2p/go-libp2p-yamux",
        sum = "h1:0s3ELSLu2O7hWKfX1YjzudBKCP0kZ+m9e2+0veXzkn4=",
        version = "v0.2.8",
    )
    go_repository(
        name = "com_github_libp2p_go_maddr_filter",
        importpath = "github.com/libp2p/go-maddr-filter",
        sum = "h1:4ACqZKw8AqiuJfwFGq1CYDFugfXTOos+qQ3DETkhtCE=",
        version = "v0.1.0",
    )
    go_repository(
        name = "com_github_libp2p_go_mplex",
        importpath = "github.com/libp2p/go-mplex",
        sum = "h1:noyLUCtHtSsPOLACCo0AO0q79H4pba1UHlLxbfBPv2w=",
        version = "v0.1.3",
    )
    go_repository(
        name = "com_github_libp2p_go_msgio",
        importpath = "github.com/libp2p/go-msgio",
        sum = "h1:lQ7Uc0kS1wb1EfRxO2Eir/RJoHkHn7t6o+EiwsYIKJA=",
        version = "v0.0.6",
    )
    go_repository(
        name = "com_github_libp2p_go_nat",
        importpath = "github.com/libp2p/go-nat",
        sum = "h1:qxnwkco8RLKqVh1NmjQ+tJ8p8khNLFxuElYG/TwqW4Q=",
        version = "v0.0.5",
    )
    go_repository(
        name = "com_github_libp2p_go_reuseport",
        importpath = "github.com/libp2p/go-reuseport",
        sum = "h1:XSG94b1FJfGA01BUrT82imejHQyTxO4jEWqheyCXYvU=",
        version = "v0.0.2",
    )
    go_repository(
        name = "com_github_libp2p_go_reuseport_transport",
        importpath = "github.com/libp2p/go-reuseport-transport",
        sum = "h1:OZGz0RB620QDGpv300n1zaOcKGGAoGVf8h9txtt/1uM=",
        version = "v0.0.4",
    )
    go_repository(
        name = "com_github_libp2p_go_stream_muxer_multistream",
        importpath = "github.com/libp2p/go-stream-muxer-multistream",
        sum = "h1:TqnSHPJEIqDEO7h1wZZ0p3DXdvDSiLHQidKKUGZtiOY=",
        version = "v0.3.0",
    )
    go_repository(
        name = "com_github_libp2p_go_tcp_transport",
        importpath = "github.com/libp2p/go-tcp-transport",
        sum = "h1:YoThc549fzmNJIh7XjHVtMIFaEDRtIrtWciG5LyYAPo=",
        version = "v0.2.0",
    )
    go_repository(
        name = "com_github_libp2p_go_ws_transport",
        importpath = "github.com/libp2p/go-ws-transport",
        sum = "h1:ZX5rWB8nhRRJVaPO6tmkGI/Xx8XNboYX20PW5hXIscw=",
        version = "v0.3.1",
    )
    go_repository(
        name = "com_github_libp2p_go_yamux",
        importpath = "github.com/libp2p/go-yamux",
        sum = "h1:aw0ZXyawL//qvrshGT9v/Mc82sKiD6hBYZ6OBHWXe5s=",
        version = "v1.3.8",
    )
    go_repository(
        name = "com_github_matttproud_golang_protobuf_extensions",
        importpath = "github.com/matttproud/golang_protobuf_extensions",
        sum = "h1:4hp9jkHxhMHkqkrB3Ix0jegS5sx/RkqARlsWZ6pIwiU=",
        version = "v1.0.1",
    )
    go_repository(
        name = "com_github_mgutz_ansi",
        importpath = "github.com/mgutz/ansi",
        sum = "h1:j7+1HpAFS1zy5+Q4qx1fWh90gTKwiN4QCGoY9TWyyO4=",
        version = "v0.0.0-20170206155736-9520e82c474b",
    )
    go_repository(
        name = "com_github_minio_blake2b_simd",
        importpath = "github.com/minio/blake2b-simd",
        sum = "h1:lYpkrQH5ajf0OXOcUbGjvZxxijuBwbbmlSxLiuofa+g=",
        version = "v0.0.0-20160723061019-3f5f724cb5b1",
    )
    go_repository(
        name = "com_github_minio_highwayhash",
        importpath = "github.com/minio/highwayhash",
        sum = "h1:dZ6IIu8Z14VlC0VpfKofAhCy74wu/Qb5gcn52yWoz/0=",
        version = "v1.0.1",
    )
    go_repository(
        name = "com_github_minio_sha256_simd",
        importpath = "github.com/minio/sha256-simd",
        sum = "h1:5QHSlgo3nt5yKOJrC7W8w7X+NFl8cMPZm96iu8kKUJU=",
        version = "v0.1.1",
    )
    go_repository(
        name = "com_github_modern_go_concurrent",
        importpath = "github.com/modern-go/concurrent",
        sum = "h1:TRLaZ9cD/w8PVh93nsPXa1VrQ6jlwL5oN8l14QlcNfg=",
        version = "v0.0.0-20180306012644-bacd9c7ef1dd",
    )
    go_repository(
        name = "com_github_modern_go_reflect2",
        importpath = "github.com/modern-go/reflect2",
        sum = "h1:9f412s+6RmYXLWZSEzVVgPGK7C2PphHj5RJrvfx9AWI=",
        version = "v1.0.1",
    )
    go_repository(
        name = "com_github_mohae_deepcopy",
        importpath = "github.com/mohae/deepcopy",
        sum = "h1:RWengNIwukTxcDr9M+97sNutRR1RKhG96O6jWumTTnw=",
        version = "v0.0.0-20170929034955-c48cc78d4826",
    )
    go_repository(
        name = "com_github_mr_tron_base58",
        importpath = "github.com/mr-tron/base58",
        sum = "h1:T/HDJBh4ZCPbU39/+c3rRvE0uKBQlU27+QI8LJ4t64o=",
        version = "v1.2.0",
    )
    go_repository(
        name = "com_github_multiformats_go_base32",
        importpath = "github.com/multiformats/go-base32",
        sum = "h1:tw5+NhuwaOjJCC5Pp82QuXbrmLzWg7uxlMFp8Nq/kkI=",
        version = "v0.0.3",
    )
    go_repository(
        name = "com_github_multiformats_go_multiaddr",
        importpath = "github.com/multiformats/go-multiaddr",
        sum = "h1:1bxa+W7j9wZKTZREySx1vPMs2TqrYWjVZ7zE6/XLG1I=",
        version = "v0.3.1",
    )
    go_repository(
        name = "com_github_multiformats_go_multiaddr_dns",
        importpath = "github.com/multiformats/go-multiaddr-dns",
        sum = "h1:YWJoIDwLePniH7OU5hBnDZV6SWuvJqJ0YtN6pLeH9zA=",
        version = "v0.2.0",
    )
    go_repository(
        name = "com_github_multiformats_go_multiaddr_fmt",
        importpath = "github.com/multiformats/go-multiaddr-fmt",
        sum = "h1:WLEFClPycPkp4fnIzoFoV9FVd49/eQsuaL3/CWe167E=",
        version = "v0.1.0",
    )
    go_repository(
        name = "com_github_multiformats_go_multiaddr_net",
        importpath = "github.com/multiformats/go-multiaddr-net",
        sum = "h1:MSXRGN0mFymt6B1yo/6BPnIRpLPEnKgQNvVfCX5VDJk=",
        version = "v0.2.0",
    )
    go_repository(
        name = "com_github_multiformats_go_multibase",
        importpath = "github.com/multiformats/go-multibase",
        sum = "h1:l/B6bJDQjvQ5G52jw4QGSYeOTZoAwIO77RblWplfIqk=",
        version = "v0.0.3",
    )
    go_repository(
        name = "com_github_multiformats_go_multihash",
        importpath = "github.com/multiformats/go-multihash",
        sum = "h1:QoBceQYQQtNUuf6s7wHxnE2c8bhbMqhfGzNI032se/I=",
        version = "v0.0.14",
    )
    go_repository(
        name = "com_github_multiformats_go_multistream",
        importpath = "github.com/multiformats/go-multistream",
        sum = "h1:knyamLYMPFPngQjGQ0lhnlys3jtVR/3xV6TREUJr+fE=",
        version = "v0.1.2",
    )
    go_repository(
        name = "com_github_multiformats_go_varint",
        importpath = "github.com/multiformats/go-varint",
        sum = "h1:gk85QWKxh3TazbLxED/NlDVv8+q+ReFJk7Y2W/KhfNY=",
        version = "v0.0.6",
    )
    go_repository(
        name = "com_github_patrickmn_go_cache",
        importpath = "github.com/patrickmn/go-cache",
        sum = "h1:HRMgzkcYKYpi3C8ajMPV8OFXaaRUnok+kx1WdO15EQc=",
        version = "v2.1.0+incompatible",
    )
    go_repository(
        name = "com_github_paulbellamy_ratecounter",
        importpath = "github.com/paulbellamy/ratecounter",
        sum = "h1:2L/RhJq+HA8gBQImDXtLPrDXK5qAj6ozWVK/zFXVJGs=",
        version = "v0.2.0",
    )
    go_repository(
        name = "com_github_phoreproject_bls",
        importpath = "github.com/phoreproject/bls",
        sum = "h1:Yflyn+XFLEu7RPzxovgEVLP6Es8JLJrHqdXunpm2ak4=",
        version = "v0.0.0-20200525203911-a88a5ae26844",
    )
    go_repository(
        name = "com_github_pkg_errors",
        importpath = "github.com/pkg/errors",
        sum = "h1:FEBLx1zS214owpjy7qsBeixbURkuhQAwrK5UwLGTwt4=",
        version = "v0.9.1",
    )
    go_repository(
        name = "com_github_prestonvanloon_go_recaptcha",
        importpath = "github.com/prestonvanloon/go-recaptcha",
        sum = "h1:/JK1WfWJGBNDKY70uiB53iKKbFqxBx2CuYgj9hK2O70=",
        version = "v0.0.0-20190217191114-0834cef6e8bd",
    )
    go_repository(
        name = "com_github_prometheus_client_golang",
        importpath = "github.com/prometheus/client_golang",
        sum = "h1:NTGy1Ja9pByO+xAeH/qiWnLrKtr3hJPNjaVUwnjpdpA=",
        version = "v1.7.1",
    )
    go_repository(
        name = "com_github_prometheus_client_model",
        importpath = "github.com/prometheus/client_model",
        sum = "h1:uq5h0d+GuxiXLJLNABMgp2qUWDPiLvgCzz2dUR+/W/M=",
        version = "v0.2.0",
    )
    go_repository(
        name = "com_github_prometheus_common",
        importpath = "github.com/prometheus/common",
        sum = "h1:RyRA7RzGXQZiW+tGMr7sxa85G1z0yOpM1qq5c8lNawc=",
        version = "v0.10.0",
    )
    go_repository(
        name = "com_github_prometheus_procfs",
        importpath = "github.com/prometheus/procfs",
        sum = "h1:F0+tqvhOksq22sc6iCHF5WGlWjdwj92p0udFh1VFBS8=",
        version = "v0.1.3",
    )
    go_repository(
        name = "com_github_protolambda_zssz",
        importpath = "github.com/protolambda/zssz",
        sum = "h1:7fjJjissZIIaa2QcvmhS/pZISMX21zVITt49sW1ouek=",
        version = "v0.1.5",
    )
    go_repository(
        name = "com_github_prysmaticlabs_ethereumapis",
        build_file_generation = "off",
        importpath = "github.com/prysmaticlabs/ethereumapis",
        sum = "h1:dGeuKeaXxCepTbwsz7kYSfP1yazw1uRMn58CqNCcPP4=",
        version = "v0.0.0-20201003171600-a72e5f77d233",
    )
    go_repository(
        name = "com_github_prysmaticlabs_go_bitfield",
        importpath = "github.com/prysmaticlabs/go-bitfield",
        sum = "h1:hJfAWrlxx7SKpn4S/h2JGl2HHwA1a2wSS3HAzzZ0F+U=",
        version = "v0.0.0-20200618145306-2ae0807bef65",
    )
    go_repository(
        name = "com_github_shibukawa_configdir",
        importpath = "github.com/shibukawa/configdir",
        sum = "h1:Xuk8ma/ibJ1fOy4Ee11vHhUFHQNpHhrBneOCNHVXS5w=",
        version = "v0.0.0-20170330084843-e180dbdc8da0",
    )
    go_repository(
        name = "com_github_sirupsen_logrus",
        importpath = "github.com/sirupsen/logrus",
        sum = "h1:UBcNElsrwanuuMsnGSlYmtmgbb23qDR5dG+6X6Oo89I=",
        version = "v1.6.0",
    )
    go_repository(
        name = "com_github_spaolacci_murmur3",
        importpath = "github.com/spaolacci/murmur3",
        sum = "h1:7c1g84S4BPRrfL5Xrdp6fOJ206sU9y293DDHaoy0bLI=",
        version = "v1.1.0",
    )
    go_repository(
        name = "com_github_spf13_cobra",
        importpath = "github.com/spf13/cobra",
        sum = "h1:f0B+LkLX6DtmRH1isoNA9VTtNUK9K8xYd28JNNfOv/s=",
        version = "v0.0.5",
    )
    go_repository(
        name = "com_github_spf13_pflag",
        importpath = "github.com/spf13/pflag",
        sum = "h1:iy+VFUOCP1a+8yFto/drg2CJ5u0yRoB7fZw3DKv/JXA=",
        version = "v1.0.5",
    )
    go_repository(
        name = "com_github_uber_jaeger_client_go",
        importpath = "github.com/uber/jaeger-client-go",
        sum = "h1:IxcNZ7WRY1Y3G4poYlx24szfsn/3LvK9QHCq9oQw8+U=",
        version = "v2.25.0+incompatible",
    )
    go_repository(
        name = "com_github_whyrusleeping_go_keyspace",
        importpath = "github.com/whyrusleeping/go-keyspace",
        sum = "h1:EKhdznlJHPMoKr0XTrX+IlJs1LH3lyx2nfr1dOlZ79k=",
        version = "v0.0.0-20160322163242-5b898ac5add1",
    )
    go_repository(
        name = "com_github_whyrusleeping_go_logging",
        importpath = "github.com/whyrusleeping/go-logging",
        sum = "h1:fwpzlmT0kRC/Fmd0MdmGgJG/CXIZ6gFq46FQZjprUcc=",
        version = "v0.0.1",
    )
    go_repository(
        name = "com_github_whyrusleeping_mafmt",
        importpath = "github.com/whyrusleeping/mafmt",
        sum = "h1:TCghSl5kkwEE0j+sU/gudyhVMRlpBin8fMBBHg59EbA=",
        version = "v1.2.8",
    )
    go_repository(
        name = "com_github_whyrusleeping_multiaddr_filter",
        importpath = "github.com/whyrusleeping/multiaddr-filter",
        sum = "h1:E9S12nwJwEOXe2d6gT6qxdvqMnNq+VnSsKPgm2ZZNds=",
        version = "v0.0.0-20160516205228-e903e4adabd7",
    )
    go_repository(
        name = "com_github_whyrusleeping_timecache",
        importpath = "github.com/whyrusleeping/timecache",
        sum = "h1:lYbXeSvJi5zk5GLKVuid9TVjS9a0OmLIDKTfoZBL6Ow=",
        version = "v0.0.0-20160911033111-cfcb2f1abfee",
    )
    go_repository(
        name = "com_github_x_cray_logrus_prefixed_formatter",
        importpath = "github.com/x-cray/logrus-prefixed-formatter",
        sum = "h1:00txxvfBM9muc0jiLIEAkAcIMJzfthRT6usrui8uGmg=",
        version = "v0.5.2",
    )
    go_repository(
        name = "com_google_cloud_go",
        importpath = "cloud.google.com/go",
        sum = "h1:Dg9iHVQfrhq82rUNu9ZxUDrJLaxFUe/HlCVaLyRruq8=",
        version = "v0.65.0",
    )
    go_repository(
        name = "in_gopkg_d4l3k_messagediff_v1",
        importpath = "gopkg.in/d4l3k/messagediff.v1",
        sum = "h1:70AthpjunwzUiarMHyED52mj9UwtAnE89l1Gmrt3EU0=",
        version = "v1.2.1",
    )
    go_repository(
        name = "in_gopkg_inf_v0",
        importpath = "gopkg.in/inf.v0",
        sum = "h1:73M5CoZyi3ZLMOyDlQh031Cx6N9NDJ2Vvfl76EDAgDc=",
        version = "v0.9.1",
    )
    go_repository(
        name = "in_gopkg_yaml_v2",
        importpath = "gopkg.in/yaml.v2",
        sum = "h1:clyUAQHOM3G0M3f5vQj7LuJrETvjVot3Z5el9nffUtU=",
        version = "v2.3.0",
    )
    go_repository(
        name = "io_etcd_go_bbolt",
        importpath = "go.etcd.io/bbolt",
        sum = "h1:XAzx9gjCb0Rxj7EoqcClPD1d5ZBxZJk0jbuoPHenBt0=",
        version = "v1.3.5",
    )
    go_repository(
        name = "io_k8s_klog",
        importpath = "k8s.io/klog",
        sum = "h1:Pt+yjF5aB1xDSVbau4VsWe+dQNzA0qv1LlXdC2dF6Q8=",
        version = "v1.0.0",
    )
    go_repository(
        name = "io_k8s_sigs_yaml",
        importpath = "sigs.k8s.io/yaml",
        sum = "h1:kr/MCeFWJWTwyaHoR9c8EjH9OumOmoF9YGiZd7lFm/Q=",
        version = "v1.2.0",
    )
    go_repository(
        name = "io_k8s_utils",
        importpath = "k8s.io/utils",
        sum = "h1:ZtTUW5+ZWaoqjR3zOpRa7oFJ5d4aA22l4me/xArfOIc=",
        version = "v0.0.0-20200520001619-278ece378a50",
    )
    go_repository(
        name = "io_opencensus_go",
        importpath = "go.opencensus.io",
        sum = "h1:dntmOdLpSpHlVqbW5Eay97DelsZHe+55D+xC6i0dDS0=",
        version = "v0.22.5",
    )
    go_repository(
        name = "io_opencensus_go_contrib_exporter_jaeger",
        importpath = "contrib.go.opencensus.io/exporter/jaeger",
        sum = "h1:yGBYzYMewVL0yO9qqJv3Z5+IRhPdU7e9o/2oKpX4YvI=",
        version = "v0.2.1",
    )
    go_repository(
        name = "org_golang_google_api",
        importpath = "google.golang.org/api",
        sum = "h1:k40adF3uR+6x/+hO5Dh4ZFUqFp67vxvbpafFiJxl10A=",
        version = "v0.34.0",
    )
    go_repository(
        name = "org_golang_google_grpc",
        build_file_proto_mode = "disable_global",
        importpath = "google.golang.org/grpc",
        sum = "h1:DGeFlSan2f+WEtCERJ4J9GJWk15TxUi8QGagfI87Xyc=",
        version = "v1.33.1",
    )
    go_repository(
        name = "org_golang_x_crypto",
        importpath = "golang.org/x/crypto",
        sum = "h1:pLI5jrR7OSLijeIDcmRxNmw2api+jEfxLoykJVice/E=",
        version = "v0.0.0-20201016220609-9e8e0b390897",
    )
    go_repository(
        name = "org_golang_x_exp",
        importpath = "golang.org/x/exp",
        sum = "h1:rMqLP+9XLy+LdbCXHjJHAmTfXCr93W7oruWA6Hq1Alc=",
        version = "v0.0.0-20200513190911-00229845015e",
    )
    go_repository(
        name = "org_golang_x_lint",
        importpath = "golang.org/x/lint",
        sum = "h1:Wh+f8QHJXR411sJR8/vRBTZ7YapZaRvUcLFFJhusH0k=",
        version = "v0.0.0-20200302205851-738671d3881b",
    )
    go_repository(
        name = "org_golang_x_net",
        importpath = "golang.org/x/net",
        sum = "h1:IEhJ99VWSYpHIxjlbu3DQyHegGPnQYAv0IaCX9KHyG0=",
        version = "v0.0.0-20201027133719-8eef5233e2a1",
    )
    go_repository(
        name = "org_golang_x_oauth2",
        importpath = "golang.org/x/oauth2",
        sum = "h1:ld7aEMNHoBnnDAX15v1T6z31v8HwR2A9FYOuAhWqkwc=",
        version = "v0.0.0-20200902213428-5d25da1a8d43",
    )
    go_repository(
        name = "org_golang_x_sync",
        importpath = "golang.org/x/sync",
        sum = "h1:SQFwaSi55rU7vdNs9Yr0Z324VNlrF+0wMqRXT4St8ck=",
        version = "v0.0.0-20201020160332-67f06af15bc9",
    )
    go_repository(
        name = "org_golang_x_sys",
        importpath = "golang.org/x/sys",
        sum = "h1:2+jF2APAgFgXJnYOQGDGGiRvvEo6OhqZGQf46n9xgEw=",
        version = "v0.0.0-20201027140754-0fcbb8f4928c",
    )
    go_repository(
        name = "org_golang_x_text",
        importpath = "golang.org/x/text",
        sum = "h1:0YWbFKbhXG/wIiuHDSKpS0Iy7FSA+u45VtBMfQcFTTc=",
        version = "v0.3.4",
    )
    go_repository(
        name = "org_golang_x_time",
        importpath = "golang.org/x/time",
        sum = "h1:EHBhcS0mlXEAVwNyO2dLfjToGsyY4j24pTs2ScHnX7s=",
        version = "v0.0.0-20200630173020-3af7569d3a1e",
    )
    go_repository(
        name = "org_golang_x_xerrors",
        importpath = "golang.org/x/xerrors",
        sum = "h1:go1bK/D/BFZV2I8cIQd1NKEZ+0owSTG1fDTci4IqFcE=",
        version = "v0.0.0-20200804184101-5ec99f83aff1",
    )
    go_repository(
        name = "org_uber_go_automaxprocs",
        build_directives = [
            # Do not use this library directly.
            # Rather, load maxprocs from github.com/prysmaticlabs/shared/maxprocs.
            "gazelle:go_visibility @prysm//shared/maxprocs:__pkg__",
        ],
        importpath = "go.uber.org/automaxprocs",
        sum = "h1:II28aZoGdaglS5vVNnspf28lnZpXScxtIozx1lAjdb0=",
        version = "v1.3.0",
    )
    go_repository(
        name = "com_github_prysmaticlabs_go_ssz",
        importpath = "github.com/prysmaticlabs/go-ssz",
        sum = "h1:7qd0Af1ozWKBU3c93YW2RH+/09hJns9+ftqWUZyts9c=",
        version = "v0.0.0-20200612203617-6d5c9aa213ae",
    )
    go_repository(
        name = "io_k8s_client_go",
        build_extra_args = ["-exclude=vendor"],
        importpath = "k8s.io/client-go",
        sum = "h1:QaJzz92tsN67oorwzmoB0a9r9ZVHuD5ryjbCKP0U22k=",
        version = "v0.18.3",
    )
    go_repository(
        name = "io_k8s_apimachinery",
        build_file_proto_mode = "disable_global",
        importpath = "k8s.io/apimachinery",
        sum = "h1:pOGcbVAhxADgUYnjS08EFXs9QMl8qaH5U4fr5LGUrSk=",
        version = "v0.18.3",
    )
    go_repository(
        name = "io_k8s_api",
        build_file_proto_mode = "disable_global",
        importpath = "k8s.io/api",
        sum = "h1:2AJaUQdgUZLoDZHrun21PW2Nx9+ll6cUzvn3IKhSIn0=",
        version = "v0.18.3",
    )
    go_repository(
        name = "in_gopkg_confluentinc_confluent_kafka_go_v1",
        importpath = "gopkg.in/confluentinc/confluent-kafka-go.v1",
        patch_args = ["-p1"],
        patches = ["@prysm//third_party:in_gopkg_confluentinc_confluent_kafka_go_v1.patch"],
        sum = "h1:JabkIV98VYFqYKHHzXtgGMFuRgFBNTNzBytbGByzrJI=",
        version = "v1.4.2",
    )
    go_repository(
        name = "com_github_libp2p_go_libp2p_tls",
        importpath = "github.com/libp2p/go-libp2p-tls",
        build_file_proto_mode = "disable_global",
        patch_args = ["-p1"],
        patches = [
            "@prysm//third_party:libp2p_tls.patch",
        ],
        sum = "h1:twKMhMu44jQO+HgQK9X8NHO5HkeJu2QbhLzLJpa8oNM=",
        version = "v0.1.3",
    )
    go_repository(
        name = "com_github_golang_mock",
        importpath = "github.com/golang/mock",
        sum = "h1:l75CXGRSwbaYNpl/Z2X1XIIAMSCquvXgpVZDhwEIJsc=",
        version = "v1.4.4",
    )
    go_repository(
        name = "com_github_posener_complete",
        commit = "699ede78373dfb0168f00170591b698042378437",
        importpath = "github.com/posener/complete",
        remote = "https://github.com/shyiko/complete",
        vcs = "git",
    )
    go_repository(
        name = "io_k8s_sigs_structured_merge_diff",
        importpath = "sigs.k8s.io/structured-merge-diff",
        sum = "h1:4Z09Hglb792X0kfOBBJUPFEyvVfQWrYT/l8h5EKA6JQ=",
        version = "v0.0.0-20190525122527-15d366b2352e",
    )
    go_repository(
        name = "com_github_aristanetworks_goarista",
        importpath = "github.com/aristanetworks/goarista",
        sum = "h1:cgk6xsRVshE29qzHDCQ+tqmu7ny8GnjPQhAw/RTk/Co=",
        version = "v0.0.0-20200521140103-6c3304613b30",
    )
    go_repository(
        name = "com_github_btcsuite_btcd",
        importpath = "github.com/btcsuite/btcd",
        sum = "h1:At9hIZdJW0s9E/fAz28nrz6AmcNlSVucCH796ZteX1M=",
        version = "v0.21.0-beta",
    )
    go_repository(
        name = "com_github_btcsuite_websocket",
        importpath = "github.com/btcsuite/websocket",
        sum = "h1:R8vQdOQdZ9Y3SkEwmHoWBmX1DNXhXZqlTpq6s4tyJGc=",
        version = "v0.0.0-20150119174127-31079b680792",
    )
    go_repository(
        name = "com_github_cespare_xxhash",
        importpath = "github.com/cespare/xxhash",
        sum = "h1:a6HrQnmkObjyL+Gs60czilIUGqrzKutQD6XZog3p+ko=",
        version = "v1.1.0",
    )
    go_repository(
        name = "com_github_cespare_xxhash_v2",
        importpath = "github.com/cespare/xxhash/v2",
        sum = "h1:6MnRN8NT7+YBpUIWxHtefFZOKTAPgGjpQSxqLNn0+qY=",
        version = "v2.1.1",
    )
    go_repository(
        name = "com_github_davecgh_go_spew",
        importpath = "github.com/davecgh/go-spew",
        sum = "h1:vj9j/u1bqnvCEfJOwUhtlOARqs3+rkHYY13jYWTU97c=",
        version = "v1.1.1",
    )
    go_repository(
        name = "com_github_edsrzf_mmap_go",
        importpath = "github.com/edsrzf/mmap-go",
        sum = "h1:CEBF7HpRnUCSJgGUb5h1Gm7e3VkmVDrR8lvWVLtrOFw=",
        version = "v1.0.0",
    )
    go_repository(
        name = "com_github_elastic_gosigar",
        importpath = "github.com/elastic/gosigar",
        sum = "h1:GzPQ+78RaAb4J63unidA/JavQRKrB6s8IOzN6Ib59jo=",
        version = "v0.10.5",
    )
    go_repository(
        name = "com_github_fatih_color",
        importpath = "github.com/fatih/color",
        sum = "h1:8xPHl4/q1VyqGIPif1F+1V3Y3lSmrq01EabUW3CoW5s=",
        version = "v1.9.0",
    )
    go_repository(
        name = "com_github_fjl_memsize",
        importpath = "github.com/fjl/memsize",
        sum = "h1:FtmdgXiUlNeRsoNMFlKLDt+S+6hbjVMEW6RGQ7aUf7c=",
        version = "v0.0.0-20190710130421-bcb5799ab5e5",
    )
    go_repository(
        name = "com_github_go_stack_stack",
        importpath = "github.com/go-stack/stack",
        sum = "h1:5SgMzNM5HxrEjV0ww2lTmX6E2Izsfxas4+YHWRs3Lsk=",
        version = "v1.8.0",
    )
    go_repository(
        name = "com_github_google_uuid",
        importpath = "github.com/google/uuid",
        sum = "h1:EVhdT+1Kseyi1/pUmXKaFxYsDNy9RQYkMWRH68J/W7Y=",
        version = "v1.1.2",
    )
    go_repository(
        name = "com_github_graph_gophers_graphql_go",
        importpath = "github.com/graph-gophers/graphql-go",
        sum = "h1:kLnsdud6Fl1/7ZX/5oD23cqYAzBfuZBhNkGr2NvuEsU=",
        version = "v0.0.0-20200309224638-dae41bde9ef9",
    )
    go_repository(
        name = "com_github_huin_goupnp",
        importpath = "github.com/huin/goupnp",
        sum = "h1:wg75sLpL6DZqwHQN6E1Cfk6mtfzS45z8OV+ic+DtHRo=",
        version = "v1.0.0",
    )
    go_repository(
        name = "com_github_influxdata_influxdb",
        importpath = "github.com/influxdata/influxdb",
        sum = "h1:/X+G+i3udzHVxpBMuXdPZcUbkIE0ouT+6U+CzQTsOys=",
        version = "v1.8.0",
    )
    go_repository(
        name = "com_github_ipfs_go_todocounter",
        importpath = "github.com/ipfs/go-todocounter",
        sum = "h1:kITWA5ZcQZfrUnDNkRn04Xzh0YFaDFXsoO2A81Eb6Lw=",
        version = "v0.0.1",
    )
    go_repository(
        name = "com_github_jackpal_go_nat_pmp",
        importpath = "github.com/jackpal/go-nat-pmp",
        sum = "h1:KzKSgb7qkJvOUTqYl9/Hg/me3pWgBmERKrTGD7BdWus=",
        version = "v1.0.2",
    )
    go_repository(
        name = "com_github_libp2p_go_libp2p_routing",
        importpath = "github.com/libp2p/go-libp2p-routing",
        sum = "h1:hFnj3WR3E2tOcKaGpyzfP4gvFZ3t8JkQmbapN0Ct+oU=",
        version = "v0.1.0",
    )
    go_repository(
        name = "com_github_mattn_go_colorable",
        importpath = "github.com/mattn/go-colorable",
        sum = "h1:snbPLB8fVfU9iwbbo30TPtbLRzwWu6aJS6Xh4eaaviA=",
        version = "v0.1.4",
    )
    go_repository(
        name = "com_github_mattn_go_isatty",
        importpath = "github.com/mattn/go-isatty",
        sum = "h1:wuysRhFDzyxgEmMf5xjvJ2M9dZoWAXNNr5LSBS7uHXY=",
        version = "v0.0.12",
    )
    go_repository(
        name = "com_github_mattn_go_runewidth",
        importpath = "github.com/mattn/go-runewidth",
        sum = "h1:Lm995f3rfxdpd6TSmuVCHVb/QhupuXlYr8sCI/QdE+0=",
        version = "v0.0.9",
    )
    go_repository(
        name = "com_github_naoina_go_stringutil",
        importpath = "github.com/naoina/go-stringutil",
        sum = "h1:rCUeRUHjBjGTSHl0VC00jUPLz8/F9dDzYI70Hzifhks=",
        version = "v0.1.0",
    )
    go_repository(
        name = "com_github_naoina_toml",
        importpath = "github.com/naoina/toml",
        sum = "h1:shk/vn9oCoOTmwcouEdwIeOtOGA/ELRUw/GwvxwfT+0=",
        version = "v0.1.2-0.20170918210437-9fafd6967416",
    )
    go_repository(
        name = "com_github_opentracing_opentracing_go",
        importpath = "github.com/opentracing/opentracing-go",
        sum = "h1:uEJPy/1a5RIPAJ0Ov+OIO8OxWu77jEv+1B0VhjKrZUs=",
        version = "v1.2.0",
    )
    go_repository(
        name = "com_github_pborman_uuid",
        importpath = "github.com/pborman/uuid",
        sum = "h1:+ZZIw58t/ozdjRaXh/3awHfmWRbzYxJoAdNJxe/3pvw=",
        version = "v1.2.1",
    )
    go_repository(
        name = "com_github_peterh_liner",
        importpath = "github.com/peterh/liner",
        sum = "h1:w/UPXyl5GfahFxcTOz2j9wCIHNI+pUPr2laqpojKNCg=",
        version = "v1.2.0",
    )
    go_repository(
        name = "com_github_rjeczalik_notify",
        importpath = "github.com/rjeczalik/notify",
        sum = "h1:CLCKso/QK1snAlnhNR/CNvNiFU2saUtjV0bx3EwNeCE=",
        version = "v0.9.1",
    )
    go_repository(
        name = "com_github_rs_cors",
        importpath = "github.com/rs/cors",
        sum = "h1:+88SsELBHx5r+hZ8TCkggzSstaWNbDvThkVK8H6f9ik=",
        version = "v1.7.0",
    )
    go_repository(
        name = "com_github_syndtr_goleveldb",
        importpath = "github.com/syndtr/goleveldb",
        sum = "h1:Ld/zXl5t4+D69SiV4JoN7kkfvJdOWlPpfxrzxpLMoUk=",
        version = "v1.0.1-0.20200815110645-5c35d600f0ca",
    )
    go_repository(
        name = "com_github_urfave_cli",
        importpath = "github.com/urfave/cli",
        sum = "h1:+mkCCcOFKPnCmVYVcURKps1Xe+3zP90gSYGNfRkjoIY=",
        version = "v1.22.1",
    )
    go_repository(
        name = "com_github_whyrusleeping_base32",
        importpath = "github.com/whyrusleeping/base32",
        sum = "h1:BCPnHtcboadS0DvysUuJXZ4lWVv5Bh5i7+tbIyi+ck4=",
        version = "v0.0.0-20170828182744-c30ac30633cc",
    )
    go_repository(
        name = "com_github_whyrusleeping_go_notifier",
        importpath = "github.com/whyrusleeping/go-notifier",
        sum = "h1:M/lL30eFZTKnomXY6huvM6G0+gVquFNf6mxghaWlFUg=",
        version = "v0.0.0-20170827234753-097c5d47330f",
    )
    go_repository(
        name = "in_gopkg_natefinch_npipe_v2",
        importpath = "gopkg.in/natefinch/npipe.v2",
        sum = "h1:+JknDZhAj8YMt7GC73Ei8pv4MzjDUNPHgQWJdtMAaDU=",
        version = "v2.0.0-20160621034901-c1b8fa8bdcce",
    )
    go_repository(
        name = "in_gopkg_olebedev_go_duktape_v3",
        importpath = "gopkg.in/olebedev/go-duktape.v3",
        sum = "h1:a6cXbcDDUkSBlpnkWV1bJ+vv3mOgQEltEJ2rPxroVu0=",
        version = "v3.0.0-20200619000410-60c24ae608a6",
    )
    go_repository(
        name = "in_gopkg_urfave_cli_v1",
        importpath = "gopkg.in/urfave/cli.v1",
        sum = "h1:NdAVW6RYxDif9DhDHaAortIu956m2c0v+09AZBPTbE0=",
        version = "v1.20.0",
    )
    go_repository(
        name = "com_github_ajstarks_svgo",
        importpath = "github.com/ajstarks/svgo",
        sum = "h1:wVe6/Ea46ZMeNkQjjBW6xcqyQA/j5e0D6GytH95g0gQ=",
        version = "v0.0.0-20180226025133-644b8db467af",
    )
    go_repository(
        name = "com_github_andreyvit_diff",
        importpath = "github.com/andreyvit/diff",
        sum = "h1:bvNMNQO63//z+xNgfBlViaCIJKLlCJ6/fmUseuG0wVQ=",
        version = "v0.0.0-20170406064948-c7f18ee00883",
    )
    go_repository(
        name = "com_github_apache_arrow_go_arrow",
        importpath = "github.com/apache/arrow/go/arrow",
        sum = "h1:nxAtV4VajJDhKysp2kdcJZsq8Ss1xSA0vZTkVHHJd0E=",
        version = "v0.0.0-20191024131854-af6fa24be0db",
    )
    go_repository(
        name = "com_github_bmizerany_pat",
        importpath = "github.com/bmizerany/pat",
        sum = "h1:y4B3+GPxKlrigF1ha5FFErxK+sr6sWxQovRMzwMhejo=",
        version = "v0.0.0-20170815010413-6226ea591a40",
    )
    go_repository(
        name = "com_github_boltdb_bolt",
        importpath = "github.com/boltdb/bolt",
        sum = "h1:JQmyP4ZBrce+ZQu0dY660FMfatumYDLun9hBCUVIkF4=",
        version = "v1.3.1",
    )
    go_repository(
        name = "com_github_c_bata_go_prompt",
        importpath = "github.com/c-bata/go-prompt",
        sum = "h1:uyKRz6Z6DUyj49QVijyM339UJV9yhbr70gESwbNU3e0=",
        version = "v0.2.2",
    )
    go_repository(
        name = "com_github_chzyer_logex",
        importpath = "github.com/chzyer/logex",
        sum = "h1:Swpa1K6QvQznwJRcfTfQJmTE72DqScAa40E+fbHEXEE=",
        version = "v1.1.10",
    )
    go_repository(
        name = "com_github_chzyer_readline",
        importpath = "github.com/chzyer/readline",
        sum = "h1:fY5BOSpyZCqRo5OhCuC+XN+r/bBCmeuuJtjz+bCNIf8=",
        version = "v0.0.0-20180603132655-2972be24d48e",
    )
    go_repository(
        name = "com_github_chzyer_test",
        importpath = "github.com/chzyer/test",
        sum = "h1:q763qf9huN11kDQavWsoZXJNW3xEE4JJyHa5Q25/sd8=",
        version = "v0.0.0-20180213035817-a1ea475d72b1",
    )
    go_repository(
        name = "com_github_data_dog_go_sqlmock",
        importpath = "github.com/DATA-DOG/go-sqlmock",
        sum = "h1:CWUqKXe0s8A2z6qCgkP4Kru7wC11YoAnoupUKFDnH08=",
        version = "v1.3.3",
    )
    go_repository(
        name = "com_github_dave_jennifer",
        importpath = "github.com/dave/jennifer",
        sum = "h1:S15ZkFMRoJ36mGAQgWL1tnr0NQJh9rZ8qatseX/VbBc=",
        version = "v1.2.0",
    )
    go_repository(
        name = "com_github_dgryski_go_bitstream",
        importpath = "github.com/dgryski/go-bitstream",
        sum = "h1:akOQj8IVgoeFfBTzGOEQakCYshWD6RNo1M5pivFXt70=",
        version = "v0.0.0-20180413035011-3522498ce2c8",
    )
    go_repository(
        name = "com_github_eclipse_paho_mqtt_golang",
        importpath = "github.com/eclipse/paho.mqtt.golang",
        sum = "h1:1F8mhG9+aO5/xpdtFkW4SxOJB67ukuDC3t2y2qayIX0=",
        version = "v1.2.0",
    )
    go_repository(
        name = "com_github_fogleman_gg",
        importpath = "github.com/fogleman/gg",
        sum = "h1:WXb3TSNmHp2vHoCroCIB1foO/yQ36swABL8aOVeDpgg=",
        version = "v1.2.1-0.20190220221249-0403632d5b90",
    )
    go_repository(
        name = "com_github_glycerine_go_unsnap_stream",
        importpath = "github.com/glycerine/go-unsnap-stream",
        sum = "h1:r04MMPyLHj/QwZuMJ5+7tJcBr1AQjpiAK/rZWRrQT7o=",
        version = "v0.0.0-20180323001048-9f0cb55181dd",
    )
    go_repository(
        name = "com_github_glycerine_goconvey",
        importpath = "github.com/glycerine/goconvey",
        sum = "h1:gclg6gY70GLy3PbkQ1AERPfmLMMagS60DKF78eWwLn8=",
        version = "v0.0.0-20190410193231-58a59202ab31",
    )
    go_repository(
        name = "com_github_go_gl_glfw",
        importpath = "github.com/go-gl/glfw",
        sum = "h1:QbL/5oDUmRBzO9/Z7Seo6zf912W/a6Sr4Eu0G/3Jho0=",
        version = "v0.0.0-20190409004039-e6da0acd62b1",
    )
    go_repository(
        name = "com_github_golang_freetype",
        importpath = "github.com/golang/freetype",
        sum = "h1:DACJavvAHhabrF08vX0COfcOBJRhZ8lUbR+ZWIs0Y5g=",
        version = "v0.0.0-20170609003504-e2365dfdc4a0",
    )
    go_repository(
        name = "com_github_golang_geo",
        importpath = "github.com/golang/geo",
        sum = "h1:lJwO/92dFXWeXOZdoGXgptLmNLwynMSHUmU6besqtiw=",
        version = "v0.0.0-20190916061304-5b978397cfec",
    )
    go_repository(
        name = "com_github_google_flatbuffers",
        importpath = "github.com/google/flatbuffers",
        sum = "h1:O7CEyB8Cb3/DmtxODGtLHcEvpr81Jm5qLg/hsHnxA2A=",
        version = "v1.11.0",
    )
    go_repository(
        name = "com_github_influxdata_flux",
        importpath = "github.com/influxdata/flux",
        sum = "h1:57tk1Oo4gpGIDbV12vUAPCMtLtThhaXzub1XRIuqv6A=",
        version = "v0.65.0",
    )
    go_repository(
        name = "com_github_influxdata_influxql",
        importpath = "github.com/influxdata/influxql",
        sum = "h1:sPsaumLFRPMwR5QtD3Up54HXpNND8Eu7G1vQFmi3quQ=",
        version = "v1.1.0",
    )
    go_repository(
        name = "com_github_influxdata_line_protocol",
        importpath = "github.com/influxdata/line-protocol",
        sum = "h1:/o3vQtpWJhvnIbXley4/jwzzqNeigJK9z+LZcJZ9zfM=",
        version = "v0.0.0-20180522152040-32c6aa80de5e",
    )
    go_repository(
        name = "com_github_influxdata_promql_v2",
        importpath = "github.com/influxdata/promql/v2",
        sum = "h1:kXn3p0D7zPw16rOtfDR+wo6aaiH8tSMfhPwONTxrlEc=",
        version = "v2.12.0",
    )
    go_repository(
        name = "com_github_influxdata_roaring",
        importpath = "github.com/influxdata/roaring",
        sum = "h1:UzJnB7VRL4PSkUJHwsyzseGOmrO/r4yA+AuxGJxiZmA=",
        version = "v0.4.13-0.20180809181101-fc520f41fab6",
    )
    go_repository(
        name = "com_github_influxdata_tdigest",
        importpath = "github.com/influxdata/tdigest",
        sum = "h1:MHTrDWmQpHq/hkq+7cw9oYAt2PqUw52TZazRA0N7PGE=",
        version = "v0.0.0-20181121200506-bf2b5ad3c0a9",
    )
    go_repository(
        name = "com_github_influxdata_usage_client",
        importpath = "github.com/influxdata/usage-client",
        sum = "h1:+TUUmaFa4YD1Q+7bH9o5NCHQGPMqZCYJiNW6lIIS9z4=",
        version = "v0.0.0-20160829180054-6d3895376368",
    )
    go_repository(
        name = "com_github_jsternberg_zap_logfmt",
        importpath = "github.com/jsternberg/zap-logfmt",
        sum = "h1:0Dz2s/eturmdUS34GM82JwNEdQ9hPoJgqptcEKcbpzY=",
        version = "v1.0.0",
    )
    go_repository(
        name = "com_github_jtolds_gls",
        importpath = "github.com/jtolds/gls",
        sum = "h1:xdiiI2gbIgH/gLH7ADydsJ1uDOEzR8yvV7C0MuV77Wo=",
        version = "v4.20.0+incompatible",
    )
    go_repository(
        name = "com_github_jung_kurt_gofpdf",
        importpath = "github.com/jung-kurt/gofpdf",
        sum = "h1:PJr+ZMXIecYc1Ey2zucXdR73SMBtgjPgwa31099IMv0=",
        version = "v1.0.3-0.20190309125859-24315acbbda5",
    )
    go_repository(
        name = "com_github_jwilder_encoding",
        importpath = "github.com/jwilder/encoding",
        sum = "h1:2jNeR4YUziVtswNP9sEFAI913cVrzH85T+8Q6LpYbT0=",
        version = "v0.0.0-20170811194829-b4e1701a28ef",
    )
    go_repository(
        name = "com_github_klauspost_crc32",
        importpath = "github.com/klauspost/crc32",
        sum = "h1:KAZ1BW2TCmT6PRihDPpocIy1QTtsAsrx6TneU/4+CMg=",
        version = "v0.0.0-20161016154125-cb6bfca970f6",
    )
    go_repository(
        name = "com_github_klauspost_pgzip",
        importpath = "github.com/klauspost/pgzip",
        sum = "h1:3L+neHp83cTjegPdCiOxVOJtRIy7/8RldvMTsyPYH10=",
        version = "v1.0.2-0.20170402124221-0bf5dcad4ada",
    )
    go_repository(
        name = "com_github_lib_pq",
        importpath = "github.com/lib/pq",
        sum = "h1:X5PMW56eZitiTeO7tKzZxFCSpbFZJtkMMooicw2us9A=",
        version = "v1.0.0",
    )
    go_repository(
        name = "com_github_mattn_go_sqlite3",
        importpath = "github.com/mattn/go-sqlite3",
        sum = "h1:LDdKkqtYlom37fkvqs8rMPFKAMe8+SgjbwZ6ex1/A/Q=",
        version = "v1.11.0",
    )
    go_repository(
        name = "com_github_mattn_go_tty",
        importpath = "github.com/mattn/go-tty",
        sum = "h1:d8RFOZ2IiFtFWBcKEHAFYJcPTf0wY5q0exFNJZVWa1U=",
        version = "v0.0.0-20180907095812-13ff1204f104",
    )
    go_repository(
        name = "com_github_mschoch_smat",
        importpath = "github.com/mschoch/smat",
        sum = "h1:VeRdUYdCw49yizlSbMEn2SZ+gT+3IUKx8BqxyQdz+BY=",
        version = "v0.0.0-20160514031455-90eadee771ae",
    )
    go_repository(
        name = "com_github_philhofer_fwd",
        importpath = "github.com/philhofer/fwd",
        sum = "h1:UbZqGr5Y38ApvM/V/jEljVxwocdweyH+vmYvRPBnbqQ=",
        version = "v1.0.0",
    )
    go_repository(
        name = "com_github_pkg_term",
        importpath = "github.com/pkg/term",
        sum = "h1:tFwafIEMf0B7NlcxV/zJ6leBIa81D3hgGSgsE5hCkOQ=",
        version = "v0.0.0-20180730021639-bffc007b7fd5",
    )
    go_repository(
        name = "com_github_retailnext_hllpp",
        importpath = "github.com/retailnext/hllpp",
        sum = "h1:RnWNS9Hlm8BIkjr6wx8li5abe0fr73jljLycdfemTp0=",
        version = "v1.0.1-0.20180308014038-101a6d2f8b52",
    )
    go_repository(
        name = "com_github_segmentio_kafka_go",
        importpath = "github.com/segmentio/kafka-go",
        sum = "h1:HtCSf6B4gN/87yc5qTl7WsxPKQIIGXLPPM1bMCPOsoY=",
        version = "v0.2.0",
    )
    go_repository(
        name = "com_github_smartystreets_assertions",
        importpath = "github.com/smartystreets/assertions",
        sum = "h1:zE9ykElWQ6/NYmHa3jpm/yHnI4xSofP+UP6SpjHcSeM=",
        version = "v0.0.0-20180927180507-b2de0cb4f26d",
    )
    go_repository(
        name = "com_github_smartystreets_goconvey",
        importpath = "github.com/smartystreets/goconvey",
        sum = "h1:fv0U8FUIMPNf1L9lnHLvLhgicrIVChEkdzIKYqbNC9s=",
        version = "v1.6.4",
    )
    go_repository(
        name = "com_github_tinylib_msgp",
        importpath = "github.com/tinylib/msgp",
        sum = "h1:DfdQrzQa7Yh2es9SuLkixqxuXS2SxsdYn0KbdrOGWD8=",
        version = "v1.0.2",
    )
    go_repository(
        name = "com_github_willf_bitset",
        importpath = "github.com/willf/bitset",
        sum = "h1:ekJIKh6+YbUIVt9DfNbkR5d6aFcFTLDRyJNAACURBg8=",
        version = "v1.1.3",
    )
    go_repository(
        name = "com_github_xlab_treeprint",
        importpath = "github.com/xlab/treeprint",
        sum = "h1:YdYsPAZ2pC6Tow/nPZOPQ96O3hm/ToAkGsPLzedXERk=",
        version = "v0.0.0-20180616005107-d6fb6747feb6",
    )
    go_repository(
        name = "com_google_cloud_go_bigquery",
        importpath = "cloud.google.com/go/bigquery",
        sum = "h1:PQcPefKFdaIzjQFbiyOgAqyx8q5djaE7x9Sqe712DPA=",
        version = "v1.8.0",
    )
    go_repository(
        name = "com_google_cloud_go_bigtable",
        importpath = "cloud.google.com/go/bigtable",
        sum = "h1:F4cCmA4nuV84V5zYQ3MKY+M1Cw1avHDuf3S/LcZPA9c=",
        version = "v1.2.0",
    )
    go_repository(
        name = "com_google_cloud_go_datastore",
        importpath = "cloud.google.com/go/datastore",
        sum = "h1:/May9ojXjRkPBNVrq+oWLqmWCkr4OU5uRY29bu0mRyQ=",
        version = "v1.1.0",
    )
    go_repository(
        name = "com_google_cloud_go_pubsub",
        importpath = "cloud.google.com/go/pubsub",
        sum = "h1:ukjixP1wl0LpnZ6LWtZJ0mX5tBmjp1f8Sqer8Z2OMUU=",
        version = "v1.3.1",
    )
    go_repository(
        name = "com_google_cloud_go_storage",
        importpath = "cloud.google.com/go/storage",
        sum = "h1:STgFzyU5/8miMl0//zKh2aQeTyeaUH3WN9bSUiJ09bA=",
        version = "v1.10.0",
    )
    go_repository(
        name = "io_rsc_binaryregexp",
        importpath = "rsc.io/binaryregexp",
        sum = "h1:HfqmD5MEmC0zvwBuF187nq9mdnXjXsSivRiXN7SmRkE=",
        version = "v0.2.0",
    )
    go_repository(
        name = "org_collectd",
        importpath = "collectd.org",
        sum = "h1:iNBHGw1VvPJxH2B6RiFWFZ+vsjo1lCdRszBeOuwGi00=",
        version = "v0.3.0",
    )
    go_repository(
        name = "org_gonum_v1_gonum",
        importpath = "gonum.org/v1/gonum",
        sum = "h1:DJy6UzXbahnGUf1ujUNkh/NEtK14qMo2nvlBPs4U5yw=",
        version = "v0.6.0",
    )
    go_repository(
        name = "org_gonum_v1_netlib",
        importpath = "gonum.org/v1/netlib",
        sum = "h1:OE9mWmgKkjJyEmDAAtGMPjXu+YNeGvK9VTSHY6+Qihc=",
        version = "v0.0.0-20190313105609-8cb42192e0e0",
    )
    go_repository(
        name = "org_gonum_v1_plot",
        importpath = "gonum.org/v1/plot",
        sum = "h1:Qh4dB5D/WpoUUp3lSod7qgoyEHbDGPUWjIbnqdqqe1k=",
        version = "v0.0.0-20190515093506-e2840ee46a6b",
    )
    go_repository(
        name = "com_github_juju_ansiterm",
        importpath = "github.com/juju/ansiterm",
        sum = "h1:FaWFmfWdAUKbSCtOU2QjDaorUexogfaMgbipgYATUMU=",
        version = "v0.0.0-20180109212912-720a0952cc2a",
    )
    go_repository(
        name = "com_github_manifoldco_promptui",
        importpath = "github.com/manifoldco/promptui",
        sum = "h1:3l11YT8tm9MnwGFQ4kETwkzpAwY2Jt9lCrumCUW4+z4=",
        version = "v0.7.0",
    )
    go_repository(
        name = "com_github_dustinkirkland_golang_petname",
        importpath = "github.com/dustinkirkland/golang-petname",
        sum = "h1:90Ly+6UfUypEF6vvvW5rQIv9opIL8CbmW9FT20LDQoY=",
        version = "v0.0.0-20191129215211-8e5a1ed0cff0",
    )
    http_archive(
        name = "com_github_supranational_blst",
        urls = [
            "https://github.com/supranational/blst/archive/03c38676b08bd0bdbb120b94464d9c692a509842.tar.gz",
        ],
        strip_prefix = "blst-03c38676b08bd0bdbb120b94464d9c692a509842",
        build_file = "//third_party:blst/blst.BUILD",
        sha256 = "390695dd5084228de3e9f06e6800c79a5f90cdef4129fa36aaa18b1d24730138",
    )
    go_repository(
        name = "com_github_nbutton23_zxcvbn_go",
        importpath = "github.com/nbutton23/zxcvbn-go",
        sum = "h1:AREM5mwr4u1ORQBMvzfzBgpsctsbQikCVpvC+tX285E=",
        version = "v0.0.0-20180912185939-ae427f1e4c1d",
    )
    go_repository(
        name = "com_github_brianium_mnemonic",
        importpath = "github.com/brianium/mnemonic",
        sum = "h1:futFTqrUAf1IanFLU+jK4D1NpgE/+gCbnCG7Fl0rHs0=",
        version = "v0.0.0-20180124190051-72af92c51f88",
    )
    go_repository(
        name = "com_github_logrusorgru_aurora",
        importpath = "github.com/logrusorgru/aurora",
        sum = "h1:tOpm7WcpBTn4fjmVfgpQq0EfczGlG91VSDkswnjF5A8=",
        version = "v2.0.3+incompatible",
    )
    go_repository(
        name = "com_github_k0kubun_go_ansi",
        importpath = "github.com/k0kubun/go-ansi",
        sum = "h1:qGQQKEcAR99REcMpsXCp3lJ03zYT1PkRd3kQGPn9GVg=",
        version = "v0.0.0-20180517002512-3bf9e2903213",
    )
    go_repository(
        name = "com_github_mitchellh_colorstring",
        importpath = "github.com/mitchellh/colorstring",
        sum = "h1:62I3jR2EmQ4l5rM/4FEfDWcRD+abF5XlKShorW5LRoQ=",
        version = "v0.0.0-20190213212951-d06e56a500db",
    )
    go_repository(
        name = "com_github_schollz_progressbar_v3",
        importpath = "github.com/schollz/progressbar/v3",
        sum = "h1:nMinx+JaEm/zJz4cEyClQeAw5rsYSB5th3xv+5lV6Vg=",
        version = "v3.3.4",
    )
    go_repository(
        name = "com_github_wealdtech_go_eth2_wallet_distributed",
        importpath = "github.com/wealdtech/go-eth2-wallet-distributed",
        sum = "h1:KSaNQbtj5XXjttTVHe1oy+LgvHmi4NHNfLl+jaTM8fU=",
        version = "v1.1.1",
    )
    go_repository(
        name = "com_github_wealdtech_go_eth2_types",
        importpath = "github.com/wealdtech/go-eth2-types",
        sum = "h1:ggrbQ5HeFcxVm20zxVWr8Sc3uCditaetzWB/Ax/4g0w=",
        version = "v1.0.0",
    )
    go_repository(
        name = "com_github_wealdtech_eth2_signer_api",
        build_file_proto_mode = "disable_global",
        importpath = "github.com/wealdtech/eth2-signer-api",
        sum = "h1:Fs0GfrdhboBKW7zaMvIvUHJaOB1ibpAmRG3lkB53in4=",
        version = "v1.3.0",
    )
    go_repository(
        name = "com_github_wealdtech_go_bytesutil",
        importpath = "github.com/wealdtech/go-bytesutil",
        sum = "h1:ocEg3Ke2GkZ4vQw5lp46rmO+pfqCCTgq35gqOy8JKVc=",
        version = "v1.1.1",
    )
    go_repository(
        name = "com_github_wealdtech_go_ecodec",
        importpath = "github.com/wealdtech/go-ecodec",
        sum = "h1:yggrTSckcPJRaxxOxQF7FPm21kgE8WA6+f5jdq5Kr8o=",
        version = "v1.1.0",
    )
    go_repository(
        name = "com_github_wealdtech_go_eth2_types_v2",
        build_directives = [
            "gazelle:resolve go github.com/herumi/bls-eth-go-binary/bls @herumi_bls_eth_go_binary//:go_default_library",
        ],
        importpath = "github.com/wealdtech/go-eth2-types/v2",
        sum = "h1:L8sl3yoICAbn3134CBLNUt0o5h2voe0Es2KD5O9r8YQ=",
        version = "v2.5.0",
    )
    go_repository(
        name = "com_github_wealdtech_go_eth2_util",
        importpath = "github.com/wealdtech/go-eth2-util",
        sum = "h1:l2OR0SqfYdEnb1I1Ggnk0w+B9/LA5aHdQ2KK2FPnGkY=",
        version = "v1.6.0",
    )
    go_repository(
        name = "com_github_wealdtech_go_eth2_wallet",
        importpath = "github.com/wealdtech/go-eth2-wallet",
        sum = "h1:0XQ6Bc2vZQCvDMg4qD6usObsXEVUPaNdv31qpwHpm0g=",
        version = "v1.14.1",
    )
    go_repository(
        name = "com_github_wealdtech_go_eth2_wallet_encryptor_keystorev4",
        importpath = "github.com/wealdtech/go-eth2-wallet-encryptor-keystorev4",
        sum = "h1:PYwMOCt92iWEHXdnsBaAk1/xygPfuBMkrXEgO8WtFdw=",
        version = "v1.1.1",
    )
    go_repository(
        name = "com_github_wealdtech_go_eth2_wallet_hd_v2",
        importpath = "github.com/wealdtech/go-eth2-wallet-hd/v2",
        sum = "h1:QoIyyVQ/vaztkeG88L1vOZKkKMM43Wo8hutH+qn8jA4=",
        version = "v2.5.1",
    )
    go_repository(
        name = "com_github_wealdtech_go_eth2_wallet_store_filesystem",
        importpath = "github.com/wealdtech/go-eth2-wallet-store-filesystem",
        sum = "h1:l9YV6OBqcxp5fjscK63lzuCUIye8ANACjJdpm5ULGS8=",
        version = "v1.16.1",
    )
    go_repository(
        name = "com_github_wealdtech_go_eth2_wallet_store_s3",
        importpath = "github.com/wealdtech/go-eth2-wallet-store-s3",
        sum = "h1:O5211UskLbK1WDecTXwugUlINDBQ26MqtiFn6u66fmA=",
        version = "v1.9.0",
    )
    go_repository(
        name = "com_github_wealdtech_go_eth2_wallet_store_scratch",
        importpath = "github.com/wealdtech/go-eth2-wallet-store-scratch",
        sum = "h1:41H6hnVsI/csBx20UHpI2pY922N7Vhcro35DFS+slj0=",
        version = "v1.6.0",
    )
    go_repository(
        name = "com_github_wealdtech_go_indexer",
        importpath = "github.com/wealdtech/go-indexer",
        sum = "h1:/S4rfWQbSOnnYmwnvuTVatDibZ8o1s9bmTCHO16XINg=",
        version = "v1.0.0",
    )
    go_repository(
        name = "com_github_wealdtech_go_eth2_wallet_nd_v2",
        importpath = "github.com/wealdtech/go-eth2-wallet-nd/v2",
        sum = "h1:inSu0xN3LQN9/nEXTri5IbGLfhsvHwyrXiCI3rAHTzc=",
        version = "v2.3.1",
    )
    go_repository(
        name = "com_github_wealdtech_go_eth2_wallet_types_v2",
        importpath = "github.com/wealdtech/go-eth2-wallet-types/v2",
        sum = "h1:30sYrHQBchcOv+N2yIB2APnqf1RjwAbgXK+IzmXS6cw=",
        version = "v2.8.0",
    )
    go_repository(
        name = "in_gopkg_yaml_v3",
        importpath = "gopkg.in/yaml.v3",
        sum = "h1:dUUwHk2QECo/6vqA44rthZ8ie2QXMNeKRTHCNY2nXvo=",
        version = "v3.0.0-20200313102051-9f266ea9e77c",
    )
    go_repository(
        name = "com_github_libp2p_go_cidranger",
        importpath = "github.com/libp2p/go-cidranger",
        sum = "h1:EHrUPBAmseAjEKl+aqaonm0u6eZ04+Cvw2UejIhg3lE=",
        version = "v1.0.0",
    )
    go_repository(
        name = "com_github_libp2p_go_libp2p_asn_util",
        importpath = "github.com/libp2p/go-libp2p-asn-util",
        sum = "h1:nf8vB9BDuXCSIPq2dykC6+zRhToq/M7Mib02w23ifwQ=",
        version = "v0.0.0-20200606034824-1b967eb41be7",
    )
    go_repository(
        name = "com_github_nxadm_tail",
        importpath = "github.com/nxadm/tail",
        sum = "h1:DQuhQpB1tVlglWS2hLQ5OV6B5r8aGxSrPc5Qo6uTN78=",
        version = "v1.4.4",
    )
    go_repository(
        name = "com_github_ipfs_go_ipfs_ds_help",
        importpath = "github.com/ipfs/go-ipfs-ds-help",
        sum = "h1:bEQ8hMGs80h0sR8O4tfDgV6B01aaF9qeTrujrTLYV3g=",
        version = "v1.0.0",
    )
    go_repository(
        name = "com_github_libp2p_go_libp2p_pubsub_router",
        importpath = "github.com/libp2p/go-libp2p-pubsub-router",
        sum = "h1:QS7JPTys1Fsg01oQDOZLNRwGJZTYHr1Eyb0TKmHI6SY=",
        version = "v0.3.1",
    )
    go_repository(
        name = "com_github_gofrs_flock",
        importpath = "github.com/gofrs/flock",
        sum = "h1:DP+LD/t0njgoPBvT5MJLeliUIVQR03hiKR6vezdwHlc=",
        version = "v0.7.1",
    )
    go_repository(
        name = "com_github_go_fsnotify_fsnotify",
        importpath = "github.com/go-fsnotify/fsnotify",
        sum = "h1:PeVNzgTRtWGm6fVic5i21t+n5ptPGCZuMcSPVMyTWjs=",
        version = "v0.0.0-20180321022601-755488143dae",
    )
    go_repository(
        name = "com_github_cloudflare_cloudflare_go",
        importpath = "github.com/cloudflare/cloudflare-go",
        sum = "h1:J82+/8rub3qSy0HxEnoYD8cs+HDlHWYrqYXe2Vqxluk=",
        version = "v0.10.2-0.20190916151808-a80f83b9add9",
    )
    go_repository(
        name = "com_github_dvyukov_go_fuzz",
        importpath = "github.com/dvyukov/go-fuzz",
        sum = "h1:NgO45/5mBLRVfiXerEFzH6ikcZ7DNRPS639xFg3ENzU=",
        version = "v0.0.0-20200318091601-be3528f3a813",
    )
    go_repository(
        name = "com_github_holiman_uint256",
        importpath = "github.com/holiman/uint256",
        sum = "h1:4JywC80b+/hSfljFlEBLHrrh+CIONLDz9NuFl0af4Mw=",
        version = "v1.1.1",
    )
    go_repository(
        name = "com_github_shirou_gopsutil",
        importpath = "github.com/shirou/gopsutil",
        sum = "h1:tYH07UPoQt0OCQdgWWMgYHy3/a9bcxNpBIysykNIP7I=",
        version = "v2.20.5+incompatible",
    )
    go_repository(
        name = "com_github_wadey_gocovmerge",
        importpath = "github.com/wadey/gocovmerge",
        sum = "h1:W0LEBv82YCGEtcmPA3uNZBI33/qF//HAAs3MawDjRa0=",
        version = "v0.0.0-20160331181800-b5bfa59ec0ad",
    )
    go_repository(
        name = "com_github_google_shlex",
        importpath = "github.com/google/shlex",
        sum = "h1:El6M4kTTCOh6aBiKaUGG7oYTSPP8MxqL4YI3kZKwcP4=",
        version = "v0.0.0-20191202100458-e7afc7fbc510",
    )
    go_repository(
        name = "com_github_wercker_journalhook",
        importpath = "github.com/wercker/journalhook",
        sum = "h1:shC1HB1UogxN5Ech3Yqaaxj1X/P656PPCB4RbojIJqc=",
        version = "v0.0.0-20180428041537-5d0a5ae867b3",
    )
    go_repository(
        name = "com_github_jmespath_go_jmespath_internal_testify",
        importpath = "github.com/jmespath/go-jmespath/internal/testify",
        sum = "h1:shLQSRRSCCPj3f2gpwzGwWFoC7ycTf1rcQZHOlsJ6N8=",
        version = "v1.5.1",
    )
    go_repository(
        name = "com_github_trailofbits_go_mutexasserts",
        importpath = "github.com/trailofbits/go-mutexasserts",
        sum = "h1:8LRP+2JK8piIUU16ZDgWDXwjJcuJNTtCzadjTZj8Jf0=",
        version = "v0.0.0-20200708152505-19999e7d3cef",
    )
    go_repository(
        name = "com_github_docopt_docopt_go",
        importpath = "github.com/docopt/docopt-go",
        sum = "h1:bWDMxwH3px2JBh6AyO7hdCn/PkvCZXii8TGj7sbtEbQ=",
        version = "v0.0.0-20180111231733-ee0de3bc6815",
    )
    go_repository(
        name = "io_k8s_sigs_structured_merge_diff_v4",
        importpath = "sigs.k8s.io/structured-merge-diff/v4",
        sum = "h1:YXTMot5Qz/X1iBRJhAt+vI+HVttY0WkSqqhKxQ0xVbA=",
        version = "v4.0.1",
    )
    go_repository(
        name = "com_github_creack_pty",
        importpath = "github.com/creack/pty",
        sum = "h1:uDmaGzcdjhF4i/plgjmEsriH11Y0o7RKapEf/LDaM3w=",
        version = "v1.1.9",
    )
    go_repository(
        name = "com_github_decred_dcrd_lru",
        importpath = "github.com/decred/dcrd/lru",
        sum = "h1:Kbsb1SFDsIlaupWPwsPp+dkxiBY1frcS07PCPgotKz8=",
        version = "v1.0.0",
    )
    go_repository(
        name = "com_github_google_martian_v3",
        importpath = "github.com/google/martian/v3",
        sum = "h1:pMen7vLs8nvgEYhywH3KDWJIJTeEr2ULsVWHWYHQyBs=",
        version = "v3.0.0",
    )
    go_repository(
        name = "com_github_stoewer_go_strcase",
        importpath = "github.com/stoewer/go-strcase",
        sum = "h1:Z2iHWqGXH00XYgqDmNgQbIBxf3wrNq0F3feEy0ainaU=",
        version = "v1.2.0",
    )<|MERGE_RESOLUTION|>--- conflicted
+++ resolved
@@ -2278,13 +2278,8 @@
         name = "com_github_libp2p_go_libp2p_pubsub",
         build_file_proto_mode = "disable_global",
         importpath = "github.com/libp2p/go-libp2p-pubsub",
-<<<<<<< HEAD
-        sum = "h1:+ae7vHSv/PJ4xGXwLV6LKGj32zjyB8ttJHtyV4TXal0=",
-        version = "v0.3.6-0.20200910093904-f7f33e10cc18",
-=======
         sum = "h1:9oO8W7qIWCYQYyz5z8nUsPcb3rrFehBlkbqvbSVjBxY=",
         version = "v0.3.6",
->>>>>>> 135ec5f2
     )
     go_repository(
         name = "com_github_libp2p_go_libp2p_record",
