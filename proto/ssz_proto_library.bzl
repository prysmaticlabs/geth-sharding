"""
SSZ proto templating rules.

These rules allow for variable substitution for hardcoded tag values like ssz-size and ssz-max.

"""

####### Configuration #######

mainnet = {
<<<<<<< HEAD
    "block_roots.size": "8192,32",
    "state_roots.size": "8192,32",
    "eth1_data_votes.size": "1024",
    "randao_mixes.size": "65536,32",
    "previous_epoch_attestations.max": "4096",
    "current_epoch_attestations.max": "4096",
    "slashings.size": "8192",
=======
    "block_roots.size": "8192,32",  # SLOTS_PER_HISTORICAL_ROOT, [32]byte
    "state_roots.size": "8192,32",  # SLOTS_PER_HISTORICAL_ROOT, [32]byte
    "eth1_data_votes.size": "1024",  # SLOTS_PER_ETH1_VOTING_PERIOD
    "randao_mixes.size": "65536,32",  # EPOCHS_PER_HISTORICAL_VECTOR, [32]byte
    "previous_epoch_attestations.max": "4096",  # MAX_ATTESTATIONS * SLOTS_PER_EPOCH
    "current_epoch_attestations.max": "4096",  # MAX_ATTESTATIONS * SLOTS_PER_EPOCH
    "slashings.size": "8192",  # EPOCHS_PER_SLASHINGS_VECTOR
>>>>>>> 4f2a7819
}

minimal = {
    "block_roots.size": "64,32",
    "state_roots.size": "64,32",
    "eth1_data_votes.size": "16",
    "randao_mixes.size": "64,32",
    "previous_epoch_attestations.max": "1024",
    "current_epoch_attestations.max": "1024",
    "slashings.size": "64",
}

###### Rules definitions #######

def _ssz_proto_files_impl(ctx):
    """
    ssz_proto_files implementation performs expand_template based on the value of "config".
    """
    outputs = []
    if (ctx.attr.config.lower() == "mainnet"):
        subs = mainnet
    elif (ctx.attr.config.lower() == "minimal"):
        subs = minimal
    else:
        fail("%s is an unknown configuration" % ctx.attr.config)

    for src in ctx.attr.srcs:
        output = ctx.actions.declare_file(src.files.to_list()[0].basename)
        outputs.append(output)
        ctx.actions.expand_template(
            template = src.files.to_list()[0],
            output = output,
            substitutions = subs,
        )

    return [DefaultInfo(files = depset(outputs))]

ssz_proto_files = rule(
    implementation = _ssz_proto_files_impl,
    attrs = {
        "srcs": attr.label_list(mandatory = True, allow_files = [".proto"]),
        "config": attr.string(mandatory = True),
    },
)<|MERGE_RESOLUTION|>--- conflicted
+++ resolved
@@ -8,15 +8,6 @@
 ####### Configuration #######
 
 mainnet = {
-<<<<<<< HEAD
-    "block_roots.size": "8192,32",
-    "state_roots.size": "8192,32",
-    "eth1_data_votes.size": "1024",
-    "randao_mixes.size": "65536,32",
-    "previous_epoch_attestations.max": "4096",
-    "current_epoch_attestations.max": "4096",
-    "slashings.size": "8192",
-=======
     "block_roots.size": "8192,32",  # SLOTS_PER_HISTORICAL_ROOT, [32]byte
     "state_roots.size": "8192,32",  # SLOTS_PER_HISTORICAL_ROOT, [32]byte
     "eth1_data_votes.size": "1024",  # SLOTS_PER_ETH1_VOTING_PERIOD
@@ -24,7 +15,6 @@
     "previous_epoch_attestations.max": "4096",  # MAX_ATTESTATIONS * SLOTS_PER_EPOCH
     "current_epoch_attestations.max": "4096",  # MAX_ATTESTATIONS * SLOTS_PER_EPOCH
     "slashings.size": "8192",  # EPOCHS_PER_SLASHINGS_VECTOR
->>>>>>> 4f2a7819
 }
 
 minimal = {
