load("@bazel_tools//tools/build_defs/repo:http.bzl", "http_archive")
load("@bazel_tools//tools/build_defs/repo:git.bzl", "git_repository")

http_archive(
    name = "bazel_skylib",
    sha256 = "2ea8a5ed2b448baf4a6855d3ce049c4c452a6470b1efd1504fdb7c1c134d220a",
    strip_prefix = "bazel-skylib-0.8.0",
    url = "https://github.com/bazelbuild/bazel-skylib/archive/0.8.0.tar.gz",
)

http_archive(
    name = "io_bazel_rules_go",
    sha256 = "8df59f11fb697743cbb3f26cfb8750395f30471e9eabde0d174c3aebc7a1cd39",
    urls = [
        "https://storage.googleapis.com/bazel-mirror/github.com/bazelbuild/rules_go/releases/download/0.19.1/rules_go-0.19.1.tar.gz",
        "https://github.com/bazelbuild/rules_go/releases/download/0.19.1/rules_go-0.19.1.tar.gz",
    ],
)

http_archive(
    name = "bazel_gazelle",
    sha256 = "3c681998538231a2d24d0c07ed5a7658cb72bfb5fd4bf9911157c0e9ac6a2687",
    urls = ["https://github.com/bazelbuild/bazel-gazelle/releases/download/0.17.0/bazel-gazelle-0.17.0.tar.gz"],
)

http_archive(
    name = "com_github_atlassian_bazel_tools",
    sha256 = "6b438f4d8c698f69ed4473cba12da3c3a7febf90ce8e3c383533d5a64d8c8f19",
    strip_prefix = "bazel-tools-6fbc36c639a8f376182bb0057dd557eb2440d4ed",
    urls = ["https://github.com/atlassian/bazel-tools/archive/6fbc36c639a8f376182bb0057dd557eb2440d4ed.tar.gz"],
)

http_archive(
    name = "io_bazel_rules_docker",
    sha256 = "e513c0ac6534810eb7a14bf025a0f159726753f97f74ab7863c650d26e01d677",
    strip_prefix = "rules_docker-0.9.0",
    url = "https://github.com/bazelbuild/rules_docker/archive/v0.9.0.tar.gz",
)

http_archive(
    name = "build_bazel_rules_nodejs",
    sha256 = "6625259f9f77ef90d795d20df1d0385d9b3ce63b6619325f702b6358abb4ab33",
    urls = ["https://github.com/bazelbuild/rules_nodejs/releases/download/0.35.0/rules_nodejs-0.35.0.tar.gz"],
)

http_archive(
    name = "io_bazel_rules_k8s",
    sha256 = "c29481f98c7bb8e982e0488b35b2c5ccc99de56166f6711a9244a0720de9fdd7",
    strip_prefix = "rules_k8s-b815470f49deb431d2ce6c2d29df2d5cb5eb1f35",
    url = "https://github.com/bazelbuild/rules_k8s/archive/b815470f49deb431d2ce6c2d29df2d5cb5eb1f35.tar.gz",
)

git_repository(
    name = "graknlabs_bazel_distribution",
    commit = "8dc6490f819d330361f46201e3390ce5457564a2",
    remote = "https://github.com/graknlabs/bazel-distribution",
    shallow_since = "1563544980 +0300",
)

# Override default import in rules_go with special patch until
# https://github.com/gogo/protobuf/pull/582 is merged.
git_repository(
    name = "com_github_gogo_protobuf",
    commit = "ba06b47c162d49f2af050fb4c75bcbc86a159d5c",  # v1.2.1, as of 2019-03-03
    patch_args = ["-p1"],
    patches = [
        "@io_bazel_rules_go//third_party:com_github_gogo_protobuf-gazelle.patch",
        "//third_party:com_github_gogo_protobuf-equal.patch",
    ],
    remote = "https://github.com/gogo/protobuf",
    shallow_since = "1550471403 +0200",
    # gazelle args: -go_prefix github.com/gogo/protobuf -proto legacy
)

load(
    "@io_bazel_rules_docker//repositories:repositories.bzl",
    container_repositories = "repositories",
)

container_repositories()

# This requires rules_docker to be fully instantiated before it is pulled in.
load("@io_bazel_rules_k8s//k8s:k8s.bzl", "k8s_defaults", "k8s_repositories")

k8s_repositories()

[k8s_defaults(
    name = "k8s_" + kind,
    cluster = "minikube",  # DO NOT CHANGE THIS!
    kind = kind,
) for kind in [
    "cluster_role",
    "configmap",
    "deploy",
    "ingress",
    "issuer",
    "job",
    "gateway",
    "namespace",
    "pod",
    "priority_class",
    "secret",
    "service",
    "service_account",
]]

load("@io_bazel_rules_go//go:deps.bzl", "go_register_toolchains", "go_rules_dependencies")

go_rules_dependencies()

go_register_toolchains(nogo = "@//:nogo")

load("@bazel_gazelle//:deps.bzl", "gazelle_dependencies", "go_repository")

gazelle_dependencies()

load("@com_github_atlassian_bazel_tools//gometalinter:deps.bzl", "gometalinter_dependencies")

gometalinter_dependencies()

load(
    "@io_bazel_rules_docker//go:image.bzl",
    _go_image_repos = "repositories",
)

_go_image_repos()

http_archive(
    name = "prysm_testnet_site",
    build_file_content = """
proto_library(
  name = "faucet_proto",
  srcs = ["src/proto/faucet.proto"],
  visibility = ["//visibility:public"],
)""",
    sha256 = "92c8e4d408704cd636ae528aeae9b4dd7da8448ae951e76ed93c2700e56d4735",
    strip_prefix = "prysm-testnet-site-5afe7bf22b10a2b65c4c6a7a767280c9f32c49a8",
    url = "https://github.com/prestonvanloon/prysm-testnet-site/archive/5afe7bf22b10a2b65c4c6a7a767280c9f32c49a8.tar.gz",
)

http_archive(
    name = "io_kubernetes_build",
    sha256 = "f6d65480241ec0fd7a0d01f432938b97d7395aeb8eefbe859bb877c9b4eafa56",
    strip_prefix = "repo-infra-9f4571ad7242bf3ec4b47365062498c2528f9a5f",
    url = "https://github.com/kubernetes/repo-infra/archive/9f4571ad7242bf3ec4b47365062498c2528f9a5f.tar.gz",
)

http_archive(
    name = "eth2_spec_tests",
    build_file_content = """
filegroup(
    name = "test_data",
    srcs = glob([
        "**/*.yaml",
    ]),
    visibility = ["//visibility:public"],
)
    """,
    sha256 = "a531804ac35d2398d37cfa755a686280d8cb3a9649e993e3cf89640f06191d5e",
    url = "https://github.com/prysmaticlabs/eth2.0-spec-tests/releases/download/v0.8.1/base64_encoded_archive.tar.gz",
)

http_archive(
    name = "com_github_bazelbuild_buildtools",
    sha256 = "b5d7dbc6832f11b6468328a376de05959a1a9e4e9f5622499d3bab509c26b46a",
    strip_prefix = "buildtools-bf564b4925ab5876a3f64d8b90fab7f769013d42",
    url = "https://github.com/bazelbuild/buildtools/archive/bf564b4925ab5876a3f64d8b90fab7f769013d42.zip",
)

load("@com_github_bazelbuild_buildtools//buildifier:deps.bzl", "buildifier_dependencies")

buildifier_dependencies()

go_repository(
    name = "com_github_golang_mock",
    commit = "51421b967af1f557f93a59e0057aaf15ca02e29c",  # v1.2.0
    importpath = "github.com/golang/mock",
)

git_repository(
    name = "com_google_protobuf",
    commit = "09745575a923640154bcf307fba8aedff47f240a",
    remote = "https://github.com/protocolbuffers/protobuf",
    shallow_since = "1558721209 -0700",
)

load("@com_google_protobuf//:protobuf_deps.bzl", "protobuf_deps")

protobuf_deps()

# External dependencies

go_repository(
    name = "com_github_ethereum_go_ethereum",
    commit = "981f27aaf9bdce45391d0cd8bb522df514e0b566",
    importpath = "github.com/ethereum/go-ethereum",
    # Note: go-ethereum is not bazel-friendly with regards to cgo. We have a
    # a fork that has resolved these issues by disabling HID/USB support and
    # some manual fixes for c imports in the crypto package. This is forked
    # branch should be updated from time to time with the latest go-ethereum
    # code.
    remote = "https://github.com/prysmaticlabs/bazel-go-ethereum",
    vcs = "git",
)

go_repository(
    name = "com_github_prysmaticlabs_go_ssz",
<<<<<<< HEAD
    commit = "1eda2fd4c05e7389aec5c67ef46eee92abd7088f",
=======
    commit = "de7d8d169d83bf8ca5ac66739fc49685fd6b05e0",
>>>>>>> 9b2b43c0
    importpath = "github.com/prysmaticlabs/go-ssz",
)

go_repository(
    name = "com_github_urfave_cli",
    commit = "e6cf83ec39f6e1158ced1927d4ed14578fda8edb",  # v1.21.0
    importpath = "github.com/urfave/cli",
)

go_repository(
    name = "com_github_go_yaml_yaml",
    commit = "51d6538a90f86fe93ac480b35f37b2be17fef232",  # v2.2.2
    importpath = "github.com/go-yaml/yaml",
)

go_repository(
    name = "com_github_x_cray_logrus_prefixed_formatter",
    commit = "bb2702d423886830dee131692131d35648c382e2",  # v0.5.2
    importpath = "github.com/x-cray/logrus-prefixed-formatter",
)

go_repository(
    name = "com_github_mgutz_ansi",
    commit = "9520e82c474b0a04dd04f8a40959027271bab992",
    importpath = "github.com/mgutz/ansi",
)

go_repository(
    name = "com_github_fjl_memsize",
    commit = "2a09253e352a56f419bd88effab0483f52da4c7d",
    importpath = "github.com/fjl/memsize",
)

go_repository(
    name = "com_github_libp2p_go_libp2p",
    commit = "071f7de0736eda0f57cc3b5643ca65af364cd01f",  # v0.3.0
    importpath = "github.com/libp2p/go-libp2p",
)

go_repository(
    name = "com_github_libp2p_go_libp2p_peer",
    commit = "62676d8fb785a8fc279878cbe8e03b878f005910",  # v0.2.0
    importpath = "github.com/libp2p/go-libp2p-peer",
)

go_repository(
    name = "com_github_libp2p_go_libp2p_crypto",
    build_file_proto_mode = "disable_global",
    commit = "ddb6d72b5ad0ae81bf1ee77b628eac1d7237536a",  # v0.1.0
    importpath = "github.com/libp2p/go-libp2p-crypto",
)

go_repository(
    name = "com_github_multiformats_go_multiaddr",
    commit = "5b1de2f51ff2368d5ce94a659f15ef26be273cd0",  # v0.0.4
    importpath = "github.com/multiformats/go-multiaddr",
)

go_repository(
    name = "com_github_ipfs_go_log",
    commit = "91b837264c0f35dd4e2be341d711316b91d3573d",  # v0.0.1
    importpath = "github.com/ipfs/go-log",
)

go_repository(
    name = "com_github_multiformats_go_multihash",
    commit = "0e239d8fa37b597bd150660e5b6845570aa5b833",  # v0.0.6
    importpath = "github.com/multiformats/go-multihash",
)

go_repository(
    name = "com_github_libp2p_go_libp2p_swarm",
    commit = "221d8d5e05a0252049203c8f74d4f38b64da9963",  # v0.2.0
    importpath = "github.com/libp2p/go-libp2p-swarm",
)

go_repository(
    name = "com_github_libp2p_go_libp2p_host",
    commit = "fb741ff65522f904e7d46f527c9a823f32346f83",  # v0.1.0
    importpath = "github.com/libp2p/go-libp2p-host",
)

go_repository(
    name = "com_github_libp2p_go_libp2p_peerstore",
    commit = "f4c9af195c69379f1cf284dba31985482a56f78e",  # v0.1.3
    importpath = "github.com/libp2p/go-libp2p-peerstore",
)

go_repository(
    name = "com_github_libp2p_go_libp2p_circuit",
    commit = "03491354d59e3025f1807236d55fe0ec7b82cd15",  # v0.1.1
    importpath = "github.com/libp2p/go-libp2p-circuit",
)

go_repository(
    name = "com_github_coreos_go_semver",
    commit = "6e25b691b0ebe9657dd0ee60d73a9f8716f0c6f5",  # v0.3.0
    importpath = "github.com/coreos/go-semver",
)

go_repository(
    name = "com_github_libp2p_go_libp2p_interface_connmgr",
    commit = "ad0549099b57dc8a5f0fe2f596467960ed1ed66b",  # v0.1.0
    importpath = "github.com/libp2p/go-libp2p-interface-connmgr",
)

go_repository(
    name = "com_github_libp2p_go_conn_security_multistream",
    commit = "09b4134a655b5fc883a5bdd62ea12db6e0a1b095",  # v0.1.0
    importpath = "github.com/libp2p/go-conn-security-multistream",
)

go_repository(
    name = "com_github_libp2p_go_libp2p_metrics",
    commit = "2551ab4747111d6c216a06d963c575cebdfd5c9f",  # v0.1.0
    importpath = "github.com/libp2p/go-libp2p-metrics",
)

go_repository(
    name = "com_github_libp2p_go_libp2p_net",
    commit = "e8fc79d2ba74e10b386a79ba9176b88680f8acb0",  # v0.1.0
    importpath = "github.com/libp2p/go-libp2p-net",
)

go_repository(
    name = "com_github_whyrusleeping_mafmt",
    commit = "7aa7fad2ede4e7157818e3e7af5061f866a9ae23",  # v1.2.8
    importpath = "github.com/whyrusleeping/mafmt",
)

go_repository(
    name = "com_github_multiformats_go_multiaddr_net",
    commit = "bd61b0499a3cfc893a8eb109c5669342b1671881",  # v0.0.1
    importpath = "github.com/multiformats/go-multiaddr-net",
)

go_repository(
    name = "com_github_minio_blake2b_simd",
    commit = "3f5f724cb5b182a5c278d6d3d55b40e7f8c2efb4",
    importpath = "github.com/minio/blake2b-simd",
)

go_repository(
    name = "com_github_mattn_go_colorable",
    commit = "8029fb3788e5a4a9c00e415f586a6d033f5d38b3",  # v0.1.2
    importpath = "github.com/mattn/go-colorable",
)

go_repository(
    name = "com_github_whyrusleeping_mdns",
    commit = "ef14215e6b30606f4ce84174ed7a644a05cb1af3",
    importpath = "github.com/whyrusleeping/mdns",
)

go_repository(
    name = "com_github_btcsuite_btcd",
    commit = "306aecffea325e97f513b3ff0cf7895a5310651d",
    importpath = "github.com/btcsuite/btcd",
)

go_repository(
    name = "com_github_minio_sha256_simd",
    commit = "05b4dd3047e5d6e86cb4e0477164b850cd896261",  # v0.1.0
    importpath = "github.com/minio/sha256-simd",
)

go_repository(
    name = "com_github_mr_tron_base58",
    commit = "d504ab2e22d97cb9f10b1d146a1e6a063f4a5f43",  # v1.1.2
    importpath = "github.com/mr-tron/base58",
)

go_repository(
    name = "com_github_libp2p_go_libp2p_secio",
    build_file_proto_mode = "disable_global",
    commit = "7c3f577d99debb69c3b68be35fe14d9445a6569c",  # v0.2.0
    importpath = "github.com/libp2p/go-libp2p-secio",
)

go_repository(
    name = "com_github_libp2p_go_tcp_transport",
    commit = "415627e90148700bf97890e54b193a42125c3b66",  # v0.1.0
    importpath = "github.com/libp2p/go-tcp-transport",
)

go_repository(
    name = "com_github_libp2p_go_libp2p_protocol",
    commit = "25288782ae7dd539248ffa7dc62d521027ea311b",  # v0.1.0
    importpath = "github.com/libp2p/go-libp2p-protocol",
)

go_repository(
    name = "com_github_jbenet_goprocess",
    commit = "1dc239722b2ba3784472fb5301f62640fa5a8bc3",  # v0.1.3
    importpath = "github.com/jbenet/goprocess",
)

go_repository(
    name = "com_github_multiformats_go_multistream",
    commit = "039807e4901c4b2041f40a0e4aa32d72939608aa",  # v0.1.0
    importpath = "github.com/multiformats/go-multistream",
)

go_repository(
    name = "com_github_libp2p_go_libp2p_loggables",
    commit = "814642b01726ff6f9302e8ce9eeeb00d25409520",  # v0.1.0
    importpath = "github.com/libp2p/go-libp2p-loggables",
)

go_repository(
    name = "com_github_libp2p_go_libp2p_nat",
    commit = "c50c291a61bceccb914366d93eb24f58594e9134",  # v0.0.4
    importpath = "github.com/libp2p/go-libp2p-nat",
)

go_repository(
    name = "com_github_multiformats_go_multiaddr_dns",
    commit = "3974bf3f84c52825588fdcc0fd0e0aa7953ab5ff",  # v0.0.3
    importpath = "github.com/multiformats/go-multiaddr-dns",
)

go_repository(
    name = "com_github_whyrusleeping_go_logging",
    commit = "0457bb6b88fc1973573aaf6b5145d8d3ae972390",
    importpath = "github.com/whyrusleeping/go-logging",
)

go_repository(
    name = "com_github_mattn_go_isatty",
    commit = "1311e847b0cb909da63b5fecfb5370aa66236465",  # v0.0.8
    importpath = "github.com/mattn/go-isatty",
)

go_repository(
    name = "com_github_libp2p_go_libp2p_transport_upgrader",
    commit = "07ed92ccf9aba3a2e4b2fddc4c17ced060524922",  # v0.1.1
    importpath = "github.com/libp2p/go-libp2p-transport-upgrader",
)

go_repository(
    name = "com_github_libp2p_go_testutil",
    commit = "9a5d4c55819de9fd3e07181003d1e722621f6b84",  # v0.1.0
    importpath = "github.com/libp2p/go-testutil",
)

go_repository(
    name = "com_github_libp2p_go_maddr_filter",
    commit = "4d5679194bce9c87a81d3b9948a4b5edd5ddc094",  # v0.0.5
    importpath = "github.com/libp2p/go-maddr-filter",
)

go_repository(
    name = "com_github_libp2p_go_libp2p_transport",
    commit = "2406e91c260757c7cf63c70ad20073f5a7b29af4",  # v0.1.0
    importpath = "github.com/libp2p/go-libp2p-transport",
)

go_repository(
    name = "com_github_libp2p_go_addr_util",
    commit = "4cd36c0f325f9e38f1e31ff7a10b9d94d53a11cf",  # v0.0.1
    importpath = "github.com/libp2p/go-addr-util",
)

go_repository(
    name = "com_github_libp2p_go_libp2p_interface_pnet",
    commit = "1357b4bb4b863afcc688f7820c88564ad79818be",  # v0.1.0
    importpath = "github.com/libp2p/go-libp2p-interface-pnet",
)

go_repository(
    name = "com_github_whyrusleeping_timecache",
    commit = "cfcb2f1abfee846c430233aef0b630a946e0a5a6",
    importpath = "github.com/whyrusleeping/timecache",
)

go_repository(
    name = "com_github_miekg_dns",
    commit = "b13675009d59c97f3721247d9efa8914e1866a5b",  # v1.1.15
    importpath = "github.com/miekg/dns",
)

go_repository(
    name = "com_github_opentracing_opentracing_go",
    commit = "659c90643e714681897ec2521c60567dd21da733",  # v1.1.0
    importpath = "github.com/opentracing/opentracing-go",
)

go_repository(
    name = "com_github_libp2p_go_reuseport",
    commit = "3e6d618acfdfacbbeff71cb2bd70fc188f897a0f",  # v0.0.1
    importpath = "github.com/libp2p/go-reuseport",
)

go_repository(
    name = "com_github_huin_goupnp",
    commit = "656e61dfadd241c7cbdd22a023fa81ecb6860ea8",  # v1.0.0
    importpath = "github.com/huin/goupnp",
)

go_repository(
    name = "com_github_spaolacci_murmur3",
    commit = "f09979ecbc725b9e6d41a297405f65e7e8804acc",  # v1.1.0
    importpath = "github.com/spaolacci/murmur3",
)

go_repository(
    name = "com_github_jbenet_go_temp_err_catcher",
    commit = "aac704a3f4f27190b4ccc05f303a4931fd1241ff",
    importpath = "github.com/jbenet/go-temp-err-catcher",
)

go_repository(
    name = "com_github_sirupsen_logrus",
    commit = "839c75faf7f98a33d445d181f3018b5c3409a45e",  # v1.4.2
    importpath = "github.com/sirupsen/logrus",
)

go_repository(
    name = "org_golang_x_sys",
    commit = "fae7ac547cb717d141c433a2a173315e216b64c4",
    importpath = "golang.org/x/sys",
)

go_repository(
    name = "com_github_libp2p_go_flow_metrics",
    commit = "1f5b3acc846b2c8ce4c4e713296af74f5c24df55",  # v0.0.1
    importpath = "github.com/libp2p/go-flow-metrics",
)

go_repository(
    name = "com_github_libp2p_go_msgio",
    commit = "9142103f7d8dc5a74a91116b8f927fe8d8bf4a96",  # v0.0.4
    importpath = "github.com/libp2p/go-msgio",
)

go_repository(
    name = "com_github_jackpal_gateway",
    commit = "cbcf4e3f3baee7952fc386c8b2534af4d267c875",  # v1.0.5
    importpath = "github.com/jackpal/gateway",
)

go_repository(
    name = "com_github_whyrusleeping_multiaddr_filter",
    commit = "e903e4adabd70b78bc9293b6ee4f359afb3f9f59",
    importpath = "github.com/whyrusleeping/multiaddr-filter",
)

go_repository(
    name = "com_github_libp2p_go_ws_transport",
    commit = "6efd965516262a6b6e46ea987b94904ef13e59bc",  # v0.1.0
    importpath = "github.com/libp2p/go-ws-transport",
)

go_repository(
    name = "org_golang_x_crypto",
    commit = "4def268fd1a49955bfb3dda92fe3db4f924f2285",
    importpath = "golang.org/x/crypto",
)

go_repository(
    name = "com_github_jackpal_go_nat_pmp",
    commit = "d89d09f6f3329bc3c2479aa3cafd76a5aa93a35c",
    importpath = "github.com/jackpal/go-nat-pmp",
)

go_repository(
    name = "com_github_libp2p_go_reuseport_transport",
    commit = "c7583c88df654a2ecd621e863f661783d79b64d1",  # v0.0.2
    importpath = "github.com/libp2p/go-reuseport-transport",
)

go_repository(
    name = "com_github_whyrusleeping_go_notifier",
    commit = "097c5d47330ff6a823f67e3515faa13566a62c6f",
    importpath = "github.com/whyrusleeping/go-notifier",
)

go_repository(
    name = "com_github_gorilla_websocket",
    commit = "66b9c49e59c6c48f0ffce28c2d8b8a5678502c6d",  # v1.4.0
    importpath = "github.com/gorilla/websocket",
)

go_repository(
    name = "com_github_syndtr_goleveldb",
    commit = "9d007e481048296f09f59bd19bb7ae584563cd95",  # v1.0.0
    importpath = "github.com/syndtr/goleveldb",
)

go_repository(
    name = "com_github_libp2p_go_libp2p_blankhost",
    commit = "a50d1c7d55c7bbc52879616e7e0c8cdf38747c1a",  # v0.1.3
    importpath = "github.com/libp2p/go-libp2p-blankhost",
)

go_repository(
    name = "com_github_steakknife_hamming",
    commit = "c99c65617cd3d686aea8365fe563d6542f01d940",
    importpath = "github.com/steakknife/hamming",
)

go_repository(
    name = "io_opencensus_go",
    commit = "7bbec1755a8162b5923fc214a494773a701d506a",  # v0.22.0
    importpath = "go.opencensus.io",
)

go_repository(
    name = "io_opencensus_go_contrib_exporter_jaeger",
    commit = "5b8293c22f362562285c2acbc52f4a1870a47a33",
    importpath = "contrib.go.opencensus.io/exporter/jaeger",
    remote = "http://github.com/census-ecosystem/opencensus-go-exporter-jaeger",
    vcs = "git",
)

go_repository(
    name = "org_golang_google_api",
    commit = "aac82e61c0c8fe133c297b4b59316b9f481e1f0a",  # v0.6.0
    importpath = "google.golang.org/api",
)

go_repository(
    name = "org_golang_x_sync",
    commit = "e225da77a7e68af35c70ccbf71af2b83e6acac3c",
    importpath = "golang.org/x/sync",
)

go_repository(
    name = "com_github_golang_lint",
    commit = "5b3e6a55c961c61f4836ae6868c17b070744c590",
    importpath = "github.com/golang/lint",
)

go_repository(
    name = "org_golang_x_lint",
    commit = "5b3e6a55c961c61f4836ae6868c17b070744c590",
    importpath = "golang.org/x/lint",
)

go_repository(
    name = "com_github_aristanetworks_goarista",
    commit = "728bce664cf5dfb921941b240828f989a2c8f8e3",
    importpath = "github.com/aristanetworks/goarista",
)

go_repository(
    name = "com_github_prometheus_client_golang",
    commit = "4ab88e80c249ed361d3299e2930427d9ac43ef8d",  # v1.0.0
    importpath = "github.com/prometheus/client_golang",
)

go_repository(
    name = "com_github_prometheus_client_model",
    commit = "fd36f4220a901265f90734c3183c5f0c91daa0b8",
    importpath = "github.com/prometheus/client_model",
)

go_repository(
    name = "com_github_prometheus_common",
    commit = "31bed53e4047fd6c510e43a941f90cb31be0972a",  # v0.6.0
    importpath = "github.com/prometheus/common",
)

go_repository(
    name = "com_github_prometheus_procfs",
    commit = "fc7f7514de80507d58d5359759cb9e5fb48b35d4",  # v0.0.2
    importpath = "github.com/prometheus/procfs",
)

go_repository(
    name = "com_github_beorn7_perks",
    commit = "4ded152d4a3e2847f17f185a27b2041ae7b63979",  # v1.0.0
    importpath = "github.com/beorn7/perks",
)

go_repository(
    name = "com_github_matttproud_golang_protobuf_extensions",
    commit = "c12348ce28de40eed0136aa2b644d0ee0650e56c",  # v1.0.1
    importpath = "github.com/matttproud/golang_protobuf_extensions",
)

go_repository(
    name = "com_github_boltdb_bolt",
    commit = "2f1ce7a837dcb8da3ec595b1dac9d0632f0f99e8",  # v1.3.1
    importpath = "github.com/boltdb/bolt",
)

go_repository(
    name = "com_github_pborman_uuid",
    commit = "8b1b92947f46224e3b97bb1a3a5b0382be00d31e",  # v1.2.0
    importpath = "github.com/pborman/uuid",
)

go_repository(
    name = "com_github_libp2p_go_buffer_pool",
    commit = "c4a5988a1e475884367015e1a2d0bd5fa4c491f4",  # v0.0.2
    importpath = "github.com/libp2p/go-buffer-pool",
)

go_repository(
    name = "com_github_libp2p_go_mplex",
    commit = "62fe9554facaec3f80333b61ea8d694fe615705f",  # v0.1.0
    importpath = "github.com/libp2p/go-mplex",
)

go_repository(
    name = "com_github_libp2p_go_libp2p_pubsub",
    build_file_proto_mode = "disable_global",
    commit = "49274b0e8aecdf6cad59d768e5702ff00aa48488",  # v0.1.0
    importpath = "github.com/libp2p/go-libp2p-pubsub",
)

go_repository(
    name = "com_github_ipfs_go_ipfs_util",
    commit = "a4bb5361e49427531f9a716ead2ce4bd9bdd7959",  # v0.0.1
    importpath = "github.com/ipfs/go-ipfs-util",
)

go_repository(
    name = "com_github_google_uuid",
    commit = "0cd6bf5da1e1c83f8b45653022c74f71af0538a4",  # v1.1.1
    importpath = "github.com/google/uuid",
)

go_repository(
    name = "com_github_libp2p_go_libp2p_kad_dht",
    build_file_proto_mode = "disable_global",
    commit = "a12e621d84028a4e0f165da8e2ca6be4f5af0502",  # v0.2.0
    importpath = "github.com/libp2p/go-libp2p-kad-dht",
)

go_repository(
    name = "com_github_ipfs_go_datastore",
    commit = "aa9190c18f1576be98e974359fd08c64ca0b5a94",  # v0.0.5
    importpath = "github.com/ipfs/go-datastore",
)

go_repository(
    name = "com_github_whyrusleeping_base32",
    commit = "c30ac30633ccdabefe87eb12465113f06f1bab75",
    importpath = "github.com/whyrusleeping/base32",
)

go_repository(
    name = "com_github_ipfs_go_cid",
    commit = "9bb7ea69202c6c9553479eb355ab8a8a97d43a2e",  # v0.0.3
    importpath = "github.com/ipfs/go-cid",
)

go_repository(
    name = "com_github_libp2p_go_libp2p_record",
    build_file_proto_mode = "disable_global",
    commit = "3f535b1abcdf698e11ac16f618c2e64c4e5a114a",  # v0.1.1
    importpath = "github.com/libp2p/go-libp2p-record",
)

go_repository(
    name = "com_github_libp2p_go_libp2p_routing",
    commit = "f4ece6c1baa8e77ee488b25014fcb1059955ed0f",  # v0.1.0
    importpath = "github.com/libp2p/go-libp2p-routing",
)

go_repository(
    name = "com_github_libp2p_go_libp2p_kbucket",
    commit = "3752ea0128fd84b4fef0a66739b8ca95c8a471b6",  # v0.2.0
    importpath = "github.com/libp2p/go-libp2p-kbucket",
)

go_repository(
    name = "com_github_ipfs_go_todocounter",
    commit = "bc75efcf13e6e50fbba27679ba5451585d70c954",  # v0.0.1
    importpath = "github.com/ipfs/go-todocounter",
)

go_repository(
    name = "com_github_whyrusleeping_go_keyspace",
    commit = "5b898ac5add1da7178a4a98e69cb7b9205c085ee",
    importpath = "github.com/whyrusleeping/go-keyspace",
)

go_repository(
    name = "com_github_multiformats_go_multibase",
    commit = "d63641945dc1749baa23686ad0564ad63fef0493",  # v0.0.1
    importpath = "github.com/multiformats/go-multibase",
)

go_repository(
    name = "com_github_hashicorp_golang_lru",
    commit = "7f827b33c0f158ec5dfbba01bb0b14a4541fd81d",  # v0.5.3
    importpath = "github.com/hashicorp/golang-lru",
)

go_repository(
    name = "com_github_ipfs_go_ipfs_addr",
    commit = "ac4881d4db36effbbeebf93d9172fcb20ed04c15",  # v0.0.1
    importpath = "github.com/ipfs/go-ipfs-addr",
)

go_repository(
    name = "com_github_libp2p_go_libp2p_discovery",
    commit = "d248d63b0af8c023307da18ad7000a12020e06f0",  # v0.1.0
    importpath = "github.com/libp2p/go-libp2p-discovery",
)

go_repository(
    name = "com_github_libp2p_go_libp2p_autonat",
    commit = "3464f9b4f7bfbd7bb008813eacb626c7ab7fb9a3",  # v0.1.0
    importpath = "github.com/libp2p/go-libp2p-autonat",
)

go_repository(
    name = "com_github_konsorten_go_windows_terminal_sequences",
    commit = "f55edac94c9bbba5d6182a4be46d86a2c9b5b50e",  # v1.0.2
    importpath = "github.com/konsorten/go-windows-terminal-sequences",
)

go_repository(
    name = "com_github_libp2p_go_libp2p_interface_conn",
    commit = "c7cda99284db0bea441058da8fd1f1373c763ed6",
    importpath = "github.com/libp2p/go-libp2p-interface-conn",
)

go_repository(
    name = "io_k8s_client_go",
    build_extra_args = ["-exclude=vendor"],
    commit = "0c47f9da00011ea9a8717671127ac21625c7a6c0",
    importpath = "k8s.io/client-go",
)

go_repository(
    name = "io_k8s_apimachinery",
    build_file_proto_mode = "disable_global",
    commit = "bfcf53abc9f82bad3e534fcb1c36599d3c989ebf",
    importpath = "k8s.io/apimachinery",
)

go_repository(
    name = "io_k8s_klog",
    commit = "9be023858d57e1beb4d7c29fa54093cea2cf9583",
    importpath = "k8s.io/klog",
)

go_repository(
    name = "com_github_google_gofuzz",
    commit = "f140a6486e521aad38f5917de355cbf147cc0496",  # v1.0.0
    importpath = "github.com/google/gofuzz",
)

go_repository(
    name = "io_k8s_api",
    build_file_proto_mode = "disable_global",
    commit = "3043179095b6baa0087e8735d796bd6dfa881f8e",
    importpath = "k8s.io/api",
)

go_repository(
    name = "com_github_shyiko_kubesec",
    commit = "7718facdb5e5529cecff1fe42fc3aaa4cc837d5d",
    importpath = "github.com/shyiko/kubesec",
)

go_repository(
    name = "in_gopkg_yaml_v2",
    commit = "51d6538a90f86fe93ac480b35f37b2be17fef232",  # v2.2.2
    importpath = "gopkg.in/yaml.v2",
)

go_repository(
    name = "com_github_spf13_pflag",
    commit = "298182f68c66c05229eb03ac171abe6e309ee79a",  # v1.0.3
    importpath = "github.com/spf13/pflag",
)

go_repository(
    name = "com_github_spf13_cobra",
    commit = "f2b07da1e2c38d5f12845a4f607e2e1018cbb1f5",  # v0.0.5
    importpath = "github.com/spf13/cobra",
)

go_repository(
    name = "com_github_aws_aws_sdk_go",
    commit = "36cc7fd7051ac4707bd56c8774825df9e8de5918",
    importpath = "github.com/aws/aws-sdk-go",
)

go_repository(
    name = "com_github_posener_complete",
    commit = "699ede78373dfb0168f00170591b698042378437",
    importpath = "github.com/posener/complete",
    remote = "https://github.com/shyiko/complete",
    vcs = "git",
)

go_repository(
    name = "org_golang_x_oauth2",
    commit = "e64efc72b421e893cbf63f17ba2221e7d6d0b0f3",
    importpath = "golang.org/x/oauth2",
)

go_repository(
    name = "com_github_hashicorp_go_multierror",
    commit = "886a7fbe3eb1c874d46f623bfa70af45f425b3d1",  # v1.0.0
    importpath = "github.com/hashicorp/go-multierror",
)

go_repository(
    name = "com_github_hashicorp_errwrap",
    commit = "8a6fb523712970c966eefc6b39ed2c5e74880354",  # v1.0.0
    importpath = "github.com/hashicorp/errwrap",
)

go_repository(
    name = "com_google_cloud_go",
    commit = "2b2aeece7979f19ee2809459e0411b337d02661a",  # v0.44.0
    importpath = "cloud.google.com/go",
)

go_repository(
    name = "com_github_inconshreveable_mousetrap",
    commit = "76626ae9c91c4f2a10f34cad8ce83ea42c93bb75",  # v1.0.0
    importpath = "github.com/inconshreveable/mousetrap",
)

go_repository(
    name = "com_github_deckarep_golang_set",
    commit = "cbaa98ba5575e67703b32b4b19f73c91f3c4159e",  # v1.7.1
    importpath = "github.com/deckarep/golang-set",
)

go_repository(
    name = "com_github_go_stack_stack",
    commit = "f66e05c21cd224e01c8a3ee7bc867aa79439e207",  # v1.8.0
    importpath = "github.com/go-stack/stack",
)

go_repository(
    name = "com_github_rs_cors",
    commit = "9a47f48565a795472d43519dd49aac781f3034fb",  # v1.6.0
    importpath = "github.com/rs/cors",
)

go_repository(
    name = "com_github_golang_snappy",
    commit = "2a8bb927dd31d8daada140a5d09578521ce5c36a",  # v0.0.1
    importpath = "github.com/golang/snappy",
)

go_repository(
    name = "com_github_rjeczalik_notify",
    commit = "69d839f37b13a8cb7a78366f7633a4071cb43be7",  # v0.9.2
    importpath = "github.com/rjeczalik/notify",
)

go_repository(
    name = "com_github_edsrzf_mmap_go",
    commit = "188cc3b666ba704534fa4f96e9e61f21f1e1ba7c",  # v1.0.0
    importpath = "github.com/edsrzf/mmap-go",
)

go_repository(
    name = "com_github_pkg_errors",
    commit = "27936f6d90f9c8e1145f11ed52ffffbfdb9e0af7",
    importpath = "github.com/pkg/errors",
)

go_repository(
    name = "in_gopkg_natefinch_npipe_v2",
    commit = "c1b8fa8bdccecb0b8db834ee0b92fdbcfa606dd6",
    importpath = "gopkg.in/natefinch/npipe.v2",
)

go_repository(
    name = "org_golang_x_exp",
    commit = "438050ddec5e7f808979ed57d041cebbc8e2d8a9",
    importpath = "golang.org/x/exp",
)

go_repository(
    name = "com_github_prestonvanloon_go_recaptcha",
    commit = "0834cef6e8bd3a7ebdb3ac7def9440ee47d501a4",
    importpath = "github.com/prestonvanloon/go-recaptcha",
)

go_repository(
    name = "com_github_phoreproject_bls",
    commit = "fb0e03c433000562a8f27e0e820667fd6c13d62b",
    importpath = "github.com/phoreproject/bls",
)

go_repository(
    name = "com_github_multiformats_go_base32",
    commit = "a9c2755c3d1672dbe6a7e4a5d182169fa30b6a8e",  # v0.0.3
    importpath = "github.com/multiformats/go-base32",
)

go_repository(
    name = "org_golang_x_xerrors",
    commit = "a5947ffaace3e882f334c1750858b4a6a7e52422",
    importpath = "golang.org/x/xerrors",
)

go_repository(
    name = "com_github_grpc_ecosystem_go_grpc_middleware",
    commit = "c250d6563d4d4c20252cd865923440e829844f4e",  # v1.0.0
    importpath = "github.com/grpc-ecosystem/go-grpc-middleware",
)

go_repository(
    name = "com_github_apache_thrift",
    commit = "384647d290e2e4a55a14b1b7ef1b7e66293a2c33",  # v0.12.0
    importpath = "github.com/apache/thrift",
)

go_repository(
    name = "com_github_grpc_ecosystem_go_grpc_prometheus",
    commit = "502116f1a0a0c1140aab04fd3787489209b357d3",  # v1.2.0
    importpath = "github.com/grpc-ecosystem/go-grpc-prometheus",
)

go_repository(
    name = "com_github_karlseguin_ccache",
    commit = "ec06cd93a07565b373789b0078ba88fe697fddd9",
    importpath = "github.com/karlseguin/ccache",
)

go_repository(
    name = "com_github_libp2p_go_libp2p_connmgr",
    commit = "b46e9bdbcd8436b4fe4b30a53ec913c07e5e09c9",  # v0.1.1
    importpath = "github.com/libp2p/go-libp2p-connmgr",
)

go_repository(
    name = "com_github_joonix_log",
    commit = "13fe31bbdd7a6f706b9114e188cdb53856be4d64",
    importpath = "github.com/joonix/log",
)

go_repository(
    name = "grpc_ecosystem_grpc_gateway",
    commit = "740ef2ee80c49ed4a272e8c3b54ebf352109f572",
    importpath = "github.com/grpc-ecosystem/grpc-gateway",
)

go_repository(
    name = "com_github_ghodss_yaml",
    commit = "0ca9ea5df5451ffdf184b4428c902747c2c11cd7",  # v1.0.0
    importpath = "github.com/ghodss/yaml",
)

go_repository(
    name = "org_uber_go_automaxprocs",
    commit = "946a8391268aea0a60a86403988ff3ab4b604a83",  # v1.2.0
    importpath = "go.uber.org/automaxprocs",
)

go_repository(
    name = "com_github_libp2p_go_libp2p_core",
    build_file_proto_mode = "disable_global",
    commit = "d204016fc64589d0ec2ba965dd686d768d7ab34a",  # v0.2.2
    importpath = "github.com/libp2p/go-libp2p-core",
)

go_repository(
    name = "com_github_libp2p_go_libp2p_testing",
    commit = "1fa303da162dc57872d8fc553497f7602aa11c10",  # v0.1.0
    importpath = "github.com/libp2p/go-libp2p-testing",
)

go_repository(
    name = "com_github_libp2p_go_libp2p_yamux",
    commit = "a61e80cb5770aa0d9b1bafe94da1278f58baa2c5",  # v0.2.1
    importpath = "github.com/libp2p/go-libp2p-yamux",
)

go_repository(
    name = "com_github_libp2p_go_libp2p_mplex",
    commit = "811729f15f0af13fe3f0d9e410c22f6a4bc5c686",  # v0.2.1
    importpath = "github.com/libp2p/go-libp2p-mplex",
)

go_repository(
    name = "com_github_libp2p_go_stream_muxer_multistream",
    commit = "2439b02deee2de8bb1fe24473d3d8333008a714a",  # v0.2.0
    importpath = "github.com/libp2p/go-stream-muxer-multistream",
)

go_repository(
    name = "com_github_multiformats_go_multiaddr_fmt",
    commit = "7d8102a98552c80f8a5ccb9c01e670fac17fd6df",  # v0.0.1
    importpath = "github.com/multiformats/go-multiaddr-fmt",
)

go_repository(
    name = "com_github_libp2p_go_yamux",
    commit = "663972181d409e7263040f0b668462f87c85e1bd",  # v1.2.3
    importpath = "github.com/libp2p/go-yamux",
)

go_repository(
    name = "com_github_libp2p_go_nat",
    commit = "d13fdefb3bbb2fde2c6fc090a7ea992cec8b26df",  # v0.0.3
    importpath = "github.com/libp2p/go-nat",
)

go_repository(
    name = "com_github_koron_go_ssdp",
    commit = "4a0ed625a78b6858dc8d3a55fb7728968b712122",
    importpath = "github.com/koron/go-ssdp",
)

go_repository(
    name = "com_github_libp2p_go_eventbus",
    commit = "d34a18eba211bd65b32a4a7a06390fc441257cbd",  # v0.1.0
    importpath = "github.com/libp2p/go-eventbus",
)

go_repository(
    name = "in_gopkg_d4l3k_messagediff_v1",
    commit = "29f32d820d112dbd66e58492a6ffb7cc3106312b",  # v1.2.1
    importpath = "gopkg.in/d4l3k/messagediff.v1",
)

go_repository(
    name = "com_github_prysmaticlabs_go_bitfield",
    commit = "a6479422943a734f4a0ba2729095fb20c6a233b2",
    importpath = "github.com/prysmaticlabs/go-bitfield",
)

load("@com_github_prysmaticlabs_go_ssz//:deps.bzl", "go_ssz_dependencies")

go_ssz_dependencies()

go_repository(
    name = "com_github_burntsushi_toml",
    commit = "3012a1dbe2e4bd1391d42b32f0577cb7bbc7f005",  # v0.3.1
    importpath = "github.com/BurntSushi/toml",
)

go_repository(
    name = "org_golang_google_grpc",
    build_file_proto_mode = "disable",
    commit = "1d89a3c832915b2314551c1d2a506874d62e53f7",  # v1.22.0
    importpath = "google.golang.org/grpc",
)

go_repository(
    name = "org_golang_x_net",
    commit = "da137c7871d730100384dbcf36e6f8fa493aef5b",
    importpath = "golang.org/x/net",
)

go_repository(
    name = "org_golang_x_text",
    commit = "342b2e1fbaa52c93f31447ad2c6abc048c63e475",  # v0.3.2
    importpath = "golang.org/x/text",
)

go_repository(
    name = "com_github_golang_glog",
    commit = "23def4e6c14b4da8ac2ed8007337bc5eb5007998",
    importpath = "github.com/golang/glog",
)

go_repository(
    name = "org_golang_x_time",
    commit = "9d24e82272b4f38b78bc8cff74fa936d31ccd8ef",
    importpath = "golang.org/x/time",
)

go_repository(
    name = "com_github_gregjones_httpcache",
    commit = "901d90724c7919163f472a9812253fb26761123d",
    importpath = "github.com/gregjones/httpcache",
)

go_repository(
    name = "com_github_peterbourgon_diskv",
    commit = "0be1b92a6df0e4f5cb0a5d15fb7f643d0ad93ce6",  # v3.0.0
    importpath = "github.com/peterbourgon/diskv",
)

go_repository(
    name = "com_github_googleapis_gnostic",
    commit = "e73c7ec21d36ddb0711cb36d1502d18363b5c2c9",  # v0.3.0
    importpath = "github.com/googleapis/gnostic",
)

go_repository(
    name = "com_github_google_btree",
    commit = "4030bb1f1f0c35b30ca7009e9ebd06849dd45306",  # v1.0.0
    importpath = "github.com/google/btree",
)

go_repository(
    name = "in_gopkg_inf_v0",
    commit = "d2d2541c53f18d2a059457998ce2876cc8e67cbf",  # v0.9.1
    importpath = "gopkg.in/inf.v0",
)

go_repository(
    name = "com_github_davecgh_go_spew",
    commit = "8991bc29aa16c548c550c7ff78260e27b9ab7c73",  # v1.1.1
    importpath = "github.com/davecgh/go-spew",
)

go_repository(
    name = "io_k8s_sigs_yaml",
    commit = "4cd0c284b15f1735b8cc247df097d262b8903f9f",
    importpath = "sigs.k8s.io/yaml",
)

go_repository(
    name = "com_github_google_go_cmp",
    commit = "2d0692c2e9617365a95b295612ac0d4415ba4627",  # v0.3.1
    importpath = "github.com/google/go-cmp",
)

go_repository(
    name = "com_github_modern_go_reflect2",
    commit = "94122c33edd36123c84d5368cfb2b69df93a0ec8",  # v1.0.1
    importpath = "github.com/modern-go/reflect2",
)

go_repository(
    name = "com_github_json_iterator_go",
    commit = "4f2e55fcf87ba29ab80379002316db67620ff622",
    importpath = "github.com/json-iterator/go",
    remote = "https://github.com/prestonvanloon/go",
    vcs = "git",
)

go_repository(
    name = "com_github_modern_go_concurrent",
    commit = "bacd9c7ef1dd9b15be4a9909b8ac7a4e313eec94",
    importpath = "github.com/modern-go/concurrent",
)

go_repository(
    name = "io_k8s_utils",
    commit = "3dccf664f023863740c508fb4284e49742bedfa4",
    importpath = "k8s.io/utils",
)

go_repository(
    name = "com_github_googleapis_gnostic",
    commit = "25d8b0b6698593f520d9d8dc5a88e6b16ca9ecc0",
    importpath = "github.com/googleapis/gnostic",
)

go_repository(
    name = "com_github_prysmaticlabs_ethereumapis",
    commit = "11bc5ee7ad5de4bf1380f3103eebdd40db99a666",
    importpath = "github.com/prysmaticlabs/ethereumapis",
)

go_repository(
    name = "com_github_cloudflare_roughtime",
    commit = "6b7e31ac9cb2d6048096585d2e8563ee60b28f84",
    importpath = "github.com/cloudflare/roughtime",
)

go_repository(
    name = "com_googlesource_roughtime_roughtime_git",
    build_file_generation = "on",
    commit = "51f6971f5f06ec101e5fbcabe5a49477708540f3",
    importpath = "roughtime.googlesource.com/roughtime.git",
)<|MERGE_RESOLUTION|>--- conflicted
+++ resolved
@@ -205,11 +205,7 @@
 
 go_repository(
     name = "com_github_prysmaticlabs_go_ssz",
-<<<<<<< HEAD
-    commit = "1eda2fd4c05e7389aec5c67ef46eee92abd7088f",
-=======
     commit = "de7d8d169d83bf8ca5ac66739fc49685fd6b05e0",
->>>>>>> 9b2b43c0
     importpath = "github.com/prysmaticlabs/go-ssz",
 )
 
