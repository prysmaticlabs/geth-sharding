package peers_test

import (
	"context"
	"sort"
	"testing"

	"github.com/libp2p/go-libp2p-core/network"
	"github.com/libp2p/go-libp2p-core/peer"
	"github.com/prysmaticlabs/prysm/beacon-chain/p2p/peers"
	"github.com/prysmaticlabs/prysm/shared/testutil/assert"
	"github.com/prysmaticlabs/prysm/shared/testutil/require"
)

<<<<<<< HEAD
func TestPeerScorer_ScoreBadResponses(t *testing.T) {
=======
func TestPeerScorer_BadResponses_Score(t *testing.T) {
>>>>>>> d3a9b476
	ctx, cancel := context.WithCancel(context.Background())
	defer cancel()

	peerStatuses := peers.NewStatus(ctx, &peers.StatusConfig{
		PeerLimit: 30,
		ScorerParams: &peers.PeerScorerConfig{
<<<<<<< HEAD
			BadResponsesThreshold: 4,
		},
	})
	scorer := peerStatuses.Scorer()

	assert.Equal(t, 0.0, scorer.ScoreBadResponses("peer1"), "Unexpected score for unregistered peer")
	scorer.IncrementBadResponses("peer1")
	assert.Equal(t, -0.25, scorer.ScoreBadResponses("peer1"))
	scorer.IncrementBadResponses("peer1")
	assert.Equal(t, -0.5, scorer.ScoreBadResponses("peer1"))
	scorer.IncrementBadResponses("peer1")
	scorer.IncrementBadResponses("peer1")
	assert.Equal(t, -1.0, scorer.ScoreBadResponses("peer1"))
	assert.Equal(t, true, scorer.IsBadPeer("peer1"))
}

func TestPeerScorer_BadResponsesThreshold(t *testing.T) {
=======
			BadResponsesScorerConfig: &peers.BadResponsesScorerConfig{
				Threshold: 4,
			},
		},
	})
	scorer := peerStatuses.Scorers().BadResponsesScorer()

	assert.Equal(t, 0.0, scorer.Score("peer1"), "Unexpected score for unregistered peer")
	scorer.Increment("peer1")
	assert.Equal(t, -0.25, scorer.Score("peer1"))
	scorer.Increment("peer1")
	assert.Equal(t, -0.5, scorer.Score("peer1"))
	scorer.Increment("peer1")
	scorer.Increment("peer1")
	assert.Equal(t, -1.0, scorer.Score("peer1"))
	assert.Equal(t, true, scorer.IsBadPeer("peer1"))
}

func TestPeerScorer_BadResponses_ParamsThreshold(t *testing.T) {
>>>>>>> d3a9b476
	ctx, cancel := context.WithCancel(context.Background())
	defer cancel()

	maxBadResponses := 2
	peerStatuses := peers.NewStatus(ctx, &peers.StatusConfig{
		PeerLimit: 30,
		ScorerParams: &peers.PeerScorerConfig{
			BadResponsesScorerConfig: &peers.BadResponsesScorerConfig{
				Threshold: maxBadResponses,
			},
		},
	})
	scorer := peerStatuses.Scorers()
	assert.Equal(t, maxBadResponses, scorer.BadResponsesScorer().Params().Threshold)
}

func TestPeerScorer_BadResponses_Count(t *testing.T) {
	ctx, cancel := context.WithCancel(context.Background())
	defer cancel()

	peerStatuses := peers.NewStatus(ctx, &peers.StatusConfig{
		PeerLimit:    30,
		ScorerParams: &peers.PeerScorerConfig{},
	})
	scorer := peerStatuses.Scorers()

	pid := peer.ID("peer1")
	_, err := scorer.BadResponsesScorer().Count(pid)
	assert.ErrorContains(t, peers.ErrPeerUnknown.Error(), err)

	peerStatuses.Add(nil, pid, nil, network.DirUnknown)
	count, err := scorer.BadResponsesScorer().Count(pid)
	assert.NoError(t, err)
	assert.Equal(t, 0, count)
}

func TestPeerScorer_BadResponses_Decay(t *testing.T) {
	ctx, cancel := context.WithCancel(context.Background())
	defer cancel()

	maxBadResponses := 2
	peerStatuses := peers.NewStatus(ctx, &peers.StatusConfig{
		PeerLimit: 30,
		ScorerParams: &peers.PeerScorerConfig{
<<<<<<< HEAD
			BadResponsesThreshold: maxBadResponses,
			BadResponsesWeight:    1,
=======
			BadResponsesScorerConfig: &peers.BadResponsesScorerConfig{
				Threshold: maxBadResponses,
				Weight:    1,
			},
>>>>>>> d3a9b476
		},
	})
	scorer := peerStatuses.Scorers().BadResponsesScorer()

	// Peer 1 has 0 bad responses.
	pid1 := peer.ID("peer1")
	peerStatuses.Add(nil, pid1, nil, network.DirUnknown)
<<<<<<< HEAD
	badResponses, err := scorer.BadResponses(pid1)
=======
	badResponses, err := scorer.Count(pid1)
>>>>>>> d3a9b476
	require.NoError(t, err)
	assert.Equal(t, 0, badResponses)

	// Peer 2 has 1 bad response.
	pid2 := peer.ID("peer2")
	peerStatuses.Add(nil, pid2, nil, network.DirUnknown)
<<<<<<< HEAD
	scorer.IncrementBadResponses(pid2)
	badResponses, err = scorer.BadResponses(pid2)
=======
	scorer.Increment(pid2)
	badResponses, err = scorer.Count(pid2)
>>>>>>> d3a9b476
	require.NoError(t, err)
	assert.Equal(t, 1, badResponses)

	// Peer 3 has 2 bad response.
	pid3 := peer.ID("peer3")
	peerStatuses.Add(nil, pid3, nil, network.DirUnknown)
<<<<<<< HEAD
	scorer.IncrementBadResponses(pid3)
	scorer.IncrementBadResponses(pid3)
	badResponses, err = scorer.BadResponses(pid3)
=======
	scorer.Increment(pid3)
	scorer.Increment(pid3)
	badResponses, err = scorer.Count(pid3)
>>>>>>> d3a9b476
	require.NoError(t, err)
	assert.Equal(t, 2, badResponses)

	// Decay the values
	scorer.Decay()

	// Ensure the new values are as expected
<<<<<<< HEAD
	badResponses, err = scorer.BadResponses(pid1)
	require.NoError(t, err)
	assert.Equal(t, 0, badResponses, "unexpected bad responses for pid1")

	badResponses, err = scorer.BadResponses(pid2)
	require.NoError(t, err)
	assert.Equal(t, 0, badResponses, "unexpected bad responses for pid2")

	badResponses, err = scorer.BadResponses(pid3)
=======
	badResponses, err = scorer.Count(pid1)
	require.NoError(t, err)
	assert.Equal(t, 0, badResponses, "unexpected bad responses for pid1")

	badResponses, err = scorer.Count(pid2)
	require.NoError(t, err)
	assert.Equal(t, 0, badResponses, "unexpected bad responses for pid2")

	badResponses, err = scorer.Count(pid3)
>>>>>>> d3a9b476
	require.NoError(t, err)
	assert.Equal(t, 1, badResponses, "unexpected bad responses for pid3")
}

func TestPeerScorer_BadResponses_IsBadPeer(t *testing.T) {
	ctx, cancel := context.WithCancel(context.Background())
	defer cancel()

	peerStatuses := peers.NewStatus(ctx, &peers.StatusConfig{
		PeerLimit:    30,
		ScorerParams: &peers.PeerScorerConfig{},
	})
	scorer := peerStatuses.Scorers().BadResponsesScorer()
	pid := peer.ID("peer1")
	assert.Equal(t, false, scorer.IsBadPeer(pid))

	peerStatuses.Add(nil, pid, nil, network.DirUnknown)
	assert.Equal(t, false, scorer.IsBadPeer(pid))

	for i := 0; i < peers.DefaultBadResponsesThreshold; i++ {
		scorer.Increment(pid)
		if i == peers.DefaultBadResponsesThreshold-1 {
			assert.Equal(t, true, scorer.IsBadPeer(pid), "Unexpected peer status")
		} else {
			assert.Equal(t, false, scorer.IsBadPeer(pid), "Unexpected peer status")
		}
	}
}

func TestPeerScorer_BadResponses_BadPeers(t *testing.T) {
	ctx, cancel := context.WithCancel(context.Background())
	defer cancel()

	peerStatuses := peers.NewStatus(ctx, &peers.StatusConfig{
		PeerLimit:    30,
		ScorerParams: &peers.PeerScorerConfig{},
	})
	scorer := peerStatuses.Scorers().BadResponsesScorer()
	pids := []peer.ID{peer.ID("peer1"), peer.ID("peer2"), peer.ID("peer3"), peer.ID("peer4"), peer.ID("peer5")}
	for i := 0; i < len(pids); i++ {
		peerStatuses.Add(nil, pids[i], nil, network.DirUnknown)
	}
	for i := 0; i < peers.DefaultBadResponsesThreshold; i++ {
		scorer.Increment(pids[1])
		scorer.Increment(pids[2])
		scorer.Increment(pids[4])
	}
	assert.Equal(t, false, scorer.IsBadPeer(pids[0]), "Invalid peer status")
	assert.Equal(t, true, scorer.IsBadPeer(pids[1]), "Invalid peer status")
	assert.Equal(t, true, scorer.IsBadPeer(pids[2]), "Invalid peer status")
	assert.Equal(t, false, scorer.IsBadPeer(pids[3]), "Invalid peer status")
	assert.Equal(t, true, scorer.IsBadPeer(pids[4]), "Invalid peer status")
	want := []peer.ID{pids[1], pids[2], pids[4]}
	badPeers := scorer.BadPeers()
	sort.Slice(badPeers, func(i, j int) bool {
		return badPeers[i] < badPeers[j]
	})
	assert.DeepEqual(t, want, badPeers, "Unexpected list of bad peers")
}<|MERGE_RESOLUTION|>--- conflicted
+++ resolved
@@ -12,36 +12,13 @@
 	"github.com/prysmaticlabs/prysm/shared/testutil/require"
 )
 
-<<<<<<< HEAD
-func TestPeerScorer_ScoreBadResponses(t *testing.T) {
-=======
 func TestPeerScorer_BadResponses_Score(t *testing.T) {
->>>>>>> d3a9b476
 	ctx, cancel := context.WithCancel(context.Background())
 	defer cancel()
 
 	peerStatuses := peers.NewStatus(ctx, &peers.StatusConfig{
 		PeerLimit: 30,
 		ScorerParams: &peers.PeerScorerConfig{
-<<<<<<< HEAD
-			BadResponsesThreshold: 4,
-		},
-	})
-	scorer := peerStatuses.Scorer()
-
-	assert.Equal(t, 0.0, scorer.ScoreBadResponses("peer1"), "Unexpected score for unregistered peer")
-	scorer.IncrementBadResponses("peer1")
-	assert.Equal(t, -0.25, scorer.ScoreBadResponses("peer1"))
-	scorer.IncrementBadResponses("peer1")
-	assert.Equal(t, -0.5, scorer.ScoreBadResponses("peer1"))
-	scorer.IncrementBadResponses("peer1")
-	scorer.IncrementBadResponses("peer1")
-	assert.Equal(t, -1.0, scorer.ScoreBadResponses("peer1"))
-	assert.Equal(t, true, scorer.IsBadPeer("peer1"))
-}
-
-func TestPeerScorer_BadResponsesThreshold(t *testing.T) {
-=======
 			BadResponsesScorerConfig: &peers.BadResponsesScorerConfig{
 				Threshold: 4,
 			},
@@ -61,7 +38,6 @@
 }
 
 func TestPeerScorer_BadResponses_ParamsThreshold(t *testing.T) {
->>>>>>> d3a9b476
 	ctx, cancel := context.WithCancel(context.Background())
 	defer cancel()
 
@@ -106,15 +82,10 @@
 	peerStatuses := peers.NewStatus(ctx, &peers.StatusConfig{
 		PeerLimit: 30,
 		ScorerParams: &peers.PeerScorerConfig{
-<<<<<<< HEAD
-			BadResponsesThreshold: maxBadResponses,
-			BadResponsesWeight:    1,
-=======
 			BadResponsesScorerConfig: &peers.BadResponsesScorerConfig{
 				Threshold: maxBadResponses,
 				Weight:    1,
 			},
->>>>>>> d3a9b476
 		},
 	})
 	scorer := peerStatuses.Scorers().BadResponsesScorer()
@@ -122,39 +93,24 @@
 	// Peer 1 has 0 bad responses.
 	pid1 := peer.ID("peer1")
 	peerStatuses.Add(nil, pid1, nil, network.DirUnknown)
-<<<<<<< HEAD
-	badResponses, err := scorer.BadResponses(pid1)
-=======
 	badResponses, err := scorer.Count(pid1)
->>>>>>> d3a9b476
 	require.NoError(t, err)
 	assert.Equal(t, 0, badResponses)
 
 	// Peer 2 has 1 bad response.
 	pid2 := peer.ID("peer2")
 	peerStatuses.Add(nil, pid2, nil, network.DirUnknown)
-<<<<<<< HEAD
-	scorer.IncrementBadResponses(pid2)
-	badResponses, err = scorer.BadResponses(pid2)
-=======
 	scorer.Increment(pid2)
 	badResponses, err = scorer.Count(pid2)
->>>>>>> d3a9b476
 	require.NoError(t, err)
 	assert.Equal(t, 1, badResponses)
 
 	// Peer 3 has 2 bad response.
 	pid3 := peer.ID("peer3")
 	peerStatuses.Add(nil, pid3, nil, network.DirUnknown)
-<<<<<<< HEAD
-	scorer.IncrementBadResponses(pid3)
-	scorer.IncrementBadResponses(pid3)
-	badResponses, err = scorer.BadResponses(pid3)
-=======
 	scorer.Increment(pid3)
 	scorer.Increment(pid3)
 	badResponses, err = scorer.Count(pid3)
->>>>>>> d3a9b476
 	require.NoError(t, err)
 	assert.Equal(t, 2, badResponses)
 
@@ -162,17 +118,6 @@
 	scorer.Decay()
 
 	// Ensure the new values are as expected
-<<<<<<< HEAD
-	badResponses, err = scorer.BadResponses(pid1)
-	require.NoError(t, err)
-	assert.Equal(t, 0, badResponses, "unexpected bad responses for pid1")
-
-	badResponses, err = scorer.BadResponses(pid2)
-	require.NoError(t, err)
-	assert.Equal(t, 0, badResponses, "unexpected bad responses for pid2")
-
-	badResponses, err = scorer.BadResponses(pid3)
-=======
 	badResponses, err = scorer.Count(pid1)
 	require.NoError(t, err)
 	assert.Equal(t, 0, badResponses, "unexpected bad responses for pid1")
@@ -182,7 +127,6 @@
 	assert.Equal(t, 0, badResponses, "unexpected bad responses for pid2")
 
 	badResponses, err = scorer.Count(pid3)
->>>>>>> d3a9b476
 	require.NoError(t, err)
 	assert.Equal(t, 1, badResponses, "unexpected bad responses for pid3")
 }
