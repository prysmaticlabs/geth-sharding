--- conflicted
+++ resolved
@@ -27,7 +27,7 @@
 	beaconDB                       ethdb.Database
 	chain                          *BeaconChain
 	web3Service                    *powchain.Web3Service
-	isValidator                      bool
+	isValidator                    bool
 	incomingBlockFeed              *event.Feed
 	incomingBlockChan              chan *types.Block
 	canonicalBlockFeed             *event.Feed
@@ -58,30 +58,12 @@
 		isValidator = true
 	}
 	return &ChainService{
-<<<<<<< HEAD
-		ctx:                               ctx,
-		chain:                             cfg.Chain,
-		cancel:                            cancel,
-		beaconDB:                          cfg.BeaconDB,
-		web3Service:                       cfg.Web3Service,
-		isValidator:                         isValidator,
-		latestProcessedBlock:              make(chan *types.Block, cfg.BeaconBlockBuf),
-		incomingBlockChan:                 make(chan *types.Block, cfg.IncomingBlockBuf),
-		lastSlot:                          1, // TODO: Initialize from the db.
-		incomingBlockFeed:                 new(event.Feed),
-		canonicalBlockFeed:                new(event.Feed),
-		canonicalCrystallizedStateFeed:    new(event.Feed),
-		processedBlockHashesBySlot:        make(map[uint64][][]byte),
-		processedBlocksBySlot:             make(map[uint64][]*types.Block),
-		processedCrystallizedStatesBySlot: make(map[uint64][]*types.CrystallizedState),
-		processedActiveStatesBySlot:       make(map[uint64][]*types.ActiveState),
-=======
 		ctx:                            ctx,
 		chain:                          cfg.Chain,
 		cancel:                         cancel,
 		beaconDB:                       cfg.BeaconDB,
 		web3Service:                    cfg.Web3Service,
-		validator:                      isValidator,
+		isValidator:                    isValidator,
 		latestProcessedBlock:           make(chan *types.Block, cfg.BeaconBlockBuf),
 		incomingBlockChan:              make(chan *types.Block, cfg.IncomingBlockBuf),
 		incomingBlockFeed:              new(event.Feed),
@@ -90,7 +72,6 @@
 		candidateBlock:                 nilBlock,
 		candidateActiveState:           nilActiveState,
 		candidateCrystallizedState:     nilCrystallizedState,
->>>>>>> 42d93812
 	}, nil
 }
 
@@ -295,11 +276,6 @@
 				log.Debugf("Incoming block failed validity conditions: %v", err)
 			}
 
-			// If we cannot process this block, we keep listening.
-			if !canProcess {
-				continue
-			}
-
 			// Process attestations as a beacon chain node.
 			var processedAttestations []*pb.AttestationRecord
 			for index, attestation := range block.Attestations() {
