package powchain

import (
	"bytes"
	"context"
	"encoding/binary"
	"testing"
	"time"

	"github.com/ethereum/go-ethereum"
	"github.com/ethereum/go-ethereum/common"
	"github.com/prysmaticlabs/prysm/beacon-chain/db"
	contracts "github.com/prysmaticlabs/prysm/contracts/deposit-contract"
	pb "github.com/prysmaticlabs/prysm/proto/beacon/p2p/v1"
	"github.com/prysmaticlabs/prysm/shared/featureconfig"
	"github.com/prysmaticlabs/prysm/shared/params"
	"github.com/prysmaticlabs/prysm/shared/testutil"
	"github.com/sirupsen/logrus"
	logTest "github.com/sirupsen/logrus/hooks/test"
)

func init() {
	featureconfig.InitFeatureConfig(&featureconfig.FeatureFlagConfig{
		CacheTreeHash: false,
	})

	logrus.SetLevel(logrus.DebugLevel)
}

func TestProcessDepositLog_OK(t *testing.T) {
	hook := logTest.NewGlobal()
	testAcc, err := contracts.Setup()
	if err != nil {
		t.Fatalf("Unable to set up simulated backend %v", err)
	}
	web3Service, err := NewWeb3Service(context.Background(), &Web3ServiceConfig{
		Endpoint:        endpoint,
		DepositContract: testAcc.ContractAddr,
		Reader:          &goodReader{},
		Logger:          &goodLogger{},
		HTTPLogger:      &goodLogger{},
		ContractBackend: testAcc.Backend,
		BeaconDB:        &db.BeaconDB{},
	})
	if err != nil {
		t.Fatalf("unable to setup web3 ETH1.0 chain service: %v", err)
	}

	testAcc.Backend.Commit()

	var pubkey [48]byte
	var withdrawalCreds [32]byte
	var sig [96]byte
	copy(pubkey[:], []byte("testing"))
	copy(sig[:], []byte("testing"))
	copy(withdrawalCreds[:], []byte("testing"))

	data := &pb.DepositData{
		Pubkey:                pubkey[:],
		Signature:             sig[:],
		WithdrawalCredentials: withdrawalCreds[:],
	}

	testAcc.TxOpts.Value = contracts.Amount32Eth()
	testAcc.TxOpts.GasLimit = 1000000
	if _, err := testAcc.Contract.Deposit(testAcc.TxOpts, data.Pubkey, data.WithdrawalCredentials, data.Signature); err != nil {
		t.Fatalf("Could not deposit to deposit contract %v", err)
	}

	testAcc.Backend.Commit()

	query := ethereum.FilterQuery{
		Addresses: []common.Address{
			web3Service.depositContractAddress,
		},
	}

	logs, err := testAcc.Backend.FilterLogs(web3Service.ctx, query)
	if err != nil {
		t.Fatalf("Unable to retrieve logs %v", err)
	}

	web3Service.ProcessLog(logs[0])

	testutil.AssertLogsDoNotContain(t, hook, "Could not unpack log")
	testutil.AssertLogsDoNotContain(t, hook, "Could not save in trie")
	testutil.AssertLogsDoNotContain(t, hook, "Could not decode deposit input")
	testutil.AssertLogsContain(t, hook, "Deposit registered from deposit contract")

	hook.Reset()
}

func TestProcessDepositLog_InsertsPendingDeposit(t *testing.T) {
	hook := logTest.NewGlobal()
	testAcc, err := contracts.Setup()
	if err != nil {
		t.Fatalf("Unable to set up simulated backend %v", err)
	}
	web3Service, err := NewWeb3Service(context.Background(), &Web3ServiceConfig{
		Endpoint:        endpoint,
		DepositContract: testAcc.ContractAddr,
		Reader:          &goodReader{},
		Logger:          &goodLogger{},
		HTTPLogger:      &goodLogger{},
		ContractBackend: testAcc.Backend,
		BeaconDB:        &db.BeaconDB{},
	})
	if err != nil {
		t.Fatalf("unable to setup web3 ETH1.0 chain service: %v", err)
	}

	testAcc.Backend.Commit()

	var pubkey [48]byte
	var withdrawalCreds [32]byte
	var sig [96]byte
	copy(pubkey[:], []byte("testing"))
	copy(sig[:], []byte("testing"))
	copy(withdrawalCreds[:], []byte("testing"))

	data := &pb.DepositData{
		Pubkey:                pubkey[:],
		Signature:             sig[:],
		WithdrawalCredentials: withdrawalCreds[:],
	}

	testAcc.TxOpts.Value = contracts.Amount32Eth()
	testAcc.TxOpts.GasLimit = 1000000

	if _, err := testAcc.Contract.Deposit(testAcc.TxOpts, data.Pubkey, data.WithdrawalCredentials, data.Signature); err != nil {
		t.Fatalf("Could not deposit to deposit contract %v", err)
	}

	if _, err := testAcc.Contract.Deposit(testAcc.TxOpts, data.Pubkey, data.WithdrawalCredentials, data.Signature); err != nil {
		t.Fatalf("Could not deposit to deposit contract %v", err)
	}

	testAcc.Backend.Commit()

	query := ethereum.FilterQuery{
		Addresses: []common.Address{
			web3Service.depositContractAddress,
		},
	}

	logs, err := testAcc.Backend.FilterLogs(web3Service.ctx, query)
	if err != nil {
		t.Fatalf("Unable to retrieve logs %v", err)
	}

	web3Service.chainStarted = true

	web3Service.processDepositLog(logs[0])
	web3Service.processDepositLog(logs[1])
	pendingDeposits := web3Service.beaconDB.PendingDeposits(context.Background(), nil /*blockNum*/)
	if len(pendingDeposits) != 2 {
		t.Errorf("Unexpected number of deposits. Wanted 2 deposit, got %+v", pendingDeposits)
	}
	hook.Reset()
}

func TestUnpackDepositLogData_OK(t *testing.T) {
	testAcc, err := contracts.Setup()
	if err != nil {
		t.Fatalf("Unable to set up simulated backend %v", err)
	}
	web3Service, err := NewWeb3Service(context.Background(), &Web3ServiceConfig{
		Endpoint:        endpoint,
		DepositContract: testAcc.ContractAddr,
		Reader:          &goodReader{},
		Logger:          &goodLogger{},
		HTTPLogger:      &goodLogger{},
		ContractBackend: testAcc.Backend,
	})
	if err != nil {
		t.Fatalf("unable to setup web3 ETH1.0 chain service: %v", err)
	}

	testAcc.Backend.Commit()

	if err := web3Service.initDataFromContract(); err != nil {
		t.Fatalf("Could not init from contract: %v", err)
	}

	var pubkey [48]byte
	var withdrawalCreds [32]byte
	var sig [96]byte
	copy(pubkey[:], []byte("pubkey"))
	copy(sig[:], []byte("sig"))
	copy(withdrawalCreds[:], []byte("withdrawCreds"))

	data := &pb.DepositData{
		Pubkey:                pubkey[:],
		Signature:             sig[:],
		WithdrawalCredentials: withdrawalCreds[:],
	}

	testAcc.TxOpts.Value = contracts.Amount32Eth()
	testAcc.TxOpts.GasLimit = 1000000
	if _, err := testAcc.Contract.Deposit(testAcc.TxOpts, data.Pubkey, data.WithdrawalCredentials, data.Signature); err != nil {
		t.Fatalf("Could not deposit to deposit contract %v", err)
	}
	testAcc.Backend.Commit()

	query := ethereum.FilterQuery{
		Addresses: []common.Address{
			web3Service.depositContractAddress,
		},
	}

	logz, err := testAcc.Backend.FilterLogs(web3Service.ctx, query)
	if err != nil {
		t.Fatalf("Unable to retrieve logs %v", err)
	}

	loggedPubkey, withCreds, _, loggedSig, index, err := contracts.UnpackDepositLogData(logz[0].Data)
	if err != nil {
		t.Fatalf("Unable to unpack logs %v", err)
	}

	if binary.LittleEndian.Uint64(index) != 0 {
		t.Errorf("Retrieved merkle tree index is incorrect %d", index)
	}

	if !bytes.Equal(loggedPubkey, data.Pubkey) {
		t.Errorf("Pubkey is not the same as the data that was put in %v", loggedPubkey)
	}

	if !bytes.Equal(loggedSig, data.Signature) {
		t.Errorf("Proof of Possession is not the same as the data that was put in %v", loggedSig)
	}

	if !bytes.Equal(withCreds, data.WithdrawalCredentials) {
		t.Errorf("Withdrawal Credentials is not the same as the data that was put in %v", withCreds)
	}

}

func TestProcessETH2GenesisLog_8DuplicatePubkeys(t *testing.T) {
	hook := logTest.NewGlobal()
	testAcc, err := contracts.Setup()
	if err != nil {
		t.Fatalf("Unable to set up simulated backend %v", err)
	}
	web3Service, err := NewWeb3Service(context.Background(), &Web3ServiceConfig{
		Endpoint:        endpoint,
		DepositContract: testAcc.ContractAddr,
		Reader:          &goodReader{},
		Logger:          &goodLogger{},
		HTTPLogger:      &goodLogger{},
		ContractBackend: testAcc.Backend,
		BeaconDB:        &db.BeaconDB{},
	})
	if err != nil {
		t.Fatalf("unable to setup web3 ETH1.0 chain service: %v", err)
	}

	testAcc.Backend.Commit()
	testAcc.Backend.AdjustTime(time.Duration(int64(time.Now().Nanosecond())))

	var pubkey [48]byte
	var withdrawalCreds [32]byte
	var sig [96]byte
	copy(pubkey[:], []byte("pubkey"))
	copy(sig[:], []byte("sig"))
	copy(withdrawalCreds[:], []byte("withdrawCreds"))

	data := &pb.DepositData{
		Pubkey:                pubkey[:],
		Signature:             sig[:],
		WithdrawalCredentials: withdrawalCreds[:],
	}

	testAcc.TxOpts.Value = contracts.Amount32Eth()
	testAcc.TxOpts.GasLimit = 1000000

	// 8 Validators are used as size required for beacon-chain to start. This number
	// is defined in the deposit contract as the number required for the testnet. The actual number
	// is 2**14
	for i := 0; i < depositsReqForChainStart; i++ {
		testAcc.TxOpts.Value = contracts.Amount32Eth()
		if _, err := testAcc.Contract.Deposit(testAcc.TxOpts, data.Pubkey, data.WithdrawalCredentials, data.Signature); err != nil {
			t.Fatalf("Could not deposit to deposit contract %v", err)
		}

		testAcc.Backend.Commit()
	}

	query := ethereum.FilterQuery{
		Addresses: []common.Address{
			web3Service.depositContractAddress,
		},
	}

	cfg := params.BeaconConfig()
	cfg.GenesisActiveValidatorCount = 8
	params.OverrideBeaconConfig(cfg)
	logs, err := testAcc.Backend.FilterLogs(web3Service.ctx, query)
	if err != nil {
		t.Fatalf("Unable to retrieve logs %v", err)
	}

	genesisTimeChan := make(chan time.Time, 1)
	sub := web3Service.chainStartFeed.Subscribe(genesisTimeChan)
	defer sub.Unsubscribe()

	for _, log := range logs {
		web3Service.ProcessLog(log)
	}

	cachedDeposits := web3Service.ChainStartDeposits()
	if len(cachedDeposits) != depositsReqForChainStart {
		t.Errorf(
			"Did not cache the chain start deposits correctly, received %d, wanted %d",
			len(cachedDeposits),
			depositsReqForChainStart,
		)
	}

	testutil.AssertLogsDoNotContain(t, hook, "Unable to unpack ChainStart log data")
	testutil.AssertLogsDoNotContain(t, hook, "Receipt root from log doesn't match the root saved in memory")
	testutil.AssertLogsDoNotContain(t, hook, "Invalid timestamp from log")
	testutil.AssertLogsContain(t, hook, "Minimum number of validators reached for beacon-chain to start")

	hook.Reset()
}

func TestProcessETH2GenesisLog_8UniquePubkeys(t *testing.T) {
	hook := logTest.NewGlobal()
	testAcc, err := contracts.Setup()
	if err != nil {
		t.Fatalf("Unable to set up simulated backend %v", err)
	}
	web3Service, err := NewWeb3Service(context.Background(), &Web3ServiceConfig{
		Endpoint:        endpoint,
		DepositContract: testAcc.ContractAddr,
		Reader:          &goodReader{},
		Logger:          &goodLogger{},
		HTTPLogger:      &goodLogger{},
		ContractBackend: testAcc.Backend,
		BeaconDB:        &db.BeaconDB{},
	})
	if err != nil {
		t.Fatalf("unable to setup web3 ETH1.0 chain service: %v", err)
	}

	testAcc.Backend.Commit()
	testAcc.Backend.AdjustTime(time.Duration(int64(time.Now().Nanosecond())))

	// 8 Validators are used as size required for beacon-chain to start. This number
	// is defined in the deposit contract as the number required for the testnet. The actual number
	// is 2**14
	for i := 0; i < depositsReqForChainStart; i++ {
		var pubkey [48]byte
		binary.LittleEndian.PutUint64(pubkey[:], uint64(i))

		var withdrawalCreds [32]byte
		var sig [96]byte
		copy(pubkey[:], []byte("pubkey"))
		copy(sig[:], []byte("sig"))
		copy(withdrawalCreds[:], []byte("withdrawCreds"))

		data := &pb.DepositData{
			Pubkey:                pubkey[:],
			Signature:             sig[:],
			WithdrawalCredentials: withdrawalCreds[:],
		}

		testAcc.TxOpts.Value = contracts.Amount32Eth()
		testAcc.TxOpts.GasLimit = 1000000
		if _, err := testAcc.Contract.Deposit(testAcc.TxOpts, data.Pubkey, data.WithdrawalCredentials, data.Signature); err != nil {
			t.Fatalf("Could not deposit to deposit contract %v", err)
		}

		testAcc.Backend.Commit()
	}

	query := ethereum.FilterQuery{
		Addresses: []common.Address{
			web3Service.depositContractAddress,
		},
	}

	logs, err := testAcc.Backend.FilterLogs(web3Service.ctx, query)
	if err != nil {
		t.Fatalf("Unable to retrieve logs %v", err)
	}

	genesisTimeChan := make(chan time.Time, 1)
	sub := web3Service.chainStartFeed.Subscribe(genesisTimeChan)
	defer sub.Unsubscribe()

	for _, log := range logs {
		web3Service.ProcessLog(log)
	}

	cachedDeposits := web3Service.ChainStartDeposits()
	if len(cachedDeposits) != depositsReqForChainStart {
		t.Errorf(
			"Did not cache the chain start deposits correctly, received %d, wanted %d",
			len(cachedDeposits),
			depositsReqForChainStart,
		)
	}

	testutil.AssertLogsDoNotContain(t, hook, "Unable to unpack ChainStart log data")
	testutil.AssertLogsDoNotContain(t, hook, "Receipt root from log doesn't match the root saved in memory")
	testutil.AssertLogsDoNotContain(t, hook, "Invalid timestamp from log")
	testutil.AssertLogsContain(t, hook, "Minimum number of validators reached for beacon-chain to start")

	hook.Reset()
}

func TestUnpackETH2GenesisLogData_OK(t *testing.T) {
	testAcc, err := contracts.Setup()
	if err != nil {
		t.Fatalf("Unable to set up simulated backend %v", err)
	}
	web3Service, err := NewWeb3Service(context.Background(), &Web3ServiceConfig{
		Endpoint:        endpoint,
		DepositContract: testAcc.ContractAddr,
		Reader:          &goodReader{},
		Logger:          &goodLogger{},
		HTTPLogger:      &goodLogger{},
		ContractBackend: testAcc.Backend,
	})
	if err != nil {
		t.Fatalf("unable to setup web3 ETH1.0 chain service: %v", err)
	}

	testAcc.Backend.Commit()

	testAcc.Backend.AdjustTime(time.Duration(int64(time.Now().Nanosecond())))

	var pubkey [48]byte
	var withdrawalCreds [32]byte
	var sig [96]byte
	copy(pubkey[:], []byte("pubkey"))
	copy(sig[:], []byte("sig"))
	copy(withdrawalCreds[:], []byte("withdrawCreds"))

	data := &pb.DepositData{
		Pubkey:                pubkey[:],
		Signature:             sig[:],
		WithdrawalCredentials: withdrawalCreds[:],
	}

	testAcc.TxOpts.Value = contracts.Amount32Eth()
	testAcc.TxOpts.GasLimit = 1000000

	// 8 Validators are used as size required for beacon-chain to start. This number
	// is defined in the deposit contract as the number required for the testnet.
	for i := 0; i < depositsReqForChainStart; i++ {
		testAcc.TxOpts.Value = contracts.Amount32Eth()
		if _, err := testAcc.Contract.Deposit(testAcc.TxOpts, data.Pubkey, data.WithdrawalCredentials, data.Signature); err != nil {
			t.Fatalf("Could not deposit to deposit contract %v", err)
		}

		testAcc.Backend.Commit()
	}
	query := ethereum.FilterQuery{
		Addresses: []common.Address{
			web3Service.depositContractAddress,
		},
	}

	logs, err := testAcc.Backend.FilterLogs(web3Service.ctx, query)
	if err != nil {
		t.Fatalf("Unable to retrieve logs %v", err)
	}

	_, _, timestampData, err := contracts.UnpackChainStartLogData(logs[len(logs)-1].Data)
	if err != nil {
		t.Fatalf("Unable to unpack logs %v", err)
	}

	timestamp := binary.LittleEndian.Uint64(timestampData)

	if timestamp > uint64(time.Now().Unix()) {
		t.Errorf("Timestamp from log is higher than the current time %d > %d", timestamp, time.Now().Unix())
	}
}

func TestHasETH2GenesisLogOccurred_OK(t *testing.T) {
	testAcc, err := contracts.Setup()
	if err != nil {
		t.Fatalf("Unable to set up simulated backend %v", err)
	}
	web3Service, err := NewWeb3Service(context.Background(), &Web3ServiceConfig{
		Endpoint:        endpoint,
		DepositContract: testAcc.ContractAddr,
		Reader:          &goodReader{},
		Logger:          testAcc.Backend,
		HTTPLogger:      &goodLogger{},
		ContractBackend: testAcc.Backend,
	})
	if err != nil {
		t.Fatalf("unable to setup web3 ETH1.0 chain service: %v", err)
	}

	testAcc.Backend.Commit()

	testAcc.Backend.AdjustTime(time.Duration(int64(time.Now().Nanosecond())))

	var pubkey [48]byte
	var withdrawalCreds [32]byte
	var sig [96]byte
	copy(pubkey[:], []byte("pubkey"))
	copy(sig[:], []byte("sig"))
	copy(withdrawalCreds[:], []byte("withdrawCreds"))

	data := &pb.DepositData{
		Pubkey:                pubkey[:],
		Signature:             sig[:],
		WithdrawalCredentials: withdrawalCreds[:],
	}

	testAcc.TxOpts.Value = contracts.Amount32Eth()
	testAcc.TxOpts.GasLimit = 1000000

	ok, err := web3Service.HasChainStartLogOccurred()
	if err != nil {
		t.Fatalf("Could not check if chain start log occurred: %v", err)
	}
	if ok {
		t.Error("Expected chain start log to not have occurred")
	}

	// 8 Validators are used as size required for beacon-chain to start. This number
	// is defined in the deposit contract as the number required for the testnet.
	for i := 0; i < depositsReqForChainStart; i++ {
		testAcc.TxOpts.Value = contracts.Amount32Eth()
		if _, err := testAcc.Contract.Deposit(testAcc.TxOpts, data.Pubkey, data.WithdrawalCredentials, data.Signature); err != nil {
			t.Fatalf("Could not deposit to deposit contract %v", err)
		}
		testAcc.Backend.Commit()
	}
	ok, err = web3Service.HasChainStartLogOccurred()
	if err != nil {
		t.Fatalf("Could not check if chain start log occurred: %v", err)
	}
	if !ok {
		t.Error("Expected chain start log to have occurred")
	}
}
<<<<<<< HEAD
=======

func TestETH1DataGenesis_OK(t *testing.T) {
	testAcc, err := contracts.Setup()
	if err != nil {
		t.Fatalf("Unable to set up simulated backend %v", err)
	}
	web3Service, err := NewWeb3Service(context.Background(), &Web3ServiceConfig{
		Endpoint:        endpoint,
		DepositContract: testAcc.ContractAddr,
		Reader:          &goodReader{},
		Logger:          testAcc.Backend,
		HTTPLogger:      &goodLogger{},
		ContractBackend: testAcc.Backend,
		BeaconDB:        &db.BeaconDB{},
	})
	if err != nil {
		t.Fatalf("unable to setup web3 ETH1.0 chain service: %v", err)
	}

	testAcc.Backend.Commit()

	testAcc.Backend.AdjustTime(time.Duration(int64(time.Now().Nanosecond())))

	var pubkey [48]byte
	var withdrawalCreds [32]byte
	var sig [96]byte
	copy(pubkey[:], []byte("pubkey"))
	copy(sig[:], []byte("sig"))
	copy(withdrawalCreds[:], []byte("withdrawCreds"))

	data := &pb.DepositData{
		Pubkey:                pubkey[:],
		Signature:             sig[:],
		WithdrawalCredentials: withdrawalCreds[:],
	}

	testAcc.TxOpts.Value = contracts.Amount32Eth()
	testAcc.TxOpts.GasLimit = 1000000

	ok, err := web3Service.HasChainStartLogOccurred()
	if err != nil {
		t.Fatalf("Could not check if chain start log occurred: %v", err)
	}
	if ok {
		t.Error("Expected chain start log to not have occurred")
	}

	// 8 Validators are used as size required for beacon-chain to start. This number
	// is defined in the deposit contract as the number required for the testnet.
	for i := 0; i < depositsReqForChainStart; i++ {
		testAcc.TxOpts.Value = contracts.Amount32Eth()
		if _, err := testAcc.Contract.Deposit(testAcc.TxOpts, data.Pubkey, data.WithdrawalCredentials, data.Signature); err != nil {
			t.Fatalf("Could not deposit to deposit contract %v", err)
		}
		testAcc.Backend.Commit()
	}
	ok, err = web3Service.HasChainStartLogOccurred()
	if err != nil {
		t.Fatalf("Could not check if chain start log occurred: %v", err)
	}
	if !ok {
		t.Error("Expected chain start log to have occurred")
	}

	eth2GenesisIterator, err := testAcc.Contract.FilterEth2Genesis(nil)
	if err != nil {
		t.Fatalf("Could not create chainstart iterator: %v", err)
	}

	defer eth2GenesisIterator.Close()
	eth2GenesisIterator.Next()
	chainStartlog := eth2GenesisIterator.Event

	expectedETH1Data := &pb.Eth1Data{
		BlockHash:   chainStartlog.Raw.BlockHash[:],
		DepositRoot: chainStartlog.DepositRoot[:],
	}

	// We add in another 8 deposits after chainstart.
	for i := 0; i < depositsReqForChainStart; i++ {
		testAcc.TxOpts.Value = contracts.Amount32Eth()
		if _, err := testAcc.Contract.Deposit(testAcc.TxOpts, data.Pubkey, data.WithdrawalCredentials, data.Signature); err != nil {
			t.Fatalf("Could not deposit to deposit contract %v", err)
		}
		testAcc.Backend.Commit()
	}

	query := ethereum.FilterQuery{
		Addresses: []common.Address{
			web3Service.depositContractAddress,
		},
	}

	logs, err := testAcc.Backend.FilterLogs(web3Service.ctx, query)
	if err != nil {
		t.Fatalf("Unable to retrieve logs %v", err)
	}

	for _, log := range logs {
		web3Service.ProcessLog(log)
	}

	if !proto.Equal(expectedETH1Data, web3Service.ChainStartETH1Data()) {
		t.Errorf("Saved Chainstart eth1data not the expected chainstart eth1data, got: %v but expected: %v",
			web3Service.ChainStartETH1Data(), expectedETH1Data)
	}
}
>>>>>>> 50e63f0c
<|MERGE_RESOLUTION|>--- conflicted
+++ resolved
@@ -543,10 +543,8 @@
 		t.Error("Expected chain start log to have occurred")
 	}
 }
-<<<<<<< HEAD
-=======
-
-func TestETH1DataGenesis_OK(t *testing.T) {
+
+func TestGenesisBlock_OK(t *testing.T) {
 	testAcc, err := contracts.Setup()
 	if err != nil {
 		t.Fatalf("Unable to set up simulated backend %v", err)
@@ -601,36 +599,15 @@
 		}
 		testAcc.Backend.Commit()
 	}
-	ok, err = web3Service.HasChainStartLogOccurred()
-	if err != nil {
-		t.Fatalf("Could not check if chain start log occurred: %v", err)
-	}
-	if !ok {
-		t.Error("Expected chain start log to have occurred")
-	}
-
-	eth2GenesisIterator, err := testAcc.Contract.FilterEth2Genesis(nil)
-	if err != nil {
-		t.Fatalf("Could not create chainstart iterator: %v", err)
-	}
-
-	defer eth2GenesisIterator.Close()
-	eth2GenesisIterator.Next()
-	chainStartlog := eth2GenesisIterator.Event
-
-	expectedETH1Data := &pb.Eth1Data{
-		BlockHash:   chainStartlog.Raw.BlockHash[:],
-		DepositRoot: chainStartlog.DepositRoot[:],
-	}
-
-	// We add in another 8 deposits after chainstart.
-	for i := 0; i < depositsReqForChainStart; i++ {
-		testAcc.TxOpts.Value = contracts.Amount32Eth()
-		if _, err := testAcc.Contract.Deposit(testAcc.TxOpts, data.Pubkey, data.WithdrawalCredentials, data.Signature); err != nil {
-			t.Fatalf("Could not deposit to deposit contract %v", err)
-		}
-		testAcc.Backend.Commit()
-	}
+
+	// // We add in another 8 deposits after chainstart.
+	// for i := 0; i < depositsReqForChainStart; i++ {
+	// 	testAcc.TxOpts.Value = contracts.Amount32Eth()
+	// 	if _, err := testAcc.Contract.Deposit(testAcc.TxOpts, data.Pubkey, data.WithdrawalCredentials, data.Signature); err != nil {
+	// 		t.Fatalf("Could not deposit to deposit contract %v", err)
+	// 	}
+	// 	testAcc.Backend.Commit()
+	// }
 
 	query := ethereum.FilterQuery{
 		Addresses: []common.Address{
@@ -647,9 +624,7 @@
 		web3Service.ProcessLog(log)
 	}
 
-	if !proto.Equal(expectedETH1Data, web3Service.ChainStartETH1Data()) {
-		t.Errorf("Saved Chainstart eth1data not the expected chainstart eth1data, got: %v but expected: %v",
-			web3Service.ChainStartETH1Data(), expectedETH1Data)
-	}
-}
->>>>>>> 50e63f0c
+	if !web3Service.chainStarted {
+		t.Error("genesis wasn't trigerred")
+	}
+}