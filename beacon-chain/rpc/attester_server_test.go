package rpc

import (
	"context"
	"sync"
	"testing"

	"github.com/prysmaticlabs/prysm/shared/blockutil"

	"github.com/gogo/protobuf/proto"
	"github.com/prysmaticlabs/go-ssz"
	"github.com/prysmaticlabs/prysm/beacon-chain/cache"
	"github.com/prysmaticlabs/prysm/beacon-chain/core/helpers"
	"github.com/prysmaticlabs/prysm/beacon-chain/internal"
	pbp2p "github.com/prysmaticlabs/prysm/proto/beacon/p2p/v1"
	pb "github.com/prysmaticlabs/prysm/proto/beacon/rpc/v1"
	"github.com/prysmaticlabs/prysm/shared/params"
)

type mockBroadcaster struct{}

func (m *mockBroadcaster) Broadcast(ctx context.Context, msg proto.Message) {
}

func TestSubmitAttestation_OK(t *testing.T) {
	db := internal.SetupDB(t)
	defer internal.TeardownDB(t, db)
	mockOperationService := &mockOperationService{}
	attesterServer := &AttesterServer{
		operationService: mockOperationService,
		p2p:              &mockBroadcaster{},
		beaconDB:         db,
		cache:            cache.NewAttestationCache(),
	}
	head := &pbp2p.BeaconBlock{
		Slot:       999,
		ParentRoot: []byte{'a'},
	}
	if err := attesterServer.beaconDB.SaveBlock(head); err != nil {
		t.Fatal(err)
	}
	root, err := blockutil.BlockSigningRoot(head)
	if err != nil {
		t.Fatal(err)
	}

	validators := make([]*pbp2p.Validator, params.BeaconConfig().DepositsForChainStart/16)
	for i := 0; i < len(validators); i++ {
		validators[i] = &pbp2p.Validator{
			ExitEpoch:        params.BeaconConfig().FarFutureEpoch,
			EffectiveBalance: params.BeaconConfig().MaxDepositAmount,
		}
	}

	state := &pbp2p.BeaconState{
		Slot:                   params.BeaconConfig().SlotsPerEpoch + 1,
		ValidatorRegistry:      validators,
		LatestRandaoMixes:      make([][]byte, params.BeaconConfig().LatestRandaoMixesLength),
		LatestActiveIndexRoots: make([][]byte, params.BeaconConfig().LatestActiveIndexRootsLength),
	}

	if err := db.SaveState(context.Background(), state); err != nil {
		t.Fatal(err)
	}

	req := &pbp2p.Attestation{
		Data: &pbp2p.AttestationData{
			BeaconBlockRoot: root[:],
			Crosslink: &pbp2p.Crosslink{
				Shard:    935,
				DataRoot: []byte{'a'},
			},
		},
	}
	if _, err := attesterServer.SubmitAttestation(context.Background(), req); err != nil {
		t.Errorf("Could not attest head correctly: %v", err)
	}
}

func TestRequestAttestation_OK(t *testing.T) {
	db := internal.SetupDB(t)
	defer internal.TeardownDB(t, db)
	ctx := context.Background()

	block := &pbp2p.BeaconBlock{
		Slot: 3*params.BeaconConfig().SlotsPerEpoch + 1,
	}
	targetBlock := &pbp2p.BeaconBlock{
		Slot: 1 * params.BeaconConfig().SlotsPerEpoch,
	}
	justifiedBlock := &pbp2p.BeaconBlock{
		Slot: 2 * params.BeaconConfig().SlotsPerEpoch,
	}
	blockRoot, err := blockutil.BlockSigningRoot(block)
	if err != nil {
		t.Fatalf("Could not hash beacon block: %v", err)
	}
<<<<<<< HEAD
	justifiedBlockRoot, err := blockutil.BlockSigningRoot(justifiedBlock)
	if err != nil {
		t.Fatalf("Could not hash justified block: %v", err)
	}
	epochBoundaryRoot, err := blockutil.BlockSigningRoot(epochBoundaryBlock)
=======
	justifiedRoot, err := hashutil.HashBeaconBlock(justifiedBlock)
	if err != nil {
		t.Fatalf("Could not hash justified block: %v", err)
	}
	targetRoot, err := hashutil.HashBeaconBlock(targetBlock)
>>>>>>> f02afa20
	if err != nil {
		t.Fatalf("Could not hash target block: %v", err)
	}

	beaconState := &pbp2p.BeaconState{
		Slot:                  3*params.BeaconConfig().SlotsPerEpoch + 1,
		CurrentJustifiedEpoch: 2 + 0,
		LatestBlockRoots:      make([][]byte, params.BeaconConfig().SlotsPerHistoricalRoot),
		CurrentCrosslinks: []*pbp2p.Crosslink{
			{
				DataRoot: []byte("A"),
			},
		},
		PreviousCrosslinks: []*pbp2p.Crosslink{
			{
				DataRoot: []byte("A"),
			},
		},
		CurrentJustifiedRoot: justifiedRoot[:],
	}
	beaconState.LatestBlockRoots[1] = blockRoot[:]
	beaconState.LatestBlockRoots[1*params.BeaconConfig().SlotsPerEpoch] = targetRoot[:]
	beaconState.LatestBlockRoots[2*params.BeaconConfig().SlotsPerEpoch] = justifiedRoot[:]
	attesterServer := &AttesterServer{
		beaconDB: db,
		p2p:      &mockBroadcaster{},
		cache:    cache.NewAttestationCache(),
	}
	if err := attesterServer.beaconDB.SaveBlock(targetBlock); err != nil {
		t.Fatalf("Could not save block in test db: %v", err)
	}
	if err := attesterServer.beaconDB.UpdateChainHead(ctx, targetBlock, beaconState); err != nil {
		t.Fatalf("Could not update chain head in test db: %v", err)
	}
	if err := attesterServer.beaconDB.SaveBlock(justifiedBlock); err != nil {
		t.Fatalf("Could not save block in test db: %v", err)
	}
	if err := attesterServer.beaconDB.UpdateChainHead(ctx, justifiedBlock, beaconState); err != nil {
		t.Fatalf("Could not update chain head in test db: %v", err)
	}
	if err := attesterServer.beaconDB.SaveBlock(block); err != nil {
		t.Fatalf("Could not save block in test db: %v", err)
	}
	if err := attesterServer.beaconDB.UpdateChainHead(ctx, block, beaconState); err != nil {
		t.Fatalf("Could not update chain head in test db: %v", err)
	}
	req := &pb.AttestationRequest{
		Shard: 0,
	}
	res, err := attesterServer.RequestAttestation(context.Background(), req)
	if err != nil {
		t.Fatalf("Could not get attestation info at slot: %v", err)
	}

	crosslinkRoot, err := ssz.TreeHash(beaconState.CurrentCrosslinks[req.Shard])
	if err != nil {
		t.Fatal(err)
	}

	expectedInfo := &pbp2p.AttestationData{
		BeaconBlockRoot: blockRoot[:],
		SourceEpoch:     2 + 0,
		SourceRoot:      justifiedRoot[:],
		TargetEpoch:     3,
		Crosslink: &pbp2p.Crosslink{
			EndEpoch:   3,
			ParentRoot: crosslinkRoot[:],
			DataRoot:   params.BeaconConfig().ZeroHash[:],
		},
	}

	if !proto.Equal(res, expectedInfo) {
		t.Errorf("Expected attestation info to match, received %v, wanted %v", res, expectedInfo)
	}
}

func TestAttestationDataAtSlot_handlesFarAwayJustifiedEpoch(t *testing.T) {
	// Scenario:
	//
	// State slot = 10000
	// Last justified slot = epoch start of 1500
	// SlotsPerHistoricalRoot = 8192
	//
	// More background: https://github.com/prysmaticlabs/prysm/issues/2153
	db := internal.SetupDB(t)
	defer internal.TeardownDB(t, db)
	ctx := context.Background()

	// Ensure SlotsPerHistoricalRoot matches scenario
	cfg := params.BeaconConfig()
	cfg.SlotsPerHistoricalRoot = 8192
	params.OverrideBeaconConfig(cfg)

	block := &pbp2p.BeaconBlock{
		Slot: 10000,
	}
	epochBoundaryBlock := &pbp2p.BeaconBlock{
		Slot: helpers.StartSlot(helpers.SlotToEpoch(10000)),
	}
	justifiedBlock := &pbp2p.BeaconBlock{
		Slot: helpers.StartSlot(helpers.SlotToEpoch(1500)) - 2, // Imagine two skip block
	}
	blockRoot, err := blockutil.BlockSigningRoot(block)
	if err != nil {
		t.Fatalf("Could not hash beacon block: %v", err)
	}
	justifiedBlockRoot, err := blockutil.BlockSigningRoot(justifiedBlock)
	if err != nil {
		t.Fatalf("Could not hash justified block: %v", err)
	}
	epochBoundaryRoot, err := blockutil.BlockSigningRoot(epochBoundaryBlock)
	if err != nil {
		t.Fatalf("Could not hash justified block: %v", err)
	}
	beaconState := &pbp2p.BeaconState{
		Slot:                  10000,
		CurrentJustifiedEpoch: helpers.SlotToEpoch(1500),
		LatestBlockRoots:      make([][]byte, params.BeaconConfig().SlotsPerHistoricalRoot),
		PreviousCrosslinks: []*pbp2p.Crosslink{
			{
				DataRoot: []byte("A"),
			},
		},
		CurrentCrosslinks: []*pbp2p.Crosslink{
			{
				DataRoot: []byte("A"),
			},
		},
		CurrentJustifiedRoot: justifiedBlockRoot[:],
	}
	beaconState.LatestBlockRoots[1] = blockRoot[:]
	beaconState.LatestBlockRoots[1*params.BeaconConfig().SlotsPerEpoch] = epochBoundaryRoot[:]
	beaconState.LatestBlockRoots[2*params.BeaconConfig().SlotsPerEpoch] = justifiedBlockRoot[:]
	attesterServer := &AttesterServer{
		beaconDB: db,
		p2p:      &mockBroadcaster{},
		cache:    cache.NewAttestationCache(),
	}
	if err := attesterServer.beaconDB.SaveBlock(epochBoundaryBlock); err != nil {
		t.Fatalf("Could not save block in test db: %v", err)
	}
	if err := attesterServer.beaconDB.UpdateChainHead(ctx, epochBoundaryBlock, beaconState); err != nil {
		t.Fatalf("Could not update chain head in test db: %v", err)
	}
	if err := attesterServer.beaconDB.SaveBlock(justifiedBlock); err != nil {
		t.Fatalf("Could not save block in test db: %v", err)
	}
	if err := attesterServer.beaconDB.UpdateChainHead(ctx, justifiedBlock, beaconState); err != nil {
		t.Fatalf("Could not update chain head in test db: %v", err)
	}
	if err := attesterServer.beaconDB.SaveBlock(block); err != nil {
		t.Fatalf("Could not save block in test db: %v", err)
	}
	if err := attesterServer.beaconDB.UpdateChainHead(ctx, block, beaconState); err != nil {
		t.Fatalf("Could not update chain head in test db: %v", err)
	}
	req := &pb.AttestationRequest{
		Shard: 0,
	}
	res, err := attesterServer.RequestAttestation(context.Background(), req)
	if err != nil {
		t.Fatalf("Could not get attestation info at slot: %v", err)
	}

	crosslinkRoot, err := ssz.TreeHash(beaconState.CurrentCrosslinks[req.Shard])
	if err != nil {
		t.Fatal(err)
	}

	expectedInfo := &pbp2p.AttestationData{
		BeaconBlockRoot: blockRoot[:],
		SourceEpoch:     helpers.SlotToEpoch(1500),
		SourceRoot:      justifiedBlockRoot[:],
		TargetEpoch:     156,
		Crosslink: &pbp2p.Crosslink{
			ParentRoot: crosslinkRoot[:],
			EndEpoch:   params.BeaconConfig().SlotsPerEpoch,
			DataRoot:   params.BeaconConfig().ZeroHash[:],
		},
	}

	if !proto.Equal(res, expectedInfo) {
		t.Errorf("Expected attestation info to match, received %v, wanted %v", res, expectedInfo)
	}
}

func TestAttestationDataAtSlot_handlesInProgressRequest(t *testing.T) {
	ctx := context.Background()
	server := &AttesterServer{
		cache: cache.NewAttestationCache(),
	}

	req := &pb.AttestationRequest{
		Shard: 1,
		Slot:  2,
	}

	res := &pbp2p.AttestationData{
		TargetEpoch: 55,
	}

	if err := server.cache.MarkInProgress(req); err != nil {
		t.Fatal(err)
	}

	var wg sync.WaitGroup

	wg.Add(1)
	go func() {
		defer wg.Done()
		response, err := server.RequestAttestation(ctx, req)
		if err != nil {
			t.Error(err)
		}
		if !proto.Equal(res, response) {
			t.Error("Expected  equal responses from cache")
		}
	}()

	wg.Add(1)
	go func() {
		defer wg.Done()

		if err := server.cache.Put(ctx, req, res); err != nil {
			t.Error(err)
		}
		if err := server.cache.MarkNotInProgress(req); err != nil {
			t.Error(err)
		}
	}()

	wg.Wait()
}<|MERGE_RESOLUTION|>--- conflicted
+++ resolved
@@ -95,21 +95,13 @@
 	if err != nil {
 		t.Fatalf("Could not hash beacon block: %v", err)
 	}
-<<<<<<< HEAD
-	justifiedBlockRoot, err := blockutil.BlockSigningRoot(justifiedBlock)
-	if err != nil {
-		t.Fatalf("Could not hash justified block: %v", err)
-	}
-	epochBoundaryRoot, err := blockutil.BlockSigningRoot(epochBoundaryBlock)
-=======
-	justifiedRoot, err := hashutil.HashBeaconBlock(justifiedBlock)
-	if err != nil {
-		t.Fatalf("Could not hash justified block: %v", err)
-	}
-	targetRoot, err := hashutil.HashBeaconBlock(targetBlock)
->>>>>>> f02afa20
-	if err != nil {
-		t.Fatalf("Could not hash target block: %v", err)
+	justifiedRoot, err := blockutil.BlockSigningRoot(justifiedBlock)
+	if err != nil {
+		t.Fatalf("Could not get signing root for justified block: %v", err)
+	}
+	targetRoot, err := blockutil.BlockSigningRoot(targetBlock)
+	if err != nil {
+		t.Fatalf("Could not get signing root for target block: %v", err)
 	}
 
 	beaconState := &pbp2p.BeaconState{
@@ -162,7 +154,7 @@
 		t.Fatalf("Could not get attestation info at slot: %v", err)
 	}
 
-	crosslinkRoot, err := ssz.TreeHash(beaconState.CurrentCrosslinks[req.Shard])
+	crosslinkRoot, err := ssz.HashTreeRoot(beaconState.CurrentCrosslinks[req.Shard])
 	if err != nil {
 		t.Fatal(err)
 	}
@@ -272,7 +264,7 @@
 		t.Fatalf("Could not get attestation info at slot: %v", err)
 	}
 
-	crosslinkRoot, err := ssz.TreeHash(beaconState.CurrentCrosslinks[req.Shard])
+	crosslinkRoot, err := ssz.HashTreeRoot(beaconState.CurrentCrosslinks[req.Shard])
 	if err != nil {
 		t.Fatal(err)
 	}
