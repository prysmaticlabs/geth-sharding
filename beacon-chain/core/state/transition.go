// Package state implements the whole state transition
// function which consists of per slot, per-epoch transitions.
// It also bootstraps the genesis beacon state for slot 0.
package state

import (
	"bytes"
	"context"
	"fmt"

	"github.com/prysmaticlabs/go-ssz"
	b "github.com/prysmaticlabs/prysm/beacon-chain/core/blocks"
	e "github.com/prysmaticlabs/prysm/beacon-chain/core/epoch"
	"github.com/prysmaticlabs/prysm/beacon-chain/core/helpers"
	pb "github.com/prysmaticlabs/prysm/proto/beacon/p2p/v1"
	ethpb "github.com/prysmaticlabs/prysm/proto/eth/v1alpha1"
	"github.com/prysmaticlabs/prysm/shared/hashutil"
	"github.com/prysmaticlabs/prysm/shared/mathutil"
	"github.com/prysmaticlabs/prysm/shared/params"
	"go.opencensus.io/trace"
)

// ExecuteStateTransition defines the procedure for a state transition function.
//
// Spec pseudocode definition:
//  def state_transition(state: BeaconState, block: BeaconBlock, validate_state_root: bool=False) -> BeaconState:
//    # Process slots (including those with no blocks) since block
//    process_slots(state, block.slot)
//    # Process block
//    process_block(state, block)
//    # Validate state root (`validate_state_root == True` in production)
//    if validate_state_root:
//        assert block.state_root == hash_tree_root(state)
//    # Return post-state
//    return state
func ExecuteStateTransition(
	ctx context.Context,
	state *pb.BeaconState,
	block *ethpb.BeaconBlock,
) (*pb.BeaconState, error) {
	if ctx.Err() != nil {
		return nil, ctx.Err()
	}
	helpers.ClearStartShardCache()
	ctx, span := trace.StartSpan(ctx, "beacon-chain.ChainService.ExecuteStateTransition")
	defer span.End()
	var err error
	// Execute per slots transition.
	state, err = ProcessSlots(ctx, state, block.Slot)
	if err != nil {
		return nil, fmt.Errorf("could not process slot: %v", err)
	}

	// Execute per block transition.
	if block != nil {
		state, err = ProcessBlock(ctx, state, block)
		if err != nil {
			return nil, fmt.Errorf("could not process block: %v", err)
		}
	}

	postStateRoot, err := ssz.HashTreeRoot(state)
	if err != nil {
		return nil, fmt.Errorf("could not tree hash processed state: %v", err)
	}
	if !bytes.Equal(postStateRoot[:], block.StateRoot) {
		return nil, fmt.Errorf("validate state root failed, wanted: %#x, received: %#x",
			postStateRoot[:], block.StateRoot)
	}

	return state, nil
}

// ExecuteStateTransitionNoVerify defines the procedure for a state transition function.
// This does not validate state root, The use case of such is for state root calculation, the proposer
// should first run state transition on an unsigned block containing a stub for the state root and signature.
//
// WARNING: This method does not validate state root and proposer signature. This is used for proposer to compute
// state root before proposing a new block.
//
// Spec pseudocode definition:
//  def state_transition(state: BeaconState, block: BeaconBlock, validate_state_root: bool=False) -> BeaconState:
//    # Process slots (including those with no blocks) since block
//    process_slots(state, block.slot)
//    # Process block
//    process_block(state, block)
//    # Return post-state
//    return state
func ExecuteStateTransitionNoVerify(
	ctx context.Context,
	state *pb.BeaconState,
	block *ethpb.BeaconBlock,
) (*pb.BeaconState, error) {
	if ctx.Err() != nil {
		return nil, ctx.Err()
	}
	ctx, span := trace.StartSpan(ctx, "beacon-chain.ChainService.ExecuteStateTransition")
	defer span.End()
	var err error

	// Execute per slots transition.
	state, err = ProcessSlots(ctx, state, block.Slot)
	if err != nil {
		return nil, fmt.Errorf("could not process slot: %v", err)
	}

	// Execute per block transition.
	if block != nil {
		state, err = ProcessBlockNoVerify(ctx, state, block)
		if err != nil {
			return nil, fmt.Errorf("could not process block: %v", err)
		}
	}

	return state, nil
}

// ProcessSlot happens every slot and focuses on the slot counter and block roots record updates.
// It happens regardless if there's an incoming block or not.
// Spec pseudocode definition:
//
//  def process_slot(state: BeaconState) -> None:
//    # Cache state root
//    previous_state_root = hash_tree_root(state)
//    state.state_roots[state.slot % SLOTS_PER_HISTORICAL_ROOT] = previous_state_root
//
//    # Cache latest block header state root
//    if state.latest_block_header.state_root == Bytes32():
//        state.latest_block_header.state_root = previous_state_root
//
//    # Cache block root
//    previous_block_root = signing_root(state.latest_block_header)
//    state.block_roots[state.slot % SLOTS_PER_HISTORICAL_ROOT] = previous_block_root
func ProcessSlot(ctx context.Context, state *pb.BeaconState) (*pb.BeaconState, error) {
	ctx, span := trace.StartSpan(ctx, "beacon-chain.ChainService.state.ProcessSlot")
	defer span.End()
	prevStateRoot, err := ssz.HashTreeRoot(state)
	if err != nil {
		return nil, fmt.Errorf("could not tree hash prev state root: %v", err)
	}
	state.StateRoots[state.Slot%params.BeaconConfig().SlotsPerHistoricalRoot] = prevStateRoot[:]

	zeroHash := params.BeaconConfig().ZeroHash
	// Cache latest block header state root.
	if bytes.Equal(state.LatestBlockHeader.StateRoot, zeroHash[:]) {
		state.LatestBlockHeader.StateRoot = prevStateRoot[:]
	}
	prevBlockRoot, err := ssz.SigningRoot(state.LatestBlockHeader)
	if err != nil {
		return nil, fmt.Errorf("could not determine prev block root: %v", err)
	}
	// Cache the block root.
	state.BlockRoots[state.Slot%params.BeaconConfig().SlotsPerHistoricalRoot] = prevBlockRoot[:]
	return state, nil
}

// ProcessSlots process through skip skips and apply epoch transition when it's needed
//
// Spec pseudocode definition:
//  def process_slots(state: BeaconState, slot: Slot) -> None:
//    assert state.slot <= slot
//    while state.slot < slot:
//        process_slot(state)
//        # Process epoch on the first slot of the next epoch
//        if (state.slot + 1) % SLOTS_PER_EPOCH == 0:
//            process_epoch(state)
//        state.slot += 1
//    ]
func ProcessSlots(ctx context.Context, state *pb.BeaconState, slot uint64) (*pb.BeaconState, error) {
	if state.Slot > slot {
		return nil, fmt.Errorf("expected state.slot %d < slot %d", state.Slot, slot)
	}
	for state.Slot < slot {
		if ctx.Err() != nil {
			return nil, ctx.Err()
		}
		state, err := ProcessSlot(ctx, state)
		if err != nil {
			return nil, fmt.Errorf("could not process slot: %v", err)
		}
		if CanProcessEpoch(state) {
			state, err = ProcessEpoch(ctx, state)
			if err != nil {
				return nil, fmt.Errorf("could not process epoch: %v", err)
			}
		}
		state.Slot++
	}
	return state, nil
}

// ProcessBlock creates a new, modified beacon state by applying block operation
// transformations as defined in the Ethereum Serenity specification, including processing proposer slashings,
// processing block attestations, and more.
//
// Spec pseudocode definition:
//
//  def process_block(state: BeaconState, block: BeaconBlock) -> None:
//    process_block_header(state, block)
//    process_randao(state, block.body)
//    process_eth1_data(state, block.body)
//    process_operations(state, block.body)
func ProcessBlock(
	ctx context.Context,
	state *pb.BeaconState,
	block *ethpb.BeaconBlock,
) (*pb.BeaconState, error) {
	ctx, span := trace.StartSpan(ctx, "beacon-chain.ChainService.state.ProcessBlock")
	defer span.End()

	state, err := b.ProcessBlockHeader(state, block)
	if err != nil {
		return nil, fmt.Errorf("could not process block header: %v", err)
	}

	state, err = b.ProcessRandao(state, block.Body)
<<<<<<< HEAD
	if err != nil {
		return nil, fmt.Errorf("could not verify and process randao: %v", err)
	}

	state, err = b.ProcessEth1DataInBlock(state, block)
	if err != nil {
		return nil, fmt.Errorf("could not process eth1 data: %v", err)
	}

	state, err = ProcessOperations(ctx, state, block.Body)
	if err != nil {
		return nil, fmt.Errorf("could not process block operation: %v", err)
	}

	return state, nil
}

// ProcessBlockNoVerify creates a new, modified beacon state by applying block operation
// transformations as defined in the Ethereum Serenity specification. It does not validate
// block signature.
//
//
// WARNING: This method does not verify proposer signature. This is used for proposer to compute state root
// using a unsigned block.
//
// Spec pseudocode definition:
//
//  def process_block(state: BeaconState, block: BeaconBlock) -> None:
//    process_block_header(state, block)
//    process_randao(state, block.body)
//    process_eth1_data(state, block.body)
//    process_operations(state, block.body)
func ProcessBlockNoVerify(
	ctx context.Context,
	state *pb.BeaconState,
	block *ethpb.BeaconBlock,
) (*pb.BeaconState, error) {
	ctx, span := trace.StartSpan(ctx, "beacon-chain.ChainService.state.ProcessBlock")
	defer span.End()

	state, err := b.ProcessBlockHeaderNoVerify(state, block)
	if err != nil {
		return nil, fmt.Errorf("could not process block header: %v", err)
	}

	state, err = b.ProcessRandao(state, block.Body)
=======
>>>>>>> ed78f1f4
	if err != nil {
		return nil, fmt.Errorf("could not verify and process randao: %v", err)
	}

	state, err = b.ProcessEth1DataInBlock(state, block)
	if err != nil {
		return nil, fmt.Errorf("could not process eth1 data: %v", err)
	}

	state, err = ProcessOperations(ctx, state, block.Body)
	if err != nil {
		return nil, fmt.Errorf("could not process block operation: %v", err)
	}

	return state, nil
}

// ProcessOperations processes the operations in the beacon block and updates beacon state
// with the operations in block.
//
// Spec pseudocode definition:
//
//  def process_operations(state: BeaconState, body: BeaconBlockBody) -> None:
//    # Verify that outstanding deposits are processed up to the maximum number of deposits
//    assert len(body.deposits) == min(MAX_DEPOSITS, state.eth1_data.deposit_count - state.eth1_deposit_index)
//    # Verify that there are no duplicate transfers
//    assert len(body.transfers) == len(set(body.transfers))
//
//    all_operations = (
//        (body.proposer_slashings, process_proposer_slashing),
//        (body.attester_slashings, process_attester_slashing),
//        (body.attestations, process_attestation),
//        (body.deposits, process_deposit),
//        (body.voluntary_exits, process_voluntary_exit),
//        (body.transfers, process_transfer),
//    )  # type: Sequence[Tuple[List, Callable]]
//    for operations, function in all_operations:
//        for operation in operations:
//            function(state, operation)
func ProcessOperations(
	ctx context.Context,
	state *pb.BeaconState,
<<<<<<< HEAD
	body *ethpb.BeaconBlockBody) (*pb.BeaconState, error) {
=======
	body *ethpb.BeaconBlockBody,
) (*pb.BeaconState, error) {
>>>>>>> ed78f1f4
	ctx, span := trace.StartSpan(ctx, "beacon-chain.ChainService.state.ProcessOperations")
	defer span.End()

	if err := verifyOperationLengths(state, body); err != nil {
		return nil, fmt.Errorf("could not verify operation lengths: %v", err)
	}

	// Verify that there are no duplicate transfers
	transferSet := make(map[[32]byte]bool)
	for _, transfer := range body.Transfers {
		h, err := hashutil.HashProto(transfer)
		if err != nil {
			return nil, fmt.Errorf("could not hash transfer: %v", err)
		}
		if transferSet[h] {
			return nil, fmt.Errorf("duplicate transfer: %v", transfer)
		}
		transferSet[h] = true
	}

	state, err := b.ProcessProposerSlashings(state, body)
	if err != nil {
		return nil, fmt.Errorf("could not process block proposer slashings: %v", err)
	}
	state, err = b.ProcessAttesterSlashings(state, body)
	if err != nil {
		return nil, fmt.Errorf("could not process block attester slashings: %v", err)
	}
	state, err = b.ProcessAttestations(state, body)
	if err != nil {
		return nil, fmt.Errorf("could not process block attestations: %v", err)
	}
	state, err = b.ProcessDeposits(state, body)
	if err != nil {
		return nil, fmt.Errorf("could not process block validator deposits: %v", err)
	}
	state, err = b.ProcessVoluntaryExits(state, body)
	if err != nil {
		return nil, fmt.Errorf("could not process validator exits: %v", err)
	}
	state, err = b.ProcessTransfers(state, body)
	if err != nil {
		return nil, fmt.Errorf("could not process block transfers: %v", err)
	}

	return state, nil
}

func verifyOperationLengths(state *pb.BeaconState, body *ethpb.BeaconBlockBody) error {
	if uint64(len(body.ProposerSlashings)) > params.BeaconConfig().MaxProposerSlashings {
		return fmt.Errorf(
			"number of proposer slashings (%d) in block body exceeds allowed threshold of %d",
			len(body.ProposerSlashings),
			params.BeaconConfig().MaxProposerSlashings,
		)
	}

	if uint64(len(body.AttesterSlashings)) > params.BeaconConfig().MaxAttesterSlashings {
		return fmt.Errorf(
			"number of attester slashings (%d) in block body exceeds allowed threshold of %d",
			len(body.AttesterSlashings),
			params.BeaconConfig().MaxAttesterSlashings,
		)
	}

	if uint64(len(body.Attestations)) > params.BeaconConfig().MaxAttestations {
		return fmt.Errorf(
			"number of attestations (%d) in block body exceeds allowed threshold of %d",
			len(body.Attestations),
			params.BeaconConfig().MaxAttestations,
		)
	}

	if uint64(len(body.VoluntaryExits)) > params.BeaconConfig().MaxVoluntaryExits {
		return fmt.Errorf(
			"number of voluntary exits (%d) in block body exceeds allowed threshold of %d",
			len(body.VoluntaryExits),
			params.BeaconConfig().MaxVoluntaryExits,
		)
	}

	if uint64(len(body.Transfers)) > params.BeaconConfig().MaxTransfers {
		return fmt.Errorf(
			"number of transfers (%d) in block body exceeds allowed threshold of %d",
			len(body.Transfers),
			params.BeaconConfig().MaxTransfers,
		)
	}

	if state.Eth1DepositIndex > state.Eth1Data.DepositCount {
		return fmt.Errorf("expected state.deposit_index %d <= eth1data.deposit_count %d", state.Eth1DepositIndex, state.Eth1Data.DepositCount)
	}
	maxDeposits := mathutil.Min(params.BeaconConfig().MaxDeposits, state.Eth1Data.DepositCount-state.Eth1DepositIndex)
	// Verify outstanding deposits are processed up to max number of deposits
	if len(body.Deposits) != int(maxDeposits) {
		return fmt.Errorf("incorrect outstanding deposits in block body, wanted: %d, got: %d",
			maxDeposits, len(body.Deposits))
	}

	return nil
}

// CanProcessEpoch checks the eligibility to process epoch.
// The epoch can be processed at the end of the last slot of every epoch
//
// Spec pseudocode definition:
//    If (state.slot + 1) % SLOTS_PER_EPOCH == 0:
func CanProcessEpoch(state *pb.BeaconState) bool {
	return (state.Slot+1)%params.BeaconConfig().SlotsPerEpoch == 0
}

// ProcessEpoch describes the per epoch operations that are performed on the
// beacon state. It focuses on the validator registry, adjusting balances, and finalizing slots.
//
// Spec pseudocode definition:
//
//  def process_epoch(state: BeaconState) -> None:
//    process_justification_and_finalization(state)
//    process_crosslinks(state)
//    process_rewards_and_penalties(state)
//    process_registry_updates(state)
//    # @process_reveal_deadlines
//    # @process_challenge_deadlines
//    process_slashings(state)
//    process_final_updates(state)
//    # @after_process_final_updates
func ProcessEpoch(ctx context.Context, state *pb.BeaconState) (*pb.BeaconState, error) {
	ctx, span := trace.StartSpan(ctx, "beacon-chain.ChainService.state.ProcessEpoch")
	defer span.End()

	prevEpochAtts, err := e.MatchAttestations(state, helpers.PrevEpoch(state))
	if err != nil {
		return nil, fmt.Errorf("could not get target atts prev epoch %d: %v",
			helpers.PrevEpoch(state), err)
	}
	currentEpochAtts, err := e.MatchAttestations(state, helpers.CurrentEpoch(state))
	if err != nil {
		return nil, fmt.Errorf("could not get target atts current epoch %d: %v",
			helpers.CurrentEpoch(state), err)
	}
	prevEpochAttestedBalance, err := e.AttestingBalance(state, prevEpochAtts.Target)
	if err != nil {
		return nil, fmt.Errorf("could not get attesting balance prev epoch: %v", err)
	}
	currentEpochAttestedBalance, err := e.AttestingBalance(state, currentEpochAtts.Target)
	if err != nil {
		return nil, fmt.Errorf("could not get attesting balance current epoch: %v", err)
	}

	state, err = e.ProcessJustificationAndFinalization(state, prevEpochAttestedBalance, currentEpochAttestedBalance)
	if err != nil {
		return nil, fmt.Errorf("could not process justification: %v", err)
	}

	state, err = e.ProcessCrosslinks(state)
	if err != nil {
		return nil, fmt.Errorf("could not process crosslink: %v", err)
	}

	state, err = e.ProcessRewardsAndPenalties(state)
	if err != nil {
		return nil, fmt.Errorf("could not process rewards and penalties: %v", err)
	}

	state, err = e.ProcessRegistryUpdates(state)
	if err != nil {
		return nil, fmt.Errorf("could not process registry updates: %v", err)
	}

	state, err = e.ProcessSlashings(state)
	if err != nil {
		return nil, fmt.Errorf("could not process slashings: %v", err)
	}

	state, err = e.ProcessFinalUpdates(state)
	if err != nil {
		return nil, fmt.Errorf("could not process final updates: %v", err)
	}
	return state, nil
}<|MERGE_RESOLUTION|>--- conflicted
+++ resolved
@@ -9,6 +9,7 @@
 	"fmt"
 
 	"github.com/prysmaticlabs/go-ssz"
+	"github.com/prysmaticlabs/prysm/bazel-prysm/external/com_github_gogo_protobuf/proto"
 	b "github.com/prysmaticlabs/prysm/beacon-chain/core/blocks"
 	e "github.com/prysmaticlabs/prysm/beacon-chain/core/epoch"
 	"github.com/prysmaticlabs/prysm/beacon-chain/core/helpers"
@@ -74,9 +75,10 @@
 // ExecuteStateTransitionNoVerify defines the procedure for a state transition function.
 // This does not validate state root, The use case of such is for state root calculation, the proposer
 // should first run state transition on an unsigned block containing a stub for the state root and signature.
+// This does not modify state.
 //
 // WARNING: This method does not validate state root and proposer signature. This is used for proposer to compute
-// state root before proposing a new block.
+// state root before proposing a new block, and this does not modify state.
 //
 // Spec pseudocode definition:
 //  def state_transition(state: BeaconState, block: BeaconBlock, validate_state_root: bool=False) -> BeaconState:
@@ -94,25 +96,28 @@
 	if ctx.Err() != nil {
 		return nil, ctx.Err()
 	}
+
+	stateCopy := proto.Clone(state).(*pb.BeaconState)
+
 	ctx, span := trace.StartSpan(ctx, "beacon-chain.ChainService.ExecuteStateTransition")
 	defer span.End()
 	var err error
 
 	// Execute per slots transition.
-	state, err = ProcessSlots(ctx, state, block.Slot)
+	stateCopy, err = ProcessSlots(ctx, stateCopy, block.Slot)
 	if err != nil {
 		return nil, fmt.Errorf("could not process slot: %v", err)
 	}
 
 	// Execute per block transition.
 	if block != nil {
-		state, err = ProcessBlockNoVerify(ctx, state, block)
+		stateCopy, err = ProcessBlockNoVerify(ctx, stateCopy, block)
 		if err != nil {
 			return nil, fmt.Errorf("could not process block: %v", err)
 		}
 	}
 
-	return state, nil
+	return stateCopy, nil
 }
 
 // ProcessSlot happens every slot and focuses on the slot counter and block roots record updates.
@@ -214,7 +219,6 @@
 	}
 
 	state, err = b.ProcessRandao(state, block.Body)
-<<<<<<< HEAD
 	if err != nil {
 		return nil, fmt.Errorf("could not verify and process randao: %v", err)
 	}
@@ -261,8 +265,6 @@
 	}
 
 	state, err = b.ProcessRandao(state, block.Body)
-=======
->>>>>>> ed78f1f4
 	if err != nil {
 		return nil, fmt.Errorf("could not verify and process randao: %v", err)
 	}
@@ -305,12 +307,7 @@
 func ProcessOperations(
 	ctx context.Context,
 	state *pb.BeaconState,
-<<<<<<< HEAD
 	body *ethpb.BeaconBlockBody) (*pb.BeaconState, error) {
-=======
-	body *ethpb.BeaconBlockBody,
-) (*pb.BeaconState, error) {
->>>>>>> ed78f1f4
 	ctx, span := trace.StartSpan(ctx, "beacon-chain.ChainService.state.ProcessOperations")
 	defer span.End()
 
