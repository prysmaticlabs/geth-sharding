--- conflicted
+++ resolved
@@ -7,8 +7,6 @@
 	"strings"
 	"time"
 
-	"github.com/prysmaticlabs/prysm/beacon-chain/core/helpers"
-	"github.com/prysmaticlabs/prysm/shared/params"
 	"github.com/dgraph-io/ristretto"
 	"github.com/ethereum/go-ethereum/p2p/enode"
 	"github.com/ethereum/go-ethereum/p2p/enr"
@@ -28,10 +26,7 @@
 	"github.com/pkg/errors"
 	"github.com/prysmaticlabs/go-bitfield"
 	"github.com/prysmaticlabs/prysm/beacon-chain/cache"
-<<<<<<< HEAD
-=======
 	"github.com/prysmaticlabs/prysm/beacon-chain/core/helpers"
->>>>>>> 8d6aed93
 	"github.com/prysmaticlabs/prysm/beacon-chain/db"
 	"github.com/prysmaticlabs/prysm/beacon-chain/p2p/encoder"
 	"github.com/prysmaticlabs/prysm/beacon-chain/p2p/peers"
@@ -76,10 +71,7 @@
 	peers                 *peers.Status
 	genesisTime           time.Time
 	genesisValidatorsRoot []byte
-<<<<<<< HEAD
-=======
 	metaData              *pb.MetaData
->>>>>>> 8d6aed93
 }
 
 // NewService initializes a new p2p service compatible with shared.Service interface. No
