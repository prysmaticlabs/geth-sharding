package client

// Validator client proposer functions.
import (
	"context"
	"fmt"

	"github.com/pkg/errors"
	"github.com/prometheus/client_golang/prometheus"
	"github.com/prometheus/client_golang/prometheus/promauto"
	ethpb "github.com/prysmaticlabs/ethereumapis/eth/v1alpha1"
	"github.com/prysmaticlabs/go-ssz"
	"github.com/prysmaticlabs/prysm/beacon-chain/core/helpers"
	"github.com/prysmaticlabs/prysm/shared/bls"
	"github.com/prysmaticlabs/prysm/shared/bytesutil"
	"github.com/prysmaticlabs/prysm/shared/featureconfig"
	"github.com/prysmaticlabs/prysm/shared/params"
	"github.com/prysmaticlabs/prysm/validator/keymanager"
	"github.com/sirupsen/logrus"
	"go.opencensus.io/trace"
)

var (
	validatorProposeSuccessVec = promauto.NewCounterVec(
		prometheus.CounterOpts{
			Namespace: "validator",
			Name:      "successful_proposals",
		},
		[]string{
			// validator pubkey
			"pubkey",
		},
	)
	validatorProposeFailVec = promauto.NewCounterVec(
		prometheus.CounterOpts{
			Namespace: "validator",
			Name:      "failed_proposals",
		},
		[]string{
			// validator pubkey
			"pubkey",
		},
	)
)

// ProposeBlock A new beacon block for a given slot. This method collects the
// previous beacon block, any pending deposits, and ETH1 data from the beacon
// chain node to construct the new block. The new block is then processed with
// the state root computation, and finally signed by the validator before being
// sent back to the beacon node for broadcasting.
func (v *validator) ProposeBlock(ctx context.Context, slot uint64, pubKey [48]byte) {
	if slot == 0 {
		log.Debug("Assigned to genesis slot, skipping proposal")
		return
	}
	ctx, span := trace.StartSpan(ctx, "validator.ProposeBlock")
	defer span.End()
	fmtKey := fmt.Sprintf("%#x", pubKey[:])

	span.AddAttributes(trace.StringAttribute("validator", fmt.Sprintf("%#x", pubKey)))
	log := log.WithField("pubKey", fmt.Sprintf("%#x", bytesutil.Trunc(pubKey[:])))

	// Sign randao reveal, it's used to request block from beacon node
	epoch := slot / params.BeaconConfig().SlotsPerEpoch
	randaoReveal, err := v.signRandaoReveal(ctx, pubKey, epoch)
	if err != nil {
		log.WithError(err).Error("Failed to sign randao reveal")
		if v.emitAccountMetrics {
			validatorProposeFailVec.WithLabelValues(fmtKey).Inc()
		}
		return
	}

	// Request block from beacon node
	b, err := v.validatorClient.GetBlock(ctx, &ethpb.BlockRequest{
		Slot:         slot,
		RandaoReveal: randaoReveal,
		Graffiti:     v.graffiti,
	})
	if err != nil {
		log.WithError(err).Error("Failed to request block from beacon node")
		if v.emitAccountMetrics {
			validatorProposeFailVec.WithLabelValues(fmtKey).Inc()
		}
		return
	}

	if featureconfig.Get().ProtectProposer {
		slotBits, err := v.db.ProposalHistoryForEpoch(ctx, pubKey[:], epoch)
		if err != nil {
			log.WithError(err).Error("Failed to get proposal history")
			if v.emitAccountMetrics {
				validatorProposeFailVec.WithLabelValues(fmtKey).Inc()
			}
			return
		}

<<<<<<< HEAD
		// If the bit for the current slot is marked, do not propose.
		if slotBits.BitAt(slot % params.BeaconConfig().SlotsPerEpoch) {
			log.WithField("epoch", epoch).Warn("Tried to sign a double proposal, rejected")
=======
		if HasProposedForEpoch(history, epoch) {
			log.WithField("epoch", epoch).Error("Tried to sign a double proposal, rejected")
>>>>>>> 8d6aed93
			if v.emitAccountMetrics {
				validatorProposeFailVec.WithLabelValues(fmtKey).Inc()
			}
			return
		}
	}

	// Sign returned block from beacon node
	sig, err := v.signBlock(ctx, pubKey, epoch, b)
	if err != nil {
		log.WithError(err).Error("Failed to sign block")
		if v.emitAccountMetrics {
			validatorProposeFailVec.WithLabelValues(fmtKey).Inc()
		}
		return
	}
	blk := &ethpb.SignedBeaconBlock{
		Block:     b,
		Signature: sig,
	}

	// Propose and broadcast block via beacon node
	blkResp, err := v.validatorClient.ProposeBlock(ctx, blk)
	if err != nil {
		log.WithError(err).Error("Failed to propose block")
		if v.emitAccountMetrics {
			validatorProposeFailVec.WithLabelValues(fmtKey).Inc()
		}
		return
	}

	if featureconfig.Get().ProtectProposer {
		slotBits, err := v.db.ProposalHistoryForEpoch(ctx, pubKey[:], epoch)
		if err != nil {
			log.WithError(err).Error("Failed to get proposal history")
			if v.emitAccountMetrics {
				validatorProposeFailVec.WithLabelValues(fmtKey).Inc()
			}
			return
		}
		slotBits.SetBitAt(slot%params.BeaconConfig().SlotsPerEpoch, true)
		if err := v.db.SaveProposalHistoryForEpoch(ctx, pubKey[:], epoch, slotBits); err != nil {
			log.WithError(err).Error("Failed to save updated proposal history")
			if v.emitAccountMetrics {
				validatorProposeFailVec.WithLabelValues(fmtKey).Inc()
			}
			return
		}
	}

	if v.emitAccountMetrics {
		validatorProposeSuccessVec.WithLabelValues(fmtKey).Inc()
	}

	span.AddAttributes(
		trace.StringAttribute("blockRoot", fmt.Sprintf("%#x", blkResp.BlockRoot)),
		trace.Int64Attribute("numDeposits", int64(len(b.Body.Deposits))),
		trace.Int64Attribute("numAttestations", int64(len(b.Body.Attestations))),
	)

	blkRoot := fmt.Sprintf("%#x", bytesutil.Trunc(blkResp.BlockRoot))
	log.WithFields(logrus.Fields{
		"slot":            b.Slot,
		"blockRoot":       blkRoot,
		"numAttestations": len(b.Body.Attestations),
		"numDeposits":     len(b.Body.Deposits),
	}).Info("Submitted new block")
}

// ProposeExit --
func (v *validator) ProposeExit(ctx context.Context, exit *ethpb.VoluntaryExit) error {
	return errors.New("unimplemented")
}

// Sign randao reveal with randao domain and private key.
func (v *validator) signRandaoReveal(ctx context.Context, pubKey [48]byte, epoch uint64) ([]byte, error) {
	domain, err := v.domainData(ctx, epoch, params.BeaconConfig().DomainRandao[:])
	if err != nil {
		return nil, errors.Wrap(err, "could not get domain data")
	}

	randaoReveal, err := v.signObject(pubKey, epoch, domain.SignatureDomain)
	if err != nil {
		return nil, errors.Wrap(err, "could not sign reveal")
	}
	return randaoReveal.Marshal(), nil
}

// Sign block with proposer domain and private key.
func (v *validator) signBlock(ctx context.Context, pubKey [48]byte, epoch uint64, b *ethpb.BeaconBlock) ([]byte, error) {
	domain, err := v.domainData(ctx, epoch, params.BeaconConfig().DomainBeaconProposer[:])
	if err != nil {
		return nil, errors.Wrap(err, "could not get domain data")
	}
	var sig *bls.Signature
	if protectingKeymanager, supported := v.keyManager.(keymanager.ProtectingKeyManager); supported {
		bodyRoot, err := ssz.HashTreeRoot(b.Body)
		if err != nil {
			return nil, errors.Wrap(err, "could not get signing root")
		}
		blockHeader := &ethpb.BeaconBlockHeader{
			Slot:       b.Slot,
			StateRoot:  b.StateRoot,
			ParentRoot: b.ParentRoot,
			BodyRoot:   bodyRoot[:],
		}
		sig, err = protectingKeymanager.SignProposal(pubKey, bytesutil.ToBytes32(domain.SignatureDomain), blockHeader)
		if err != nil {
			return nil, errors.Wrap(err, "could not sign block proposal")
		}
	} else {
		blockRoot, err := helpers.ComputeSigningRoot(b, domain.SignatureDomain)
		if err != nil {
			return nil, errors.Wrap(err, "could not get signing root")
		}
		sig, err = v.keyManager.Sign(pubKey, blockRoot)
		if err != nil {
			return nil, errors.Wrap(err, "could not sign block proposal")
		}
	}
	return sig.Marshal(), nil
}<|MERGE_RESOLUTION|>--- conflicted
+++ resolved
@@ -95,14 +95,9 @@
 			return
 		}
 
-<<<<<<< HEAD
 		// If the bit for the current slot is marked, do not propose.
 		if slotBits.BitAt(slot % params.BeaconConfig().SlotsPerEpoch) {
-			log.WithField("epoch", epoch).Warn("Tried to sign a double proposal, rejected")
-=======
-		if HasProposedForEpoch(history, epoch) {
 			log.WithField("epoch", epoch).Error("Tried to sign a double proposal, rejected")
->>>>>>> 8d6aed93
 			if v.emitAccountMetrics {
 				validatorProposeFailVec.WithLabelValues(fmtKey).Inc()
 			}
