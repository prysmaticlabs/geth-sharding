package featureconfig

import (
	"gopkg.in/urfave/cli.v2"
)

var (
	devModeFlag = &cli.BoolFlag{
		Name:  "dev",
		Usage: "Enable experimental features still in development. These features may not be stable.",
	}
	disableBroadcastSlashingFlag = &cli.BoolFlag{
		Name:  "disable-broadcast-slashings",
		Usage: "Disables broadcasting slashings submitted to the beacon node.",
	}
	minimalConfigFlag = &cli.BoolFlag{
		Name:  "minimal-config",
		Usage: "Use minimal config with parameters as defined in the spec.",
	}
	writeSSZStateTransitionsFlag = &cli.BoolFlag{
		Name:  "interop-write-ssz-state-transitions",
		Usage: "Write ssz states to disk after attempted state transition",
	}
	disableDynamicCommitteeSubnets = &cli.BoolFlag{
		Name:  "disable-dynamic-committee-subnets",
		Usage: "Disable dynamic committee attestation subnets.",
	}
	// disableForkChoiceUnsafeFlag disables using the LMD-GHOST fork choice to update
	// the head of the chain based on attestations and instead accepts any valid received block
	// as the chain head. UNSAFE, use with caution.
	disableForkChoiceUnsafeFlag = &cli.BoolFlag{
		Name:  "disable-fork-choice-unsafe",
		Usage: "UNSAFE: disable fork choice for determining head of the beacon chain.",
	}
	// disableSSZCache see https://github.com/prysmaticlabs/prysm/pull/4558.
	disableSSZCache = &cli.BoolFlag{
		Name:  "disable-ssz-cache",
		Usage: "Disable ssz state root cache mechanism.",
	}
	skipBLSVerifyFlag = &cli.BoolFlag{
		Name:  "skip-bls-verify",
		Usage: "Whether or not to skip BLS verification of signature at runtime, this is unsafe and should only be used for development",
	}
	enableBackupWebhookFlag = &cli.BoolFlag{
		Name:  "enable-db-backup-webhook",
		Usage: "Serve HTTP handler to initiate database backups. The handler is served on the monitoring port at path /db/backup.",
	}
	kafkaBootstrapServersFlag = &cli.StringFlag{
		Name:  "kafka-url",
		Usage: "Stream attestations and blocks to specified kafka servers. This field is used for bootstrap.servers kafka config field.",
	}
	initSyncVerifyEverythingFlag = &cli.BoolFlag{
		Name: "initial-sync-verify-all-signatures",
		Usage: "Initial sync to finalized checkpoint with verifying block's signature, RANDAO " +
			"and attestation's aggregated signatures. Without this flag, only the proposer " +
			"signature is verified until the node reaches the end of the finalized chain.",
	}
	enableSlasherFlag = &cli.BoolFlag{
		Name: "enable-slasher",
		Usage: "Enables connection to a slasher service in order to retrieve slashable events. Slasher is connected to the beacon node using gRPC and " +
			"the slasher-provider flag can be used to pass its address.",
	}
	customGenesisDelayFlag = &cli.Uint64Flag{
		Name: "custom-genesis-delay",
		Usage: "Start the genesis event with the configured genesis delay in seconds. " +
			"This flag should be used for local development and testing only.",
	}
	cacheFilteredBlockTreeFlag = &cli.BoolFlag{
		Name: "cache-filtered-block-tree",
		Usage: "Cache filtered block tree by maintaining it rather than continually recalculating on the fly, " +
			"this is used for fork choice.",
	}
	enableProtectProposerFlag = &cli.BoolFlag{
		Name: "enable-protect-proposer",
		Usage: "Enables functionality to prevent the validator client from signing and " +
			"broadcasting 2 different block proposals in the same epoch. Protects from slashing.",
	}
	enableProtectAttesterFlag = &cli.BoolFlag{
		Name: "enable-protect-attester",
		Usage: "Enables functionality to prevent the validator client from signing and " +
			"broadcasting 2 any slashable attestations.",
	}
	enableExternalSlasherProtectionFlag = &cli.BoolFlag{
		Name: "enable-external-slasher-protection",
		Usage: "Enables the validator to connect to external slasher to prevent it from " +
			"transmitting a slashable offence over the network.",
	}
	disableStrictAttestationPubsubVerificationFlag = &cli.BoolFlag{
		Name:  "disable-strict-attestation-pubsub-verification",
		Usage: "Disable strict signature verification of attestations in pubsub. See PR 4782 for details.",
	}
	disableUpdateHeadPerAttestation = &cli.BoolFlag{
		Name:  "disable-update-head-attestation",
		Usage: "Disable update fork choice head on per attestation. See PR 4802 for details.",
	}
	disableDomainDataCacheFlag = &cli.BoolFlag{
		Name: "disable-domain-data-cache",
		Usage: "Disable caching of domain data requests per epoch. This feature reduces the total " +
			"calls to the beacon node for each assignment.",
	}
	enableStateGenSigVerify = &cli.BoolFlag{
		Name: "enable-state-gen-sig-verify",
		Usage: "Enable signature verification for state gen. This feature increases the cost to generate a historical state," +
			"the resulting state is signature verified.",
	}
	checkHeadState = &cli.BoolFlag{
		Name:  "check-head-state",
		Usage: "Enables the checking of head state in chainservice first before retrieving the desired state from the db.",
	}
	enableNoiseHandshake = &cli.BoolFlag{
		Name: "enable-noise",
		Usage: "This enables the beacon node to use NOISE instead of SECIO for performing handshakes between peers and " +
			"securing transports between peers",
	}
	dontPruneStateStartUp = &cli.BoolFlag{
		Name:  "dont-prune-state-start-up",
		Usage: "Don't prune historical states upon start up",
	}
	enableNewStateMgmt = &cli.BoolFlag{
		Name:  "enable-new-state-mgmt",
		Usage: "This enable the usage of state mgmt service across Prysm",
	}
	enableFieldTrie = &cli.BoolFlag{
		Name:  "enable-state-field-trie",
		Usage: "Enables the usage of state field tries to compute the state root",
	}
	disableInitSyncBatchSaveBlocks = &cli.BoolFlag{
		Name:  "disable-init-sync-batch-save-blocks",
		Usage: "Instead of saving batch blocks to the DB during initial syncing, this disables batch saving of blocks",
	}
	enableStateRefCopy = &cli.BoolFlag{
		Name:  "enable-state-ref-copy",
		Usage: "Enables the usage of a new copying method for our state fields.",
	}
	waitForSyncedFlag = &cli.BoolFlag{
		Name:  "wait-for-synced",
		Usage: "Uses WaitForSynced for validator startup, to ensure a validator is able to communicate with the beacon node as quick as possible",
	}
	disableHistoricalDetectionFlag = &cli.BoolFlag{
		Name:  "disable-historical-detection",
		Usage: "Disables historical attestation detection for the slasher",
	}
	disableLookbackFlag = &cli.BoolFlag{
		Name:  "disable-lookback",
		Usage: "Disables use of the lookback feature and updates attestation history for validators from head to epoch 0",
	}
	skipRegenHistoricalStates = &cli.BoolFlag{
		Name:  "skip-regen-historical-states",
		Usage: "Skips regeneration and saving of historical states from genesis to last finalized. This enables a quick switch-over to using `--enable-new-state-mgmt`",
	}
	enableInitSyncWeightedRoundRobin = &cli.BoolFlag{
		Name:  "enable-init-sync-wrr",
		Usage: "Enables weighted round robin fetching optimization",
	}
)

// devModeFlags holds list of flags that are set when development mode is on.
var devModeFlags = []cli.Flag{
	enableStateRefCopy,
	enableFieldTrie,
	enableNewStateMgmt,
	enableInitSyncWeightedRoundRobin,
}

// Deprecated flags list.
const deprecatedUsage = "DEPRECATED. DO NOT USE."

var (
	deprecatedEnableDynamicCommitteeSubnets = &cli.BoolFlag{
		Name:   "enable-dynamic-committee-subnets",
		Usage:  deprecatedUsage,
		Hidden: true,
	}
	deprecatedNoCustomConfigFlag = &cli.BoolFlag{
		Name:   "no-custom-config",
		Usage:  deprecatedUsage,
		Hidden: true,
	}
	deprecatedEnableInitSyncQueue = &cli.BoolFlag{
		Name:   "enable-initial-sync-queue",
		Usage:  deprecatedUsage,
		Hidden: true,
	}
	deprecatedEnableFinalizedBlockRootIndexFlag = &cli.BoolFlag{
		Name:   "enable-finalized-block-root-index",
		Usage:  deprecatedUsage,
		Hidden: true,
	}
	deprecatedOptimizeProcessEpochFlag = &cli.BoolFlag{
		Name:   "optimize-process-epoch",
		Usage:  deprecatedUsage,
		Hidden: true,
	}
	deprecatedPruneFinalizedStatesFlag = &cli.BoolFlag{
		Name:   "prune-finalized-states",
		Usage:  deprecatedUsage,
		Hidden: true,
	}
	deprecatedScatterFlag = &cli.BoolFlag{
		Name:   "scatter",
		Usage:  deprecatedUsage,
		Hidden: true,
	}
	deprecatedEnableSnappyDBCompressionFlag = &cli.BoolFlag{
		Name:   "snappy",
		Usage:  deprecatedUsage,
		Hidden: true,
	}
	deprecatedEnableSkipSlotsCacheFlag = &cli.BoolFlag{
		Name:   "enable-skip-slots-cache",
		Usage:  deprecatedUsage,
		Hidden: true,
	}
	deprecatedEnablePruneBoundaryStateFlag = &cli.BoolFlag{
		Name:   "prune-states",
		Usage:  deprecatedUsage,
		Hidden: true,
	}
	deprecatedEnableActiveIndicesCacheFlag = &cli.BoolFlag{
		Name:   "enable-active-indices-cache",
		Usage:  deprecatedUsage,
		Hidden: true,
	}
	deprecatedEnableActiveCountCacheFlag = &cli.BoolFlag{
		Name:   "enable-active-count-cache",
		Usage:  deprecatedUsage,
		Hidden: true,
	}

	deprecatedEnableCustomStateSSZFlag = &cli.BoolFlag{
		Name:   "enable-custom-state-ssz",
		Usage:  deprecatedUsage,
		Hidden: true,
	}
	deprecatedEnableCommitteeCacheFlag = &cli.BoolFlag{
		Name:   "enable-committee-cache",
		Usage:  deprecatedUsage,
		Hidden: true,
	}
	deprecatedEnableBLSPubkeyCacheFlag = &cli.BoolFlag{
		Name:   "enable-bls-pubkey-cache",
		Usage:  deprecatedUsage,
		Hidden: true,
	}
	deprecatedFastCommitteeAssignmentsFlag = &cli.BoolFlag{
		Name:   "fast-assignments",
		Usage:  deprecatedUsage,
		Hidden: true,
	}
	deprecatedGenesisDelayFlag = &cli.BoolFlag{
		Name:   "genesis-delay",
		Usage:  deprecatedUsage,
		Hidden: true,
	}
	deprecatedNewCacheFlag = &cli.BoolFlag{
		Name:   "new-cache",
		Usage:  deprecatedUsage,
		Hidden: true,
	}
	deprecatedEnableShuffledIndexCacheFlag = &cli.BoolFlag{
		Name:   "enable-shuffled-index-cache",
		Usage:  deprecatedUsage,
		Hidden: true,
	}
	deprecatedSaveDepositDataFlag = &cli.BoolFlag{
		Name:   "save-deposit-data",
		Usage:  deprecatedUsage,
		Hidden: true,
	}
	deprecatedCacheProposerIndicesFlag = &cli.BoolFlag{
		Name:   "cache-proposer-indices",
		Usage:  deprecatedUsage,
		Hidden: true,
	}
	deprecatedprotoArrayForkChoice = &cli.BoolFlag{
		Name:   "proto-array-forkchoice",
		Usage:  deprecatedUsage,
		Hidden: true,
	}
	deprecatedForkchoiceAggregateAttestations = &cli.BoolFlag{
		Name:   "forkchoice-aggregate-attestations",
		Usage:  deprecatedUsage,
		Hidden: true,
	}
	deprecatedEnableAttestationCacheFlag = &cli.BoolFlag{
		Name:   "enable-attestation-cache",
		Usage:  deprecatedUsage,
		Hidden: true,
	}
	deprecatedInitSyncCacheStateFlag = &cli.BoolFlag{
		Name:   "initial-sync-cache-state",
		Usage:  deprecatedUsage,
		Hidden: true,
	}
	deprecatedProtectProposerFlag = &cli.BoolFlag{
		Name:   "protect-proposer",
		Usage:  deprecatedUsage,
		Hidden: true,
	}
	deprecatedProtectAttesterFlag = &cli.BoolFlag{
		Name:   "protect-attester",
		Usage:  deprecatedUsage,
		Hidden: true,
	}
	deprecatedDiscv5Flag = &cli.BoolFlag{
		Name:   "enable-discv5",
		Usage:  deprecatedUsage,
		Hidden: true,
	}
	deprecatedEnableSSZCache = &cli.BoolFlag{
		Name:   "enable-ssz-cache",
		Usage:  deprecatedUsage,
		Hidden: true,
	}
	deprecatedUseSpanCacheFlag = &cli.BoolFlag{
		Name:   "span-map-cache",
		Usage:  deprecatedUsage,
		Hidden: true,
	}
	deprecatedDisableProtectProposerFlag = &cli.BoolFlag{
		Name:   "disable-protect-proposer",
		Usage:  deprecatedUsage,
		Hidden: true,
	}
	deprecatedDisableProtectAttesterFlag = &cli.BoolFlag{
		Name:   "disable-protect-attester",
		Usage:  deprecatedUsage,
		Hidden: true,
	}
	deprecatedEnableCustomBlockHTR = &cli.BoolFlag{
		Name:   "enable-custom-block-htr",
		Usage:  deprecatedUsage,
		Hidden: true,
	}
	deprecatedDisableInitSyncQueueFlag = &cli.BoolFlag{
		Name:   "disable-init-sync-queue",
		Usage:  deprecatedUsage,
		Hidden: true,
	}
	deprecatedEnableEth1DataVoteCacheFlag = &cli.BoolFlag{
		Name:   "enable-eth1-data-vote-cache",
		Usage:  deprecatedUsage,
		Hidden: true,
	}
	deprecatedAccountMetricsFlag = &cli.BoolFlag{
		Name:   "enable-account-metrics",
		Usage:  deprecatedUsage,
		Hidden: true,
	}
	deprecatedEnableDomainDataCacheFlag = &cli.BoolFlag{
		Name:   "enable-domain-data-cache",
		Usage:  deprecatedUsage,
		Hidden: true,
	}
<<<<<<< HEAD
	deprecatedBroadcastSlashingFlag = &cli.BoolFlag{
		Name:   "broadcast-slashing",
=======
	deprecatedEnableByteMempool = &cli.BoolFlag{
		Name:   "enable-byte-mempool",
>>>>>>> 6a9112bf
		Usage:  deprecatedUsage,
		Hidden: true,
	}
)

var deprecatedFlags = []cli.Flag{
	deprecatedEnableDynamicCommitteeSubnets,
	deprecatedNoCustomConfigFlag,
	deprecatedEnableInitSyncQueue,
	deprecatedEnableFinalizedBlockRootIndexFlag,
	deprecatedScatterFlag,
	deprecatedPruneFinalizedStatesFlag,
	deprecatedOptimizeProcessEpochFlag,
	deprecatedEnableSnappyDBCompressionFlag,
	deprecatedEnableSkipSlotsCacheFlag,
	deprecatedEnablePruneBoundaryStateFlag,
	deprecatedEnableActiveIndicesCacheFlag,
	deprecatedEnableActiveCountCacheFlag,
	deprecatedEnableCustomStateSSZFlag,
	deprecatedEnableCommitteeCacheFlag,
	deprecatedEnableBLSPubkeyCacheFlag,
	deprecatedFastCommitteeAssignmentsFlag,
	deprecatedGenesisDelayFlag,
	deprecatedNewCacheFlag,
	deprecatedEnableShuffledIndexCacheFlag,
	deprecatedSaveDepositDataFlag,
	deprecatedCacheProposerIndicesFlag,
	deprecatedprotoArrayForkChoice,
	deprecatedForkchoiceAggregateAttestations,
	deprecatedEnableAttestationCacheFlag,
	deprecatedInitSyncCacheStateFlag,
	deprecatedProtectAttesterFlag,
	deprecatedProtectProposerFlag,
	deprecatedDiscv5Flag,
	deprecatedEnableSSZCache,
	deprecatedUseSpanCacheFlag,
	deprecatedDisableProtectProposerFlag,
	deprecatedDisableProtectAttesterFlag,
	deprecatedDisableInitSyncQueueFlag,
	deprecatedEnableCustomBlockHTR,
	deprecatedEnableEth1DataVoteCacheFlag,
	deprecatedAccountMetricsFlag,
	deprecatedEnableDomainDataCacheFlag,
<<<<<<< HEAD
	deprecatedBroadcastSlashingFlag,
=======
	deprecatedEnableByteMempool,
>>>>>>> 6a9112bf
}

// ValidatorFlags contains a list of all the feature flags that apply to the validator client.
var ValidatorFlags = append(deprecatedFlags, []cli.Flag{
	minimalConfigFlag,
	enableProtectAttesterFlag,
	enableProtectProposerFlag,
	enableExternalSlasherProtectionFlag,
	disableDomainDataCacheFlag,
	waitForSyncedFlag,
}...)

// SlasherFlags contains a list of all the feature flags that apply to the slasher client.
var SlasherFlags = append(deprecatedFlags, []cli.Flag{
	disableHistoricalDetectionFlag,
	disableLookbackFlag,
}...)

// E2EValidatorFlags contains a list of the validator feature flags to be tested in E2E.
var E2EValidatorFlags = []string{
	"--wait-for-synced",
	"--enable-protect-attester",
	"--enable-protect-proposer",
}

// BeaconChainFlags contains a list of all the feature flags that apply to the beacon-chain client.
var BeaconChainFlags = append(deprecatedFlags, []cli.Flag{
	devModeFlag,
	customGenesisDelayFlag,
	minimalConfigFlag,
	writeSSZStateTransitionsFlag,
	disableForkChoiceUnsafeFlag,
	disableDynamicCommitteeSubnets,
	disableSSZCache,
	initSyncVerifyEverythingFlag,
	skipBLSVerifyFlag,
	kafkaBootstrapServersFlag,
	enableBackupWebhookFlag,
	enableSlasherFlag,
	cacheFilteredBlockTreeFlag,
	disableStrictAttestationPubsubVerificationFlag,
	disableUpdateHeadPerAttestation,
	enableStateGenSigVerify,
	checkHeadState,
	enableNoiseHandshake,
	dontPruneStateStartUp,
	disableBroadcastSlashingFlag,
	enableNewStateMgmt,
	enableFieldTrie,
	disableInitSyncBatchSaveBlocks,
	enableStateRefCopy,
	waitForSyncedFlag,
	skipRegenHistoricalStates,
	enableInitSyncWeightedRoundRobin,
}...)

// E2EBeaconChainFlags contains a list of the beacon chain feature flags to be tested in E2E.
var E2EBeaconChainFlags = []string{
	"--cache-filtered-block-tree",
	"--enable-byte-mempool",
	"--enable-state-gen-sig-verify",
	"--check-head-state",
	"--enable-state-field-trie",
	"--enable-state-ref-copy",
	"--enable-new-state-mgmt",
	"--enable-init-sync-wrr",
}<|MERGE_RESOLUTION|>--- conflicted
+++ resolved
@@ -352,13 +352,13 @@
 		Usage:  deprecatedUsage,
 		Hidden: true,
 	}
-<<<<<<< HEAD
+	deprecatedEnableByteMempool = &cli.BoolFlag{
+		Name:   "enable-byte-mempool",
+		Usage:  deprecatedUsage,
+		Hidden: true,
+	}
 	deprecatedBroadcastSlashingFlag = &cli.BoolFlag{
 		Name:   "broadcast-slashing",
-=======
-	deprecatedEnableByteMempool = &cli.BoolFlag{
-		Name:   "enable-byte-mempool",
->>>>>>> 6a9112bf
 		Usage:  deprecatedUsage,
 		Hidden: true,
 	}
@@ -402,11 +402,8 @@
 	deprecatedEnableEth1DataVoteCacheFlag,
 	deprecatedAccountMetricsFlag,
 	deprecatedEnableDomainDataCacheFlag,
-<<<<<<< HEAD
+	deprecatedEnableByteMempool,
 	deprecatedBroadcastSlashingFlag,
-=======
-	deprecatedEnableByteMempool,
->>>>>>> 6a9112bf
 }
 
 // ValidatorFlags contains a list of all the feature flags that apply to the validator client.
