package helpers

import (
	"fmt"
	"testing"

	pb "github.com/prysmaticlabs/prysm/proto/beacon/p2p/v1"
	"github.com/prysmaticlabs/prysm/shared/params"
)

func TestIsActiveValidator_OK(t *testing.T) {
	tests := []struct {
		a uint64
		b bool
	}{
		{a: 0, b: false},
		{a: 10, b: true},
		{a: 100, b: false},
		{a: 1000, b: false},
		{a: 64, b: true},
	}
	for _, test := range tests {
		validator := &pb.Validator{ActivationEpoch: 10, ExitEpoch: 100}
		if IsActiveValidator(validator, test.a) != test.b {
			t.Errorf("IsActiveValidator(%d) = %v, want = %v",
				test.a, IsActiveValidator(validator, test.a), test.b)
		}
	}
}

func TestBeaconProposerIndex_OK(t *testing.T) {
	RestartShuffledValidatorCache()
	if params.BeaconConfig().SlotsPerEpoch != 64 {
		t.Errorf("SlotsPerEpoch should be 64 for these tests to pass")
	}

	validators := make([]*pb.Validator, params.BeaconConfig().DepositsForChainStart/8)
	for i := 0; i < len(validators); i++ {
		validators[i] = &pb.Validator{
			ExitEpoch: params.BeaconConfig().FarFutureEpoch,
		}
	}

	state := &pb.BeaconState{
		ValidatorRegistry:      validators,
		Slot:                   0,
		LatestRandaoMixes:      make([][]byte, params.BeaconConfig().LatestRandaoMixesLength),
		LatestActiveIndexRoots: make([][]byte, params.BeaconConfig().LatestActiveIndexRootsLength),
	}

	tests := []struct {
		slot  uint64
		index uint64
	}{
		{
			slot:  1,
<<<<<<< HEAD
			index: 1499,
		},
		{
			slot:  5,
			index: 892,
		},
		{
			slot:  19,
			index: 891,
		},
		{
			slot:  30,
			index: 1636,
		},
		{
			slot:  43,
			index: 455,
=======
			index: 537,
		},
		{
			slot:  5,
			index: 1313,
		},
		{
			slot:  19,
			index: 1321,
		},
		{
			slot:  30,
			index: 340,
		},
		{
			slot:  43,
			index: 612,
>>>>>>> e0994325
		},
	}

	for _, tt := range tests {
		state.Slot = tt.slot
		result, err := BeaconProposerIndex(state)
		if err != nil {
			t.Errorf("Failed to get shard and committees at slot: %v", err)
		}

		if result != tt.index {
			t.Errorf(
				"Result index was an unexpected value. Wanted %d, got %d",
				tt.index,
				result,
			)
		}
	}
}

func TestBeaconProposerIndex_EmptyCommittee(t *testing.T) {
	beaconState := &pb.BeaconState{
		Slot:                   0,
		LatestRandaoMixes:      make([][]byte, params.BeaconConfig().LatestRandaoMixesLength),
		LatestActiveIndexRoots: make([][]byte, params.BeaconConfig().LatestActiveIndexRootsLength),
	}
	_, err := BeaconProposerIndex(beaconState)
	expected := fmt.Sprintf("empty first committee at slot %d", 0)
	if err.Error() != expected {
		t.Errorf("Unexpected error. got=%v want=%s", err, expected)
	}
}

func TestDelayedActivationExitEpoch_OK(t *testing.T) {
	epoch := uint64(9999)
	got := DelayedActivationExitEpoch(epoch)
	wanted := epoch + 1 + params.BeaconConfig().ActivationExitDelay
	if wanted != got {
		t.Errorf("Wanted: %d, received: %d", wanted, got)
	}
}

func TestChurnLimit_OK(t *testing.T) {
	tests := []struct {
		validatorCount int
		wantedChurn    uint64
	}{
		{validatorCount: 1000, wantedChurn: 4},
		{validatorCount: 100000, wantedChurn: 4},
		{validatorCount: 1000000, wantedChurn: 15 /* validatorCount/churnLimitQuotient */},
		{validatorCount: 2000000, wantedChurn: 30 /* validatorCount/churnLimitQuotient */},
	}
	for _, test := range tests {
		validators := make([]*pb.Validator, test.validatorCount)
		for i := 0; i < len(validators); i++ {
			validators[i] = &pb.Validator{
				ExitEpoch: params.BeaconConfig().FarFutureEpoch,
			}
		}

		beaconState := &pb.BeaconState{
			Slot:                   1,
			ValidatorRegistry:      validators,
			LatestRandaoMixes:      make([][]byte, params.BeaconConfig().LatestRandaoMixesLength),
			LatestActiveIndexRoots: make([][]byte, params.BeaconConfig().LatestActiveIndexRootsLength),
		}
		resultChurn := ChurnLimit(beaconState)
		if resultChurn != test.wantedChurn {
			t.Errorf("ChurnLimit(%d) = %d, want = %d",
				test.validatorCount, resultChurn, test.wantedChurn)
		}
	}
}

func TestDomain_OK(t *testing.T) {
	state := &pb.BeaconState{
		Fork: &pb.Fork{
			Epoch:           3,
			PreviousVersion: []byte{0, 0, 0, 2},
			CurrentVersion:  []byte{0, 0, 0, 3},
		},
		Slot: 70,
	}

	if DomainVersion(state, 9, 1) != 4345298944 {
		t.Errorf("fork Version not equal to 4345298944 %d", DomainVersion(state, 1, 9))
	}

	if DomainVersion(state, 9, 2) != 8640266240 {
		t.Errorf("fork Version not equal to 8640266240 %d", DomainVersion(state, 2, 9))
	}

	if DomainVersion(state, 2, 1) != 4328521728 {
		t.Errorf("fork Version not equal to 4328521728 %d", DomainVersion(state, 1, 2))
	}
	if DomainVersion(state, 2, 2) != 8623489024 {
		t.Errorf("fork Version not equal to 8623489024 %d", DomainVersion(state, 2, 2))
	}
	if DomainVersion(state, 0, 1) != 4328521728 {
		t.Errorf("fork Version not equal to 4328521728 %d", DomainVersion(state, 1, 0))
	}
}<|MERGE_RESOLUTION|>--- conflicted
+++ resolved
@@ -54,25 +54,6 @@
 	}{
 		{
 			slot:  1,
-<<<<<<< HEAD
-			index: 1499,
-		},
-		{
-			slot:  5,
-			index: 892,
-		},
-		{
-			slot:  19,
-			index: 891,
-		},
-		{
-			slot:  30,
-			index: 1636,
-		},
-		{
-			slot:  43,
-			index: 455,
-=======
 			index: 537,
 		},
 		{
@@ -90,7 +71,6 @@
 		{
 			slot:  43,
 			index: 612,
->>>>>>> e0994325
 		},
 	}
 
