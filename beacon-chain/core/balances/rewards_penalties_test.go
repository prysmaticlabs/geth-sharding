--- conflicted
+++ resolved
@@ -215,21 +215,9 @@
 	tests := []struct {
 		voted []uint32
 	}{
-<<<<<<< HEAD
 		{[]uint32{}},
 		{[]uint32{237, 224}},
 		{[]uint32{237, 224, 2, 242}},
-=======
-		// voted represents the validator indices that voted this epoch,
-		// balanceAfterInclusionRewards represents their final balances after
-		// applying rewards with inclusion.
-		//
-		// Validators shouldn't get penalized.
-		{[]uint32{}, []uint64{32000000000, 32000000000, 32000000000, 32000000000}},
-		// Validators inclusion rewards are constant.
-		{[]uint32{0, 1}, []uint64{32014670486, 32014670486, 32000000000, 32000000000}},
-		{[]uint32{0, 1, 2, 3}, []uint64{32014670486, 32014670486, 32014670486, 32014670486}},
->>>>>>> 5d4af67e
 	}
 	for _, tt := range tests {
 		validatorBalances := make([]uint64, config.EpochLength*4)
@@ -455,15 +443,9 @@
 	tests := []struct {
 		voted []uint32
 	}{
-<<<<<<< HEAD
 		{[]uint32{}},
 		{[]uint32{237, 224}},
 		{[]uint32{237, 224, 2, 242}},
-=======
-		{[]uint32{}, []uint64{32000000000, 32000000000, 32000000000, 32000000000}},
-		{[]uint32{0, 1}, []uint64{31996332378, 31996332378, 32000000000, 32000000000}},
-		{[]uint32{0, 1, 2, 3}, []uint64{31996332378, 31996332378, 31996332378, 31996332378}},
->>>>>>> 5d4af67e
 	}
 	for _, tt := range tests {
 		validatorBalances := make([]uint64, config.EpochLength*4)
@@ -541,13 +523,8 @@
 	tests := []struct {
 		voted []uint32
 	}{
-<<<<<<< HEAD
 		{[]uint32{}},
 		{[]uint32{237}},
-=======
-		{[]uint32{}, []uint64{32000000000, 32000000000, 32000000000, 32000000000}},
-		{[]uint32{0}, []uint64{32002292263, 32000000000, 32000000000, 32000000000}},
->>>>>>> 5d4af67e
 	}
 	for _, tt := range tests {
 		validatorBalances := make([]uint64, config.EpochLength*4)
