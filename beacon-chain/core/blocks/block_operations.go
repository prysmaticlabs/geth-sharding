package blocks

import (
	"bytes"
	"encoding/binary"
	"errors"
	"fmt"
	"reflect"
	"sort"

	"github.com/gogo/protobuf/proto"
	"github.com/prysmaticlabs/go-ssz"
	"github.com/prysmaticlabs/prysm/beacon-chain/cache"
	"github.com/prysmaticlabs/prysm/beacon-chain/core/helpers"
	"github.com/prysmaticlabs/prysm/beacon-chain/core/state/stateutils"
	v "github.com/prysmaticlabs/prysm/beacon-chain/core/validators"
	pb "github.com/prysmaticlabs/prysm/proto/beacon/p2p/v1"
	"github.com/prysmaticlabs/prysm/shared/bls"
	"github.com/prysmaticlabs/prysm/shared/bytesutil"
	"github.com/prysmaticlabs/prysm/shared/hashutil"
	"github.com/prysmaticlabs/prysm/shared/params"
	"github.com/prysmaticlabs/prysm/shared/sliceutil"
	"github.com/prysmaticlabs/prysm/shared/trieutil"
	"github.com/sirupsen/logrus"
)

var eth1DataCache = cache.NewEth1DataVoteCache()

// VerifyProposerSignature uses BLS signature verification to ensure
// the correct proposer created an incoming beacon block during state
// transition processing.
//
// WIP - this is stubbed out until BLS is integrated into Prysm.
func VerifyProposerSignature(
	_ *pb.BeaconBlock,
) error {
	return nil
}

// ProcessEth1DataInBlock is an operation performed on each
// beacon block to ensure the ETH1 data votes are processed
// into the beacon state.
//
// Official spec definition:
//   def process_eth1_data(state: BeaconState, body: BeaconBlockBody) -> None:
//    state.eth1_data_votes.append(body.eth1_data)
//    if state.eth1_data_votes.count(body.eth1_data) * 2 > SLOTS_PER_ETH1_VOTING_PERIOD:
//        state.latest_eth1_data = body.eth1_data
func ProcessEth1DataInBlock(beaconState *pb.BeaconState, block *pb.BeaconBlock) (*pb.BeaconState, error) {
	beaconState.Eth1DataVotes = append(beaconState.Eth1DataVotes, block.Body.Eth1Data)

	voteCount, err := eth1DataCache.Eth1DataVote(block.Body.Eth1Data.DepositRoot)
	if err != nil {
		return nil, fmt.Errorf("could not retrieve eth1 data vote cache: %v", err)
	}

	if voteCount == 0 {
		for _, vote := range beaconState.Eth1DataVotes {
			if proto.Equal(vote, block.Body.Eth1Data) {
				voteCount++
			}
		}
	} else {
		voteCount++
	}

	if err := eth1DataCache.AddEth1DataVote(&cache.Eth1DataVote{
		DepositRoot: block.Body.Eth1Data.DepositRoot,
		VoteCount:   voteCount,
	}); err != nil {
		return nil, fmt.Errorf("could not save eth1 data vote cache: %v", err)
	}

	if voteCount*2 > params.BeaconConfig().SlotsPerEth1VotingPeriod {
		beaconState.Eth1Data = block.Body.Eth1Data
	}

	return beaconState, nil
}

// ProcessBlockHeader validates a block by its header.
//
// Spec pseudocode definition:
//
//  def process_block_header(state: BeaconState, block: BeaconBlock) -> None:
//    # Verify that the slots match
//    assert block.slot == state.slot
//    # Verify that the parent matches
//    assert block.parent_root == signing_root(state.latest_block_header)
//    # Save current block as the new latest block
//    state.latest_block_header = BeaconBlockHeader(
//        slot=block.slot,
//        parent_root=block.parent_root,
//        state_root=ZERO_HASH,  # Overwritten in next `process_slot` call
//        body_root=hash_tree_root(block.body),
//    )
//    # Verify proposer is not slashed
//    proposer = state.validators[get_beacon_proposer_index(state)]
//    assert not proposer.slashed
//    # Verify proposer signature
//    assert bls_verify(proposer.pubkey, signing_root(block), block.signature, get_domain(state, DOMAIN_BEACON_PROPOSER))
func ProcessBlockHeader(
	beaconState *pb.BeaconState,
	block *pb.BeaconBlock,
	verifySignatures bool,
) (*pb.BeaconState, error) {
	if beaconState.Slot != block.Slot {
		return nil, fmt.Errorf("state slot: %d is different then block slot: %d", beaconState.Slot, block.Slot)
	}

	parentRoot, err := ssz.SigningRoot(beaconState.LatestBlockHeader)
	if err != nil {
		return nil, err
	}

	if !bytes.Equal(block.ParentRoot, parentRoot[:]) {
		return nil, fmt.Errorf(
			"parent root %#x does not match the latest block header signing root in state %#x",
			block.ParentRoot, parentRoot)
	}

	bodyRoot, err := ssz.HashTreeRoot(block.Body)
	if err != nil {
		return nil, err
	}
	emptySig := make([]byte, 96)
	beaconState.LatestBlockHeader = &pb.BeaconBlockHeader{
		Slot:       block.Slot,
		ParentRoot: block.ParentRoot,
		StateRoot:  params.BeaconConfig().ZeroHash[:],
		BodyRoot:   bodyRoot[:],
		Signature:  emptySig,
	}
	// Verify proposer is not slashed.
	idx, err := helpers.BeaconProposerIndex(beaconState)
	if err != nil {
		return nil, err
	}
	proposer := beaconState.Validators[idx]
	if proposer.Slashed {
		return nil, fmt.Errorf("proposer at index %d was previously slashed", idx)
	}
	if verifySignatures {
		pub, err := bls.PublicKeyFromBytes(proposer.Pubkey)
		if err != nil {
			return nil, fmt.Errorf("could not deserialize proposer public key: %v", err)
		}
		domain := helpers.Domain(beaconState, helpers.SlotToEpoch(block.Slot), params.BeaconConfig().DomainBeaconProposer)
		sig, err := bls.SignatureFromBytes(block.Signature)
		if err != nil {
			return nil, fmt.Errorf("could not convert bytes to signature: %v", err)
		}
		root, err := ssz.SigningRoot(block)
		if err != nil {
			return nil, fmt.Errorf("could not sign root for header: %v", err)
		}
		if !sig.Verify(root[:], pub, domain) {
			return nil, fmt.Errorf("block signature did not verify")
		}
	}
	return beaconState, nil
}

// ProcessRandao checks the block proposer's
// randao commitment and generates a new randao mix to update
// in the beacon state's latest randao mixes slice.
//
// Spec pseudocode definition:
//   def process_randao(state: BeaconState, body: BeaconBlockBody) -> None:
//     proposer = state.validator_registry[get_beacon_proposer_index(state)]
//     # Verify that the provided randao value is valid
//     assert bls_verify(
//         proposer.pubkey,
//         hash_tree_root(get_current_epoch(state)),
//         body.randao_reveal,
//         get_domain(state, DOMAIN_RANDAO),
//     )
//     # Mix it in
//     state.latest_randao_mixes[get_current_epoch(state) % LATEST_RANDAO_MIXES_LENGTH] = (
//         xor(get_randao_mix(state, get_current_epoch(state)),
//             hash(body.randao_reveal))
//     )
func ProcessRandao(
	beaconState *pb.BeaconState,
	body *pb.BeaconBlockBody,
	verifySignatures bool,
	enableLogging bool,
) (*pb.BeaconState, error) {
	if verifySignatures {
		proposerIdx, err := helpers.BeaconProposerIndex(beaconState)
		if err != nil {
			return nil, fmt.Errorf("could not get beacon proposer index: %v", err)
		}

		if err := verifyBlockRandao(beaconState, body, proposerIdx, enableLogging); err != nil {
			return nil, fmt.Errorf("could not verify block randao: %v", err)
		}
	}
	// If block randao passed verification, we XOR the state's latest randao mix with the block's
	// randao and update the state's corresponding latest randao mix value.
	latestMixesLength := params.BeaconConfig().EpochsPerHistoricalVector
	currentEpoch := helpers.CurrentEpoch(beaconState)
	latestMixSlice := beaconState.RandaoMixes[currentEpoch%latestMixesLength]
	blockRandaoReveal := hashutil.Hash(body.RandaoReveal)
	for i, x := range blockRandaoReveal {
		latestMixSlice[i] ^= x
	}
	beaconState.RandaoMixes[currentEpoch%latestMixesLength] = latestMixSlice
	return beaconState, nil
}

// Verify that bls_verify(proposer.pubkey, hash_tree_root(get_current_epoch(state)),
//   block.body.randao_reveal, domain=get_domain(state.fork, get_current_epoch(state), DOMAIN_RANDAO))
func verifyBlockRandao(beaconState *pb.BeaconState, body *pb.BeaconBlockBody, proposerIdx uint64, enableLogging bool) error {
	proposer := beaconState.Validators[proposerIdx]
	pub, err := bls.PublicKeyFromBytes(proposer.Pubkey)
	if err != nil {
		return fmt.Errorf("could not deserialize proposer public key: %v", err)
	}
	currentEpoch := helpers.CurrentEpoch(beaconState)
	buf := make([]byte, 32)
	binary.LittleEndian.PutUint64(buf, currentEpoch)
	domain := helpers.Domain(beaconState, currentEpoch, params.BeaconConfig().DomainRandao)
	sig, err := bls.SignatureFromBytes(body.RandaoReveal)
	if err != nil {
		return fmt.Errorf("could not deserialize block randao reveal: %v", err)
	}
	if enableLogging {
		log.WithFields(logrus.Fields{
			"epoch":         helpers.CurrentEpoch(beaconState),
			"proposerIndex": proposerIdx,
		}).Info("Verifying randao")
	}
	if !sig.Verify(buf, pub, domain) {
		return fmt.Errorf("block randao reveal signature did not verify")
	}
	return nil
}

// ProcessProposerSlashings is one of the operations performed
// on each processed beacon block to slash proposers based on
// slashing conditions if any slashable events occurred.
//
// Spec pseudocode definition:
//   def process_proposer_slashing(state: BeaconState, proposer_slashing: ProposerSlashing) -> None:
//    """
//    Process ``ProposerSlashing`` operation.
//    """
//    proposer = state.validator_registry[proposer_slashing.proposer_index]
//    # Verify that the epoch is the same
//    assert slot_to_epoch(proposer_slashing.header_1.slot) == slot_to_epoch(proposer_slashing.header_2.slot)
//    # But the headers are different
//    assert proposer_slashing.header_1 != proposer_slashing.header_2
//    # Check proposer is slashable
//    assert is_slashable_validator(proposer, get_current_epoch(state))
//    # Signatures are valid
//    for header in (proposer_slashing.header_1, proposer_slashing.header_2):
//        domain = get_domain(state, DOMAIN_BEACON_PROPOSER, slot_to_epoch(header.slot))
//        assert bls_verify(proposer.pubkey, signing_root(header), header.signature, domain)
//
//    slash_validator(state, proposer_slashing.proposer_index)
func ProcessProposerSlashings(
	beaconState *pb.BeaconState,
	body *pb.BeaconBlockBody,
	verifySignatures bool,
) (*pb.BeaconState, error) {
	var err error
	for idx, slashing := range body.ProposerSlashings {
		if int(slashing.ProposerIndex) >= len(beaconState.Validators) {
			return nil, fmt.Errorf("invalid proposer index given in slashing %d", slashing.ProposerIndex)
		}
		proposer := beaconState.Validators[slashing.ProposerIndex]
		if err = verifyProposerSlashing(beaconState, proposer, slashing, verifySignatures); err != nil {
			return nil, fmt.Errorf("could not verify proposer slashing %d: %v", idx, err)
		}
		beaconState, err = v.SlashValidator(
			beaconState, slashing.ProposerIndex, 0, /* proposer is whistleblower */
		)
		if err != nil {
			return nil, fmt.Errorf("could not slash proposer index %d: %v",
				slashing.ProposerIndex, err)
		}
	}
	return beaconState, nil
}

func verifyProposerSlashing(
	beaconState *pb.BeaconState,
	proposer *pb.Validator,
	slashing *pb.ProposerSlashing,
	verifySignatures bool,
) error {
	headerEpoch1 := helpers.SlotToEpoch(slashing.Header_1.Slot)
	headerEpoch2 := helpers.SlotToEpoch(slashing.Header_2.Slot)
	if headerEpoch1 != headerEpoch2 {
		return fmt.Errorf("mismatched header epochs, received %d == %d", headerEpoch1, headerEpoch2)
	}
	if proto.Equal(slashing.Header_1, slashing.Header_2) {
		return errors.New("expected slashing headers to differ")
	}
	if !helpers.IsSlashableValidator(proposer, helpers.CurrentEpoch(beaconState)) {
		return fmt.Errorf("validator with key %#x is not slashable", proposer.Pubkey)
	}

	if verifySignatures {
		pub, err := bls.PublicKeyFromBytes(proposer.Pubkey)
		if err != nil {
			return fmt.Errorf("could not deserialize proposer public key: %v", err)
		}
		headers := append([]*pb.BeaconBlockHeader{slashing.Header_1}, slashing.Header_2)
		for _, header := range headers {
			domain := helpers.Domain(beaconState, helpers.SlotToEpoch(header.Slot), params.BeaconConfig().DomainBeaconProposer)
			sig, err := bls.SignatureFromBytes(header.Signature)
			if err != nil {
				return fmt.Errorf("could not convert bytes to signature: %v", err)
			}
			root, err := ssz.SigningRoot(header)
			if err != nil {
				return fmt.Errorf("could not sign root for header: %v", err)
			}
			if !sig.Verify(root[:], pub, domain) {
				return fmt.Errorf("proposer slashing signature did not verify")
			}
		}
		return nil
	}
	return nil
}

// ProcessAttesterSlashings is one of the operations performed
// on each processed beacon block to slash attesters based on
// Casper FFG slashing conditions if any slashable events occurred.
//
// Spec pseudocode definition:
//   def process_attester_slashing(state: BeaconState, attester_slashing: AttesterSlashing) -> None:
//    """
//    Process ``AttesterSlashing`` operation.
//    """
//    attestation_1 = attester_slashing.attestation_1
//    attestation_2 = attester_slashing.attestation_2
//    assert is_slashable_attestation_data(attestation_1.data, attestation_2.data)
//    validate_indexed_attestation(state, attestation_1)
//    validate_indexed_attestation(state, attestation_2)
//
//    slashed_any = False
//    attesting_indices_1 = attestation_1.custody_bit_0_indices + attestation_1.custody_bit_1_indices
//    attesting_indices_2 = attestation_2.custody_bit_0_indices + attestation_2.custody_bit_1_indices
//    for index in sorted(set(attesting_indices_1).intersection(attesting_indices_2)):
//        if is_slashable_validator(state.validators[index], get_current_epoch(state)):
//            slash_validator(state, index)
//            slashed_any = True
//    assert slashed_any
func ProcessAttesterSlashings(
	beaconState *pb.BeaconState,
	body *pb.BeaconBlockBody,
	verifySignatures bool,
) (*pb.BeaconState, error) {
	for idx, slashing := range body.AttesterSlashings {
		if err := verifyAttesterSlashing(beaconState, slashing, verifySignatures); err != nil {
			return nil, fmt.Errorf("could not verify attester slashing #%d: %v", idx, err)
		}
		slashableIndices := slashableAttesterIndices(slashing)
		sort.SliceStable(slashableIndices, func(i, j int) bool {
			return slashableIndices[i] < slashableIndices[j]
		})
		currentEpoch := helpers.CurrentEpoch(beaconState)
		var err error
		var slashedAny bool
		for _, validatorIndex := range slashableIndices {
			if helpers.IsSlashableValidator(beaconState.Validators[validatorIndex], currentEpoch) {
				beaconState, err = v.SlashValidator(beaconState, validatorIndex, 0)
				if err != nil {
					return nil, fmt.Errorf("could not slash validator index %d: %v",
						validatorIndex, err)
				}
				slashedAny = true
			}
		}
		if !slashedAny {
			return nil, errors.New("unable to slash any validator despite confirmed attester slashing")
		}
	}
	return beaconState, nil
}

func verifyAttesterSlashing(beaconState *pb.BeaconState, slashing *pb.AttesterSlashing, verifySignatures bool) error {
	att1 := slashing.Attestation_1
	att2 := slashing.Attestation_2
	data1 := att1.Data
	data2 := att2.Data
	if !IsSlashableAttestationData(data1, data2) {
		return errors.New("attestations are not slashable")
	}
	if err := VerifyIndexedAttestation(beaconState, att1, verifySignatures); err != nil {
		return fmt.Errorf("could not validate indexed attestation: %v", err)
	}
	if err := VerifyIndexedAttestation(beaconState, att2, verifySignatures); err != nil {
		return fmt.Errorf("could not validate indexed attestation: %v", err)
	}
	return nil
}

// IsSlashableAttestationData verifies a slashing against the Casper Proof of Stake FFG rules.
//
// Spec pseudocode definition:
//   def is_slashable_attestation_data(data_1: AttestationData, data_2: AttestationData) -> bool:
//    """
//    Check if ``data_1`` and ``data_2`` are slashable according to Casper FFG rules.
//    """
//    return (
//        # Double vote
//        (data_1 != data_2 and data_1.target.epoch == data_2.target.epoch) or
//        # Surround vote
//        (data_1.source.epoch < data_2.source.epoch and data_2.target.epoch < data_1.target.epoch)
//    )
func IsSlashableAttestationData(data1 *pb.AttestationData, data2 *pb.AttestationData) bool {
	isDoubleVote := !proto.Equal(data1, data2) && data1.Target.Epoch == data2.Target.Epoch
	isSurroundVote := data1.Source.Epoch < data2.Source.Epoch && data2.Target.Epoch < data1.Target.Epoch
	return isDoubleVote || isSurroundVote
}

func slashableAttesterIndices(slashing *pb.AttesterSlashing) []uint64 {
	att1 := slashing.Attestation_1
	att2 := slashing.Attestation_1
	indices1 := append(att1.CustodyBit_0Indices, att1.CustodyBit_1Indices...)
	indices2 := append(att2.CustodyBit_0Indices, att2.CustodyBit_1Indices...)
	return sliceutil.IntersectionUint64(indices1, indices2)
}

// ProcessAttestations applies processing operations to a block's inner attestation
// records. This function returns a list of pending attestations which can then be
// appended to the BeaconState's latest attestations.
func ProcessAttestations(
	beaconState *pb.BeaconState,
	body *pb.BeaconBlockBody,
	verifySignatures bool,
) (*pb.BeaconState, error) {
	var err error
	for idx, attestation := range body.Attestations {
		beaconState, err = ProcessAttestation(beaconState, attestation, verifySignatures)
		if err != nil {
			return nil, fmt.Errorf("could not verify attestation at index %d in block: %v", idx, err)
		}
	}

	return beaconState, nil
}

// ProcessAttestation verifies an input attestation can pass through processing using the given beacon state.
//
// Spec pseudocode definition:
//  def process_attestation(state: BeaconState, attestation: Attestation) -> None:
//    """
//    Process ``Attestation`` operation.
//    """
//    data = attestation.data
//    attestation_slot = get_attestation_data_slot(state, data)
//    assert attestation_slot + MIN_ATTESTATION_INCLUSION_DELAY <= state.slot <= attestation_slot + SLOTS_PER_EPOCH
//
//    pending_attestation = PendingAttestation(
//        data=data,
//        aggregation_bitfield=attestation.aggregation_bitfield,
//        inclusion_delay=state.slot - attestation_slot,
//        proposer_index=get_beacon_proposer_index(state),
//    )
//
//    assert data.target_epoch in (get_previous_epoch(state), get_current_epoch(state))
//    if data.target_epoch == get_current_epoch(state):
//        ffg_data = (state.current_justified_epoch, state.current_justified_root, get_current_epoch(state))
//        parent_crosslink = state.current_crosslinks[data.crosslink.shard]
//        state.current_epoch_attestations.append(pending_attestation)
//    else:
//        ffg_data = (state.previous_justified_epoch, state.previous_justified_root, get_previous_epoch(state))
//        parent_crosslink = state.previous_crosslinks[data.crosslink.shard]
//        state.previous_epoch_attestations.append(pending_attestation)
//
//    # Check FFG data, crosslink data, and signature
//    assert ffg_data == (data.source_epoch, data.source_root, data.target_epoch)
//    assert data.crosslink.start_epoch == parent_crosslink.end_epoch
//    assert data.crosslink.end_epoch == min(data.target_epoch, parent_crosslink.end_epoch + MAX_EPOCHS_PER_CROSSLINK)
//    assert data.crosslink.parent_root == hash_tree_root(parent_crosslink)
//    assert data.crosslink.data_root == ZERO_HASH  # [to be removed in phase 1]
//    validate_indexed_attestation(state, convert_to_indexed(state, attestation))
func ProcessAttestation(beaconState *pb.BeaconState, att *pb.Attestation, verifySignatures bool) (*pb.BeaconState, error) {
	data := att.Data
	attestationSlot, err := helpers.AttestationDataSlot(beaconState, data)
	if err != nil {
		return nil, fmt.Errorf("could not get attestation slot: %v", err)
	}
	minInclusionCheck := attestationSlot+params.BeaconConfig().MinAttestationInclusionDelay <= beaconState.Slot
	epochInclusionCheck := beaconState.Slot <= attestationSlot+params.BeaconConfig().SlotsPerEpoch
	if !minInclusionCheck {
		return nil, fmt.Errorf(
			"attestation slot %d + inclusion delay %d > state slot %d",
			attestationSlot,
			params.BeaconConfig().MinAttestationInclusionDelay,
			beaconState.Slot,
		)
	}
	if !epochInclusionCheck {
		return nil, fmt.Errorf(
			"state slot %d > attestation slot %d + SLOTS_PER_EPOCH %d",
			beaconState.Slot,
			attestationSlot,
			params.BeaconConfig().SlotsPerEpoch,
		)
	}
	proposerIndex, err := helpers.BeaconProposerIndex(beaconState)
	if err != nil {
		return nil, err
	}
	pendingAtt := &pb.PendingAttestation{
		Data:            data,
		AggregationBits: att.AggregationBits,
		InclusionDelay:  beaconState.Slot - attestationSlot,
		ProposerIndex:   proposerIndex,
	}

	if !(data.Target.Epoch == helpers.PrevEpoch(beaconState) || data.Target.Epoch == helpers.CurrentEpoch(beaconState)) {
		return nil, fmt.Errorf(
			"expected target epoch %d == %d or %d",
			data.Target.Epoch,
			helpers.PrevEpoch(beaconState),
			helpers.CurrentEpoch(beaconState),
		)
	}

	var ffgSourceEpoch uint64
	var ffgSourceRoot []byte
	var ffgTargetEpoch uint64
	var parentCrosslink *pb.Crosslink
	if data.Target.Epoch == helpers.CurrentEpoch(beaconState) {
		ffgSourceEpoch = beaconState.CurrentJustifiedCheckpoint.Epoch
		ffgSourceRoot = beaconState.CurrentJustifiedCheckpoint.Root
		ffgTargetEpoch = helpers.CurrentEpoch(beaconState)
		crosslinkShard := data.Crosslink.Shard
		if int(crosslinkShard) >= len(beaconState.CurrentCrosslinks) {
			return nil, fmt.Errorf("invalid shard given in attestation: %d", crosslinkShard)
		}

		parentCrosslink = beaconState.CurrentCrosslinks[crosslinkShard]
		beaconState.CurrentEpochAttestations = append(beaconState.CurrentEpochAttestations, pendingAtt)
	} else {
		ffgSourceEpoch = beaconState.PreviousJustifiedCheckpoint.Epoch
		ffgSourceRoot = beaconState.PreviousJustifiedCheckpoint.Root
		ffgTargetEpoch = helpers.PrevEpoch(beaconState)
		crosslinkShard := data.Crosslink.Shard
		if int(crosslinkShard) >= len(beaconState.PreviousCrosslinks) {
			return nil, fmt.Errorf("invalid shard given in attestation: %d", crosslinkShard)
		}
		parentCrosslink = beaconState.PreviousCrosslinks[crosslinkShard]
		beaconState.PreviousEpochAttestations = append(beaconState.PreviousEpochAttestations, pendingAtt)
	}
	if data.Source.Epoch != ffgSourceEpoch {
		return nil, fmt.Errorf("expected source epoch %d, received %d", ffgSourceEpoch, data.Source.Epoch)
	}
	if !bytes.Equal(data.Source.Root, ffgSourceRoot) {
		return nil, fmt.Errorf("expected source root %#x, received %#x", ffgSourceRoot, data.Source.Root)
	}
	if data.Target.Epoch != ffgTargetEpoch {
		return nil, fmt.Errorf("expected target epoch %d, received %d", ffgTargetEpoch, data.Target.Epoch)
	}
	endEpoch := parentCrosslink.EndEpoch + params.BeaconConfig().MaxEpochsPerCrosslink
	if data.Target.Epoch < endEpoch {
		endEpoch = data.Target.Epoch
	}
	if data.Crosslink.StartEpoch != parentCrosslink.EndEpoch {
		return nil, fmt.Errorf("expected crosslink start epoch %d, received %d",
			parentCrosslink.EndEpoch, data.Crosslink.StartEpoch)
	}
	if data.Crosslink.EndEpoch != endEpoch {
		return nil, fmt.Errorf("expected crosslink end epoch %d, received %d",
			endEpoch, data.Crosslink.EndEpoch)
	}
	crosslinkParentRoot, err := ssz.HashTreeRoot(parentCrosslink)
	if err != nil {
		return nil, fmt.Errorf("could not tree hash parent crosslink: %v", err)
	}
	if !bytes.Equal(data.Crosslink.ParentRoot, crosslinkParentRoot[:]) {
		return nil, fmt.Errorf(
			"mismatched parent crosslink root, expected %#x, received %#x",
			crosslinkParentRoot,
			data.Crosslink.ParentRoot,
		)
	}
	// To be removed in Phase 1
	if !bytes.Equal(data.Crosslink.DataRoot, params.BeaconConfig().ZeroHash[:]) {
		return nil, fmt.Errorf("expected data root %#x == ZERO_HASH", data.Crosslink.DataRoot)
	}
	indexedAtt, err := ConvertToIndexed(beaconState, att)
	if err != nil {
		return nil, fmt.Errorf("could not convert to indexed attestation: %v", err)
	}
	if err := VerifyIndexedAttestation(beaconState, indexedAtt, verifySignatures); err != nil {
		return nil, fmt.Errorf("could not verify indexed attestation: %v", err)
	}
	return beaconState, nil
}

// ConvertToIndexed converts attestation to (almost) indexed-verifiable form.
//
// Spec pseudocode definition:
//   def convert_to_indexed(state: BeaconState, attestation: Attestation) -> IndexedAttestation:
//    """
//    Convert ``attestation`` to (almost) indexed-verifiable form.
//    """
//    attesting_indices = get_attesting_indices(state, attestation.data, attestation.aggregation_bitfield)
//    custody_bit_1_indices = get_attesting_indices(state, attestation.data, attestation.custody_bitfield)
//    assert custody_bit_1_indices.issubset(attesting_indices)
//    custody_bit_0_indices = attesting_indices.difference(custody_bit_1_indices)
//
//    return IndexedAttestation(
//        custody_bit_0_indices=sorted(custody_bit_0_indices),
//        custody_bit_1_indices=sorted(custody_bit_1_indices),
//        data=attestation.data,
//        signature=attestation.signature,
//    )
func ConvertToIndexed(state *pb.BeaconState, attestation *pb.Attestation) (*pb.IndexedAttestation, error) {
	attIndices, err := helpers.AttestingIndices(state, attestation.Data, attestation.AggregationBits)
	if err != nil {
		return nil, fmt.Errorf("could not get attesting indices: %v", err)
	}
	cb1i, _ := helpers.AttestingIndices(state, attestation.Data, attestation.CustodyBits)
	if !sliceutil.SubsetUint64(cb1i, attIndices) {
		return nil, fmt.Errorf("%v is not a subset of %v", cb1i, attIndices)
	}
	cb1Map := make(map[uint64]bool)
	for _, idx := range cb1i {
		cb1Map[idx] = true
	}
	cb0i := []uint64{}
	for _, idx := range attIndices {
		if !cb1Map[idx] {
			cb0i = append(cb0i, idx)
		}
	}
	sort.Slice(cb0i, func(i, j int) bool {
		return cb0i[i] < cb0i[j]
	})

	sort.Slice(cb1i, func(i, j int) bool {
		return cb1i[i] < cb1i[j]
	})
	inAtt := &pb.IndexedAttestation{
		Data:                attestation.Data,
		Signature:           attestation.Signature,
		CustodyBit_0Indices: cb0i,
		CustodyBit_1Indices: cb1i,
	}
	return inAtt, nil
}

// VerifyIndexedAttestation determines the validity of an indexed attestation.
// WIP - signing is not implemented until BLS is integrated into Prysm.
//
// Spec pseudocode definition:
//  def is_valid_indexed_attestation(state: BeaconState, indexed_attestation: IndexedAttestation) -> bool:
//    """
//    Verify validity of ``indexed_attestation``.
//    """
//    bit_0_indices = indexed_attestation.custody_bit_0_indices
//    bit_1_indices = indexed_attestation.custody_bit_1_indices
//
//    # Verify no index has custody bit equal to 1 [to be removed in phase 1]
//    if not len(bit_1_indices) == 0:
//        return False
//    # Verify max number of indices
//    if not len(bit_0_indices) + len(bit_1_indices) <= MAX_VALIDATORS_PER_COMMITTEE:
//        return False
//    # Verify index sets are disjoint
//    if not len(set(bit_0_indices).intersection(bit_1_indices)) == 0:
//        return False
//    # Verify indices are sorted
//    if not (bit_0_indices == sorted(bit_0_indices) and bit_1_indices == sorted(bit_1_indices)):
//        return False
//    # Verify aggregate signature
//    if not bls_verify_multiple(
//        pubkeys=[
//            bls_aggregate_pubkeys([state.validators[i].pubkey for i in bit_0_indices]),
//            bls_aggregate_pubkeys([state.validators[i].pubkey for i in bit_1_indices]),
//        ],
//        message_hashes=[
//            hash_tree_root(AttestationDataAndCustodyBit(data=indexed_attestation.data, custody_bit=0b0)),
//            hash_tree_root(AttestationDataAndCustodyBit(data=indexed_attestation.data, custody_bit=0b1)),
//        ],
//        signature=indexed_attestation.signature,
//        domain=get_domain(state, DOMAIN_ATTESTATION, indexed_attestation.data.target.epoch),
//    ):
//        return False
//    return True
func VerifyIndexedAttestation(beaconState *pb.BeaconState, indexedAtt *pb.IndexedAttestation, verifySignatures bool) error {
	custodyBit0Indices := indexedAtt.CustodyBit_0Indices
	custodyBit1Indices := indexedAtt.CustodyBit_1Indices

	// To be removed in phase 1
	if len(custodyBit1Indices) != 0 {
		return fmt.Errorf("expected no bit 1 indices, received %v", len(custodyBit1Indices))
	}

	maxIndices := params.BeaconConfig().MaxValidatorsPerCommittee
	totalIndicesLength := uint64(len(custodyBit0Indices) + len(custodyBit1Indices))
	if totalIndicesLength > maxIndices {
		return fmt.Errorf("over max number of allowed indices per attestation: %d", totalIndicesLength)
	}
	custodyBitIntersection := sliceutil.IntersectionUint64(custodyBit0Indices, custodyBit1Indices)
	if len(custodyBitIntersection) != 0 {
		return fmt.Errorf("expected disjoint indices intersection, received %v", custodyBitIntersection)
	}

	copiedBit0Indices := make([]uint64, len(custodyBit0Indices))
	copy(copiedBit0Indices, custodyBit0Indices)

	sort.SliceStable(copiedBit0Indices, func(i, j int) bool {
		return copiedBit0Indices[i] < copiedBit0Indices[j]
	})
	if !reflect.DeepEqual(copiedBit0Indices, custodyBit0Indices) {
		return fmt.Errorf("custody Bit0 indices are not sorted, wanted %v but got %v", copiedBit0Indices, custodyBit0Indices)
	}

	copiedBit1Indices := make([]uint64, len(custodyBit1Indices))
	copy(copiedBit1Indices, custodyBit1Indices)

	sort.SliceStable(copiedBit1Indices, func(i, j int) bool {
		return copiedBit1Indices[i] < copiedBit1Indices[j]
	})
	if !reflect.DeepEqual(copiedBit1Indices, custodyBit1Indices) {
		return fmt.Errorf("custody Bit1 indices are not sorted, wanted %v but got %v", copiedBit1Indices, custodyBit1Indices)
	}

	if verifySignatures {
		domain := helpers.Domain(beaconState, indexedAtt.Data.Target.Epoch, params.BeaconConfig().DomainAttestation)
		var pubkeys []*bls.PublicKey
		if len(custodyBit0Indices) > 0 {
			pubkey, err := bls.PublicKeyFromBytes(beaconState.Validators[custodyBit0Indices[0]].Pubkey)
			if err != nil {
				return fmt.Errorf("could not deserialize validator public key: %v", err)
			}
			for _, i := range custodyBit0Indices[1:] {
				pk, err := bls.PublicKeyFromBytes(beaconState.Validators[i].Pubkey)
				if err != nil {
					return fmt.Errorf("could not deserialize validator public key: %v", err)
				}
				pubkey.Aggregate(pk)
			}
			pubkeys = append(pubkeys, pubkey)
		}
		if len(custodyBit1Indices) > 0 {
			pubkey, err := bls.PublicKeyFromBytes(beaconState.Validators[custodyBit1Indices[0]].Pubkey)
			if err != nil {
				return fmt.Errorf("could not deserialize validator public key: %v", err)
			}
			for _, i := range custodyBit1Indices[1:] {
				pk, err := bls.PublicKeyFromBytes(beaconState.Validators[i].Pubkey)
				if err != nil {
					return fmt.Errorf("could not deserialize validator public key: %v", err)
				}
				pubkey.Aggregate(pk)
			}
			pubkeys = append(pubkeys, pubkey)
		}

		cus0 := &pb.AttestationDataAndCustodyBit{Data: indexedAtt.Data, CustodyBit: false}
		cus1 := &pb.AttestationDataAndCustodyBit{Data: indexedAtt.Data, CustodyBit: true}
		cus0Root, err := ssz.HashTreeRoot(cus0)
		if err != nil {
			return fmt.Errorf("could not tree hash att data and custody bit 0: %v", err)
		}
		cus1Root, err := ssz.HashTreeRoot(cus1)
		if err != nil {
			return fmt.Errorf("could not tree hash att data and custody bit 1: %v", err)
		}
		msgs := append(cus0Root[:], cus1Root[:]...)

		sig, err := bls.SignatureFromBytes(indexedAtt.Signature)
		if err != nil {
			return fmt.Errorf("could not convert bytes to signature: %v", err)
		}

		hasVotes := len(custodyBit0Indices) > 0 || len(custodyBit1Indices) > 0

		if hasVotes && !sig.VerifyAggregate(pubkeys, msgs, domain) {
			return fmt.Errorf("attestation aggregation signature did not verify")
		}
	}
	return nil
}

// ProcessDeposits is one of the operations performed on each processed
// beacon block to verify queued validators from the Ethereum 1.0 Deposit Contract
// into the beacon chain.
//
// Spec pseudocode definition:
//   For each deposit in block.body.deposits:
//     process_deposit(state, deposit)
func ProcessDeposits(
	beaconState *pb.BeaconState,
	body *pb.BeaconBlockBody,
	verifySignatures bool,
) (*pb.BeaconState, error) {
	var err error
	deposits := body.Deposits

	valIndexMap := stateutils.ValidatorIndexMap(beaconState)
	for _, deposit := range deposits {
		beaconState, err = ProcessDeposit(beaconState, deposit, valIndexMap, verifySignatures, true)
		if err != nil {
			return nil, fmt.Errorf("could not process deposit from %#x: %v", bytesutil.Trunc(deposit.Data.Pubkey), err)
		}
	}
	return beaconState, nil
}

// ProcessDeposit takes in a deposit object and inserts it
// into the registry as a new validator or balance change.
//
// Spec pseudocode definition:
//   def process_deposit(state: BeaconState, deposit: Deposit) -> None:
//     """
//     Process an Eth1 deposit, registering a validator or increasing its balance.
//     """
//     # Verify the Merkle branch
//     assert verify_merkle_branch(
//         leaf=hash_tree_root(deposit.data),
//         proof=deposit.proof,
//         depth=DEPOSIT_CONTRACT_TREE_DEPTH,
//         index=deposit.index,
//         root=state.latest_eth1_data.deposit_root,
//     )
//
//     # Deposits must be processed in order
//     assert deposit.index == state.deposit_index
//     state.deposit_index += 1
//
//     pubkey = deposit.data.pubkey
//     amount = deposit.data.amount
//     validator_pubkeys = [v.pubkey for v in state.validator_registry]
//     if pubkey not in validator_pubkeys:
//         # Verify the deposit signature (proof of possession).
//         # Invalid signatures are allowed by the deposit contract, and hence included on-chain, but must not be processed.
//         if not bls_verify(pubkey, signing_root(deposit.data), deposit.data.signature, get_domain(state, DOMAIN_DEPOSIT)):
//             return
//
//         # Add validator and balance entries
//         state.validator_registry.append(Validator(
//             pubkey=pubkey,
//             withdrawal_credentials=deposit.data.withdrawal_credentials,
//             activation_eligibility_epoch=FAR_FUTURE_EPOCH,
//             activation_epoch=FAR_FUTURE_EPOCH,
//             exit_epoch=FAR_FUTURE_EPOCH,
//             withdrawable_epoch=FAR_FUTURE_EPOCH,
//             effective_balance=min(amount - amount % EFFECTIVE_BALANCE_INCREMENT, MAX_EFFECTIVE_BALANCE)
//         ))
//         state.balances.append(amount)
//     else:
//         # Increase balance by deposit amount
//         index = validator_pubkeys.index(pubkey)
//         increase_balance(state, index, amount)
func ProcessDeposit(
	beaconState *pb.BeaconState,
	deposit *pb.Deposit,
	valIndexMap map[[32]byte]int,
	verifySignatures bool,
	verifyTree bool,
) (*pb.BeaconState, error) {
	if err := verifyDeposit(beaconState, deposit, verifyTree); err != nil {
		return nil, fmt.Errorf("could not verify deposit from #%x: %v", bytesutil.Trunc(deposit.Data.Pubkey), err)
	}
	beaconState.Eth1DepositIndex++
	pubKey := deposit.Data.Pubkey
	amount := deposit.Data.Amount
	index, ok := valIndexMap[bytesutil.ToBytes32(pubKey)]
	if !ok {
		if verifySignatures {
			pub, err := bls.PublicKeyFromBytes(pubKey)
			if err != nil {
				return nil, fmt.Errorf("could not deserialize validator public key: %v", err)
			}
			domain := helpers.Domain(beaconState, helpers.CurrentEpoch(beaconState), params.BeaconConfig().DomainDeposit)
			sig, err := bls.SignatureFromBytes(deposit.Data.Signature)
			if err != nil {
				return nil, fmt.Errorf("could not convert bytes to signature: %v", err)
			}
			root, err := ssz.SigningRoot(deposit.Data)
			if err != nil {
				return nil, fmt.Errorf("could not sign root for deposit data: %v", err)
			}
			if !sig.Verify(root[:], pub, domain) {
				return nil, fmt.Errorf("deposit signature did not verify")
			}
		}
		effectiveBalance := amount - (amount % params.BeaconConfig().EffectiveBalanceIncrement)
		if params.BeaconConfig().MaxEffectiveBalance < effectiveBalance {
			effectiveBalance = params.BeaconConfig().MaxEffectiveBalance
		}
		beaconState.Validators = append(beaconState.Validators, &pb.Validator{
			Pubkey:                     pubKey,
			WithdrawalCredentials:      deposit.Data.WithdrawalCredentials,
			ActivationEligibilityEpoch: params.BeaconConfig().FarFutureEpoch,
			ActivationEpoch:            params.BeaconConfig().FarFutureEpoch,
			ExitEpoch:                  params.BeaconConfig().FarFutureEpoch,
			WithdrawableEpoch:          params.BeaconConfig().FarFutureEpoch,
			EffectiveBalance:           effectiveBalance,
		})
		beaconState.Balances = append(beaconState.Balances, amount)
	} else {
		beaconState = helpers.IncreaseBalance(beaconState, uint64(index), amount)
	}

	return beaconState, nil
}

func verifyDeposit(beaconState *pb.BeaconState, deposit *pb.Deposit, verifyTree bool) error {
	if verifyTree {
		// Verify Merkle proof of deposit and deposit trie root.
		receiptRoot := beaconState.Eth1Data.DepositRoot
		leaf, err := hashutil.DepositHash(deposit.Data)
		if err != nil {
			return fmt.Errorf("could not tree hash deposit data: %v", err)
		}
		if ok := trieutil.VerifyMerkleProof(
			receiptRoot,
			leaf[:],
			int(beaconState.Eth1DepositIndex),
			deposit.Proof,
		); !ok {
			return fmt.Errorf(
				"deposit merkle branch of deposit root did not verify for root: %#x",
				receiptRoot,
			)
		}
	}

	return nil
}

// ProcessVoluntaryExits is one of the operations performed
// on each processed beacon block to determine which validators
// should exit the state's validator registry.
//
// Spec pseudocode definition:
//   def process_voluntary_exit(state: BeaconState, exit: VoluntaryExit) -> None:
//    """
//    Process ``VoluntaryExit`` operation.
//    """
//    validator = state.validator_registry[exit.validator_index]
//    # Verify the validator is active
//    assert is_active_validator(validator, get_current_epoch(state))
//    # Verify the validator has not yet exited
//    assert validator.exit_epoch == FAR_FUTURE_EPOCH
//    # Exits must specify an epoch when they become valid; they are not valid before then
//    assert get_current_epoch(state) >= exit.epoch
//    # Verify the validator has been active long enough
//    assert get_current_epoch(state) >= validator.activation_epoch + PERSISTENT_COMMITTEE_PERIOD
//    # Verify signature
//    domain = get_domain(state, DOMAIN_VOLUNTARY_EXIT, exit.epoch)
//    assert bls_verify(validator.pubkey, signing_root(exit), exit.signature, domain)
//    # Initiate exit
//    initiate_validator_exit(state, exit.validator_index)
func ProcessVoluntaryExits(
	beaconState *pb.BeaconState,
	body *pb.BeaconBlockBody,
	verifySignatures bool,
) (*pb.BeaconState, error) {
	var err error
	exits := body.VoluntaryExits

	for idx, exit := range exits {
		if err := verifyExit(beaconState, exit, verifySignatures); err != nil {
			return nil, fmt.Errorf("could not verify exit #%d: %v", idx, err)
		}
		beaconState, err = v.InitiateValidatorExit(beaconState, exit.ValidatorIndex)
		if err != nil {
			return nil, err
		}
	}
	return beaconState, nil
}

func verifyExit(beaconState *pb.BeaconState, exit *pb.VoluntaryExit, verifySignatures bool) error {
	if int(exit.ValidatorIndex) >= len(beaconState.Validators) {
		return fmt.Errorf("validator index out of bound %d > %d", exit.ValidatorIndex, len(beaconState.Validators))
	}

	validator := beaconState.Validators[exit.ValidatorIndex]
	currentEpoch := helpers.CurrentEpoch(beaconState)
	// Verify the validator is active.
	if !helpers.IsActiveValidator(validator, currentEpoch) {
		return errors.New("non-active validator cannot exit")
	}
	// Verify the validator has not yet exited.
	if validator.ExitEpoch != params.BeaconConfig().FarFutureEpoch {
		return fmt.Errorf("validator has already exited at epoch: %v", validator.ExitEpoch)
	}
	// Exits must specify an epoch when they become valid; they are not valid before then.
	if currentEpoch < exit.Epoch {
		return fmt.Errorf("expected current epoch >= exit epoch, received %d < %d", currentEpoch, exit.Epoch)
	}
	// Verify the validator has been active long enough.
	if currentEpoch < validator.ActivationEpoch+params.BeaconConfig().PersistentCommitteePeriod {
		return fmt.Errorf(
			"validator has not been active long enough to exit, wanted epoch %d >= %d",
			currentEpoch,
			validator.ActivationEpoch+params.BeaconConfig().PersistentCommitteePeriod,
		)
	}
	if verifySignatures {
		pub, err := bls.PublicKeyFromBytes(validator.Pubkey)
		if err != nil {
			return fmt.Errorf("could not deserialize validator public key: %v", err)
		}
		domain := helpers.Domain(beaconState, exit.Epoch, params.BeaconConfig().DomainVoluntaryExit)
		sig, err := bls.SignatureFromBytes(exit.Signature)
		if err != nil {
			return fmt.Errorf("could not convert bytes to signature: %v", err)
		}
		root, err := ssz.SigningRoot(exit)
		if err != nil {
			return fmt.Errorf("could not sign root for header: %v", err)
		}
		if !sig.Verify(root[:], pub, domain) {
			return fmt.Errorf("voluntary exit signature did not verify")
		}
	}
	return nil
}

// ProcessTransfers is one of the operations performed
// on each processed beacon block to determine transfers between beacon chain balances.
//
// Spec pseudocode definition:
//   def process_transfer(state: BeaconState, transfer: Transfer) -> None:
//    """
//    Process ``Transfer`` operation.
//    """
//    # Verify the balance the covers amount and fee (with overflow protection)
//	  assert state.balances[transfer.sender] >= max(transfer.amount + transfer.fee, transfer.amount, transfer.fee)
//    # A transfer is valid in only one slot
//    assert state.slot == transfer.slot
//    # Sender must satisfy at least one of the following conditions in the parenthesis:
//    assert (
//		  # * Has not been activated
//        state.validator_registry[transfer.sender].activation_eligibility_epoch == FAR_FUTURE_EPOCH or
//        # * Is withdrawable
//        get_current_epoch(state) >= state.validator_registry[transfer.sender].withdrawable_epoch or
//        # * Balance after transfer is more than the effective balance threshold
//        transfer.amount + transfer.fee + MAX_EFFECTIVE_BALANCE <= state.balances[transfer.sender]
//    )
//    # Verify that the pubkey is valid
//    assert (
//        state.validator_registry[transfer.sender].withdrawal_credentials ==
//        int_to_bytes(BLS_WITHDRAWAL_PREFIX, length=1) + hash(transfer.pubkey)[1:]
//    )
//    # Verify that the signature is valid
//    assert bls_verify(transfer.pubkey, signing_root(transfer), transfer.signature, get_domain(state, DOMAIN_TRANSFER))
//    # Process the transfer
//    decrease_balance(state, transfer.sender, transfer.amount + transfer.fee)
//    increase_balance(state, transfer.recipient, transfer.amount)
//    increase_balance(state, get_beacon_proposer_index(state), transfer.fee)
//    # Verify balances are not dust
//    assert not (0 < state.balances[transfer.sender] < MIN_DEPOSIT_AMOUNT)
//    assert not (0 < state.balances[transfer.recipient] < MIN_DEPOSIT_AMOUNT)
func ProcessTransfers(
	beaconState *pb.BeaconState,
	body *pb.BeaconBlockBody,
	verifySignatures bool,
) (*pb.BeaconState, error) {
	transfers := body.Transfers

	for idx, transfer := range transfers {
		if err := verifyTransfer(beaconState, transfer, verifySignatures); err != nil {
			return nil, fmt.Errorf("could not verify transfer %d: %v", idx, err)
		}
		// Process the transfer between accounts.
		beaconState = helpers.DecreaseBalance(beaconState, transfer.Sender, transfer.Amount+transfer.Fee)
		beaconState = helpers.IncreaseBalance(beaconState, transfer.Recipient, transfer.Amount)
		proposerIndex, err := helpers.BeaconProposerIndex(beaconState)
		if err != nil {
			return nil, fmt.Errorf("could not determine beacon proposer index: %v", err)
		}
		beaconState = helpers.IncreaseBalance(beaconState, proposerIndex, transfer.Fee)

		// Finally, we verify balances will not go below the mininum.
		if beaconState.Balances[transfer.Sender] < params.BeaconConfig().MinDepositAmount &&
			0 < beaconState.Balances[transfer.Sender] {
			return nil, fmt.Errorf(
				"sender balance below critical level: %v",
				beaconState.Balances[transfer.Sender],
			)
		}
		if beaconState.Balances[transfer.Recipient] < params.BeaconConfig().MinDepositAmount &&
			0 < beaconState.Balances[transfer.Recipient] {
			return nil, fmt.Errorf(
				"recipient balance below critical level: %v",
				beaconState.Balances[transfer.Recipient],
			)
		}
	}
	return beaconState, nil
}

func verifyTransfer(beaconState *pb.BeaconState, transfer *pb.Transfer, verifySignatures bool) error {
	maxVal := transfer.Fee
	if transfer.Amount > maxVal {
		maxVal = transfer.Amount
	}
<<<<<<< HEAD
	if transfer.Sender > uint64(len(beaconState.Validators)) {
		return errors.New("transfer sender index out of bounds in validator registry")
=======
	if transfer.Amount+transfer.Fee > maxVal {
		maxVal = transfer.Amount + transfer.Fee
>>>>>>> c029fed2
	}
	sender := beaconState.Validators[transfer.Sender]
	senderBalance := beaconState.Balances[transfer.Sender]
	// Verify the balance the covers amount and fee (with overflow protection).
	if senderBalance < maxVal {
		return fmt.Errorf("expected sender balance %d >= %d", senderBalance, maxVal)
	}
	// A transfer is valid in only one slot.
	if beaconState.Slot != transfer.Slot {
		return fmt.Errorf("expected beacon state slot %d == transfer slot %d", beaconState.Slot, transfer.Slot)
	}

	// Sender must be not yet eligible for activation, withdrawn, or transfer balance over MAX_EFFECTIVE_BALANCE.
	senderNotActivationEligible := sender.ActivationEligibilityEpoch == params.BeaconConfig().FarFutureEpoch
	senderNotWithdrawn := helpers.CurrentEpoch(beaconState) >= sender.WithdrawableEpoch
	underMaxTransfer := transfer.Amount+transfer.Fee+params.BeaconConfig().MaxEffectiveBalance <= senderBalance

	if !(senderNotActivationEligible || senderNotWithdrawn || underMaxTransfer) {
		return fmt.Errorf(
			"expected activation eligiblity: false or withdrawn: false or over max transfer: false, received %v %v %v",
			senderNotActivationEligible,
			senderNotWithdrawn,
			underMaxTransfer,
		)
	}
	// Verify that the pubkey is valid.
	buf := []byte{params.BeaconConfig().BLSWithdrawalPrefixByte}
	hashed := hashutil.Hash(transfer.Pubkey)
	buf = append(buf, hashed[:][1:]...)
	if !bytes.Equal(sender.WithdrawalCredentials, buf) {
		return fmt.Errorf("invalid public key, expected %v, received %v", buf, sender.WithdrawalCredentials)
	}
	if verifySignatures {
		pub, err := bls.PublicKeyFromBytes(transfer.Pubkey)
		if err != nil {
			return fmt.Errorf("could not deserialize validator public key: %v", err)
		}
		domain := helpers.Domain(beaconState, helpers.CurrentEpoch(beaconState), params.BeaconConfig().DomainTransfer)
		sig, err := bls.SignatureFromBytes(transfer.Signature)
		if err != nil {
			return fmt.Errorf("could not convert bytes to signature: %v", err)
		}
		root, err := ssz.SigningRoot(transfer)
		if err != nil {
			return fmt.Errorf("could not sign root for header: %v", err)
		}
		if !sig.Verify(root[:], pub, domain) {
			return fmt.Errorf("transfer signature did not verify")
		}
	}
	return nil
}

// ClearEth1DataVoteCache clears the eth1 data vote count cache.
func ClearEth1DataVoteCache() {
	eth1DataCache = cache.NewEth1DataVoteCache()
}<|MERGE_RESOLUTION|>--- conflicted
+++ resolved
@@ -1099,17 +1099,16 @@
 }
 
 func verifyTransfer(beaconState *pb.BeaconState, transfer *pb.Transfer, verifySignatures bool) error {
+	if transfer.Sender > uint64(len(beaconState.Validators)) {
+		return errors.New("transfer sender index out of bounds in validator registry")
+	}
+
 	maxVal := transfer.Fee
 	if transfer.Amount > maxVal {
 		maxVal = transfer.Amount
 	}
-<<<<<<< HEAD
-	if transfer.Sender > uint64(len(beaconState.Validators)) {
-		return errors.New("transfer sender index out of bounds in validator registry")
-=======
 	if transfer.Amount+transfer.Fee > maxVal {
 		maxVal = transfer.Amount + transfer.Fee
->>>>>>> c029fed2
 	}
 	sender := beaconState.Validators[transfer.Sender]
 	senderBalance := beaconState.Balances[transfer.Sender]
