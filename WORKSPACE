--- conflicted
+++ resolved
@@ -708,12 +708,8 @@
 
 go_repository(
     name = "com_github_libp2p_go_buffer_pool",
-<<<<<<< HEAD
-=======
     tag = "v0.1.3",
->>>>>>> cdf50e2f
     importpath = "github.com/libp2p/go-buffer-pool",
-    tag = "v0.1.1",
 )
 
 go_repository(
