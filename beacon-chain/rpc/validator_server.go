package rpc

import (
	"bytes"
	"context"
	"encoding/hex"
	"errors"
	"fmt"
	"math/big"
	"time"

	"github.com/prysmaticlabs/prysm/beacon-chain/core/helpers"
	"github.com/prysmaticlabs/prysm/beacon-chain/core/state"
	"github.com/prysmaticlabs/prysm/beacon-chain/core/state/stateutils"
	"github.com/prysmaticlabs/prysm/beacon-chain/db"
	pbp2p "github.com/prysmaticlabs/prysm/proto/beacon/p2p/v1"
	pb "github.com/prysmaticlabs/prysm/proto/beacon/rpc/v1"
	"github.com/prysmaticlabs/prysm/shared/bytesutil"
	"github.com/prysmaticlabs/prysm/shared/hashutil"
	"github.com/prysmaticlabs/prysm/shared/params"
)

// ValidatorServer defines a server implementation of the gRPC Validator service,
// providing RPC endpoints for obtaining validator assignments per epoch, the slots
// and shards in which particular validators need to perform their responsibilities,
// and more.
type ValidatorServer struct {
	ctx                context.Context
	beaconDB           *db.BeaconDB
	chainService       chainService
	canonicalStateChan chan *pbp2p.BeaconState
	powChainService    powChainService
}

// WaitForActivation checks if a validator public key exists in the active validator registry of the current
// beacon state, if not, then it creates a stream which listens for canonical states which contain
// the validator with the public key as an active validator record.
func (vs *ValidatorServer) WaitForActivation(req *pb.ValidatorActivationRequest, stream pb.ValidatorService_WaitForActivationServer) error {
	activeValidatorExists, validatorStatuses, err := vs.MultipleValidatorStatus(stream.Context(), req.PublicKeys)
	if err != nil {
		return err
	}
	res := &pb.ValidatorActivationResponse{
		Statuses: validatorStatuses,
	}
	if activeValidatorExists {
		return stream.Send(res)
	}
	if err := stream.Send(res); err != nil {
		return err
	}

	for {
		select {
		case <-time.After(6 * time.Second):
			activeValidatorExists, validatorStatuses, err := vs.MultipleValidatorStatus(stream.Context(), req.PublicKeys)
			if err != nil {
				return err
			}
			res := &pb.ValidatorActivationResponse{
				Statuses: validatorStatuses,
			}
			if activeValidatorExists {
				return stream.Send(res)
			}
			if err := stream.Send(res); err != nil {
				return err
			}
		case <-stream.Context().Done():
			return errors.New("stream context closed,exiting gorutine")
		case <-vs.ctx.Done():
			return errors.New("rpc context closed, exiting goroutine")
		}
	}
}

// ValidatorIndex is called by a validator to get its index location that corresponds
// to the attestation bit fields.
func (vs *ValidatorServer) ValidatorIndex(ctx context.Context, req *pb.ValidatorIndexRequest) (*pb.ValidatorIndexResponse, error) {
	index, err := vs.beaconDB.ValidatorIndex(req.PublicKey)
	if err != nil {
		return nil, fmt.Errorf("could not get validator index: %v", err)
	}

	return &pb.ValidatorIndexResponse{Index: uint64(index)}, nil
}

// ValidatorPerformance reports the validator's latest balance along with other important metrics on
// rewards and penalties throughout its lifecycle in the beacon chain.
func (vs *ValidatorServer) ValidatorPerformance(
	ctx context.Context, req *pb.ValidatorPerformanceRequest,
) (*pb.ValidatorPerformanceResponse, error) {
	index, err := vs.beaconDB.ValidatorIndex(req.PublicKey)
	if err != nil {
		return nil, fmt.Errorf("could not get validator index: %v", err)
	}
	head, err := vs.beaconDB.HeadState(ctx)
	if err != nil {
		return nil, fmt.Errorf("could not get head: %v", err)
	}
	validatorRegistry, err := vs.beaconDB.ValidatorRegistry(ctx)
	if err != nil {
		return nil, fmt.Errorf("could not retrieve beacon state: %v", err)
	}
<<<<<<< HEAD
	activeIndices := helpers.ActiveValidatorIndices(validatorRegistry, helpers.SlotToEpoch(req.Slot))
=======

	activeIndices := helpers.ActiveValidatorIndices(head, helpers.SlotToEpoch(req.Slot))
>>>>>>> 5ae4ced1
	validatorBalances, err := vs.beaconDB.Balances(ctx)
	if err != nil {
		return nil, fmt.Errorf("could not retrieve validator balances %v", err)
	}
	totalActiveBalance := float32(0)
	for _, idx := range activeIndices {
		totalActiveBalance += float32(validatorBalances[idx])
	}
	avgBalance := totalActiveBalance / float32(len(activeIndices))
	balance := validatorBalances[index]
	return &pb.ValidatorPerformanceResponse{
		Balance:                       balance,
		AverageActiveValidatorBalance: avgBalance,
		TotalValidators:               uint64(len(validatorRegistry)),
		TotalActiveValidators:         uint64(len(activeIndices)),
	}, nil
}

// CommitteeAssignment returns the committee assignment response from a given validator public key.
// The committee assignment response contains the following fields for the current and previous epoch:
//	1.) The list of validators in the committee.
//	2.) The shard to which the committee is assigned.
//	3.) The slot at which the committee is assigned.
//	4.) The bool signaling if the validator is expected to propose a block at the assigned slot.
func (vs *ValidatorServer) CommitteeAssignment(
	ctx context.Context,
	req *pb.CommitteeAssignmentsRequest) (*pb.CommitteeAssignmentResponse, error) {
	beaconState, err := vs.beaconDB.HeadState(ctx)
	if err != nil {
		return nil, fmt.Errorf("could not fetch beacon state: %v", err)
	}
	chainHead, err := vs.beaconDB.ChainHead()
	if err != nil {
		return nil, fmt.Errorf("could not get chain head: %v", err)
	}
	headRoot, err := hashutil.HashBeaconBlock(chainHead)
	if err != nil {
		return nil, fmt.Errorf("could not hash block: %v", err)
	}

	for beaconState.Slot < req.EpochStart {
		if ctx.Err() != nil {
			return nil, ctx.Err()
		}
		beaconState, err = state.ExecuteStateTransition(
			ctx, beaconState, nil /* block */, headRoot, state.DefaultConfig(),
		)
		if err != nil {
			return nil, fmt.Errorf("could not execute head transition: %v", err)
		}
	}

	var assignments []*pb.CommitteeAssignmentResponse_CommitteeAssignment
	activeKeys := vs.filterActivePublicKeys(beaconState, req.PublicKeys)
	for _, pk := range activeKeys {
		if ctx.Err() != nil {
			return nil, ctx.Err()
		}

		a, err := vs.assignment(pk, beaconState, req.EpochStart)
		if err != nil {
			return nil, err
		}
		assignments = append(assignments, a)
	}
	assignments = vs.addNonActivePublicKeysAssignmentStatus(beaconState, req.PublicKeys, assignments)
	return &pb.CommitteeAssignmentResponse{
		Assignment: assignments,
	}, nil
}

func (vs *ValidatorServer) assignment(
	pubkey []byte,
	beaconState *pbp2p.BeaconState,
	epochStart uint64,
) (*pb.CommitteeAssignmentResponse_CommitteeAssignment, error) {

	if len(pubkey) != params.BeaconConfig().BLSPubkeyLength {
		return nil, fmt.Errorf(
			"expected public key to have length %d, received %d",
			params.BeaconConfig().BLSPubkeyLength,
			len(pubkey),
		)
	}

	idx, err := vs.beaconDB.ValidatorIndex(pubkey)
	if err != nil {
		return nil, fmt.Errorf("could not get active validator index: %v", err)
	}

	committee, shard, slot, isProposer, err :=
		helpers.CommitteeAssignment(beaconState, epochStart, uint64(idx), false)
	if err != nil {
		return nil, err
	}
	status := vs.lookupValidatorStatusFlag(idx, beaconState)
	return &pb.CommitteeAssignmentResponse_CommitteeAssignment{
		Committee:  committee,
		Shard:      shard,
		Slot:       slot,
		IsProposer: isProposer,
		PublicKey:  pubkey,
		Status:     status,
	}, nil
}

// ValidatorStatus returns the validator status of the current epoch.
// The status response can be one of the following:
//	PENDING_ACTIVE - validator is waiting to get activated.
//	ACTIVE - validator is active.
//	INITIATED_EXIT - validator has initiated an an exit request.
//	WITHDRAWABLE - validator's deposit can be withdrawn after lock up period.
//	EXITED - validator has exited, means the deposit has been withdrawn.
//	EXITED_SLASHED - validator was forcefully exited due to slashing.
func (vs *ValidatorServer) ValidatorStatus(
	ctx context.Context,
	req *pb.ValidatorIndexRequest) (*pb.ValidatorStatusResponse, error) {
	beaconState, err := vs.beaconDB.HeadState(ctx)
	if err != nil {
		return nil, fmt.Errorf("could not fetch beacon state: %v", err)
	}
	chainStarted, _, err := vs.powChainService.HasChainStartLogOccurred()
	if err != nil {
		return nil, err
	}

	chainStartKeys, err := vs.chainStartPubkeys()
	if err != nil {
		return nil, err
	}
	validatorIndexMap := stateutils.ValidatorIndexMap(beaconState)
	return vs.validatorStatus(ctx, req.PublicKey, chainStarted, chainStartKeys, validatorIndexMap, beaconState), nil
}

// MultipleValidatorStatus returns the validator status response for the set of validators
// requested by their pubkeys.
func (vs *ValidatorServer) MultipleValidatorStatus(
	ctx context.Context,
	pubkeys [][]byte) (bool, []*pb.ValidatorActivationResponse_Status, error) {
	activeValidatorExists := false
	statusResponses := make([]*pb.ValidatorActivationResponse_Status, len(pubkeys))
	beaconState, err := vs.beaconDB.HeadState(ctx)
	if err != nil {
		return false, nil, err
	}
	chainStarted, _, err := vs.powChainService.HasChainStartLogOccurred()
	if err != nil {
		return false, nil, err
	}

	chainStartKeys, err := vs.chainStartPubkeys()
	if err != nil {
		return false, nil, err
	}

	validatorIndexMap := stateutils.ValidatorIndexMap(beaconState)
	for i, key := range pubkeys {
		if ctx.Err() != nil {
			return false, nil, ctx.Err()
		}
		status := vs.validatorStatus(ctx, key, chainStarted, chainStartKeys, validatorIndexMap, beaconState)
		resp := &pb.ValidatorActivationResponse_Status{
			Status:    status,
			PublicKey: key,
		}
		statusResponses[i] = resp
		if status.Status == pb.ValidatorStatus_ACTIVE {
			activeValidatorExists = true
		}
	}

	return activeValidatorExists, statusResponses, nil
}

func (vs *ValidatorServer) validatorStatus(
	ctx context.Context, pubKey []byte, chainStarted bool,
	chainStartKeys map[[96]byte]bool, idxMap map[[32]byte]int,
	beaconState *pbp2p.BeaconState) *pb.ValidatorStatusResponse {
	pk := bytesutil.ToBytes32(pubKey)
	valIdx, ok := idxMap[pk]
	_, eth1BlockNumBigInt := vs.beaconDB.DepositByPubkey(ctx, pubKey)
	if eth1BlockNumBigInt == nil {
		return &pb.ValidatorStatusResponse{
			Status:                 pb.ValidatorStatus_UNKNOWN_STATUS,
			ActivationEpoch:        params.BeaconConfig().FarFutureEpoch - params.BeaconConfig().GenesisEpoch,
			Eth1DepositBlockNumber: 0,
		}
	}

	if !ok {
		return &pb.ValidatorStatusResponse{
			Status:                 pb.ValidatorStatus_UNKNOWN_STATUS,
			ActivationEpoch:        params.BeaconConfig().FarFutureEpoch - params.BeaconConfig().GenesisEpoch,
			Eth1DepositBlockNumber: eth1BlockNumBigInt.Uint64(),
		}
	}

	if !chainStarted {
		return &pb.ValidatorStatusResponse{
			Status:                 pb.ValidatorStatus_UNKNOWN_STATUS,
			ActivationEpoch:        params.BeaconConfig().FarFutureEpoch - params.BeaconConfig().GenesisEpoch,
			Eth1DepositBlockNumber: eth1BlockNumBigInt.Uint64(),
		}
	}

	if exists := chainStartKeys[bytesutil.ToBytes96(pubKey)]; exists {
		return &pb.ValidatorStatusResponse{
			Status:                 pb.ValidatorStatus_ACTIVE,
			ActivationEpoch:        0,
			Eth1DepositBlockNumber: eth1BlockNumBigInt.Uint64(),
			DepositInclusionSlot:   0,
		}
	}

	depositBlockSlot, err := vs.depositBlockSlot(ctx, beaconState.Slot, eth1BlockNumBigInt, beaconState)
	if err != nil {
		return &pb.ValidatorStatusResponse{
			Status:                 pb.ValidatorStatus_UNKNOWN_STATUS,
			ActivationEpoch:        params.BeaconConfig().FarFutureEpoch - params.BeaconConfig().GenesisEpoch,
			Eth1DepositBlockNumber: eth1BlockNumBigInt.Uint64(),
		}
	}

	if depositBlockSlot == 0 {
		return &pb.ValidatorStatusResponse{
			Status:                 pb.ValidatorStatus_UNKNOWN_STATUS,
			ActivationEpoch:        params.BeaconConfig().FarFutureEpoch - params.BeaconConfig().GenesisEpoch,
			Eth1DepositBlockNumber: eth1BlockNumBigInt.Uint64(),
		}
	}

	currEpoch := helpers.CurrentEpoch(beaconState)
	var validatorInState *pbp2p.Validator
	var validatorIndex uint64
	for idx, val := range beaconState.ValidatorRegistry {
		if ctx.Err() != nil {
			return nil
		}

		if bytes.Equal(val.Pubkey, pubKey) {
			if helpers.IsActiveValidator(val, currEpoch) {
				return &pb.ValidatorStatusResponse{
					Status:                 pb.ValidatorStatus_ACTIVE,
					ActivationEpoch:        val.ActivationEpoch - params.BeaconConfig().GenesisEpoch,
					Eth1DepositBlockNumber: eth1BlockNumBigInt.Uint64(),
					DepositInclusionSlot:   depositBlockSlot,
				}
			}
			validatorInState = val
			validatorIndex = uint64(idx)
			break
		}
	}

	var positionInQueue uint64
	// If the validator has deposited and has been added to the state:
	if validatorInState != nil {
		var lastActivatedValidatorIdx uint64
		for j := len(beaconState.ValidatorRegistry) - 1; j >= 0; j-- {
			if helpers.IsActiveValidator(beaconState.ValidatorRegistry[j], currEpoch) {
				lastActivatedValidatorIdx = uint64(j)
				break
			}
		}
		// Our position in the activation queue is the above index - our validator index.
		positionInQueue = validatorIndex - lastActivatedValidatorIdx
	}

	status := vs.lookupValidatorStatusFlag(uint64(valIdx), beaconState)
	return &pb.ValidatorStatusResponse{
		Status:                    status,
		Eth1DepositBlockNumber:    eth1BlockNumBigInt.Uint64(),
		PositionInActivationQueue: positionInQueue,
		DepositInclusionSlot:      depositBlockSlot,
		ActivationEpoch:           params.BeaconConfig().FarFutureEpoch - params.BeaconConfig().GenesisEpoch,
	}
}

func (vs *ValidatorServer) lookupValidatorStatusFlag(validatorIdx uint64, beaconState *pbp2p.BeaconState) pb.ValidatorStatus {
	var status pb.ValidatorStatus
	v := beaconState.ValidatorRegistry[validatorIdx]
	epoch := helpers.CurrentEpoch(beaconState)

	if v.ActivationEpoch > epoch {
		status = pb.ValidatorStatus_PENDING_ACTIVE
	} else if epoch >= v.ActivationEpoch && epoch < v.ExitEpoch {
		status = pb.ValidatorStatus_ACTIVE
	} else if v.StatusFlags == pbp2p.Validator_INITIATED_EXIT {
		status = pb.ValidatorStatus_INITIATED_EXIT
	} else if v.StatusFlags == pbp2p.Validator_WITHDRAWABLE {
		status = pb.ValidatorStatus_WITHDRAWABLE
	} else if epoch >= v.ExitEpoch && epoch >= v.SlashedEpoch {
		status = pb.ValidatorStatus_EXITED_SLASHED
	} else if epoch >= v.ExitEpoch {
		status = pb.ValidatorStatus_EXITED
	} else {
		status = pb.ValidatorStatus_UNKNOWN_STATUS
	}

	return status
}

// filterActivePublicKeys takes a list of validator public keys and returns
// the list of active public keys from the given state.
func (vs *ValidatorServer) filterActivePublicKeys(beaconState *pbp2p.BeaconState, pubkeys [][]byte) [][]byte {
	// Generate a map for O(1) lookup of existence of pub keys in request.
	pkMap := make(map[string]bool)
	for _, pk := range pubkeys {
		pkMap[hex.EncodeToString(pk)] = true
	}

	var activeKeys [][]byte
	currentEpoch := helpers.SlotToEpoch(beaconState.Slot)
	for _, v := range beaconState.ValidatorRegistry {
		if pkMap[hex.EncodeToString(v.Pubkey)] && helpers.IsActiveValidator(v, currentEpoch) {
			activeKeys = append(activeKeys, v.Pubkey)
		}
	}

	return activeKeys
}

func (vs *ValidatorServer) addNonActivePublicKeysAssignmentStatus(
	beaconState *pbp2p.BeaconState,
	pubkeys [][]byte,
	assignments []*pb.CommitteeAssignmentResponse_CommitteeAssignment,
) []*pb.CommitteeAssignmentResponse_CommitteeAssignment {
	// Generate a map for O(1) lookup of existence of pub keys in request.
	validatorMap := stateutils.ValidatorIndexMap(beaconState)
	currentEpoch := helpers.CurrentEpoch(beaconState)
	for _, pk := range pubkeys {
		hexPk := bytesutil.ToBytes32(pk)
		if valIdx, ok := validatorMap[hexPk]; !ok || !helpers.IsActiveValidator(beaconState.ValidatorRegistry[validatorMap[hexPk]], currentEpoch) {
			status := vs.lookupValidatorStatusFlag(uint64(valIdx), beaconState) //nolint:gosec
			if !ok {
				status = pb.ValidatorStatus_UNKNOWN_STATUS
			}
			a := &pb.CommitteeAssignmentResponse_CommitteeAssignment{
				PublicKey: pk,
				Status:    status,
			}
			assignments = append(assignments, a)
		}
	}
	return assignments
}

func (vs *ValidatorServer) depositBlockSlot(ctx context.Context, currentSlot uint64,
	eth1BlockNumBigInt *big.Int, beaconState *pbp2p.BeaconState) (uint64, error) {
	blockTimeStamp, err := vs.powChainService.BlockTimeByHeight(ctx, eth1BlockNumBigInt)
	if err != nil {
		return 0, err
	}
	followTime := time.Duration(params.BeaconConfig().Eth1FollowDistance*params.BeaconConfig().GoerliBlockTime) * time.Second
	eth1UnixTime := time.Unix(int64(blockTimeStamp), 0).Add(followTime)

	votingPeriodSlots := helpers.StartSlot(params.BeaconConfig().EpochsPerEth1VotingPeriod)
	votingPeriodSeconds := time.Duration(votingPeriodSlots*params.BeaconConfig().SecondsPerSlot) * time.Second
	timeToInclusion := eth1UnixTime.Add(votingPeriodSeconds)

	eth2Genesis := time.Unix(int64(beaconState.GenesisTime), 0)
	eth2TimeDifference := timeToInclusion.Sub(eth2Genesis).Seconds()
	depositBlockSlot := uint64(eth2TimeDifference) / params.BeaconConfig().SecondsPerSlot

	if depositBlockSlot > currentSlot-params.BeaconConfig().GenesisSlot {
		return 0, nil
	}

	return depositBlockSlot, nil
}

func (vs *ValidatorServer) chainStartPubkeys() (map[[96]byte]bool, error) {
	pubkeys := make(map[[96]byte]bool)
	deposits := vs.powChainService.ChainStartDeposits()
	for _, dep := range deposits {
		depInput, err := helpers.DecodeDepositInput(dep)
		if err != nil {
			return nil, err
		}
		pubkeys[bytesutil.ToBytes96(depInput.Pubkey)] = true
	}
	return pubkeys, nil
}<|MERGE_RESOLUTION|>--- conflicted
+++ resolved
@@ -102,12 +102,8 @@
 	if err != nil {
 		return nil, fmt.Errorf("could not retrieve beacon state: %v", err)
 	}
-<<<<<<< HEAD
-	activeIndices := helpers.ActiveValidatorIndices(validatorRegistry, helpers.SlotToEpoch(req.Slot))
-=======
 
 	activeIndices := helpers.ActiveValidatorIndices(head, helpers.SlotToEpoch(req.Slot))
->>>>>>> 5ae4ced1
 	validatorBalances, err := vs.beaconDB.Balances(ctx)
 	if err != nil {
 		return nil, fmt.Errorf("could not retrieve validator balances %v", err)
