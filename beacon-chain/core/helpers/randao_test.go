--- conflicted
+++ resolved
@@ -87,8 +87,6 @@
 	}
 }
 
-<<<<<<< HEAD
-=======
 func TestActiveIndexRoot_OK(t *testing.T) {
 
 	activeIndexRoots := make([][]byte, params.BeaconConfig().EpochsPerHistoricalVector)
@@ -160,7 +158,6 @@
 	}
 }
 
->>>>>>> 8eebd524
 func TestGenerateSeed_OK(t *testing.T) {
 	ClearAllCaches()
 	randaoMixes := make([][]byte, params.BeaconConfig().EpochsPerHistoricalVector)
@@ -179,12 +176,8 @@
 		t.Fatal(err)
 	}
 
-<<<<<<< HEAD
-	wanted := [32]byte{144, 191, 18, 102, 76, 239, 2, 72, 255, 140, 52, 39, 113, 216, 101, 58, 241, 18, 179, 159, 45, 50, 57, 170, 9, 135, 91, 221, 97, 236, 157, 28}
-=======
 	wanted := [32]byte{102, 82, 23, 40, 226, 79, 171, 11, 203, 23, 175, 7, 88, 202, 80,
 		103, 68, 126, 195, 143, 190, 249, 210, 85, 138, 196, 158, 208, 11, 18, 136, 23}
->>>>>>> 8eebd524
 	if got != wanted {
 		t.Errorf("Incorrect generated seeds. Got: %v, wanted: %v",
 			got, wanted)
