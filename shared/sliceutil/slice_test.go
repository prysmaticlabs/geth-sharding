--- conflicted
+++ resolved
@@ -355,107 +355,6 @@
 	}
 }
 
-<<<<<<< HEAD
-func TestInsertSort(t *testing.T) {
-	testCases := []struct {
-		slice     []uint64
-		itemToAdd uint64
-		result    []uint64
-	}{
-		{
-			slice:     []uint64{2, 3, 5, 6, 7},
-			itemToAdd: 4,
-			result:    []uint64{2, 3, 4, 5, 6, 7},
-		},
-		{
-			slice:     []uint64{2, 3, 5, 6, 7},
-			itemToAdd: 1,
-			result:    []uint64{1, 2, 3, 5, 6, 7},
-		},
-		{
-			slice:     []uint64{2, 3, 5, 6, 7},
-			itemToAdd: 8,
-			result:    []uint64{2, 3, 5, 6, 7, 8},
-		},
-		{
-			slice:     []uint64{2, 3, 5, 6, 7},
-			itemToAdd: 0,
-			result:    []uint64{0, 2, 3, 5, 6, 7},
-		},
-		{
-			slice:     []uint64{2, 3, 5, 6, 7},
-			itemToAdd: 11,
-			result:    []uint64{2, 3, 5, 6, 7, 11},
-		},
-	}
-	for _, tt := range testCases {
-		result := InsertSort(tt.slice, tt.itemToAdd)
-		if !reflect.DeepEqual(result, tt.result) {
-			t.Errorf("InsertSort(%v,%v)=%v, wanted: %v",
-				tt.slice, tt.itemToAdd, result, tt.result)
-		}
-	}
-}
-
-func TestTruncateSlice(t *testing.T) {
-	testCases := []struct {
-		slice        []uint64
-		minItemVal   uint64
-		result       []uint64
-		truncate     bool
-		itemsToTrunc []uint64
-	}{
-		{
-			slice:        []uint64{2, 3, 5, 6, 7},
-			minItemVal:   4,
-			result:       []uint64{5, 6, 7},
-			truncate:     true,
-			itemsToTrunc: []uint64{2, 3},
-		},
-		{
-			slice:        []uint64{2, 3, 5, 6, 7},
-			minItemVal:   1,
-			result:       []uint64{2, 3, 5, 6, 7},
-			truncate:     false,
-			itemsToTrunc: []uint64{},
-		},
-		{
-			slice:        []uint64{2, 3, 5, 6, 7},
-			minItemVal:   8,
-			result:       []uint64{},
-			truncate:     true,
-			itemsToTrunc: []uint64{2, 3, 5, 6, 7},
-		},
-		{
-			slice:        []uint64{2, 3, 5, 6, 7},
-			minItemVal:   0,
-			result:       []uint64{2, 3, 5, 6, 7},
-			truncate:     false,
-			itemsToTrunc: []uint64{},
-		},
-		{
-			slice:        []uint64{2, 3, 5, 6, 7},
-			minItemVal:   11,
-			result:       []uint64{},
-			truncate:     true,
-			itemsToTrunc: []uint64{2, 3, 5, 6, 7},
-		},
-	}
-	for _, tt := range testCases {
-		truncate, result, itemsToTrunc := TruncateItems(tt.slice, tt.minItemVal)
-		if truncate != tt.truncate {
-			t.Fatalf("InsertSort(%v,%v) truncate=%v wanted truncate=%v",
-				tt.slice, tt.minItemVal, truncate, tt.truncate)
-		}
-		if !reflect.DeepEqual(result, tt.result) {
-			t.Errorf("InsertSort(%v,%v)=%v, wanted: %v",
-				tt.slice, tt.minItemVal, result, tt.result)
-		}
-		if !reflect.DeepEqual(result, tt.result) {
-			t.Errorf("InsertSort(%v,%v) itemsToTrunc=%v, wanted: %v",
-				tt.slice, tt.minItemVal, itemsToTrunc, tt.itemsToTrunc)
-		}
-=======
 func TestSplitCommaSeparated(t *testing.T) {
 	tests := []struct {
 		input  []string
@@ -504,6 +403,107 @@
 			t.Errorf("got %d, want %d", result, tt.offset)
 		}
 
->>>>>>> 9d441011
+	}
+}
+
+func TestInsertSort(t *testing.T) {
+	testCases := []struct {
+		slice     []uint64
+		itemToAdd uint64
+		result    []uint64
+	}{
+		{
+			slice:     []uint64{2, 3, 5, 6, 7},
+			itemToAdd: 4,
+			result:    []uint64{2, 3, 4, 5, 6, 7},
+		},
+		{
+			slice:     []uint64{2, 3, 5, 6, 7},
+			itemToAdd: 1,
+			result:    []uint64{1, 2, 3, 5, 6, 7},
+		},
+		{
+			slice:     []uint64{2, 3, 5, 6, 7},
+			itemToAdd: 8,
+			result:    []uint64{2, 3, 5, 6, 7, 8},
+		},
+		{
+			slice:     []uint64{2, 3, 5, 6, 7},
+			itemToAdd: 0,
+			result:    []uint64{0, 2, 3, 5, 6, 7},
+		},
+		{
+			slice:     []uint64{2, 3, 5, 6, 7},
+			itemToAdd: 11,
+			result:    []uint64{2, 3, 5, 6, 7, 11},
+		},
+	}
+	for _, tt := range testCases {
+		result := InsertSort(tt.slice, tt.itemToAdd)
+		if !reflect.DeepEqual(result, tt.result) {
+			t.Errorf("InsertSort(%v,%v)=%v, wanted: %v",
+				tt.slice, tt.itemToAdd, result, tt.result)
+		}
+	}
+}
+
+func TestTruncateSlice(t *testing.T) {
+	testCases := []struct {
+		slice        []uint64
+		minItemVal   uint64
+		result       []uint64
+		truncate     bool
+		itemsToTrunc []uint64
+	}{
+		{
+			slice:        []uint64{2, 3, 5, 6, 7},
+			minItemVal:   4,
+			result:       []uint64{5, 6, 7},
+			truncate:     true,
+			itemsToTrunc: []uint64{2, 3},
+		},
+		{
+			slice:        []uint64{2, 3, 5, 6, 7},
+			minItemVal:   1,
+			result:       []uint64{2, 3, 5, 6, 7},
+			truncate:     false,
+			itemsToTrunc: []uint64{},
+		},
+		{
+			slice:        []uint64{2, 3, 5, 6, 7},
+			minItemVal:   8,
+			result:       []uint64{},
+			truncate:     true,
+			itemsToTrunc: []uint64{2, 3, 5, 6, 7},
+		},
+		{
+			slice:        []uint64{2, 3, 5, 6, 7},
+			minItemVal:   0,
+			result:       []uint64{2, 3, 5, 6, 7},
+			truncate:     false,
+			itemsToTrunc: []uint64{},
+		},
+		{
+			slice:        []uint64{2, 3, 5, 6, 7},
+			minItemVal:   11,
+			result:       []uint64{},
+			truncate:     true,
+			itemsToTrunc: []uint64{2, 3, 5, 6, 7},
+		},
+	}
+	for _, tt := range testCases {
+		truncate, result, itemsToTrunc := TruncateItems(tt.slice, tt.minItemVal)
+		if truncate != tt.truncate {
+			t.Fatalf("InsertSort(%v,%v) truncate=%v wanted truncate=%v",
+				tt.slice, tt.minItemVal, truncate, tt.truncate)
+		}
+		if !reflect.DeepEqual(result, tt.result) {
+			t.Errorf("InsertSort(%v,%v)=%v, wanted: %v",
+				tt.slice, tt.minItemVal, result, tt.result)
+		}
+		if !reflect.DeepEqual(result, tt.result) {
+			t.Errorf("InsertSort(%v,%v) itemsToTrunc=%v, wanted: %v",
+				tt.slice, tt.minItemVal, itemsToTrunc, tt.itemsToTrunc)
+		}
 	}
 }