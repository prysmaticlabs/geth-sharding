// Package node defines a backend for a sharding-enabled, Ethereum blockchain.
// It defines a struct which handles the lifecycle of services in the
// sharding system, providing a bridge to the main Ethereum blockchain,
// as well as instantiating peer-to-peer networking for shards.
package node

import (
	"fmt"
	"os"
	"os/signal"
	"reflect"
	"sync"
	"syscall"
	"time"

	"github.com/ethereum/go-ethereum/cmd/utils"
	"github.com/ethereum/go-ethereum/event"
	"github.com/ethereum/go-ethereum/internal/debug"
	"github.com/ethereum/go-ethereum/log"
	"github.com/ethereum/go-ethereum/node"
	"github.com/ethereum/go-ethereum/sharding"
	"github.com/ethereum/go-ethereum/sharding/database"
	"github.com/ethereum/go-ethereum/sharding/mainchain"
	"github.com/ethereum/go-ethereum/sharding/notary"
	"github.com/ethereum/go-ethereum/sharding/observer"
	"github.com/ethereum/go-ethereum/sharding/p2p"
	"github.com/ethereum/go-ethereum/sharding/params"
	"github.com/ethereum/go-ethereum/sharding/proposer"
	"github.com/ethereum/go-ethereum/sharding/simulator"
	"github.com/ethereum/go-ethereum/sharding/syncer"
	"github.com/ethereum/go-ethereum/sharding/txpool"
	"gopkg.in/urfave/cli.v1"
)

const shardChainDBName = "shardchaindata"

// ShardEthereum is a service that is registered and started when geth is launched.
// it contains APIs and fields that handle the different components of the sharded
// Ethereum network.
type ShardEthereum struct {
	shardConfig *params.Config // Holds necessary information to configure shards.
	txPool      *txpool.TXPool // Defines the sharding-specific txpool. To be designed.
	actor       sharding.Actor // Either notary, proposer, or observer.
	eventFeed   *event.Feed    // Used to enable P2P related interactions via different sharding actors.

	// Lifecycle and service stores.
	services     map[reflect.Type]sharding.Service // Service registry.
	serviceTypes []reflect.Type                    // Keeps an ordered slice of registered service types.
	lock         sync.RWMutex
	stop         chan struct{} // Channel to wait for termination notifications
}

// New creates a new sharding-enabled Ethereum instance. This is called in the main
// geth sharding entrypoint.
func New(ctx *cli.Context) (*ShardEthereum, error) {
	shardEthereum := &ShardEthereum{
		services: make(map[reflect.Type]sharding.Service),
		stop:     make(chan struct{}),
	}

	// Configure shardConfig by loading the default.
	shardEthereum.shardConfig = params.DefaultConfig

	if err := shardEthereum.registerShardChainDB(ctx); err != nil {
		return nil, err
	}

	if err := shardEthereum.registerP2P(); err != nil {
		return nil, err
	}

	if err := shardEthereum.registerMainchainClient(ctx); err != nil {
		return nil, err
	}

	actorFlag := ctx.GlobalString(utils.ActorFlag.Name)
	if err := shardEthereum.registerTXPool(actorFlag); err != nil {
		return nil, err
	}

	shardIDFlag := ctx.GlobalInt(utils.ShardIDFlag.Name)
	if err := shardEthereum.registerActorService(shardEthereum.shardConfig, actorFlag, shardIDFlag); err != nil {
		return nil, err
	}

<<<<<<< HEAD
=======
	if err := shardEthereum.registerSimulatorService(actorFlag, shardEthereum.shardConfig, shardIDFlag); err != nil {
		return nil, err
	}

>>>>>>> 8355ff6b
	if err := shardEthereum.registerSyncerService(shardEthereum.shardConfig, shardIDFlag); err != nil {
		return nil, err
	}

	return shardEthereum, nil
}

// Start the ShardEthereum service and kicks off the p2p and actor's main loop.
func (s *ShardEthereum) Start() {
	s.lock.Lock()

	log.Info("Starting sharding node")

	for _, kind := range s.serviceTypes {
		// Start each service in order of registration.
		s.services[kind].Start()
	}

	stop := s.stop
	s.lock.Unlock()

	go func() {
		sigc := make(chan os.Signal, 1)
		signal.Notify(sigc, syscall.SIGINT, syscall.SIGTERM)
		defer signal.Stop(sigc)
		<-sigc
		log.Info("Got interrupt, shutting down...")
		go s.Close()
		for i := 10; i > 0; i-- {
			<-sigc
			if i > 1 {
				log.Warn("Already shutting down, interrupt more to panic.", "times", i-1)
			}
		}
		// ensure trace and CPU profile data is flushed.
		debug.Exit()
		debug.LoudPanic("boom")
	}()

	// Wait for stop channel to be closed
	<-stop
}

// Close handles graceful shutdown of the system.
func (s *ShardEthereum) Close() {
	s.lock.Lock()
	defer s.lock.Unlock()

	for kind, service := range s.services {
		if err := service.Stop(); err != nil {
			log.Crit(fmt.Sprintf("Could not stop the following service: %v, %v", kind, err))
		}
	}
	log.Info("Stopping sharding node")

	// unblock n.Wait
	close(s.stop)
}

// registerService appends a service constructor function to the service registry of the
// sharding node.
func (s *ShardEthereum) registerService(service sharding.Service) error {
	kind := reflect.TypeOf(service)
	if _, exists := s.services[kind]; exists {
		return fmt.Errorf("service already exists: %v", kind)
	}
	s.services[kind] = service
	s.serviceTypes = append(s.serviceTypes, kind)
	return nil
}

// fetchService takes in a struct pointer and sets the value of that pointer
// to a service currently stored in the service registry. This ensures the input argument is
// set to the right pointer that refers to the originally registered service.
func (s *ShardEthereum) fetchService(service interface{}) error {
	if reflect.TypeOf(service).Kind() != reflect.Ptr {
		return fmt.Errorf("input must be of pointer type, received value type instead: %T", service)
	}
	element := reflect.ValueOf(service).Elem()
	if running, ok := s.services[element.Type()]; ok {
		element.Set(reflect.ValueOf(running))
		return nil
	}
	return fmt.Errorf("unknown service: %T", service)
}

// registerShardChainDB attaches a LevelDB wrapped object to the shardEthereum instance.
func (s *ShardEthereum) registerShardChainDB(ctx *cli.Context) error {
	path := node.DefaultDataDir()
	if ctx.GlobalIsSet(utils.DataDirFlag.Name) {
		path = ctx.GlobalString(utils.DataDirFlag.Name)
	}
	shardDB, err := database.NewShardDB(path, shardChainDBName, false)
	if err != nil {
		return fmt.Errorf("could not register shardDB service: %v", err)
	}
	return s.registerService(shardDB)
}

// registerP2P attaches a p2p server to the ShardEthereum instance.
// TODO: Design this p2p service and the methods it should expose as well as
// its event loop.
func (s *ShardEthereum) registerP2P() error {
	shardp2p, err := p2p.NewServer()
	if err != nil {
		return fmt.Errorf("could not register shardp2p service: %v", err)
	}
	return s.registerService(shardp2p)
}

// registerMainchainClient
func (s *ShardEthereum) registerMainchainClient(ctx *cli.Context) error {
	path := node.DefaultDataDir()
	if ctx.GlobalIsSet(utils.DataDirFlag.Name) {
		path = ctx.GlobalString(utils.DataDirFlag.Name)
	}

	endpoint := ctx.Args().First()
	if endpoint == "" {
		endpoint = fmt.Sprintf("%s/%s.ipc", path, mainchain.ClientIdentifier)
	}
	if ctx.GlobalIsSet(utils.IPCPathFlag.Name) {
		endpoint = ctx.GlobalString(utils.IPCPathFlag.Name)
	}
	passwordFile := ctx.GlobalString(utils.PasswordFileFlag.Name)
	depositFlag := ctx.GlobalBool(utils.DepositFlag.Name)

	client, err := mainchain.NewSMCClient(endpoint, path, depositFlag, passwordFile)
	if err != nil {
		return fmt.Errorf("could not register smc client service: %v", err)
	}
	return s.registerService(client)
}

// registerTXPool is only relevant to proposers in the sharded system. It will
// spin up a transaction pool that will relay incoming transactions via an
// event feed. For our first releases, this can just relay test/fake transaction data
// the proposer can serialize into collation blobs.
// TODO: design this txpool system for our first release.
func (s *ShardEthereum) registerTXPool(actor string) error {
	if actor != "proposer" {
		return nil
	}
	var shardp2p *p2p.Server
	if err := s.fetchService(&shardp2p); err != nil {
		return err
	}
	pool, err := txpool.NewTXPool(shardp2p)
	if err != nil {
		return fmt.Errorf("could not register shard txpool service: %v", err)
	}
	return s.registerService(pool)
}

// Registers the actor according to CLI flags. Either notary/proposer/observer.
func (s *ShardEthereum) registerActorService(config *params.Config, actor string, shardID int) error {
<<<<<<< HEAD
	return s.Register(func(ctx *sharding.ServiceContext) (sharding.Service, error) {

		var p2p *p2p.Server
		ctx.RetrieveService(&p2p)
		var smcClient *mainchain.SMCClient
		ctx.RetrieveService(&smcClient)
		var shardChainDB *database.ShardDB
		ctx.RetrieveService(&shardChainDB)

		switch actor {
		case "notary":
			return notary.NewNotary(config, smcClient, p2p, shardChainDB)
		case "proposer":
			var txPool *txpool.TXPool
			ctx.RetrieveService(&txPool)
			return proposer.NewProposer(config, smcClient, p2p, txPool, shardChainDB.DB(), shardID)
		case "simulator":
			return simulator.NewSimulator(config, smcClient, p2p, shardID, 15) // 15 second delay between simulator requests.
		default:
			return observer.NewObserver(p2p, shardChainDB.DB(), shardID)
		}
	})
=======
	var shardp2p *p2p.Server
	if err := s.fetchService(&shardp2p); err != nil {
		return err
	}
	var client *mainchain.SMCClient
	if err := s.fetchService(&client); err != nil {
		return err
	}

	var shardChainDB *database.ShardDB
	if err := s.fetchService(&shardChainDB); err != nil {
		return err
	}

	if actor == "notary" {
		not, err := notary.NewNotary(config, client, shardp2p, shardChainDB)
		if err != nil {
			return fmt.Errorf("could not register notary service: %v", err)
		}
		return s.registerService(not)
	} else if actor == "proposer" {

		var pool *txpool.TXPool
		if err := s.fetchService(&pool); err != nil {
			return err
		}

		prop, err := proposer.NewProposer(config, client, shardp2p, pool, shardChainDB, shardID)
		if err != nil {
			return fmt.Errorf("could not register proposer service: %v", err)
		}
		return s.registerService(prop)
	}
	obs, err := observer.NewObserver(shardp2p, shardChainDB, shardID)
	if err != nil {
		return fmt.Errorf("could not register observer service: %v", err)
	}
	return s.registerService(obs)
}

func (s *ShardEthereum) registerSimulatorService(actorFlag string, config *params.Config, shardID int) error {
	// Should not trigger simulation requests if actor is a notary, as this
	// is supposed to "simulate" notaries sending requests via p2p.
	if actorFlag == "notary" {
		return nil
	}

	var shardp2p *p2p.Server
	if err := s.fetchService(&shardp2p); err != nil {
		return err
	}
	var client *mainchain.SMCClient
	if err := s.fetchService(&client); err != nil {
		return err
	}

	// 15 second delay between simulator requests.
	sim, err := simulator.NewSimulator(config, client, shardp2p, shardID, 15*time.Second)
	if err != nil {
		return fmt.Errorf("could not register simulator service: %v", err)
	}
	return s.registerService(sim)
>>>>>>> 8355ff6b
}

func (s *ShardEthereum) registerSyncerService(config *params.Config, shardID int) error {
	var shardp2p *p2p.Server
	if err := s.fetchService(&shardp2p); err != nil {
		return err
	}
	var client *mainchain.SMCClient
	if err := s.fetchService(&client); err != nil {
		return err
	}

	var shardChainDB *database.ShardDB
	if err := s.fetchService(&shardChainDB); err != nil {
		return err
	}

	sync, err := syncer.NewSyncer(config, client, shardp2p, shardChainDB, shardID)
	if err != nil {
		return fmt.Errorf("could not register syncer service: %v", err)
	}
	return s.registerService(sync)
}<|MERGE_RESOLUTION|>--- conflicted
+++ resolved
@@ -83,13 +83,10 @@
 		return nil, err
 	}
 
-<<<<<<< HEAD
-=======
 	if err := shardEthereum.registerSimulatorService(actorFlag, shardEthereum.shardConfig, shardIDFlag); err != nil {
 		return nil, err
 	}
 
->>>>>>> 8355ff6b
 	if err := shardEthereum.registerSyncerService(shardEthereum.shardConfig, shardIDFlag); err != nil {
 		return nil, err
 	}
@@ -246,30 +243,6 @@
 
 // Registers the actor according to CLI flags. Either notary/proposer/observer.
 func (s *ShardEthereum) registerActorService(config *params.Config, actor string, shardID int) error {
-<<<<<<< HEAD
-	return s.Register(func(ctx *sharding.ServiceContext) (sharding.Service, error) {
-
-		var p2p *p2p.Server
-		ctx.RetrieveService(&p2p)
-		var smcClient *mainchain.SMCClient
-		ctx.RetrieveService(&smcClient)
-		var shardChainDB *database.ShardDB
-		ctx.RetrieveService(&shardChainDB)
-
-		switch actor {
-		case "notary":
-			return notary.NewNotary(config, smcClient, p2p, shardChainDB)
-		case "proposer":
-			var txPool *txpool.TXPool
-			ctx.RetrieveService(&txPool)
-			return proposer.NewProposer(config, smcClient, p2p, txPool, shardChainDB.DB(), shardID)
-		case "simulator":
-			return simulator.NewSimulator(config, smcClient, p2p, shardID, 15) // 15 second delay between simulator requests.
-		default:
-			return observer.NewObserver(p2p, shardChainDB.DB(), shardID)
-		}
-	})
-=======
 	var shardp2p *p2p.Server
 	if err := s.fetchService(&shardp2p); err != nil {
 		return err
@@ -284,14 +257,14 @@
 		return err
 	}
 
-	if actor == "notary" {
+	switch actor {
+	case "notary":
 		not, err := notary.NewNotary(config, client, shardp2p, shardChainDB)
 		if err != nil {
 			return fmt.Errorf("could not register notary service: %v", err)
 		}
 		return s.registerService(not)
-	} else if actor == "proposer" {
-
+	case "proposer":
 		var pool *txpool.TXPool
 		if err := s.fetchService(&pool); err != nil {
 			return err
@@ -302,12 +275,19 @@
 			return fmt.Errorf("could not register proposer service: %v", err)
 		}
 		return s.registerService(prop)
-	}
-	obs, err := observer.NewObserver(shardp2p, shardChainDB, shardID)
-	if err != nil {
-		return fmt.Errorf("could not register observer service: %v", err)
-	}
-	return s.registerService(obs)
+	case "simulator":
+		sim, err := simulator.NewSimulator(config, client, shardp2p, shardID, 15) // 15 second delay between simulator requests.
+		if err != nil {
+			return fmt.Errorf("could not register simulator service: %v", err)
+		}
+		return s.registerService(sim)
+	default:
+		obs, err := observer.NewObserver(shardp2p, shardChainDB, shardID)
+		if err != nil {
+			return fmt.Errorf("could not register observer service: %v", err)
+		}
+		return s.registerService(obs)
+	}
 }
 
 func (s *ShardEthereum) registerSimulatorService(actorFlag string, config *params.Config, shardID int) error {
@@ -332,7 +312,6 @@
 		return fmt.Errorf("could not register simulator service: %v", err)
 	}
 	return s.registerService(sim)
->>>>>>> 8355ff6b
 }
 
 func (s *ShardEthereum) registerSyncerService(config *params.Config, shardID int) error {
