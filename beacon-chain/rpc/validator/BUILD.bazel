--- conflicted
+++ resolved
@@ -43,11 +43,6 @@
         "//shared/featureconfig:go_default_library",
         "//shared/hashutil:go_default_library",
         "//shared/params:go_default_library",
-<<<<<<< HEAD
-        "//shared/slotutil:go_default_library",
-=======
-        "//shared/roughtime:go_default_library",
->>>>>>> aea7a8d2
         "//shared/traceutil:go_default_library",
         "//shared/trieutil:go_default_library",
         "@com_github_gogo_protobuf//types:go_default_library",
@@ -109,6 +104,7 @@
         "@com_github_gogo_protobuf//proto:go_default_library",
         "@com_github_gogo_protobuf//types:go_default_library",
         "@com_github_golang_mock//gomock:go_default_library",
+        "@com_github_prysmaticlabs_eth1_mock_rpc//bazel-eth1-mock-rpc/external/com_github_prysmaticlabs_go_ssz:go_default_library",
         "@com_github_prysmaticlabs_ethereumapis//eth/v1alpha1:go_default_library",
         "@com_github_prysmaticlabs_go_bitfield//:go_default_library",
         "@com_github_prysmaticlabs_go_ssz//:go_default_library",
