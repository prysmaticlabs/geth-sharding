
syntax = "proto3";

package ethereum.beacon.p2p.v1;

import "google/protobuf/timestamp.proto";

message BeaconState {
  // Validator registry [1-1000] 
  repeated ValidatorRecord validator_registry = 1;
  uint64 validator_registry_last_change_slot = 2;
  uint64 validator_registry_exit_count = 3;
  bytes validator_registry_delta_chain_tip_hash32 = 4; 

  // Randomness and committees [1001-2000]
  bytes randao_mix_hash32 = 1001;
  bytes next_seed_hash32 = 1002;
  repeated ShardAndCommitteeArray shard_and_committees_for_slots = 1003;
  // TODO: Persistent committees should be a 2d uint24 array.
  repeated uint32 persistent_committees = 1004 [deprecated=true];
  // repeated Uint32Array persistent_committees = 1004;
  repeated ShardReassignmentRecord persistent_committee_reassignments = 1005;

  // Finality [2001-3000] 
  uint64 previous_justified_slot = 2001;
  uint64 justified_slot = 2002;
  uint64 justified_slot_bitfield = 2003;
  uint64 finalized_slot = 2004;

  // Recent state [3001-4000]
  repeated CrosslinkRecord latest_crosslinks = 3001;
  uint64 last_state_recalculation_slot = 3002;
  repeated bytes latest_block_hash32s = 3003;
  repeated uint64 latest_penalized_exit_balances = 3004;
  repeated PendingAttestationRecord latest_attestations = 3005;

  // PoW receipt root [4001-5000]
  repeated bytes processed_pow_receipt_root_hash32 = 4001;
  repeated CandidatePoWReceiptRootRecord candidate_pow_receipt_roots = 4002;

  // Miscellanous [5001-6000]
  uint64 genesis_time = 5001;
  ForkData fork_data = 5002;



  // Deprecated fields 
  // All fields mustbe annotated with [deprecated=true];
  repeated ValidatorRecord validators = 10000 [deprecated=true]; // Deprecated by validator_registry 
  uint64 validator_set_change_slot = 10001  [deprecated=true]; // Deprecated by validator_registry_latest_change_slot
  repeated CrosslinkRecord crosslinks = 10002 [deprecated=true]; // Deprecated by latest_cross_links
  bytes randao_mix = 10003 [deprecated=true]; // Renamed to randao_mix_hash32
  repeated ShardReassignmentRecord persistent_committee_reassignment = 10004 [deprecated=true]; // Renamed to persistent_committee_resassigments (plural).
  uint64 last_finalized_slot = 10005 [deprecated=true]; // Replaced/renamed by finalized_slot
  uint64 last_justified_slot = 10006 [deprecated=true]; // Replaced/renamed by justified_slot
  uint64 justified_streak = 10007 [deprecated=true]; // Deprecated by changes in fork choice rule. See https://github.com/ethereum/eth2.0-specs/blob/master/specs/core/0_beacon-chain.md#beacon-chain-fork-choice-rule 
  bytes next_shuffling_seed = 10008 [deprecated=true]; // Replaced/renamed by next_seed_hash32 
  repeated uint64 deposits_penalized_in_period = 10009 [deprecated=true]; // Replaced by latest_penalized_exit_balances
  bytes validator_delta_hash_chain = 10010 [deprecated=true]; // Replaced by validator_registry_delta_chain_tip
  uint64 current_exit_seq = 10011 [deprecated=true]; // No longer needed?
  bytes known_pow_receipt_root = 10012 [deprecated=true]; // Deprecated by better handling of pow receipts
  bytes candidate_pow_receipt_root = 10013 [deprecated=true]; // Replaced by candidate_pow_receipt_roots.
  uint64 candidate_pow_receipt_root_votes = 10014 [deprecated=true]; // Replaced by candidate_pow_receipt_roots
<<<<<<< HEAD
  uint64 pre_fork_version = 10015 [deprecated=true]; // Moved into ForkData 
  uint64 post_fork_version = 10016 [deprecated=true]; // Moved into ForkData 
  uint64 fork_slot_number = 10017 [deprecated=true]; // Moved into ForkData 
  repeated AggregatedAttestation pending_attestations = 10018 [deprecated=true]; // Deleted by spec
  repeated bytes recent_block_hashes = 10019 [deprecated=true]; // Replaced/renamed by latest_block_hashes
=======
  repeated AggregatedAttestation pending_attestations = 10018 [deprecated=true]; // Deleted by spec
>>>>>>> 7cd62237
}

message ForkData {
  uint64 pre_fork_version = 1;
  uint64 post_fork_version = 2;
  uint64 fork_slot = 3;
}

message CandidatePoWReceiptRootRecord {
  bytes candidate_pow_receipt_root_hash32 = 1;
  uint64 votes = 2;
}

<<<<<<< HEAD
// PendingAttestationRecord is deprecated entirely by AttestationRecord.
message PendingAttestationRecord {
  AttestationData data = 1 [deprecated=true];
  bytes participation_bitfield = 2 [deprecated=true];
  bytes custody_bitfield = 3 [deprecated=true];
  uint64 slot_included = 4 [deprecated=true];
}

message AttestationRecord {
  AttestationData data = 1;
  bytes participation_bitfield = 2;
  bytes custody_bitfield = 3;
  bytes aggregate_sig = 4; // Type of [uint384] ?
=======
message PendingAttestationRecord {
  AttestationData data = 1;
  bytes participation_bitfield = 2;
  bytes custody_bitfield = 3;
  uint64 slot_included = 4;
>>>>>>> 7cd62237
}

message AttestationData {
  uint64 slot = 1;
  uint64 shard = 2;
  bytes beacon_block_hash32 = 3;
  bytes epoch_boundary_hash32 = 4;
  bytes shard_block_hash32 = 5;
  bytes latest_crosslink_hash32 = 6;
  uint64 justified_slot = 7;
  bytes justified_block_hash32 = 8;
}

message ValidatorRecord {
  bytes pubkey = 1;
  uint64 withdrawal_shard = 2;
  bytes withdrawal_address = 3;
  bytes randao_commitment = 4;
  uint64 balance = 5;
  uint64 status = 6;
  uint64 exit_slot = 7;
  uint64 randao_last_change = 8;
}

message ShardReassignmentRecord {
  uint32 validator_index = 1;
  uint64 shard = 2;
  uint64 slot = 3;
}

// AggregatedAttestation is deprecated entirely by AttestationRecord.
message AggregatedAttestation {
<<<<<<< HEAD
  uint64 slot = 1;
  uint64 shard = 2;
  uint64 justified_slot = 3;
  bytes justified_block_hash = 4;
  bytes shard_block_hash = 5;
  bytes attester_bitfield = 6;
  repeated bytes oblique_parent_hashes = 7;
  repeated uint64 aggregate_sig = 8;
=======
  uint64 slot = 1 [deprecated=true];
  uint64 shard = 2 [deprecated=true];
  uint64 justified_slot = 3 [deprecated=true];
  bytes justified_block_hash = 4 [deprecated=true];
  bytes shard_block_hash = 5 [deprecated=true];
  bytes attester_bitfield = 6 [deprecated=true];
  repeated bytes oblique_parent_hashes = 7 [deprecated=true];
  repeated uint64 aggregate_sig = 8 [deprecated=true];
>>>>>>> 7cd62237
}

message SpecialRecord {
    uint32 kind = 1;
    repeated bytes data = 2;
}

message CrosslinkRecord {
  uint64 slot = 1;
  bytes shard_block_hash32 = 2;

  // Deprecated fields
  // All fields must be annotated with [deprecated=true];
  bytes shard_block_hash = 1001 [deprecated=true]; // Renamed to shard_block_hash32
}

message ShardAndCommitteeArray {
  repeated ShardAndCommittee array_shard_and_committee = 1;
}

message ShardAndCommittee {
  uint64 shard = 1;
  repeated uint32 committee = 2;
  uint64 total_validator_count = 3;
}

message BeaconBlock {
  uint64 slot = 1;
  bytes randao_reveal_hash32 = 2;
  bytes candidate_pow_receipt_root_hash32 = 3;
  // Ancestor hashes represent a skip list of ancestor beacon block hashes.
  // i'th item is the most recent ancestor whose slot is a multiple of 2^i 
  // for i in the range of 0 to 31.
  repeated bytes ancestor_hash32s = 4; 
  bytes state_root_hash32 = 5;
  // TODO: attestations should be a list of attestionRecords according to spec
<<<<<<< HEAD
  // at ethereum/eth2.0-specs@11d4473
=======
  // at ethereum/eth2.0-specs@11d4473. Update this field to AttestionRecord
  // and remove the AggregatedAttestion message.
>>>>>>> 7cd62237
  repeated AggregatedAttestation attestations = 6 [deprecated=true];
  // repeated AttestationRecord attestations = 6;
  // Specials consist of exist, penalities, etc.
  repeated SpecialRecord specials = 7;
  repeated bytes proposer_signature = 8; // Type of [uint384]?


  // Deprecated fields
  // All fields must be annotated with [deprecated=true];
  repeated bytes ancestor_hashes = 1002 [deprecated=true]; // Renamed to ancestor_hash32s.
  bytes randao_reveal = 1003 [deprecated=true]; // Renamed to ancestor_hash32s.
  bytes pow_chain_ref = 1004 [deprecated=true]; // Obsolete?
  bytes state_root = 1005 [deprecated=true]; // Renamed to state_root_hash32.
  google.protobuf.Timestamp timestamp = 1006 [deprecated=true]; // Obsolete?
}<|MERGE_RESOLUTION|>--- conflicted
+++ resolved
@@ -61,15 +61,7 @@
   bytes known_pow_receipt_root = 10012 [deprecated=true]; // Deprecated by better handling of pow receipts
   bytes candidate_pow_receipt_root = 10013 [deprecated=true]; // Replaced by candidate_pow_receipt_roots.
   uint64 candidate_pow_receipt_root_votes = 10014 [deprecated=true]; // Replaced by candidate_pow_receipt_roots
-<<<<<<< HEAD
-  uint64 pre_fork_version = 10015 [deprecated=true]; // Moved into ForkData 
-  uint64 post_fork_version = 10016 [deprecated=true]; // Moved into ForkData 
-  uint64 fork_slot_number = 10017 [deprecated=true]; // Moved into ForkData 
   repeated AggregatedAttestation pending_attestations = 10018 [deprecated=true]; // Deleted by spec
-  repeated bytes recent_block_hashes = 10019 [deprecated=true]; // Replaced/renamed by latest_block_hashes
-=======
-  repeated AggregatedAttestation pending_attestations = 10018 [deprecated=true]; // Deleted by spec
->>>>>>> 7cd62237
 }
 
 message ForkData {
@@ -83,7 +75,6 @@
   uint64 votes = 2;
 }
 
-<<<<<<< HEAD
 // PendingAttestationRecord is deprecated entirely by AttestationRecord.
 message PendingAttestationRecord {
   AttestationData data = 1 [deprecated=true];
@@ -97,13 +88,6 @@
   bytes participation_bitfield = 2;
   bytes custody_bitfield = 3;
   bytes aggregate_sig = 4; // Type of [uint384] ?
-=======
-message PendingAttestationRecord {
-  AttestationData data = 1;
-  bytes participation_bitfield = 2;
-  bytes custody_bitfield = 3;
-  uint64 slot_included = 4;
->>>>>>> 7cd62237
 }
 
 message AttestationData {
@@ -136,16 +120,6 @@
 
 // AggregatedAttestation is deprecated entirely by AttestationRecord.
 message AggregatedAttestation {
-<<<<<<< HEAD
-  uint64 slot = 1;
-  uint64 shard = 2;
-  uint64 justified_slot = 3;
-  bytes justified_block_hash = 4;
-  bytes shard_block_hash = 5;
-  bytes attester_bitfield = 6;
-  repeated bytes oblique_parent_hashes = 7;
-  repeated uint64 aggregate_sig = 8;
-=======
   uint64 slot = 1 [deprecated=true];
   uint64 shard = 2 [deprecated=true];
   uint64 justified_slot = 3 [deprecated=true];
@@ -154,7 +128,6 @@
   bytes attester_bitfield = 6 [deprecated=true];
   repeated bytes oblique_parent_hashes = 7 [deprecated=true];
   repeated uint64 aggregate_sig = 8 [deprecated=true];
->>>>>>> 7cd62237
 }
 
 message SpecialRecord {
@@ -191,12 +164,8 @@
   repeated bytes ancestor_hash32s = 4; 
   bytes state_root_hash32 = 5;
   // TODO: attestations should be a list of attestionRecords according to spec
-<<<<<<< HEAD
-  // at ethereum/eth2.0-specs@11d4473
-=======
   // at ethereum/eth2.0-specs@11d4473. Update this field to AttestionRecord
   // and remove the AggregatedAttestion message.
->>>>>>> 7cd62237
   repeated AggregatedAttestation attestations = 6 [deprecated=true];
   // repeated AttestationRecord attestations = 6;
   // Specials consist of exist, penalities, etc.
