--- conflicted
+++ resolved
@@ -13,11 +13,6 @@
         "//proto/beacon/rpc/v1:go_default_library",
         "//shared/event:go_default_library",
         "@com_github_ethereum_go_ethereum//common:go_default_library",
-<<<<<<< HEAD
-        "@com_github_golang_protobuf//ptypes:go_default_library_gen",
-=======
-        "@com_github_ethereum_go_ethereum//event:go_default_library",
->>>>>>> 593e3dcd
         "@com_github_sirupsen_logrus//:go_default_library",
         "@io_bazel_rules_go//proto/wkt:empty_go_proto",
         "@org_golang_google_grpc//:go_default_library",
