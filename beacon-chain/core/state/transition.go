// Package state implements the whole state transition
// function which consists of per slot, per-epoch transitions.
// It also bootstraps the genesis beacon state for slot 0.
package state

import (
	"bytes"
	"context"
	"fmt"

	"github.com/prysmaticlabs/go-ssz"
	b "github.com/prysmaticlabs/prysm/beacon-chain/core/blocks"
	e "github.com/prysmaticlabs/prysm/beacon-chain/core/epoch"
	"github.com/prysmaticlabs/prysm/beacon-chain/core/helpers"
	pb "github.com/prysmaticlabs/prysm/proto/beacon/p2p/v1"
	"github.com/prysmaticlabs/prysm/shared/blockutil"
	"github.com/prysmaticlabs/prysm/shared/bytesutil"
	"github.com/prysmaticlabs/prysm/shared/hashutil"
	"github.com/prysmaticlabs/prysm/shared/params"
	"github.com/sirupsen/logrus"
	"go.opencensus.io/trace"
)

var log = logrus.WithField("prefix", "core/state")

// TransitionConfig defines important configuration options
// for executing a state transition, which can have logging and signature
// verification on or off depending on when and where it is used.
type TransitionConfig struct {
	VerifySignatures bool
	VerifyStateRoot  bool
	Logging          bool
}

// DefaultConfig option for executing state transitions.
func DefaultConfig() *TransitionConfig {
	return &TransitionConfig{
		VerifySignatures: false,
		Logging:          false,
	}
}

// ExecuteStateTransition defines the procedure for a state transition function.
//
// Spec pseudocode definition:
//  def state_transition(state: BeaconState, block: BeaconBlock, validate_state_root: bool=False) -> BeaconState:
//    # Process slots (including those with no blocks) since block
//    process_slots(state, block.slot)
//    # Process block
//    process_block(state, block)
//    # Validate state root (`validate_state_root == True` in production)
//    if validate_state_root:
//        assert block.state_root == hash_tree_root(state)
//    # Return post-state
//    return state
func ExecuteStateTransition(
	ctx context.Context,
	state *pb.BeaconState,
	block *pb.BeaconBlock,
	config *TransitionConfig,
) (*pb.BeaconState, error) {
	if ctx.Err() != nil {
		return nil, ctx.Err()
	}
	ctx, span := trace.StartSpan(ctx, "beacon-chain.ChainService.ExecuteStateTransition")
	defer span.End()
	var err error

	// Execute per slots transition.
	state, err = ProcessSlots(ctx, state, block.Slot)
	if err != nil {
		return nil, fmt.Errorf("could not process slot: %v", err)
	}

	// Execute per block transition.
	if block != nil {
		state, err = ProcessBlock(ctx, state, block, config)
		if err != nil {
			return nil, fmt.Errorf("could not process block: %v", err)
		}
	}

	if config.VerifyStateRoot {
		postStateRoot, err := ssz.HashTreeRoot(state)
		if err != nil {
			return nil, fmt.Errorf("could not tree hash processed state: %v", err)
		}
		if bytes.Equal(postStateRoot[:], block.StateRoot) {
			return nil, fmt.Errorf("validate state root failed, wanted: %#x, received: %#x",
				postStateRoot[:], block.StateRoot)
		}
	}

	return state, nil
}

// ProcessSlot happens every slot and focuses on the slot counter and block roots record updates.
// It happens regardless if there's an incoming block or not.
// Spec pseudocode definition:
//
//  def process_slot(state: BeaconState) -> None:
//    # Cache state root
//    previous_state_root = hash_tree_root(state)
//    state.state_roots[state.slot % SLOTS_PER_HISTORICAL_ROOT] = previous_state_root
//
//    # Cache latest block header state root
//    if state.latest_block_header.state_root == ZERO_HASH:
//        state.latest_block_header.state_root = previous_state_root
//
//    # Cache block root
//    previous_block_root = signing_root(state.latest_block_header)
//    state.block_roots[state.slot % SLOTS_PER_HISTORICAL_ROOT] = previous_block_root
func ProcessSlot(ctx context.Context, state *pb.BeaconState) (*pb.BeaconState, error) {
	ctx, span := trace.StartSpan(ctx, "beacon-chain.ChainService.state.ProcessSlot")
	defer span.End()
	prevStateRoot, err := ssz.HashTreeRoot(state)
	if err != nil {
		return nil, fmt.Errorf("could not tree hash prev state root: %v", err)
	}
	state.StateRoots[state.Slot%params.BeaconConfig().SlotsPerHistoricalRoot] = prevStateRoot[:]

	state.StateRoots[state.Slot%params.BeaconConfig().HistoricalRootsLimit] = prevStateRoot[:]
	zeroHash := params.BeaconConfig().ZeroHash
	// Cache latest block header state root.
	if bytes.Equal(state.LatestBlockHeader.StateRoot, zeroHash[:]) {
		state.LatestBlockHeader.StateRoot = prevStateRoot[:]
	}
	prevBlockRoot, err := ssz.SigningRoot(state.LatestBlockHeader)
	if err != nil {
		return nil, fmt.Errorf("could not determine prev block root: %v", err)
	}
	// Cache the block root.
	state.BlockRoots[state.Slot%params.BeaconConfig().HistoricalRootsLimit] = prevBlockRoot[:]
	return state, nil
}

// ProcessSlots process through skip skips and apply epoch transition when it's needed
//
// Spec pseudocode definition:
//  def process_slots(state: BeaconState, slot: Slot) -> None:
//    assert state.slot <= slot
//    while state.slot < slot:
//        process_slot(state)
//        # Process epoch on the first slot of the next epoch
//        if (state.slot + 1) % SLOTS_PER_EPOCH == 0:
//            process_epoch(state)
//        state.slot += 1
//    ]
func ProcessSlots(ctx context.Context, state *pb.BeaconState, slot uint64) (*pb.BeaconState, error) {
	if state.Slot > slot {
		return nil, fmt.Errorf("expected state.slot %d < block.slot %d", state.Slot, slot)
	}
	for state.Slot < slot {
		state, err := ProcessSlot(ctx, state)
		if err != nil {
			return nil, fmt.Errorf("could not process slot: %v", err)
		}
		if CanProcessEpoch(state) {
			state, err = ProcessEpoch(ctx, state)
			if err != nil {
				return nil, fmt.Errorf("could not process epoch: %v", err)
			}
		}
		state.Slot++
	}
	return state, nil
}

// ProcessBlock creates a new, modified beacon state by applying block operation
// transformations as defined in the Ethereum Serenity specification, including processing proposer slashings,
// processing block attestations, and more.
//
// Spec pseudocode definition:
//
//  def process_block(state: BeaconState, block: BeaconBlock) -> None:
//    process_block_header(state, block)
//    process_randao(state, block.body)
//    process_eth1_data(state, block.body)
//    process_operations(state, block.body)
func ProcessBlock(
	ctx context.Context,
	state *pb.BeaconState,
	block *pb.BeaconBlock,
	config *TransitionConfig,
) (*pb.BeaconState, error) {
	ctx, span := trace.StartSpan(ctx, "beacon-chain.ChainService.state.ProcessBlock")
	defer span.End()

<<<<<<< HEAD
	// Process the block's header into the state.
	state, err := b.ProcessBlockHeader(state, block, config.VerifySignatures)
=======
	state, err := b.ProcessBlockHeader(state, block)
>>>>>>> 175ad3c9
	if err != nil {
		return nil, fmt.Errorf("could not process block header: %v", err)
	}

	state, err = b.ProcessRandao(state, block.Body, config.VerifySignatures, config.Logging)
	if err != nil {
		return nil, fmt.Errorf("could not verify and process randao: %v", err)
	}

	state, err = b.ProcessEth1DataInBlock(state, block)
	if err != nil {
		return nil, fmt.Errorf("could not process eth1 data: %v", err)
	}
<<<<<<< HEAD
	state, err = b.ProcessAttesterSlashings(state, block, config.VerifySignatures)
	if err != nil {
		return nil, fmt.Errorf("could not verify block attester slashings: %v", err)
	}
	state, err = b.ProcessProposerSlashings(state, block, config.VerifySignatures)
	if err != nil {
		return nil, fmt.Errorf("could not verify block proposer slashings: %v", err)
	}
	state, err = b.ProcessBlockAttestations(state, block, config.VerifySignatures)
	if err != nil {
		return nil, fmt.Errorf("could not process block attestations: %v", err)
	}
	state, err = b.ProcessValidatorDeposits(state, block, config.VerifySignatures)
	if err != nil {
		return nil, fmt.Errorf("could not process block validator deposits: %v", err)
	}
	state, err = b.ProcessVoluntaryExits(state, block, config.VerifySignatures)
	if err != nil {
		return nil, fmt.Errorf("could not process validator exits: %v", err)
	}
	transfers := block.Body.Transfers
	if uint64(len(transfers)) > params.BeaconConfig().MaxTransfers {
		return nil, fmt.Errorf(
			"number of transfers (%d) exceeds allowed threshold of %d",
			len(transfers),
			params.BeaconConfig().MaxTransfers,
		)
	}
	state, err = b.ProcessTransfers(state, block, config.VerifySignatures)
=======

	state, err = ProcessOperations(ctx, state, block.Body, config)
>>>>>>> 175ad3c9
	if err != nil {
		return nil, fmt.Errorf("could not process block operation: %v", err)
	}

	r, err := blockutil.BlockSigningRoot(block)
	if err != nil {
		return nil, fmt.Errorf("could not hash block: %v", err)
	}

	if config.Logging {
		log.WithField("blockRoot", fmt.Sprintf("%#x", bytesutil.Trunc(r[:]))).Debugf("Verified block slot == state slot")
		log.WithField("blockRoot", fmt.Sprintf("%#x", bytesutil.Trunc(r[:]))).Debugf("Verified and processed block RANDAO")
		log.WithField("blockRoot", fmt.Sprintf("%#x", bytesutil.Trunc(r[:]))).Debugf("Processed ETH1 data")
		log.WithField(
			"attestationsInBlock", len(block.Body.Attestations),
		).Info("Block attestations")
		log.WithField(
			"depositsInBlock", len(block.Body.Deposits),
		).Info("Block deposits")
	}
	return state, nil
}

// ProcessOperations processes the operations in the beacon block and updates beacon state
// with the operations in block.
//
// Spec pseudocode definition:
//
//  def process_operations(state: BeaconState, body: BeaconBlockBody) -> None:
//    # Verify that outstanding deposits are processed up to the maximum number of deposits
//    assert len(body.deposits) == min(MAX_DEPOSITS, state.eth1_data.deposit_count - state.eth1_deposit_index)
//    # Verify that there are no duplicate transfers
//    assert len(body.transfers) == len(set(body.transfers))
//
//    all_operations = (
//        (body.proposer_slashings, process_proposer_slashing),
//        (body.attester_slashings, process_attester_slashing),
//        (body.attestations, process_attestation),
//        (body.deposits, process_deposit),
//        (body.voluntary_exits, process_voluntary_exit),
//        (body.transfers, process_transfer),
//    )  # type: Sequence[Tuple[List, Callable]]
//    for operations, function in all_operations:
//        for operation in operations:
//            function(state, operation)
func ProcessOperations(
	ctx context.Context,
	state *pb.BeaconState,
	body *pb.BeaconBlockBody,
	config *TransitionConfig) (*pb.BeaconState, error) {
	ctx, span := trace.StartSpan(ctx, "beacon-chain.ChainService.state.ProcessOperations")
	defer span.End()

	if err := verifyOperationLengths(state, body); err != nil {
		return nil, fmt.Errorf("could not verify operation lengths: %v", err)
	}

	// Verify that there are no duplicate transfers
	transferSet := make(map[[32]byte]bool)
	for _, transfer := range body.Transfers {
		h, err := hashutil.HashProto(transfer)
		if err != nil {
			return nil, fmt.Errorf("could not hash transfer: %v", err)
		}
		if transferSet[h] {
			return nil, fmt.Errorf("duplicate transfer: %v", transfer)
		}
		transferSet[h] = true
	}

	state, err := b.ProcessProposerSlashings(state, body, config.VerifySignatures)
	if err != nil {
		return nil, fmt.Errorf("could not process block proposer slashings: %v", err)
	}
	state, err = b.ProcessAttesterSlashings(state, body, config.VerifySignatures)
	if err != nil {
		return nil, fmt.Errorf("could not process block attester slashings: %v", err)
	}
	state, err = b.ProcessAttestations(state, body, config.VerifySignatures)
	if err != nil {
		return nil, fmt.Errorf("could not process block attestations: %v", err)
	}
	state, err = b.ProcessDeposits(state, body, config.VerifySignatures)
	if err != nil {
		return nil, fmt.Errorf("could not process block validator deposits: %v", err)
	}
	state, err = b.ProcessVoluntaryExits(state, body, config.VerifySignatures)
	if err != nil {
		return nil, fmt.Errorf("could not process validator exits: %v", err)
	}
	state, err = b.ProcessTransfers(state, body, config.VerifySignatures)
	if err != nil {
		return nil, fmt.Errorf("could not process block transfers: %v", err)
	}

	return state, nil
}

func verifyOperationLengths(state *pb.BeaconState, body *pb.BeaconBlockBody) error {
	if uint64(len(body.ProposerSlashings)) > params.BeaconConfig().MaxProposerSlashings {
		return fmt.Errorf(
			"number of proposer slashings (%d) in block body exceeds allowed threshold of %d",
			len(body.ProposerSlashings),
			params.BeaconConfig().MaxProposerSlashings,
		)
	}

	if uint64(len(body.AttesterSlashings)) > params.BeaconConfig().MaxAttesterSlashings {
		return fmt.Errorf(
			"number of attester slashings (%d) in block body exceeds allowed threshold of %d",
			len(body.AttesterSlashings),
			params.BeaconConfig().MaxAttesterSlashings,
		)
	}

	if uint64(len(body.Attestations)) > params.BeaconConfig().MaxAttestations {
		return fmt.Errorf(
			"number of attestations (%d) in block body exceeds allowed threshold of %d",
			len(body.Attestations),
			params.BeaconConfig().MaxAttestations,
		)
	}

	if uint64(len(body.VoluntaryExits)) > params.BeaconConfig().MaxVoluntaryExits {
		return fmt.Errorf(
			"number of voluntary exits (%d) in block body exceeds allowed threshold of %d",
			len(body.VoluntaryExits),
			params.BeaconConfig().MaxVoluntaryExits,
		)
	}

	if uint64(len(body.Transfers)) > params.BeaconConfig().MaxTransfers {
		return fmt.Errorf(
			"number of transfers (%d) in block body exceeds allowed threshold of %d",
			len(body.Transfers),
			params.BeaconConfig().MaxTransfers,
		)
	}

	maxDeposits := params.BeaconConfig().MaxDeposits
	if state.Eth1Data.DepositCount-state.Eth1DepositIndex < maxDeposits {
		maxDeposits = state.Eth1Data.DepositCount - state.Eth1DepositIndex
	}
	// Verify outstanding deposits are processed up to max number of deposits
	if len(body.Deposits) != int(maxDeposits) {
		return fmt.Errorf("incorrect outstanding deposits in block body, wanted: %d, got: %d",
			maxDeposits, len(body.Deposits))
	}

	return nil
}

// CanProcessEpoch checks the eligibility to process epoch.
// The epoch can be processed at the end of the last slot of every epoch
//
// Spec pseudocode definition:
//    If (state.slot + 1) % SLOTS_PER_EPOCH == 0:
func CanProcessEpoch(state *pb.BeaconState) bool {
	return (state.Slot+1)%params.BeaconConfig().SlotsPerEpoch == 0
}

// ProcessEpoch describes the per epoch operations that are performed on the
// beacon state. It focuses on the validator registry, adjusting balances, and finalizing slots.
//
// Spec pseudocode definition:
//
//  def process_epoch(state: BeaconState) -> None:
//    process_justification_and_finalization(state)
//    process_crosslinks(state)
//    process_rewards_and_penalties(state)
//    process_registry_updates(state)
//    # @process_reveal_deadlines
//    # @process_challenge_deadlines
//    process_slashings(state)
//    process_final_updates(state)
//    # @after_process_final_updates
func ProcessEpoch(ctx context.Context, state *pb.BeaconState) (*pb.BeaconState, error) {
	ctx, span := trace.StartSpan(ctx, "beacon-chain.ChainService.state.ProcessEpoch")
	defer span.End()

	prevEpochAtts, err := e.MatchAttestations(state, helpers.PrevEpoch(state))
	if err != nil {
		return nil, fmt.Errorf("could not get target atts prev epoch %d: %v",
			helpers.PrevEpoch(state), err)
	}
	currentEpochAtts, err := e.MatchAttestations(state, helpers.CurrentEpoch(state))
	if err != nil {
		return nil, fmt.Errorf("could not get target atts current epoch %d: %v",
			helpers.CurrentEpoch(state), err)
	}
	prevEpochAttestedBalance, err := e.AttestingBalance(state, prevEpochAtts.Target)
	if err != nil {
		return nil, fmt.Errorf("could not get attesting balance prev epoch: %v", err)
	}
	currentEpochAttestedBalance, err := e.AttestingBalance(state, currentEpochAtts.Target)
	if err != nil {
		return nil, fmt.Errorf("could not get attesting balance current epoch: %v", err)
	}

	state, err = e.ProcessJustificationAndFinalization(state, prevEpochAttestedBalance, currentEpochAttestedBalance)
	if err != nil {
		return nil, fmt.Errorf("could not process justification: %v", err)
	}

	state, err = e.ProcessCrosslinks(state)
	if err != nil {
		return nil, fmt.Errorf("could not process crosslink: %v", err)
	}

	state, err = e.ProcessRewardsAndPenalties(state)
	if err != nil {
		return nil, fmt.Errorf("could not process rewards and penalties: %v", err)
	}

	state, err = e.ProcessRegistryUpdates(state)
	if err != nil {
		return nil, fmt.Errorf("could not process registry updates: %v", err)
	}

	state, err = e.ProcessSlashings(state)
	if err != nil {
		return nil, fmt.Errorf("could not process slashings: %v", err)
	}

	state, err = e.ProcessFinalUpdates(state)
	if err != nil {
		return nil, fmt.Errorf("could not process final updates: %v", err)
	}

	return state, nil
}<|MERGE_RESOLUTION|>--- conflicted
+++ resolved
@@ -186,12 +186,7 @@
 	ctx, span := trace.StartSpan(ctx, "beacon-chain.ChainService.state.ProcessBlock")
 	defer span.End()
 
-<<<<<<< HEAD
-	// Process the block's header into the state.
-	state, err := b.ProcessBlockHeader(state, block, config.VerifySignatures)
-=======
 	state, err := b.ProcessBlockHeader(state, block)
->>>>>>> 175ad3c9
 	if err != nil {
 		return nil, fmt.Errorf("could not process block header: %v", err)
 	}
@@ -205,40 +200,8 @@
 	if err != nil {
 		return nil, fmt.Errorf("could not process eth1 data: %v", err)
 	}
-<<<<<<< HEAD
-	state, err = b.ProcessAttesterSlashings(state, block, config.VerifySignatures)
-	if err != nil {
-		return nil, fmt.Errorf("could not verify block attester slashings: %v", err)
-	}
-	state, err = b.ProcessProposerSlashings(state, block, config.VerifySignatures)
-	if err != nil {
-		return nil, fmt.Errorf("could not verify block proposer slashings: %v", err)
-	}
-	state, err = b.ProcessBlockAttestations(state, block, config.VerifySignatures)
-	if err != nil {
-		return nil, fmt.Errorf("could not process block attestations: %v", err)
-	}
-	state, err = b.ProcessValidatorDeposits(state, block, config.VerifySignatures)
-	if err != nil {
-		return nil, fmt.Errorf("could not process block validator deposits: %v", err)
-	}
-	state, err = b.ProcessVoluntaryExits(state, block, config.VerifySignatures)
-	if err != nil {
-		return nil, fmt.Errorf("could not process validator exits: %v", err)
-	}
-	transfers := block.Body.Transfers
-	if uint64(len(transfers)) > params.BeaconConfig().MaxTransfers {
-		return nil, fmt.Errorf(
-			"number of transfers (%d) exceeds allowed threshold of %d",
-			len(transfers),
-			params.BeaconConfig().MaxTransfers,
-		)
-	}
-	state, err = b.ProcessTransfers(state, block, config.VerifySignatures)
-=======
 
 	state, err = ProcessOperations(ctx, state, block.Body, config)
->>>>>>> 175ad3c9
 	if err != nil {
 		return nil, fmt.Errorf("could not process block operation: %v", err)
 	}
