package casper

import (
	"bytes"
	"fmt"

	"github.com/prysmaticlabs/prysm/beacon-chain/params"
	pb "github.com/prysmaticlabs/prysm/proto/beacon/p2p/v1"
	"github.com/prysmaticlabs/prysm/shared/bitutil"
)

const bitsInByte = 8

<<<<<<< HEAD
// InitialValidators creates a new validator set that is used to
// generate a new crystallized state.
func InitialValidators() []*pb.ValidatorRecord {
	var validators []*pb.ValidatorRecord
	for i := 0; i < params.GetConfig().BootstrappedValidatorsCount; i++ {
		validator := &pb.ValidatorRecord{
			Status:            uint64(params.Active),
			Balance:           uint64(params.GetConfig().DepositSize),
			WithdrawalAddress: []byte{},
			Pubkey:            []byte{},
		}
		validators = append(validators, validator)
	}
	return validators
}

// ActiveValidatorIndices filters out active validators based on start and end dynasty
=======
// ActiveValidatorIndices filters out active validators based on validator status
>>>>>>> 6d46dda3
// and returns their indices in a list.
func ActiveValidatorIndices(validators []*pb.ValidatorRecord) []uint32 {
	var indices = make([]uint32, len(validators))
	for i := 0; i < len(validators); i++ {
		if validators[i].Status == uint64(params.Active) {
			indices = append(indices, uint32(i))
		}
	}
	return indices[len(validators):]
}

// ExitedValidatorIndices filters out exited validators based on validator status
// and returns their indices in a list.
func ExitedValidatorIndices(validators []*pb.ValidatorRecord) []uint32 {
	var indices = make([]uint32, len(validators))
	for i := 0; i < len(validators); i++ {
		if validators[i].Status == uint64(params.PendingExit) {
			indices = append(indices, uint32(i))
		}
	}
	return indices[len(validators):]
}

// QueuedValidatorIndices filters out queued validators based on validator status
// and returns their indices in a list.
func QueuedValidatorIndices(validators []*pb.ValidatorRecord) []uint32 {
	var indices = make([]uint32, len(validators))
	for i := 0; i < len(validators); i++ {
		if validators[i].Status == uint64(params.PendingActivation) {
			indices = append(indices, uint32(i))
		}
	}
	return indices[len(validators):]
}

// GetShardAndCommitteesForSlot returns the attester set of a given slot.
func GetShardAndCommitteesForSlot(shardCommittees []*pb.ShardAndCommitteeArray, lastStateRecalc uint64, slot uint64) (*pb.ShardAndCommitteeArray, error) {
	if lastStateRecalc < params.GetConfig().CycleLength {
		lastStateRecalc = 0
	} else {
		lastStateRecalc = lastStateRecalc - params.GetConfig().CycleLength
	}

	lowerBound := lastStateRecalc
	upperBound := lastStateRecalc + params.GetConfig().CycleLength*2
	if !(slot >= lowerBound && slot < upperBound) {
		return nil, fmt.Errorf("cannot return attester set of given slot, input slot %v has to be in between %v and %v",
			slot,
			lowerBound,
			upperBound,
		)
	}

	return shardCommittees[slot-lastStateRecalc], nil
}

// AreAttesterBitfieldsValid validates that the length of the attester bitfield matches the attester indices
// defined in the Crystallized State.
func AreAttesterBitfieldsValid(attestation *pb.AggregatedAttestation, attesterIndices []uint32) bool {
	// Validate attester bit field has the correct length.
	if bitutil.BitLength(len(attesterIndices)) != len(attestation.AttesterBitfield) {
		log.Debugf("attestation has incorrect bitfield length. Found %v, expected %v",
			len(attestation.AttesterBitfield), bitutil.BitLength(len(attesterIndices)))
		return false
	}

	// Valid attestation can not have non-zero trailing bits.
	lastBit := len(attesterIndices)
	remainingBits := lastBit % bitsInByte
	if remainingBits == 0 {
		return true
	}

	for i := 0; i < bitsInByte-remainingBits; i++ {
		if bitutil.CheckBit(attestation.AttesterBitfield, lastBit+i) {
			log.Debugf("attestation has non-zero trailing bits")
			return false
		}
	}

	return true
}

// ProposerShardAndIndex returns the index and the shardID of a proposer from a given slot.
func ProposerShardAndIndex(shardCommittees []*pb.ShardAndCommitteeArray, lastStateRecalc uint64, slot uint64) (uint64, uint64, error) {
	slotCommittees, err := GetShardAndCommitteesForSlot(
		shardCommittees,
		lastStateRecalc,
		slot)
	if err != nil {
		return 0, 0, err
	}

	proposerShardID := slotCommittees.ArrayShardAndCommittee[0].Shard
	proposerIndex := slot % uint64(len(slotCommittees.ArrayShardAndCommittee[0].Committee))
	return proposerShardID, proposerIndex, nil
}

// ValidatorIndex returns the index of the validator given an input public key.
func ValidatorIndex(pubKey []byte, validators []*pb.ValidatorRecord) (uint32, error) {
	activeValidators := ActiveValidatorIndices(validators)

	for _, index := range activeValidators {
		if bytes.Equal(validators[index].Pubkey, pubKey) {
			return index, nil
		}
	}

	return 0, fmt.Errorf("can't find validator index for public key %#x", pubKey)
}

// ValidatorShardID returns the shard ID of the validator currently participates in.
func ValidatorShardID(pubKey []byte, validators []*pb.ValidatorRecord, shardCommittees []*pb.ShardAndCommitteeArray) (uint64, error) {
	index, err := ValidatorIndex(pubKey, validators)
	if err != nil {
		return 0, err
	}

	for _, slotCommittee := range shardCommittees {
		for _, committee := range slotCommittee.ArrayShardAndCommittee {
			for _, validator := range committee.Committee {
				if validator == index {
					return committee.Shard, nil
				}
			}
		}
	}

	return 0, fmt.Errorf("can't find shard ID for validator with public key %#x", pubKey)
}

// ValidatorSlotAndResponsibility returns a validator's assingned slot number
// and whether it should act as an attester or proposer.
func ValidatorSlotAndResponsibility(pubKey []byte, validators []*pb.ValidatorRecord, shardCommittees []*pb.ShardAndCommitteeArray) (uint64, string, error) {
	index, err := ValidatorIndex(pubKey, validators)
	if err != nil {
		return 0, "", err
	}

	for slot, slotCommittee := range shardCommittees {
		for i, committee := range slotCommittee.ArrayShardAndCommittee {
			for v, validator := range committee.Committee {
				if i == 0 && v == slot%len(committee.Committee) && validator == index {
					return uint64(slot), "proposer", nil
				}
				if validator == index {
					return uint64(slot), "attester", nil
				}
			}
		}
	}
	return 0, "", fmt.Errorf("can't find slot number for validator with public key %#x", pubKey)
}

// TotalActiveValidatorDeposit returns the total deposited amount in Gwei for all active validators.
func TotalActiveValidatorDeposit(validators []*pb.ValidatorRecord) uint64 {
	var totalDeposit uint64
	activeValidators := ActiveValidatorIndices(validators)

	for _, index := range activeValidators {
		totalDeposit += validators[index].GetBalance()
	}
	return totalDeposit
}

// TotalActiveValidatorDepositInEth returns the total deposited amount in ETH for all active validators.
func TotalActiveValidatorDepositInEth(validators []*pb.ValidatorRecord) uint64 {
	totalDeposit := TotalActiveValidatorDeposit(validators)
	depositInEth := totalDeposit / uint64(params.GetConfig().Gwei)

	return depositInEth
}

// CommitteeInShardAndSlot returns the shard committee for a a particular slot index and shard.
func CommitteeInShardAndSlot(slotIndex uint64, shardID uint64, shardCommitteeArray []*pb.ShardAndCommitteeArray) ([]uint32, error) {
	shardCommittee := shardCommitteeArray[slotIndex].ArrayShardAndCommittee

	for i := 0; i < len(shardCommittee); i++ {
		if shardID == shardCommittee[i].Shard {
			return shardCommittee[i].Committee, nil
		}
	}

	return nil, fmt.Errorf("unable to find committee based on slot index: %v, and Shard: %v", slotIndex, shardID)
}

// VotedBalanceInAttestation checks for the total balance in the validator set and the balances of the voters in the
// attestation.
func VotedBalanceInAttestation(validators []*pb.ValidatorRecord, indices []uint32,
	attestation *pb.AggregatedAttestation) (uint64, uint64) {

	// find the total and vote balance of the shard committee.
	var totalBalance uint64
	var voteBalance uint64
	for _, attesterIndex := range indices {
		// find balance of validators who voted.
		if bitutil.CheckBit(attestation.AttesterBitfield, int(attesterIndex)) {
			voteBalance += validators[attesterIndex].Balance
		}
		// add to total balance of the committee.
		totalBalance += validators[attesterIndex].Balance
	}

	return totalBalance, voteBalance
}

// AddPendingValidator runs for every validator that is inducted as part of a log created on the PoW chain.
func AddPendingValidator(
	validators []*pb.ValidatorRecord,
	pubKey []byte,
	withdrawalShard uint64,
	withdrawalAddr []byte,
	randaoCommitment []byte) []*pb.ValidatorRecord {

	// TODO(#633): Use BLS to verify signature proof of possession and pubkey and hash of pubkey.

	newValidatorRecord := &pb.ValidatorRecord{
		Pubkey:            pubKey,
		WithdrawalShard:   withdrawalShard,
		WithdrawalAddress: withdrawalAddr,
		RandaoCommitment:  randaoCommitment,
		Balance:           uint64(params.GetConfig().DepositSize * params.GetConfig().Gwei),
		Status:            uint64(params.PendingActivation),
		ExitSlot:          0,
	}

	index := minEmptyValidator(validators)
	if index > 0 {
		validators[index] = newValidatorRecord
		return validators
	}

	validators = append(validators, newValidatorRecord)
	return validators
}

// ChangeValidators updates the validator set during state transition.
func ChangeValidators(currentSlot uint64, totalPenalties uint64, validators []*pb.ValidatorRecord) []*pb.ValidatorRecord {
	maxAllowableChange := uint64(2 * params.GetConfig().DepositSize * params.GetConfig().Gwei)

	totalBalance := TotalActiveValidatorDeposit(validators)

	// Determine the max total wei that can deposit and withdraw.
	if totalBalance > maxAllowableChange {
		maxAllowableChange = totalBalance
	}

	var totalChanged uint64
	for i := 0; i < len(validators); i++ {
		if validators[i].Status == uint64(params.PendingActivation) {
			validators[i].Status = uint64(params.Active)
			totalChanged += uint64(params.GetConfig().DepositSize * params.GetConfig().Gwei)
			// TODO(#614): Add validator set change.
		}
		if validators[i].Status == uint64(params.PendingExit) {
			validators[i].Status = uint64(params.PendingWithdraw)
			validators[i].ExitSlot = currentSlot
			totalChanged += validators[i].Balance
			// TODO(#614): Add validator set change.
		}
		if totalChanged > maxAllowableChange {
			break
		}
	}

	// Calculate withdraw validators that have been logged out long enough,
	// apply their penalties if they were slashed.
	for i := 0; i < len(validators); i++ {
		isPendingWithdraw := validators[i].Status == uint64(params.PendingWithdraw)
		isPenalized := validators[i].Status == uint64(params.Penalized)
		withdrawalSlot := validators[i].ExitSlot + params.GetConfig().WithdrawalPeriod

		if (isPendingWithdraw || isPenalized) && currentSlot >= withdrawalSlot {
			penaltyFactor := totalPenalties * 3
			if penaltyFactor > totalBalance {
				penaltyFactor = totalBalance
			}
			if validators[i].Status == uint64(params.Penalized) {
				validators[i].Balance -= validators[i].Balance * totalBalance / validators[i].Balance
			}
			validators[i].Status = uint64(params.Withdrawn)
		}
	}
	return validators
}

// minEmptyValidator returns the lowest validator index which the status is withdrawn.
func minEmptyValidator(validators []*pb.ValidatorRecord) int {
	for i := 0; i < len(validators); i++ {
		if validators[i].Status == uint64(params.Withdrawn) {
			return i
		}
	}
	return -1
}

// DeepCopyValidators creates a fresh new validator set by copying all the validator details
// from the old validator set.
func DeepCopyValidators(validatorSet []*pb.ValidatorRecord) []*pb.ValidatorRecord {
	newValidatorSet := make([]*pb.ValidatorRecord, len(validatorSet))

	for i, validator := range validatorSet {
		newValidatorSet[i] = &pb.ValidatorRecord{
			Pubkey:            validator.Pubkey,
			WithdrawalShard:   validator.WithdrawalShard,
			WithdrawalAddress: validator.WithdrawalAddress,
			RandaoCommitment:  validator.RandaoCommitment,
			Balance:           validator.Balance,
			Status:            validator.Status,
			ExitSlot:          validator.ExitSlot,
		}
	}
	return newValidatorSet
}<|MERGE_RESOLUTION|>--- conflicted
+++ resolved
@@ -11,7 +11,6 @@
 
 const bitsInByte = 8
 
-<<<<<<< HEAD
 // InitialValidators creates a new validator set that is used to
 // generate a new crystallized state.
 func InitialValidators() []*pb.ValidatorRecord {
@@ -28,10 +27,7 @@
 	return validators
 }
 
-// ActiveValidatorIndices filters out active validators based on start and end dynasty
-=======
 // ActiveValidatorIndices filters out active validators based on validator status
->>>>>>> 6d46dda3
 // and returns their indices in a list.
 func ActiveValidatorIndices(validators []*pb.ValidatorRecord) []uint32 {
 	var indices = make([]uint32, len(validators))
