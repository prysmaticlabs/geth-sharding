// Package node defines the services that a beacon chain node would perform.
package node

import (
	"bytes"
	"context"
	"fmt"
	"io/ioutil"
	"os"
	"os/signal"
	"path"
	"path/filepath"
	"strings"
	"sync"
	"syscall"

	"github.com/ethereum/go-ethereum/common"
	"github.com/pkg/errors"
	"github.com/prysmaticlabs/prysm/beacon-chain/archiver"
	"github.com/prysmaticlabs/prysm/beacon-chain/blockchain"
	"github.com/prysmaticlabs/prysm/beacon-chain/cache/depositcache"
	"github.com/prysmaticlabs/prysm/beacon-chain/db"
	"github.com/prysmaticlabs/prysm/beacon-chain/flags"
	"github.com/prysmaticlabs/prysm/beacon-chain/gateway"
	interopcoldstart "github.com/prysmaticlabs/prysm/beacon-chain/interop-cold-start"
	"github.com/prysmaticlabs/prysm/beacon-chain/operations"
	"github.com/prysmaticlabs/prysm/beacon-chain/operations/attestations"
	"github.com/prysmaticlabs/prysm/beacon-chain/p2p"
	"github.com/prysmaticlabs/prysm/beacon-chain/powchain"
	"github.com/prysmaticlabs/prysm/beacon-chain/rpc"
	prysmsync "github.com/prysmaticlabs/prysm/beacon-chain/sync"
	initialsync "github.com/prysmaticlabs/prysm/beacon-chain/sync/initial-sync"
	"github.com/prysmaticlabs/prysm/shared"
	"github.com/prysmaticlabs/prysm/shared/cmd"
	"github.com/prysmaticlabs/prysm/shared/debug"
	"github.com/prysmaticlabs/prysm/shared/event"
	"github.com/prysmaticlabs/prysm/shared/featureconfig"
	"github.com/prysmaticlabs/prysm/shared/params"
	"github.com/prysmaticlabs/prysm/shared/prometheus"
	"github.com/prysmaticlabs/prysm/shared/sliceutil"
	"github.com/prysmaticlabs/prysm/shared/tracing"
	"github.com/prysmaticlabs/prysm/shared/version"
	"github.com/sirupsen/logrus"
	"github.com/urfave/cli"
)

var log = logrus.WithField("prefix", "node")

const beaconChainDBName = "beaconchaindata"
const testSkipPowFlag = "test-skip-pow"

// BeaconNode defines a struct that handles the services running a random beacon chain
// full PoS node. It handles the lifecycle of the entire system and registers
// services to a service registry.
type BeaconNode struct {
<<<<<<< HEAD
	ctx          *cli.Context
	services     *shared.ServiceRegistry
	lock         sync.RWMutex
	stop         chan struct{} // Channel to wait for termination notifications.
	db           db.Database
	attPool      attestations.AttestationPool
	depositCache *depositcache.DepositCache
	stateFeed    *event.Feed
=======
	ctx             *cli.Context
	services        *shared.ServiceRegistry
	lock            sync.RWMutex
	stop            chan struct{} // Channel to wait for termination notifications.
	db              db.Database
	attestationPool attestations.Pool
	depositCache    *depositcache.DepositCache
	stateFeed       *event.Feed
>>>>>>> 8d097c00
}

// NewBeaconNode creates a new node instance, sets up configuration options, and registers
// every required service to the node.
func NewBeaconNode(ctx *cli.Context) (*BeaconNode, error) {
	if err := tracing.Setup(
		"beacon-chain", // service name
		ctx.GlobalString(cmd.TracingProcessNameFlag.Name),
		ctx.GlobalString(cmd.TracingEndpointFlag.Name),
		ctx.GlobalFloat64(cmd.TraceSampleFractionFlag.Name),
		ctx.GlobalBool(cmd.EnableTracingFlag.Name),
	); err != nil {
		return nil, err
	}
	featureconfig.ConfigureBeaconChain(ctx)
	flags.ConfigureGlobalFlags(ctx)
	registry := shared.NewServiceRegistry()

	beacon := &BeaconNode{
		ctx:       ctx,
		services:  registry,
		stop:      make(chan struct{}),
		stateFeed: new(event.Feed),
	}

	// Use custom config values if the --no-custom-config flag is not set.
	if !ctx.GlobalBool(flags.NoCustomConfigFlag.Name) {
		if featureconfig.Get().MinimalConfig {
			log.WithField(
				"config", "minimal-spec",
			).Info("Using custom chain parameters")
			params.UseMinimalConfig()
		} else {
			log.WithField(
				"config", "demo",
			).Info("Using custom chain parameters")
			params.UseDemoBeaconConfig()
		}
	}

	if err := beacon.startDB(ctx); err != nil {
		return nil, err
	}

	if err := beacon.registerP2P(ctx); err != nil {
		return nil, err
	}

	if err := beacon.registerPOWChainService(ctx); err != nil {
		return nil, err
	}

	if err := beacon.registerOperationService(ctx); err != nil {
		return nil, err
	}

	if err := beacon.registerInteropServices(ctx); err != nil {
		return nil, err
	}

	if err := beacon.registerBlockchainService(ctx); err != nil {
		return nil, err
	}

	if err := beacon.registerInitialSyncService(ctx); err != nil {
		return nil, err
	}

	if err := beacon.registerSyncService(ctx); err != nil {
		return nil, err
	}

	if err := beacon.registerRPCService(ctx); err != nil {
		return nil, err
	}

	if err := beacon.registerGRPCGateway(ctx); err != nil {
		return nil, err
	}

	if err := beacon.registerArchiverService(ctx); err != nil {
		return nil, err
	}

	if !ctx.GlobalBool(cmd.DisableMonitoringFlag.Name) {
		if err := beacon.registerPrometheusService(ctx); err != nil {
			return nil, err
		}
	}

	return beacon, nil
}

// StateFeed implements statefeed.Notifier.
func (b *BeaconNode) StateFeed() *event.Feed {
	return b.stateFeed
}

// Start the BeaconNode and kicks off every registered service.
func (b *BeaconNode) Start() {
	b.lock.Lock()

	log.WithFields(logrus.Fields{
		"version": version.GetVersion(),
	}).Info("Starting beacon node")

	b.services.StartAll()

	stop := b.stop
	b.lock.Unlock()

	go func() {
		sigc := make(chan os.Signal, 1)
		signal.Notify(sigc, syscall.SIGINT, syscall.SIGTERM)
		defer signal.Stop(sigc)
		<-sigc
		log.Info("Got interrupt, shutting down...")
		debug.Exit(b.ctx) // Ensure trace and CPU profile data are flushed.
		go b.Close()
		for i := 10; i > 0; i-- {
			<-sigc
			if i > 1 {
				log.Info("Already shutting down, interrupt more to panic", "times", i-1)
			}
		}
		panic("Panic closing the beacon node")
	}()

	// Wait for stop channel to be closed.
	<-stop
}

// Close handles graceful shutdown of the system.
func (b *BeaconNode) Close() {
	b.lock.Lock()
	defer b.lock.Unlock()

	log.Info("Stopping beacon node")
	b.services.StopAll()
	if err := b.db.Close(); err != nil {
		log.Errorf("Failed to close database: %v", err)
	}
	close(b.stop)
}

func (b *BeaconNode) startDB(ctx *cli.Context) error {
	baseDir := ctx.GlobalString(cmd.DataDirFlag.Name)
	dbPath := path.Join(baseDir, beaconChainDBName)
	clearDB := ctx.GlobalBool(cmd.ClearDB.Name)
	forceClearDB := ctx.GlobalBool(cmd.ForceClearDB.Name)

	d, err := db.NewDB(dbPath)
	if err != nil {
		return err
	}
	if clearDB || forceClearDB {
		d, err = confirmDelete(d, dbPath, forceClearDB)
		if err != nil {
			return err
		}
	}
	log.WithField("database-path", dbPath).Info("Checking DB")
	b.db = d
	b.depositCache = depositcache.NewDepositCache()
	return nil
}

func (b *BeaconNode) registerP2P(ctx *cli.Context) error {
	// Bootnode ENR may be a filepath to an ENR file.
	bootnodeAddrs := strings.Split(ctx.GlobalString(cmd.BootstrapNode.Name), ",")
	for i, addr := range bootnodeAddrs {
		if filepath.Ext(addr) == ".enr" {
			b, err := ioutil.ReadFile(addr)
			if err != nil {
				return err
			}
			bootnodeAddrs[i] = string(b)
		}
	}

	svc, err := p2p.NewService(&p2p.Config{
		NoDiscovery:       ctx.GlobalBool(cmd.NoDiscovery.Name),
		StaticPeers:       sliceutil.SplitCommaSeparated(ctx.GlobalStringSlice(cmd.StaticPeers.Name)),
		BootstrapNodeAddr: bootnodeAddrs,
		RelayNodeAddr:     ctx.GlobalString(cmd.RelayNode.Name),
		DataDir:           ctx.GlobalString(cmd.DataDirFlag.Name),
		HostAddress:       ctx.GlobalString(cmd.P2PHost.Name),
		PrivateKey:        ctx.GlobalString(cmd.P2PPrivKey.Name),
		TCPPort:           ctx.GlobalUint(cmd.P2PTCPPort.Name),
		UDPPort:           ctx.GlobalUint(cmd.P2PUDPPort.Name),
		MaxPeers:          ctx.GlobalUint(cmd.P2PMaxPeers.Name),
		WhitelistCIDR:     ctx.GlobalString(cmd.P2PWhitelist.Name),
		EnableUPnP:        ctx.GlobalBool(cmd.EnableUPnPFlag.Name),
		Encoding:          ctx.GlobalString(cmd.P2PEncoding.Name),
	})
	if err != nil {
		return err
	}
	return b.services.RegisterService(svc)
}

func (b *BeaconNode) fetchP2P(ctx *cli.Context) p2p.P2P {
	var p *p2p.Service
	if err := b.services.FetchService(&p); err != nil {
		panic(err)
	}
	return p
}

func (b *BeaconNode) registerBlockchainService(ctx *cli.Context) error {
	var web3Service *powchain.Service
	if err := b.services.FetchService(&web3Service); err != nil {
		return err
	}
	var opsService *operations.Service
	if err := b.services.FetchService(&opsService); err != nil {
		return err
	}

	maxRoutines := ctx.GlobalInt64(cmd.MaxGoroutines.Name)
	blockchainService, err := blockchain.NewService(context.Background(), &blockchain.Config{
		BeaconDB:          b.db,
		DepositCache:      b.depositCache,
		ChainStartFetcher: web3Service,
		OpsPoolService:    opsService,
		P2p:               b.fetchP2P(ctx),
		MaxRoutines:       maxRoutines,
		StateNotifier:     b,
	})
	if err != nil {
		return errors.Wrap(err, "could not register blockchain service")
	}
	return b.services.RegisterService(blockchainService)
}

func (b *BeaconNode) registerOperationService(ctx *cli.Context) error {
	operationService := operations.NewService(context.Background(), &operations.Config{
		BeaconDB: b.db,
	})

	return b.services.RegisterService(operationService)
}

func (b *BeaconNode) registerPOWChainService(cliCtx *cli.Context) error {
	if cliCtx.GlobalBool(testSkipPowFlag) {
		return b.services.RegisterService(&powchain.Service{})
	}
	depAddress := cliCtx.GlobalString(flags.DepositContractFlag.Name)
	if depAddress == "" {
		var err error
		depAddress, err = fetchDepositContract()
		if err != nil {
			log.WithError(err).Fatal("Cannot fetch deposit contract")
		}
	}

	if !common.IsHexAddress(depAddress) {
		log.Fatalf("Invalid deposit contract address given: %s", depAddress)
	}

	ctx := context.Background()
	cfg := &powchain.Web3ServiceConfig{
		ETH1Endpoint:    cliCtx.GlobalString(flags.Web3ProviderFlag.Name),
		HTTPEndPoint:    cliCtx.GlobalString(flags.HTTPWeb3ProviderFlag.Name),
		DepositContract: common.HexToAddress(depAddress),
		BeaconDB:        b.db,
		DepositCache:    b.depositCache,
		StateNotifier:   b,
	}
	web3Service, err := powchain.NewService(ctx, cfg)
	if err != nil {
		return errors.Wrap(err, "could not register proof-of-work chain web3Service")
	}
	knownContract, err := b.db.DepositContractAddress(ctx)
	if err != nil {
		return err
	}
	if len(knownContract) == 0 {
		if err := b.db.SaveDepositContractAddress(ctx, cfg.DepositContract); err != nil {
			return errors.Wrap(err, "could not save deposit contract")
		}
	}
	if len(knownContract) > 0 && !bytes.Equal(cfg.DepositContract.Bytes(), knownContract) {
		return fmt.Errorf("database contract is %#x but tried to run with %#x", knownContract, cfg.DepositContract.Bytes())
	}
	return b.services.RegisterService(web3Service)
}

func (b *BeaconNode) registerSyncService(ctx *cli.Context) error {
	var operationService *operations.Service
	if err := b.services.FetchService(&operationService); err != nil {
		return err
	}

	var web3Service *powchain.Service
	if err := b.services.FetchService(&web3Service); err != nil {
		return err
	}

	var chainService *blockchain.Service
	if err := b.services.FetchService(&chainService); err != nil {
		return err
	}

	var initSync *initialsync.InitialSync
	if err := b.services.FetchService(&initSync); err != nil {
		return err
	}

	rs := prysmsync.NewRegularSync(&prysmsync.Config{
		DB:            b.db,
		P2P:           b.fetchP2P(ctx),
		Operations:    operationService,
		Chain:         chainService,
		InitialSync:   initSync,
		StateNotifier: b,
	})

	return b.services.RegisterService(rs)
}

func (b *BeaconNode) registerInitialSyncService(ctx *cli.Context) error {

	var chainService *blockchain.Service
	if err := b.services.FetchService(&chainService); err != nil {
		return err
	}

	is := initialsync.NewInitialSync(&initialsync.Config{
		DB:            b.db,
		Chain:         chainService,
		P2P:           b.fetchP2P(ctx),
		StateNotifier: b,
	})

	return b.services.RegisterService(is)

}

func (b *BeaconNode) registerRPCService(ctx *cli.Context) error {
	var chainService *blockchain.Service
	if err := b.services.FetchService(&chainService); err != nil {
		return err
	}

	var operationService *operations.Service
	if err := b.services.FetchService(&operationService); err != nil {
		return err
	}

	var web3Service *powchain.Service
	if err := b.services.FetchService(&web3Service); err != nil {
		return err
	}

	var syncService *initialsync.InitialSync
	if err := b.services.FetchService(&syncService); err != nil {
		return err
	}

	genesisValidators := ctx.GlobalUint64(flags.InteropNumValidatorsFlag.Name)
	genesisStatePath := ctx.GlobalString(flags.InteropGenesisStateFlag.Name)
	var depositFetcher depositcache.DepositFetcher
	var chainStartFetcher powchain.ChainStartFetcher
	if genesisValidators > 0 || genesisStatePath != "" {
		var interopService *interopcoldstart.Service
		if err := b.services.FetchService(&interopService); err != nil {
			return err
		}
		depositFetcher = interopService
		chainStartFetcher = interopService
	} else {
		depositFetcher = b.depositCache
		chainStartFetcher = web3Service
	}

	port := ctx.GlobalString(flags.RPCPort.Name)
	cert := ctx.GlobalString(flags.CertFlag.Name)
	key := ctx.GlobalString(flags.KeyFlag.Name)
	mockEth1DataVotes := ctx.GlobalBool(flags.InteropMockEth1DataVotesFlag.Name)
	rpcService := rpc.NewService(context.Background(), &rpc.Config{
		Port:                  port,
		CertFlag:              cert,
		KeyFlag:               key,
		BeaconDB:              b.db,
		Broadcaster:           b.fetchP2P(ctx),
		PeersFetcher:          b.fetchP2P(ctx),
		HeadFetcher:           chainService,
		ForkFetcher:           chainService,
		FinalizationFetcher:   chainService,
		BlockReceiver:         chainService,
		AttestationReceiver:   chainService,
		GenesisTimeFetcher:    chainService,
		AttestationsPool:      b.attestationPool,
		POWChainService:       web3Service,
		ChainStartFetcher:     chainStartFetcher,
		MockEth1Votes:         mockEth1DataVotes,
		SyncService:           syncService,
		DepositFetcher:        depositFetcher,
		PendingDepositFetcher: b.depositCache,
		StateNotifier:         b,
	})

	return b.services.RegisterService(rpcService)
}

func (b *BeaconNode) registerPrometheusService(ctx *cli.Context) error {
	var additionalHandlers []prometheus.Handler
	var p *p2p.Service
	if err := b.services.FetchService(&p); err != nil {
		panic(err)
	}
	additionalHandlers = append(additionalHandlers, prometheus.Handler{Path: "/p2p", Handler: p.InfoHandler})

	var c *blockchain.Service
	if err := b.services.FetchService(&c); err != nil {
		panic(err)
	}
	additionalHandlers = append(additionalHandlers, prometheus.Handler{Path: "/heads", Handler: c.HeadsHandler})

	if featureconfig.Get().EnableBackupWebhook {
		additionalHandlers = append(additionalHandlers, prometheus.Handler{Path: "/db/backup", Handler: db.BackupHandler(b.db)})
	}

	service := prometheus.NewPrometheusService(
		fmt.Sprintf(":%d", ctx.GlobalInt64(cmd.MonitoringPortFlag.Name)),
		b.services,
		additionalHandlers...,
	)
	hook := prometheus.NewLogrusCollector()
	logrus.AddHook(hook)
	return b.services.RegisterService(service)
}

func (b *BeaconNode) registerGRPCGateway(ctx *cli.Context) error {
	gatewayPort := ctx.GlobalInt(flags.GRPCGatewayPort.Name)
	if gatewayPort > 0 {
		selfAddress := fmt.Sprintf("127.0.0.1:%d", ctx.GlobalInt(flags.RPCPort.Name))
		gatewayAddress := fmt.Sprintf("0.0.0.0:%d", gatewayPort)
		return b.services.RegisterService(gateway.New(context.Background(), selfAddress, gatewayAddress, nil /*optional mux*/))
	}
	return nil
}

func (b *BeaconNode) registerInteropServices(ctx *cli.Context) error {
	genesisTime := ctx.GlobalUint64(flags.InteropGenesisTimeFlag.Name)
	genesisValidators := ctx.GlobalUint64(flags.InteropNumValidatorsFlag.Name)
	genesisStatePath := ctx.GlobalString(flags.InteropGenesisStateFlag.Name)

	if genesisValidators > 0 || genesisStatePath != "" {
		svc := interopcoldstart.NewColdStartService(context.Background(), &interopcoldstart.Config{
			GenesisTime:   genesisTime,
			NumValidators: genesisValidators,
			BeaconDB:      b.db,
			DepositCache:  b.depositCache,
			GenesisPath:   genesisStatePath,
		})

		return b.services.RegisterService(svc)
	}
	return nil
}

func (b *BeaconNode) registerArchiverService(ctx *cli.Context) error {
	if !flags.Get().EnableArchive {
		return nil
	}
	var chainService *blockchain.Service
	if err := b.services.FetchService(&chainService); err != nil {
		return err
	}
	svc := archiver.NewArchiverService(context.Background(), &archiver.Config{
		BeaconDB:      b.db,
		HeadFetcher:   chainService,
		StateNotifier: b,
	})
	return b.services.RegisterService(svc)
}<|MERGE_RESOLUTION|>--- conflicted
+++ resolved
@@ -53,16 +53,6 @@
 // full PoS node. It handles the lifecycle of the entire system and registers
 // services to a service registry.
 type BeaconNode struct {
-<<<<<<< HEAD
-	ctx          *cli.Context
-	services     *shared.ServiceRegistry
-	lock         sync.RWMutex
-	stop         chan struct{} // Channel to wait for termination notifications.
-	db           db.Database
-	attPool      attestations.AttestationPool
-	depositCache *depositcache.DepositCache
-	stateFeed    *event.Feed
-=======
 	ctx             *cli.Context
 	services        *shared.ServiceRegistry
 	lock            sync.RWMutex
@@ -71,7 +61,6 @@
 	attestationPool attestations.Pool
 	depositCache    *depositcache.DepositCache
 	stateFeed       *event.Feed
->>>>>>> 8d097c00
 }
 
 // NewBeaconNode creates a new node instance, sets up configuration options, and registers
@@ -91,10 +80,11 @@
 	registry := shared.NewServiceRegistry()
 
 	beacon := &BeaconNode{
-		ctx:       ctx,
-		services:  registry,
-		stop:      make(chan struct{}),
-		stateFeed: new(event.Feed),
+		ctx:             ctx,
+		services:        registry,
+		stop:            make(chan struct{}),
+		stateFeed:       new(event.Feed),
+		attestationPool: attestations.NewPool(),
 	}
 
 	// Use custom config values if the --no-custom-config flag is not set.
@@ -388,6 +378,7 @@
 		Chain:         chainService,
 		InitialSync:   initSync,
 		StateNotifier: b,
+		AttPool:       b.attestationPool,
 	})
 
 	return b.services.RegisterService(rs)
