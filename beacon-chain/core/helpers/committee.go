// Package helpers contains helper functions outlined in ETH2.0 spec:
// https://github.com/ethereum/eth2.0-specs/blob/master/specs/core/0_beacon-chain.md#helper-functions
package helpers

import (
	"errors"
	"fmt"
	"sort"

	"github.com/prysmaticlabs/prysm/beacon-chain/cache"
	"github.com/prysmaticlabs/prysm/beacon-chain/utils"
	pb "github.com/prysmaticlabs/prysm/proto/beacon/p2p/v1"
	"github.com/prysmaticlabs/prysm/shared/bitutil"
	"github.com/prysmaticlabs/prysm/shared/mathutil"
	"github.com/prysmaticlabs/prysm/shared/params"
	"google.golang.org/grpc/codes"
	"google.golang.org/grpc/status"
)

var shuffledIndicesCache = cache.NewShuffledIndicesCache()

// CrosslinkCommittee defines the validator committee of slot and shard combinations.
type CrosslinkCommittee struct {
	Committee []uint64
	Shard     uint64
}

// EpochCommitteeCount returns the number of crosslink committees of an epoch.
//
// Spec pseudocode definition:
//   def get_epoch_committee_count(state: BeaconState, epoch: Epoch) -> int:
//    """
//    Return the number of committees at ``epoch``.
//    """
//    active_validator_indices = get_active_validator_indices(state, epoch)
//    return max(
//        1,
//        min(
//            SHARD_COUNT // SLOTS_PER_EPOCH,
//            len(active_validator_indices) // SLOTS_PER_EPOCH // TARGET_COMMITTEE_SIZE,
//        )
//    ) * SLOTS_PER_EPOCH
func EpochCommitteeCount(state *pb.BeaconState, epoch uint64) uint64 {
	minCommitteePerSlot := uint64(1)
	activeIndices := ActiveValidatorIndices(state, epoch)
	// Max committee count per slot will be 0 when shard count is less than epoch length, this
	// covers the special case to ensure there's always 1 max committee count per slot.
	var committeeSizesPerSlot = minCommitteePerSlot
	if params.BeaconConfig().ShardCount/params.BeaconConfig().SlotsPerEpoch > minCommitteePerSlot {
		committeeSizesPerSlot = params.BeaconConfig().ShardCount / params.BeaconConfig().SlotsPerEpoch
	}
	count := uint64(len(activeIndices))
	var currCommitteePerSlot = count / params.BeaconConfig().SlotsPerEpoch / params.BeaconConfig().TargetCommitteeSize

	if currCommitteePerSlot > committeeSizesPerSlot {
		return committeeSizesPerSlot * params.BeaconConfig().SlotsPerEpoch
	}
	if currCommitteePerSlot < 1 {
		return minCommitteePerSlot * params.BeaconConfig().SlotsPerEpoch
	}
	return currCommitteePerSlot * params.BeaconConfig().SlotsPerEpoch
}

// CrosslinkCommitteeAtEpoch returns the crosslink committee of a given epoch.
//
// Spec pseudocode definition:
//  def get_crosslink_committee(state: BeaconState, epoch: Epoch, shard: Shard) -> List[ValidatorIndex]:
//    return compute_committee(
//        indices=get_active_validator_indices(state, epoch),
//        seed=generate_seed(state, epoch),
//        index=(shard + SHARD_COUNT - get_epoch_start_shard(state, epoch)) % SHARD_COUNT,
//        count=get_epoch_committee_count(state, epoch),
//    )
func CrosslinkCommitteeAtEpoch(state *pb.BeaconState, epoch uint64, shard uint64) ([]uint64, error) {
	seed := GenerateSeed(state, epoch)
	indices := ActiveValidatorIndices(state, epoch)
	startShard, err := EpochStartShard(state, epoch)
	if err != nil {
		return nil, fmt.Errorf("could not get start shard: %v", err)
	}
	shardCount := params.BeaconConfig().ShardCount
	currentShard := (shard + shardCount - startShard) % shardCount
	committeeCount := EpochCommitteeCount(state, epoch)
	return ComputeCommittee(indices, seed, currentShard, committeeCount)
}

// ComputeCommittee returns the requested shuffled committee out of the total committees using
// validator indices and seed.
//
// Spec pseudocode definition:
//  def compute_committee(indices: List[ValidatorIndex], seed: Bytes32, index: int, count: int) -> List[ValidatorIndex]:
//    start = (len(indices) * index) // count
//    end = (len(indices) * (index + 1)) // count
//    return [indices[get_shuffled_index(i, len(indices), seed)] for i in range(start, end)]
func ComputeCommittee(
	validatorIndices []uint64,
	seed [32]byte,
	index uint64,
	totalCommittees uint64,
) ([]uint64, error) {
	validatorCount := uint64(len(validatorIndices))
	start := utils.SplitOffset(validatorCount, totalCommittees, index)
	end := utils.SplitOffset(validatorCount, totalCommittees, index+1)

	// Use cached shuffled indices list if we have seen the seed before.
	cachedShuffledList, err := shuffledIndicesCache.IndicesByIndexSeed(index, seed[:])
	if err != nil {
		return nil, err
	}
	if cachedShuffledList != nil {
		return cachedShuffledList, nil
	}

	// Save the shuffled indices in cache, this is only needed once per epoch or once per new shard index.
	shuffledIndices := make([]uint64, end-start)
	for i := start; i < end; i++ {
		permutedIndex, err := utils.ShuffledIndex(i, validatorCount, seed)
		if err != nil {
			return []uint64{}, fmt.Errorf("could not get shuffled index at index %d: %v", i, err)
		}
		shuffledIndices[i-start] = validatorIndices[permutedIndex]
	}
	if err := shuffledIndicesCache.AddShuffledValidatorList(&cache.IndicesByIndexSeed{
		Index:           index,
		Seed:            seed[:],
		ShuffledIndices: shuffledIndices,
	}); err != nil {
		return []uint64{}, fmt.Errorf("could not add shuffled indices list to cache: %v", err)
	}
	return shuffledIndices, nil
}

// AttestingIndices returns the attesting participants indices.
//
// Spec pseudocode definition:
//   def get_attesting_indices(state: BeaconState,
//                          attestation_data: AttestationData,
//                          bitfield: bytes) -> List[ValidatorIndex]:
//    """
//    Return the sorted attesting indices corresponding to ``attestation_data`` and ``bitfield``.
//    """
//    committee = get_crosslink_committee(state, attestation_data.target_epoch, attestation_data.crosslink.shard)
//    assert verify_bitfield(bitfield, len(committee))
//    return sorted([index for i, index in enumerate(committee) if get_bitfield_bit(bitfield, i) == 0b1])
func AttestingIndices(state *pb.BeaconState, data *pb.AttestationData, bitfield []byte) ([]uint64, error) {
	committee, err := CrosslinkCommitteeAtEpoch(state, data.TargetEpoch, data.Crosslink.Shard)
	if err != nil {
		return nil, fmt.Errorf("could not get committee: %v", err)
	}
	if isValidated, err := VerifyBitfield(bitfield, len(committee)); !isValidated || err != nil {
		if err != nil {
			return nil, err
		}
		return nil, errors.New("bitfield is unable to be verified")
	}
	sort.Slice(committee, func(i, j int) bool { return committee[i] < committee[j] })
	return committee, nil
}

// VerifyBitfield validates a bitfield with a given committee size.
//
// Spec pseudocode definition:
//   def verify_bitfield(bitfield: bytes, committee_size: int) -> bool:
//     """
//     Verify ``bitfield`` against the ``committee_size``.
//     """
//     if len(bitfield) != (committee_size + 7) // 8:
//         return False
//     # Check `bitfield` is padded with zero bits only
//     for i in range(committee_size, len(bitfield) * 8):
//         if get_bitfield_bit(bitfield, i) == 0b1:
//             return False
//     return True
func VerifyBitfield(bitfield []byte, committeeSize int) (bool, error) {
	if len(bitfield) != mathutil.CeilDiv8(committeeSize) {
		return false, fmt.Errorf(
			"wanted participants bitfield length %d, got: %d",
			mathutil.CeilDiv8(committeeSize),
			len(bitfield))
	}
	bitLength := len(bitfield) << 3
	for i := committeeSize; i < bitLength; i++ {
		set, err := bitutil.CheckBit(bitfield, i)
		if err != nil {
			return false, err
		}
		if set {
			return false, nil
		}
	}
	return true, nil
}

// CommitteeAssignment is used to query committee assignment from
// current and previous epoch.
//
// Spec pseudocode definition:
//   def get_committee_assignment(
//        state: BeaconState,
//        epoch: Epoch,
//        validator_index: ValidatorIndex) -> Tuple[List[ValidatorIndex], Shard, Slot]:
//    """
//    Return the committee assignment in the ``epoch`` for ``validator_index``.
//    ``assignment`` returned is a tuple of the following form:
//        * ``assignment[0]`` is the list of validators in the committee
//        * ``assignment[1]`` is the shard to which the committee is assigned
//        * ``assignment[2]`` is the slot at which the committee is assigned
//    """
//    next_epoch = get_current_epoch(state) + 1
//    assert epoch <= next_epoch
//
//    committees_per_slot = get_epoch_committee_count(state, epoch) // SLOTS_PER_EPOCH
//    epoch_start_slot = get_epoch_start_slot(epoch)
//    for slot in range(epoch_start_slot, epoch_start_slot + SLOTS_PER_EPOCH)
//        offset = committees_per_slot * (slot % SLOTS_PER_EPOCH)
//        slot_start_shard = (get_epoch_start_shard(state, epoch) + offset) % SHARD_COUNT
//        for i in range(committees_per_slot):
//            shard = (slot_start_shard + i) % SHARD_COUNT
//            committee = get_crosslink_committee(state, epoch, shard)
//            if validator_index in committee:
//                return committee, shard, slot
func CommitteeAssignment(
	state *pb.BeaconState,
	epoch uint64,
	validatorIndex uint64) ([]uint64, uint64, uint64, bool, error) {

	if epoch > NextEpoch(state) {
		return nil, 0, 0, false, fmt.Errorf(
			"epoch %d can't be greater than next epoch %d",
			epoch, NextEpoch(state))
	}

	committeesPerSlot := EpochCommitteeCount(state, epoch) / params.BeaconConfig().SlotsPerEpoch
	epochStartShard, err := EpochStartShard(state, epoch)
	if err != nil {
		return nil, 0, 0, false, fmt.Errorf(
			"could not get epoch start shard: %v", err)
	}
	startSlot := StartSlot(epoch)
	for slot := startSlot; slot < startSlot+params.BeaconConfig().SlotsPerEpoch; slot++ {
		offset := committeesPerSlot * (slot % params.BeaconConfig().SlotsPerEpoch)
		slotStatShard := (epochStartShard + offset) % params.BeaconConfig().ShardCount
		for i := uint64(0); i < committeesPerSlot; i++ {
			shard := (slotStatShard + i) % params.BeaconConfig().ShardCount
			committee, err := CrosslinkCommitteeAtEpoch(state, epoch, shard)
			if err != nil {
				return nil, 0, 0, false, fmt.Errorf(
					"could not get crosslink committee: %v", err)
			}
			for _, index := range committee {
				if validatorIndex == index {
					proposerIndex, err := BeaconProposerIndex(state)
					if err != nil {
						return nil, 0, 0, false, fmt.Errorf(
							"could not check proposer index: %v", err)
					}
					isProposer := proposerIndex == validatorIndex
					return committee, shard, slot, isProposer, nil
				}
			}
		}
	}

	return []uint64{}, 0, 0, false, status.Error(codes.NotFound, "validator not found found in assignments")
}

// ShardDelta returns the minimum number of shards get processed in one epoch.
//
// Spec pseudocode definition:
// 	def get_shard_delta(state: BeaconState, epoch: Epoch) -> int:
//    return min(get_epoch_committee_count(state, epoch), SHARD_COUNT - SHARD_COUNT // SLOTS_PER_EPOCH)
func ShardDelta(beaconState *pb.BeaconState, epoch uint64) uint64 {
	shardCount := params.BeaconConfig().ShardCount
	minShardDelta := shardCount - shardCount/params.BeaconConfig().SlotsPerEpoch
	if EpochCommitteeCount(beaconState, epoch) < minShardDelta {
		return EpochCommitteeCount(beaconState, epoch)
	}
	return minShardDelta
}

// EpochStartShard returns the start shard used to process crosslink
// of a given epoch.
//
// Spec pseudocode definition:
//   def get_epoch_start_shard(state: BeaconState, epoch: Epoch) -> Shard:
//    assert epoch <= get_current_epoch(state) + 1
//    check_epoch = get_current_epoch(state) + 1
//    shard = (state.latest_start_shard + get_shard_delta(state, get_current_epoch(state))) % SHARD_COUNT
//    while check_epoch > epoch:
//        check_epoch -= 1
//        shard = (shard + SHARD_COUNT - get_shard_delta(state, check_epoch)) % SHARD_COUNT
//    return shard
func EpochStartShard(state *pb.BeaconState, epoch uint64) (uint64, error) {
	currentEpoch := CurrentEpoch(state)
	checkEpoch := currentEpoch + 1
	if epoch > checkEpoch {
		return 0, fmt.Errorf("epoch %d can't be greater than %d",
			epoch, checkEpoch)
	}
	shard := (state.LatestStartShard + ShardDelta(state, currentEpoch)) % params.BeaconConfig().ShardCount
	for checkEpoch > epoch {
		checkEpoch--
		shard = (shard + params.BeaconConfig().ShardCount - ShardDelta(state, checkEpoch)) % params.BeaconConfig().ShardCount
	}
	return shard, nil
}

// RestartShuffledValidatorCache restarts the shuffled indices cache from scratch.
func RestartShuffledValidatorCache() {
	shuffledIndicesCache = cache.NewShuffledIndicesCache()
}

// VerifyAttestationBitfield verifies that an attestations bitfield is valid in respect
// to the committees at that slot.
func VerifyAttestationBitfield(bState *pb.BeaconState, att *pb.Attestation) (bool, error) {
	committee, err := CrosslinkCommitteeAtEpoch(bState, att.Data.TargetEpoch, att.Data.Crosslink.Shard)
	if err != nil {
		return false, fmt.Errorf("could not retrieve crosslink committees at slot: %v", err)
	}

<<<<<<< HEAD
=======
	return committees
}

// VerifyAttestationBitfield verifies that an attestations bitfield is valid in respect
// to the committees at that slot.
func VerifyAttestationBitfield(bState *pb.BeaconState, att *pb.Attestation) (bool, error) {
	var committee []uint64
	committees, err := CrosslinkCommitteesAtSlot(bState, att.Data.Slot, false)
	if err != nil {
		return false, fmt.Errorf("could not retrieve crosslink committees at slot: %v", err)
	}
	for _, com := range committees {
		if com.Shard == att.Data.Shard {
			committee = com.Committee
			break
		}
	}
>>>>>>> 85c5672a
	if committee == nil {
		return false, fmt.Errorf("no committee exist for shard in the attestation")
	}
	return VerifyBitfield(att.AggregationBitfield, len(committee))
}<|MERGE_RESOLUTION|>--- conflicted
+++ resolved
@@ -318,9 +318,10 @@
 		return false, fmt.Errorf("could not retrieve crosslink committees at slot: %v", err)
 	}
 
-<<<<<<< HEAD
-=======
-	return committees
+	if committee == nil {
+		return false, fmt.Errorf("no committee exist for shard in the attestation")
+	}
+	return VerifyBitfield(att.AggregationBitfield, len(committee))
 }
 
 // VerifyAttestationBitfield verifies that an attestations bitfield is valid in respect
@@ -337,7 +338,6 @@
 			break
 		}
 	}
->>>>>>> 85c5672a
 	if committee == nil {
 		return false, fmt.Errorf("no committee exist for shard in the attestation")
 	}
