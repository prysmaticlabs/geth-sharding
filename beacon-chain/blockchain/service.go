// Package blockchain defines the life-cycle and status of the beacon chain
// as well as the Ethereum Serenity beacon chain fork-choice rule based on
// Casper Proof of Stake finality.
package blockchain

import (
	"context"
	"encoding/hex"
	"fmt"
	"runtime"
	"sync"
	"time"

	"github.com/pkg/errors"
	"github.com/prysmaticlabs/go-ssz"
	"github.com/prysmaticlabs/prysm/beacon-chain/blockchain/forkchoice"
	"github.com/prysmaticlabs/prysm/beacon-chain/cache/depositcache"
	"github.com/prysmaticlabs/prysm/beacon-chain/core/blocks"
	"github.com/prysmaticlabs/prysm/beacon-chain/core/helpers"
	"github.com/prysmaticlabs/prysm/beacon-chain/core/state"
	"github.com/prysmaticlabs/prysm/beacon-chain/core/validators"
	"github.com/prysmaticlabs/prysm/beacon-chain/db"
	"github.com/prysmaticlabs/prysm/beacon-chain/operations"
	"github.com/prysmaticlabs/prysm/beacon-chain/p2p"
	"github.com/prysmaticlabs/prysm/beacon-chain/powchain"
	pb "github.com/prysmaticlabs/prysm/proto/beacon/p2p/v1"
	ethpb "github.com/prysmaticlabs/prysm/proto/eth/v1alpha1"
	"github.com/prysmaticlabs/prysm/shared/bytesutil"
	"github.com/prysmaticlabs/prysm/shared/event"
	"github.com/sirupsen/logrus"
	"go.opencensus.io/trace"
)

// ChainFeeds interface defines the methods of the ChainService which provide
// information feeds.
type ChainFeeds interface {
	StateInitializedFeed() *event.Feed
}

// ChainService represents a service that handles the internal
// logic of managing the full PoS beacon chain.
type ChainService struct {
	ctx                  context.Context
	cancel               context.CancelFunc
	beaconDB             db.Database
	depositCache         *depositcache.DepositCache
	web3Service          *powchain.Web3Service
	opsPoolService       operations.OperationFeeds
	forkChoiceStore      forkchoice.ForkChoicer
	chainStartChan       chan time.Time
	genesisTime          time.Time
	stateInitializedFeed *event.Feed
	p2p                  p2p.Broadcaster
	maxRoutines          int64
	headSlot             uint64
	headBlock            *ethpb.BeaconBlock
	headState            *pb.BeaconState
	canonicalRoots       map[uint64][]byte
	canonicalRootsLock   sync.RWMutex
}

// Config options for the service.
type Config struct {
	BeaconBlockBuf int
	Web3Service    *powchain.Web3Service
	BeaconDB       db.Database
	DepositCache   *depositcache.DepositCache
	OpsPoolService operations.OperationFeeds
	P2p            p2p.Broadcaster
	MaxRoutines    int64
}

// NewChainService instantiates a new service instance that will
// be registered into a running beacon node.
func NewChainService(ctx context.Context, cfg *Config) (*ChainService, error) {
	ctx, cancel := context.WithCancel(ctx)
	store := forkchoice.NewForkChoiceService(ctx, cfg.BeaconDB)
	return &ChainService{
		ctx:                  ctx,
		cancel:               cancel,
		beaconDB:             cfg.BeaconDB,
		depositCache:         cfg.DepositCache,
		web3Service:          cfg.Web3Service,
		opsPoolService:       cfg.OpsPoolService,
		forkChoiceStore:      store,
		chainStartChan:       make(chan time.Time),
		stateInitializedFeed: new(event.Feed),
		p2p:                  cfg.P2p,
		canonicalRoots:       make(map[uint64][]byte),
		maxRoutines:          cfg.MaxRoutines,
	}, nil
}

// Start a blockchain service's main event loop.
func (c *ChainService) Start() {
	beaconState, err := c.beaconDB.HeadState(c.ctx)
	if err != nil {
		log.Fatalf("Could not fetch beacon state: %v", err)
	}
	// If the chain has already been initialized, simply start the block processing routine.
	if beaconState != nil {
		log.Info("Beacon chain data already exists, starting service")
		c.genesisTime = time.Unix(int64(beaconState.GenesisTime), 0)
	} else {
		log.Info("Waiting for ChainStart log from the Validator Deposit Contract to start the beacon chain...")
		if c.web3Service == nil {
			log.Fatal("Not configured web3Service for POW chain")
			return // return need for TestStartUninitializedChainWithoutConfigPOWChain.
		}
		subChainStart := c.web3Service.ChainStartFeed().Subscribe(c.chainStartChan)
		go func() {
			genesisTime := <-c.chainStartChan
			c.processChainStartTime(c.ctx, genesisTime, subChainStart)
			return
		}()
	}
}

// processChainStartTime initializes a series of deposits from the ChainStart deposits in the eth1
// deposit contract, initializes the beacon chain's state, and kicks off the beacon chain.
func (c *ChainService) processChainStartTime(ctx context.Context, genesisTime time.Time, chainStartSub event.Subscription) {
	initialDeposits := c.web3Service.ChainStartDeposits()
	if err := c.initializeBeaconChain(ctx, genesisTime, initialDeposits, c.web3Service.ChainStartETH1Data()); err != nil {
		log.Fatalf("Could not initialize beacon chain: %v", err)
	}
	c.stateInitializedFeed.Send(genesisTime)
	chainStartSub.Unsubscribe()
}

// initializes the state and genesis block of the beacon chain to persistent storage
// based on a genesis timestamp value obtained from the ChainStart event emitted
// by the ETH1.0 Deposit Contract and the POWChain service of the node.
func (c *ChainService) initializeBeaconChain(
	ctx context.Context,
	genesisTime time.Time,
	deposits []*ethpb.Deposit,
	eth1data *ethpb.Eth1Data) error {
	_, span := trace.StartSpan(context.Background(), "beacon-chain.ChainService.initializeBeaconChain")
	defer span.End()
	log.Info("ChainStart time reached, starting the beacon chain!")
	c.genesisTime = genesisTime
	unixTime := uint64(genesisTime.Unix())

	genesisState, err := state.GenesisBeaconState(deposits, unixTime, eth1data)
	if err != nil {
		return errors.Wrap(err, "could not initialize genesis state")
	}
	stateRoot, err := ssz.HashTreeRoot(genesisState)
	if err != nil {
		return errors.Wrap(err, "could not tree hash genesis state")
	}
	genesisBlk := blocks.NewGenesisBlock(stateRoot[:])

	if err := c.saveGenesisValidators(ctx, genesisState); err != nil {
		return errors.Wrap(err, "could not save genesis validators")
	}

<<<<<<< HEAD
	if err := c.forkChoiceStore.GenesisStore(c.ctx, beaconState); err != nil {
=======
	if err := c.forkChoiceStore.GenesisStore(ctx, genesisState); err != nil {
>>>>>>> 6bcb68f8
		return errors.Wrap(err, "could not start genesis store for fork choice")
	}

	c.headBlock = genesisBlk
	c.headState = genesisState
	c.canonicalRoots[genesisState.Slot] = c.FinalizedCheckpt().Root
	c.canonicalRoots[genesisState.Slot] = c.FinalizedCheckpt().Root

	return nil
}

// Stop the blockchain service's main event loop and associated goroutines.
func (c *ChainService) Stop() error {
	defer c.cancel()

	log.Info("Stopping service")
	return nil
}

// Status always returns nil.
// TODO(1202): Add service health checks.
func (c *ChainService) Status() error {
	if runtime.NumGoroutine() > int(c.maxRoutines) {
		return fmt.Errorf("too many goroutines %d", runtime.NumGoroutine())
	}
	return nil
}

// StateInitializedFeed returns a feed that is written to
// when the beacon state is first initialized.
func (c *ChainService) StateInitializedFeed() *event.Feed {
	return c.stateInitializedFeed
}

// saveValidatorIdx saves the validators public key to index mapping in DB, these
// validators were activated from current epoch. After it saves, current epoch key
// is deleted from ActivatedValidators mapping.
func (c *ChainService) saveValidatorIdx(ctx context.Context, state *pb.BeaconState) error {
	nextEpoch := helpers.CurrentEpoch(state) + 1
	activatedValidators := validators.ActivatedValFromEpoch(nextEpoch)
	var idxNotInState []uint64
	for _, idx := range activatedValidators {
		// If for some reason the activated validator indices is not in state,
		// we skip them and save them to process for next epoch.
		if int(idx) >= len(state.Validators) {
			idxNotInState = append(idxNotInState, idx)
			continue
		}
		pubKey := state.Validators[idx].PublicKey
		if err := c.beaconDB.SaveValidatorIndex(ctx, bytesutil.ToBytes48(pubKey), idx); err != nil {
			return errors.Wrap(err, "could not save validator index")
		}
	}
	// Since we are processing next epoch, save the can't processed validator indices
	// to the epoch after that.
	validators.InsertActivatedIndices(nextEpoch+1, idxNotInState)
	validators.DeleteActivatedVal(helpers.CurrentEpoch(state))
	return nil
}

// deleteValidatorIdx deletes the validators public key to index mapping in DB, the
// validators were exited from current epoch. After it deletes, current epoch key
// is deleted from ExitedValidators mapping.
func (c *ChainService) deleteValidatorIdx(ctx context.Context, state *pb.BeaconState) error {
	exitedValidators := validators.ExitedValFromEpoch(helpers.CurrentEpoch(state) + 1)
	for _, idx := range exitedValidators {
		pubKey := state.Validators[idx].PublicKey
		if err := c.beaconDB.DeleteValidatorIndex(ctx, bytesutil.ToBytes48(pubKey)); err != nil {
			return errors.Wrap(err, "could not delete validator index")
		}
	}
	validators.DeleteExitedVal(helpers.CurrentEpoch(state))
	return nil
}

// This gets called to update canonical root mapping.
func (c *ChainService) saveHead(ctx context.Context, b *ethpb.BeaconBlock, r [32]byte) error {

	c.headSlot = b.Slot

	c.canonicalRootsLock.Lock()
	c.canonicalRoots[b.Slot] = r[:]
	defer c.canonicalRootsLock.Unlock()

	if err := c.beaconDB.SaveHeadBlockRoot(ctx, r); err != nil {
		return errors.Wrap(err, "could not save head root in DB")
	}
	c.headBlock = b

	s, err := c.beaconDB.State(ctx, r)
	if err != nil {
		return errors.Wrap(err, "could not retrieve head state in DB")
	}
	c.headState = s

	log.WithFields(logrus.Fields{
		"slots": b.Slot,
		"root":  hex.EncodeToString(r[:]),
	}).Debug("Saved head info")

	return nil
}

// This gets called when beacon chain is first initialized to save validator indices and pubkeys in db
func (c *ChainService) saveGenesisValidators(ctx context.Context, s *pb.BeaconState) error {
	for i, v := range s.Validators {
		if err := c.beaconDB.SaveValidatorIndex(ctx, bytesutil.ToBytes48(v.PublicKey), uint64(i)); err != nil {
			return errors.Wrapf(err, "could not save validator index: %d", i)
		}
	}
	return nil
}<|MERGE_RESOLUTION|>--- conflicted
+++ resolved
@@ -155,11 +155,7 @@
 		return errors.Wrap(err, "could not save genesis validators")
 	}
 
-<<<<<<< HEAD
-	if err := c.forkChoiceStore.GenesisStore(c.ctx, beaconState); err != nil {
-=======
 	if err := c.forkChoiceStore.GenesisStore(ctx, genesisState); err != nil {
->>>>>>> 6bcb68f8
 		return errors.Wrap(err, "could not start genesis store for fork choice")
 	}
 
