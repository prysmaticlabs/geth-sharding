--- conflicted
+++ resolved
@@ -47,19 +47,8 @@
   rpc PendingDeposits(google.protobuf.Empty) returns (PendingDepositsResponse);
   rpc Eth1Data(google.protobuf.Empty) returns (Eth1DataResponse);
   rpc ForkData(google.protobuf.Empty) returns (ethereum.beacon.p2p.v1.Fork);
-<<<<<<< HEAD
-  rpc BlockTree(google.protobuf.Empty) returns (BlockTreeResponse) {
-    option (grpc.gateway.protoc_gen_swagger.options.openapiv2_operation) = {
-      summary: "Fetches block tree since last finalized block.";
-    };
-    option (google.api.http) = {
-      get: "/v1/beacon/blocktree";
-    };
-  }
-=======
   rpc BlockTree(google.protobuf.Empty) returns (BlockTreeResponse);
   rpc BlockTreeBySlots(TreeBlockSlotRequest) returns (BlockTreeResponse);
->>>>>>> 71b5d5be
 }
 
 service AttesterService {
