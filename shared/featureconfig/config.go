--- conflicted
+++ resolved
@@ -55,11 +55,8 @@
 	WaitForSynced                              bool // WaitForSynced uses WaitForSynced in validator startup to ensure it can communicate with the beacon node as soon as possible.
 	SkipRegenHistoricalStates                  bool // SkipRegenHistoricalState skips regenerating historical states from genesis to last finalized. This enables a quick switch over to using new-state-mgmt.
 	ReduceAttesterStateCopy                    bool // ReduceAttesterStateCopy reduces head state copies for attester rpc.
-<<<<<<< HEAD
 	EnableAccountsV2                           bool // EnableAccountsV2 for Prysm validator clients.
-=======
 	BatchBlockVerify                           bool // BatchBlockVerify performs batched verification of block batches that we receive when syncing.
->>>>>>> 87c18d4e
 	// DisableForkChoice disables using LMD-GHOST fork choice to update
 	// the head of the chain based on attestations and instead accepts any valid received block
 	// as the chain head. UNSAFE, use with caution.
