package blockchain

import (
	"context"
	"fmt"

	"github.com/prysmaticlabs/prysm/beacon-chain/blockchain/stategenerator"
	"github.com/prysmaticlabs/prysm/beacon-chain/core/helpers"
	"github.com/prysmaticlabs/prysm/beacon-chain/db"
	pb "github.com/prysmaticlabs/prysm/proto/beacon/p2p/v1"
	"github.com/prysmaticlabs/prysm/shared/bytesutil"
	"github.com/prysmaticlabs/prysm/shared/hashutil"
	"go.opencensus.io/trace"
)

// ForkChoice interface defines the methods for applying fork choice rule
// operations to the blockchain.
type ForkChoice interface {
	ApplyForkChoiceRule(ctx context.Context, block *pb.BeaconBlock, computedState *pb.BeaconState) error
}

// updateFFGCheckPts checks whether the existing FFG check points saved in DB
// are not older than the ones just processed in state. If it's older, we update
// the db with the latest FFG check points, both justification and finalization.
func (c *ChainService) updateFFGCheckPts(state *pb.BeaconState) error {
	lastJustifiedSlot := helpers.StartSlot(state.JustifiedEpoch)
	savedJustifiedBlock, err := c.beaconDB.JustifiedBlock()
	if err != nil {
		return err
	}
	// If the last processed justification slot in state is greater than
	// the slot of justified block saved in DB.
	if lastJustifiedSlot > savedJustifiedBlock.Slot {
		// Retrieve the new justified block from DB using the new justified slot and save it.
		newJustifiedBlock, err := c.beaconDB.BlockBySlot(lastJustifiedSlot)
		if err != nil {
			return err
		}
		if err := c.beaconDB.SaveJustifiedBlock(newJustifiedBlock); err != nil {
			return err
		}
		// Generate the new justified state with using new justified block and save it.
		newJustifiedState, err := stategenerator.GenerateStateFromBlock(c.ctx, c.beaconDB, newJustifiedBlock)
		if err != nil {
			return err
		}
		if err := c.beaconDB.SaveJustifiedState(newJustifiedState); err != nil {
			return err
		}
	}

	lastFinalizedSlot := helpers.StartSlot(state.FinalizedEpoch)
	savedFinalizedBlock, err := c.beaconDB.FinalizedBlock()
	// If the last processed finalized slot in state is greater than
	// the slot of finalized block saved in DB.
	if err != nil {
		return err
	}
	if lastFinalizedSlot > savedFinalizedBlock.Slot {
		// Retrieve the new finalized block from DB using the new finalized slot and save it.
		newFinalizedBlock, err := c.beaconDB.BlockBySlot(lastFinalizedSlot)
		if err != nil {
			return err
		}
		if err := c.beaconDB.SaveFinalizedBlock(newFinalizedBlock); err != nil {
			return err
		}
		// Generate the new finalized state with using new finalized block and save it.
		newFinalizedState, err := stategenerator.GenerateStateFromBlock(c.ctx, c.beaconDB, newFinalizedBlock)
		if err != nil {
			return err
		}
		if err := c.beaconDB.SaveFinalizedState(newFinalizedState); err != nil {
			return err
		}
	}
	return nil
}

// ApplyForkChoiceRule determines the current beacon chain head using LMD GHOST as a block-vote
// weighted function to select a canonical head in Ethereum Serenity.
func (c *ChainService) ApplyForkChoiceRule(ctx context.Context, block *pb.BeaconBlock, postState *pb.BeaconState) error {
	ctx, span := trace.StartSpan(ctx, "beacon-chain.blockchain.ApplyForkChoiceRule")
	defer span.End()

	attestationTargets, err := c.attestationTargets(postState)
	if err != nil {
		return fmt.Errorf("could not retreive attestation target: %v", err)
	}
	log.Infof("Applying fork choice, attestation targets: %v", attestationTargets)

	justifiedHead, err := c.beaconDB.JustifiedBlock()
	if err != nil {
		return err
	}
	justifiedState, err := c.beaconDB.JustifiedState()
	if err != nil {
		return err
	}
	head, err := c.lmdGhost(justifiedHead, justifiedState, attestationTargets)
	if err != nil {
		return fmt.Errorf("could not run fork choice: %v", err)
	}

	// TODO(99999): Confirming with Nishant state gen can return state of any head slot. Using postState as a stub.
	if err := c.beaconDB.UpdateChainHead(head, postState); err != nil {
		return fmt.Errorf("failed to update chain: %v", err)
	}
	h, err := hashutil.HashBeaconBlock(head)
	if err != nil {
		return fmt.Errorf("could not hash head: %v", err)
	}
	log.WithField("headRoot", fmt.Sprintf("0x%x", h)).Info("Chain head block and state updated")

	// TODO(99999): Using postState as a stub.
	if err := c.saveHistoricalState(postState); err != nil {
		log.Errorf("Could not save new historical state: %v", err)
	}

<<<<<<< HEAD
	// Announce the new head to the network.
	c.p2p.Broadcast(ctx, &pb.BeaconBlockAnnounce{
		Hash:       h[:],
		SlotNumber: head.Slot,
	})

=======
>>>>>>> 4a2ef17b
	return nil
}

// lmdGhost applies the Latest Message Driven, Greediest Heaviest Observed Sub-Tree
// fork-choice rule defined in the Ethereum Serenity specification for the beacon chain.
//
// Spec pseudocode definition:
//	def lmd_ghost(store: Store, start_state: BeaconState, start_block: BeaconBlock) -> BeaconBlock:
//    """
//    Execute the LMD-GHOST algorithm to find the head ``BeaconBlock``.
//    """
//    validators = start_state.validator_registry
//    active_validator_indices = get_active_validator_indices(validators, slot_to_epoch(start_state.slot))
//    attestation_targets = [
//        (validator_index, get_latest_attestation_target(store, validator_index))
//        for validator_index in active_validator_indices
//    ]
//
//    def get_vote_count(block: BeaconBlock) -> int:
//        return sum(
//            get_effective_balance(start_state.validator_balances[validator_index]) // FORK_CHOICE_BALANCE_INCREMENT
//            for validator_index, target in attestation_targets
//            if get_ancestor(store, target, block.slot) == block
//        )
//
//    head = start_block
//    while 1:
//        children = get_children(store, head)
//        if len(children) == 0:
//            return head
//        head = max(children, key=get_vote_count)
func (c *ChainService) lmdGhost(
	block *pb.BeaconBlock,
	state *pb.BeaconState,
	voteTargets map[uint64]*pb.BeaconBlock,
) (*pb.BeaconBlock, error) {
	head := block
	for {
		children, err := c.blockChildren(head, state)
		if err != nil {
			return nil, fmt.Errorf("could not fetch block children: %v", err)
		}
		if len(children) == 0 {
			return head, nil
		}
		maxChild := children[0]

		maxChildVotes, err := VoteCount(maxChild, state, voteTargets, c.beaconDB)
		if err != nil {
			return nil, fmt.Errorf("unable to determine vote count for block: %v", err)
		}
		for i := 0; i < len(children); i++ {
			candidateChildVotes, err := VoteCount(children[i], state, voteTargets, c.beaconDB)
			if err != nil {
				return nil, fmt.Errorf("unable to determine vote count for block: %v", err)
			}
			if candidateChildVotes > maxChildVotes {
				maxChild = children[i]
			}
		}
		head = maxChild
	}
}

// blockChildren returns the child blocks of the given block.
// ex:
//       /- C - E
// A - B - D - F
//       \- G
// Input: B. Output: [C, D, G]
//
// Spec pseudocode definition:
//	get_children(store: Store, block: BeaconBlock) -> List[BeaconBlock]
//		returns the child blocks of the given block.
func (c *ChainService) blockChildren(block *pb.BeaconBlock, state *pb.BeaconState) ([]*pb.BeaconBlock, error) {
	var children []*pb.BeaconBlock

	currentRoot, err := hashutil.HashBeaconBlock(block)
	if err != nil {
		return nil, fmt.Errorf("could not tree hash incoming block: %v", err)
	}
	startSlot := block.Slot + 1
	currentSlot := state.Slot
	for i := startSlot; i <= currentSlot; i++ {
		block, err := c.beaconDB.BlockBySlot(i)
		if err != nil {
			return nil, fmt.Errorf("could not get block by slot: %v", err)
		}
		// Continue if there's a skip block.
		if block == nil {
			continue
		}

		parentRoot := bytesutil.ToBytes32(block.ParentRootHash32)
		if currentRoot == parentRoot {
			children = append(children, block)
		}
	}
	return children, nil
}

// attestationTargets retrieves the list of attestation targets since last finalized epoch,
// each attestation target consists of validator index and its attestation target (i.e. the block
// which the validator attested to)
func (c *ChainService) attestationTargets(state *pb.BeaconState) (map[uint64]*pb.BeaconBlock, error) {
	indices := helpers.ActiveValidatorIndices(state.ValidatorRegistry, state.FinalizedEpoch)
	attestationTargets := make(map[uint64]*pb.BeaconBlock)
	for i, index := range indices {
		block, err := c.attsService.LatestAttestationTarget(c.ctx, index)
		if err != nil {
			return nil, fmt.Errorf("could not retrieve attestation target: %v", err)
		}
		if block == nil {
			continue
		}
		attestationTargets[uint64(i)] = block
	}
	return attestationTargets, nil
}

// VoteCount determines the number of votes on a beacon block by counting the number
// of target blocks that have such beacon block as a common ancestor.
//
// Spec pseudocode definition:
//  def get_vote_count(block: BeaconBlock) -> int:
//        return sum(
//            get_effective_balance(start_state.validator_balances[validator_index]) // FORK_CHOICE_BALANCE_INCREMENT
//            for validator_index, target in attestation_targets
//            if get_ancestor(store, target, block.slot) == block
//        )
func VoteCount(block *pb.BeaconBlock, state *pb.BeaconState, targets map[uint64]*pb.BeaconBlock, beaconDB *db.BeaconDB) (int, error) {
	balances := 0
	for validatorIndex, targetBlock := range targets {
		ancestor, err := BlockAncestor(targetBlock, block.Slot, beaconDB)
		if err != nil {
			return 0, err
		}
		// This covers the following case, we start at B5, and want to process B6 and B7
		// B6 can be processed, B7 can not be processed because it's pointed to the
		// block older than current block 5.
		// B4 - B5 - B6
		//   \ - - - - - B7
		if ancestor == nil {
			continue
		}
		ancestorRoot, err := hashutil.HashBeaconBlock(ancestor)
		if err != nil {
			return 0, err
		}
		blockRoot, err := hashutil.HashBeaconBlock(block)
		if err != nil {
			return 0, err
		}
		if blockRoot == ancestorRoot {
			balances += int(helpers.EffectiveBalance(state, validatorIndex))
		}
	}
	return balances, nil
}

// BlockAncestor obtains the ancestor at of a block at a certain slot.
//
// Spec pseudocode definition:
//  def get_ancestor(store: Store, block: BeaconBlock, slot: Slot) -> BeaconBlock:
//    """
//    Get the ancestor of ``block`` with slot number ``slot``; return ``None`` if not found.
//    """
//    if block.slot == slot:
//        return block
//    elif block.slot < slot:
//        return None
//    else:
//        return get_ancestor(store, store.get_parent(block), slot)
func BlockAncestor(block *pb.BeaconBlock, slot uint64, beaconDB *db.BeaconDB) (*pb.BeaconBlock, error) {
	if block.Slot == slot {
		return block, nil
	}
	if block.Slot < slot {
		return nil, nil
	}
	parentHash := bytesutil.ToBytes32(block.ParentRootHash32)
	parent, err := beaconDB.Block(parentHash)
	if err != nil {
		return nil, fmt.Errorf("could not get parent block: %v", err)
	}
	if parent == nil {
		return nil, fmt.Errorf("parent block does not exist: %v", err)
	}
	return BlockAncestor(parent, slot, beaconDB)
}<|MERGE_RESOLUTION|>--- conflicted
+++ resolved
@@ -117,15 +117,6 @@
 		log.Errorf("Could not save new historical state: %v", err)
 	}
 
-<<<<<<< HEAD
-	// Announce the new head to the network.
-	c.p2p.Broadcast(ctx, &pb.BeaconBlockAnnounce{
-		Hash:       h[:],
-		SlotNumber: head.Slot,
-	})
-
-=======
->>>>>>> 4a2ef17b
 	return nil
 }
 
