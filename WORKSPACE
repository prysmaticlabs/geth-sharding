--- conflicted
+++ resolved
@@ -164,11 +164,7 @@
 
 go_repository(
     name = "com_github_libp2p_go_libp2p",
-<<<<<<< HEAD
-    commit = "4341acb1b16d14020571f9cb99b4987e7c11a4df",
-=======
     commit = "69ff94d8cf2e30670ca8c41c8a4f012e7dd73056",
->>>>>>> f57daedb
     importpath = "github.com/libp2p/go-libp2p",
 )
 
