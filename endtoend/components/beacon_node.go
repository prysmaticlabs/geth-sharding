// Package components defines utilities to spin up actual
// beacon node and validator processes as needed by end to end tests.
package components

import (
	"context"
	"errors"
	"fmt"
	"os/exec"
	"strings"

	"github.com/bazelbuild/rules_go/go/tools/bazel"
	"github.com/prysmaticlabs/prysm/endtoend/helpers"
	e2e "github.com/prysmaticlabs/prysm/endtoend/params"
	e2etypes "github.com/prysmaticlabs/prysm/endtoend/types"
	"github.com/prysmaticlabs/prysm/shared/featureconfig"
	"github.com/prysmaticlabs/prysm/shared/params"
	"golang.org/x/sync/errgroup"
)

var _ e2etypes.ComponentRunner = (*BeaconNode)(nil)
var _ e2etypes.ComponentRunner = (*BeaconNodeSet)(nil)

// BeaconNodeSet represents set of beacon nodes.
type BeaconNodeSet struct {
	e2etypes.ComponentRunner
	config  *e2etypes.E2EConfig
	enr     string
	started chan struct{}
}

// SetENR assigns ENR to the set of beacon nodes.
func (s *BeaconNodeSet) SetENR(enr string) {
	s.enr = enr
}

// NewBeaconNodes creates and returns a set of beacon nodes.
func NewBeaconNodes(config *e2etypes.E2EConfig) *BeaconNodeSet {
	return &BeaconNodeSet{
		config:  config,
		started: make(chan struct{}, 1),
	}
}

// Start starts all the beacon nodes in set.
func (s *BeaconNodeSet) Start(ctx context.Context) error {
	if s.enr == "" {
		return errors.New("empty ENR")
	}

	// Create beacon nodes.
	nodes := make([]*BeaconNode, e2e.TestParams.BeaconNodeCount)
<<<<<<< HEAD
=======
	for i := 0; i < e2e.TestParams.BeaconNodeCount; i++ {
		nodes[i] = NewBeaconNode(s.config, i, s.enr)
	}

	// Start all created beacon nodes.
	g, ctx := errgroup.WithContext(ctx)
	for _, node := range nodes {
		node := node
		g.Go(func() error {
			return node.Start(ctx)
		})
	}

	// Mark set as ready (happens when all contained nodes report as started).
	go func() {
		for _, node := range nodes {
			select {
			case <-ctx.Done():
				return
			case <-node.Started():
				continue
			}
		}
		// Only close if all nodes are started. When context is cancelled, node is not considered as started.
		// Stalled nodes do not pose problem -- after certain period of time main routine times out.
		close(s.started)
	}()

	return g.Wait()
}

// Started checks whether beacon node set is started and all nodes are ready to be queried.
func (s *BeaconNodeSet) Started() <-chan struct{} {
	return s.started
}

// BeaconNode represents beacon node.
type BeaconNode struct {
	e2etypes.ComponentRunner
	config  *e2etypes.E2EConfig
	started chan struct{}
	index   int
	enr     string
}

// NewBeaconNode creates and returns a beacon node.
func NewBeaconNode(config *e2etypes.E2EConfig, index int, enr string) *BeaconNode {
	return &BeaconNode{
		config:  config,
		index:   index,
		enr:     enr,
		started: make(chan struct{}, 1),
	}
}

// Start starts a fresh beacon node, connecting to all passed in beacon nodes.
func (node *BeaconNode) Start(ctx context.Context) error {
	binaryPath, found := bazel.FindBinary("cmd/beacon-chain", "beacon-chain")
	if !found {
		log.Info(binaryPath)
		return errors.New("beacon chain binary not found")
	}

	config, index, enr := node.config, node.index, node.enr
	stdOutFile, err := helpers.DeleteAndCreateFile(e2e.TestParams.LogPath, fmt.Sprintf(e2e.BeaconNodeLogFileName, index))
	if err != nil {
		return err
	}

	args := []string{
		fmt.Sprintf("--datadir=%s/eth2-beacon-node-%d", e2e.TestParams.TestPath, index),
		fmt.Sprintf("--log-file=%s", stdOutFile.Name()),
		fmt.Sprintf("--deposit-contract=%s", e2e.TestParams.ContractAddress.Hex()),
		fmt.Sprintf("--rpc-port=%d", e2e.TestParams.BeaconNodeRPCPort+index),
		fmt.Sprintf("--http-web3provider=http://127.0.0.1:%d", e2e.TestParams.Eth1RPCPort),
		fmt.Sprintf("--min-sync-peers=%d", e2e.TestParams.BeaconNodeCount-1),
		fmt.Sprintf("--p2p-udp-port=%d", e2e.TestParams.BeaconNodeRPCPort+index+10),
		fmt.Sprintf("--p2p-tcp-port=%d", e2e.TestParams.BeaconNodeRPCPort+index+20),
		fmt.Sprintf("--monitoring-port=%d", e2e.TestParams.BeaconNodeMetricsPort+index),
		fmt.Sprintf("--grpc-gateway-port=%d", e2e.TestParams.BeaconNodeRPCPort+index+40),
		fmt.Sprintf("--contract-deployment-block=%d", 0),
		fmt.Sprintf("--rpc-max-page-size=%d", params.BeaconConfig().MinGenesisActiveValidatorCount),
		fmt.Sprintf("--bootstrap-node=%s", enr),
		"--verbosity=debug",
		"--force-clear-db",
		"--e2e-config",
		"--accept-terms-of-use",
	}
	if config.UsePprof {
		args = append(args, "--pprof", fmt.Sprintf("--pprofport=%d", e2e.TestParams.BeaconNodeRPCPort+index+50))
	}
	args = append(args, featureconfig.E2EBeaconChainFlags...)
	args = append(args, config.BeaconFlags...)

	cmd := exec.CommandContext(ctx, binaryPath, args...)
	log.Infof("Starting beacon chain %d with flags: %s", index, strings.Join(args[2:], " "))
	if err = cmd.Start(); err != nil {
		return fmt.Errorf("failed to start beacon node: %w", err)
	}

	if err = helpers.WaitForTextInFile(stdOutFile, "gRPC server listening on port"); err != nil {
		return fmt.Errorf("could not find multiaddr for node %d, this means the node had issues starting: %w", index, err)
	}

	// Mark node as ready.
	close(node.started)

	return cmd.Wait()
}

// Started checks whether beacon node is started and ready to be queried.
func (node *BeaconNode) Started() <-chan struct{} {
	return node.started
}

// StartBeaconNodes starts the requested amount of beacon nodes.
// Deprecated: this method will be removed once BeaconNodeSet component is used.
func StartBeaconNodes(t *testing.T, config *e2etypes.E2EConfig, enr string) {
>>>>>>> 6a4d4d70
	for i := 0; i < e2e.TestParams.BeaconNodeCount; i++ {
		nodes[i] = NewBeaconNode(s.config, i, s.enr)
	}

	// Start all created beacon nodes.
	g, ctx := errgroup.WithContext(ctx)
	for _, node := range nodes {
		node := node
		g.Go(func() error {
			return node.Start(ctx)
		})
	}

	// Mark set as ready (happens when all contained nodes report as started).
	go func() {
		for _, node := range nodes {
			select {
			case <-ctx.Done():
				return
			case <-node.Started():
				continue
			}
		}
		// Only close if all nodes are started. When context is cancelled, node is not considered as started.
		// Stalled nodes do not pose problem -- after certain period of time main routine times out.
		close(s.started)
	}()

	return g.Wait()
}

// Started checks whether beacon node set is started and all nodes are ready to be queried.
func (s *BeaconNodeSet) Started() <-chan struct{} {
	return s.started
}

// BeaconNode represents beacon node.
type BeaconNode struct {
	e2etypes.ComponentRunner
	config  *e2etypes.E2EConfig
	started chan struct{}
	index   int
	enr     string
}

// NewBeaconNode creates and returns a beacon node.
func NewBeaconNode(config *e2etypes.E2EConfig, index int, enr string) *BeaconNode {
	return &BeaconNode{
		config:  config,
		index:   index,
		enr:     enr,
		started: make(chan struct{}, 1),
	}
}

<<<<<<< HEAD
// Start starts a fresh beacon node, connecting to all passed in beacon nodes.
func (node *BeaconNode) Start(ctx context.Context) error {
=======
// StartNewBeaconNode starts a fresh beacon node, connecting to all passed in beacon nodes.
// Deprecated: this method will be removed once BeaconNode component is used.
func StartNewBeaconNode(t *testing.T, config *e2etypes.E2EConfig, index int, enr string) {
>>>>>>> 6a4d4d70
	binaryPath, found := bazel.FindBinary("cmd/beacon-chain", "beacon-chain")
	if !found {
		log.Info(binaryPath)
		return errors.New("beacon chain binary not found")
	}

	config, index, enr := node.config, node.index, node.enr
	stdOutFile, err := helpers.DeleteAndCreateFile(e2e.TestParams.LogPath, fmt.Sprintf(e2e.BeaconNodeLogFileName, index))
	if err != nil {
		return err
	}

	args := []string{
		fmt.Sprintf("--datadir=%s/eth2-beacon-node-%d", e2e.TestParams.TestPath, index),
		fmt.Sprintf("--log-file=%s", stdOutFile.Name()),
		fmt.Sprintf("--deposit-contract=%s", e2e.TestParams.ContractAddress.Hex()),
		fmt.Sprintf("--rpc-port=%d", e2e.TestParams.BeaconNodeRPCPort+index),
		fmt.Sprintf("--http-web3provider=http://127.0.0.1:%d", e2e.TestParams.Eth1RPCPort),
		fmt.Sprintf("--min-sync-peers=%d", e2e.TestParams.BeaconNodeCount-1),
		fmt.Sprintf("--p2p-udp-port=%d", e2e.TestParams.BeaconNodeRPCPort+index+10),
		fmt.Sprintf("--p2p-tcp-port=%d", e2e.TestParams.BeaconNodeRPCPort+index+20),
		fmt.Sprintf("--monitoring-port=%d", e2e.TestParams.BeaconNodeMetricsPort+index),
		fmt.Sprintf("--grpc-gateway-port=%d", e2e.TestParams.BeaconNodeRPCPort+index+40),
		fmt.Sprintf("--contract-deployment-block=%d", 0),
		fmt.Sprintf("--rpc-max-page-size=%d", params.BeaconConfig().MinGenesisActiveValidatorCount),
		fmt.Sprintf("--bootstrap-node=%s", enr),
		"--verbosity=debug",
		"--force-clear-db",
		"--e2e-config",
		"--accept-terms-of-use",
	}
	if config.UsePprof {
		args = append(args, "--pprof", fmt.Sprintf("--pprofport=%d", e2e.TestParams.BeaconNodeRPCPort+index+50))
	}
	args = append(args, featureconfig.E2EBeaconChainFlags...)
	args = append(args, config.BeaconFlags...)

	cmd := exec.CommandContext(ctx, binaryPath, args...)
	log.Infof("Starting beacon chain %d with flags: %s", index, strings.Join(args[2:], " "))
	if err = cmd.Start(); err != nil {
		return fmt.Errorf("failed to start beacon node: %w", err)
	}

	if err = helpers.WaitForTextInFile(stdOutFile, "gRPC server listening on port"); err != nil {
		return fmt.Errorf("could not find multiaddr for node %d, this means the node had issues starting: %w", index, err)
	}

	// Mark node as ready.
	close(node.started)

	return cmd.Wait()
}

// Started checks whether beacon node is started and ready to be queried.
func (node *BeaconNode) Started() <-chan struct{} {
	return node.started
}<|MERGE_RESOLUTION|>--- conflicted
+++ resolved
@@ -15,7 +15,6 @@
 	e2etypes "github.com/prysmaticlabs/prysm/endtoend/types"
 	"github.com/prysmaticlabs/prysm/shared/featureconfig"
 	"github.com/prysmaticlabs/prysm/shared/params"
-	"golang.org/x/sync/errgroup"
 )
 
 var _ e2etypes.ComponentRunner = (*BeaconNode)(nil)
@@ -50,37 +49,20 @@
 
 	// Create beacon nodes.
 	nodes := make([]*BeaconNode, e2e.TestParams.BeaconNodeCount)
-<<<<<<< HEAD
-=======
 	for i := 0; i < e2e.TestParams.BeaconNodeCount; i++ {
 		nodes[i] = NewBeaconNode(s.config, i, s.enr)
 	}
 
-	// Start all created beacon nodes.
-	g, ctx := errgroup.WithContext(ctx)
-	for _, node := range nodes {
-		node := node
-		g.Go(func() error {
-			return node.Start(ctx)
-		})
+	// Convert nodes to component runners on which to wait.
+	runners := make([]e2etypes.ComponentRunner, len(nodes))
+	for i := range nodes {
+		runners[i] = nodes[i]
 	}
 
-	// Mark set as ready (happens when all contained nodes report as started).
-	go func() {
-		for _, node := range nodes {
-			select {
-			case <-ctx.Done():
-				return
-			case <-node.Started():
-				continue
-			}
-		}
-		// Only close if all nodes are started. When context is cancelled, node is not considered as started.
-		// Stalled nodes do not pose problem -- after certain period of time main routine times out.
+	return helpers.WaitOnNodes(ctx, runners, func() {
+		// All nodes stated, close channel, so that all services waiting on a set, can proceed.
 		close(s.started)
-	}()
-
-	return g.Wait()
+	})
 }
 
 // Started checks whether beacon node set is started and all nodes are ready to be queried.
@@ -165,129 +147,4 @@
 // Started checks whether beacon node is started and ready to be queried.
 func (node *BeaconNode) Started() <-chan struct{} {
 	return node.started
-}
-
-// StartBeaconNodes starts the requested amount of beacon nodes.
-// Deprecated: this method will be removed once BeaconNodeSet component is used.
-func StartBeaconNodes(t *testing.T, config *e2etypes.E2EConfig, enr string) {
->>>>>>> 6a4d4d70
-	for i := 0; i < e2e.TestParams.BeaconNodeCount; i++ {
-		nodes[i] = NewBeaconNode(s.config, i, s.enr)
-	}
-
-	// Start all created beacon nodes.
-	g, ctx := errgroup.WithContext(ctx)
-	for _, node := range nodes {
-		node := node
-		g.Go(func() error {
-			return node.Start(ctx)
-		})
-	}
-
-	// Mark set as ready (happens when all contained nodes report as started).
-	go func() {
-		for _, node := range nodes {
-			select {
-			case <-ctx.Done():
-				return
-			case <-node.Started():
-				continue
-			}
-		}
-		// Only close if all nodes are started. When context is cancelled, node is not considered as started.
-		// Stalled nodes do not pose problem -- after certain period of time main routine times out.
-		close(s.started)
-	}()
-
-	return g.Wait()
-}
-
-// Started checks whether beacon node set is started and all nodes are ready to be queried.
-func (s *BeaconNodeSet) Started() <-chan struct{} {
-	return s.started
-}
-
-// BeaconNode represents beacon node.
-type BeaconNode struct {
-	e2etypes.ComponentRunner
-	config  *e2etypes.E2EConfig
-	started chan struct{}
-	index   int
-	enr     string
-}
-
-// NewBeaconNode creates and returns a beacon node.
-func NewBeaconNode(config *e2etypes.E2EConfig, index int, enr string) *BeaconNode {
-	return &BeaconNode{
-		config:  config,
-		index:   index,
-		enr:     enr,
-		started: make(chan struct{}, 1),
-	}
-}
-
-<<<<<<< HEAD
-// Start starts a fresh beacon node, connecting to all passed in beacon nodes.
-func (node *BeaconNode) Start(ctx context.Context) error {
-=======
-// StartNewBeaconNode starts a fresh beacon node, connecting to all passed in beacon nodes.
-// Deprecated: this method will be removed once BeaconNode component is used.
-func StartNewBeaconNode(t *testing.T, config *e2etypes.E2EConfig, index int, enr string) {
->>>>>>> 6a4d4d70
-	binaryPath, found := bazel.FindBinary("cmd/beacon-chain", "beacon-chain")
-	if !found {
-		log.Info(binaryPath)
-		return errors.New("beacon chain binary not found")
-	}
-
-	config, index, enr := node.config, node.index, node.enr
-	stdOutFile, err := helpers.DeleteAndCreateFile(e2e.TestParams.LogPath, fmt.Sprintf(e2e.BeaconNodeLogFileName, index))
-	if err != nil {
-		return err
-	}
-
-	args := []string{
-		fmt.Sprintf("--datadir=%s/eth2-beacon-node-%d", e2e.TestParams.TestPath, index),
-		fmt.Sprintf("--log-file=%s", stdOutFile.Name()),
-		fmt.Sprintf("--deposit-contract=%s", e2e.TestParams.ContractAddress.Hex()),
-		fmt.Sprintf("--rpc-port=%d", e2e.TestParams.BeaconNodeRPCPort+index),
-		fmt.Sprintf("--http-web3provider=http://127.0.0.1:%d", e2e.TestParams.Eth1RPCPort),
-		fmt.Sprintf("--min-sync-peers=%d", e2e.TestParams.BeaconNodeCount-1),
-		fmt.Sprintf("--p2p-udp-port=%d", e2e.TestParams.BeaconNodeRPCPort+index+10),
-		fmt.Sprintf("--p2p-tcp-port=%d", e2e.TestParams.BeaconNodeRPCPort+index+20),
-		fmt.Sprintf("--monitoring-port=%d", e2e.TestParams.BeaconNodeMetricsPort+index),
-		fmt.Sprintf("--grpc-gateway-port=%d", e2e.TestParams.BeaconNodeRPCPort+index+40),
-		fmt.Sprintf("--contract-deployment-block=%d", 0),
-		fmt.Sprintf("--rpc-max-page-size=%d", params.BeaconConfig().MinGenesisActiveValidatorCount),
-		fmt.Sprintf("--bootstrap-node=%s", enr),
-		"--verbosity=debug",
-		"--force-clear-db",
-		"--e2e-config",
-		"--accept-terms-of-use",
-	}
-	if config.UsePprof {
-		args = append(args, "--pprof", fmt.Sprintf("--pprofport=%d", e2e.TestParams.BeaconNodeRPCPort+index+50))
-	}
-	args = append(args, featureconfig.E2EBeaconChainFlags...)
-	args = append(args, config.BeaconFlags...)
-
-	cmd := exec.CommandContext(ctx, binaryPath, args...)
-	log.Infof("Starting beacon chain %d with flags: %s", index, strings.Join(args[2:], " "))
-	if err = cmd.Start(); err != nil {
-		return fmt.Errorf("failed to start beacon node: %w", err)
-	}
-
-	if err = helpers.WaitForTextInFile(stdOutFile, "gRPC server listening on port"); err != nil {
-		return fmt.Errorf("could not find multiaddr for node %d, this means the node had issues starting: %w", index, err)
-	}
-
-	// Mark node as ready.
-	close(node.started)
-
-	return cmd.Wait()
-}
-
-// Started checks whether beacon node is started and ready to be queried.
-func (node *BeaconNode) Started() <-chan struct{} {
-	return node.started
 }