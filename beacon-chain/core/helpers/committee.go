--- conflicted
+++ resolved
@@ -323,14 +323,6 @@
 
 	currentEpoch := CurrentEpoch(state)
 	checkEpoch := currentEpoch + 1
-<<<<<<< HEAD
-	/*
-		if epoch > checkEpoch {
-			return 0, fmt.Errorf("epoch %d can't be greater than %d",
-				epoch, checkEpoch)
-		} */
-	shard := (state.LatestStartShard + ShardDelta(state, currentEpoch)) % params.BeaconConfig().ShardCount
-=======
 	if epoch > checkEpoch {
 		return 0, fmt.Errorf("epoch %d can't be greater than %d",
 			epoch, checkEpoch)
@@ -341,7 +333,6 @@
 	}
 
 	startShard = (state.LatestStartShard + delta) % params.BeaconConfig().ShardCount
->>>>>>> 2dfc2de1
 	for checkEpoch > epoch {
 		checkEpoch--
 		delta, err = ShardDelta(state, checkEpoch)
