--- conflicted
+++ resolved
@@ -110,15 +110,8 @@
 
 	encodedDeposits := make([][]byte, numberOfValidators*numberOfDeposits)
 	for i := 0; i < int(numberOfValidators); i++ {
-<<<<<<< HEAD
-		hashedDeposit, err := deposits[i].Data.HashTreeRoot()
+		hashedDeposit, err := ssz.HashTreeRoot(deposits[i].Data)
 		require.NoError(t, err, "Could not tree hash deposit data")
-=======
-		hashedDeposit, err := ssz.HashTreeRoot(deposits[i].Data)
-		if err != nil {
-			t.Fatalf("could not tree hash deposit data: %v", err)
-		}
->>>>>>> f61f02e5
 		for j := 0; j < int(numberOfDeposits); j++ {
 			encodedDeposits[i*int(numberOfDeposits)+j] = hashedDeposit[:]
 		}
