--- conflicted
+++ resolved
@@ -67,33 +67,12 @@
 	return iAtt, err
 }
 
-<<<<<<< HEAD
-// DoubleVotes looks up in db for slashable data possibly multiple slashable actions were preformed by the same validator.
-func (db *Store) DoubleVotes(targetEpoch uint64, validatorIdx uint64, dataroot []byte, att *ethpb.IndexedAttestation) ([]*ethpb.AttesterSlashing, error) {
-=======
 // DoubleVotes looks up db for slashable attesting data that were preformed by the same validator.
 func (db *Store) DoubleVotes(targetEpoch uint64, validatorIdx uint64, dataRoot []byte, origAtt *ethpb.IndexedAttestation) ([]*ethpb.AttesterSlashing, error) {
->>>>>>> d071a0a9
 	idxAttestations, err := db.IndexedAttestation(targetEpoch, validatorIdx)
 	if err != nil {
 		return nil, err
 	}
-<<<<<<< HEAD
-	var iAtt []*ethpb.IndexedAttestation
-	for _, idxAtt := range idxAttestations {
-		root, err := ssz.HashTreeRoot(idxAtt.Data)
-		if err != nil {
-			return nil, err
-		}
-		if !bytes.Equal(root[:], dataroot) {
-			iAtt = append(iAtt, idxAtt)
-		}
-	}
-	var as []*ethpb.AttesterSlashing
-	for _, ia := range iAtt {
-		as = append(as, &ethpb.AttesterSlashing{
-			Attestation_1: att,
-=======
 	var slashIdxAtt []*ethpb.IndexedAttestation
 	for _, at := range idxAttestations {
 		root, err := ssz.HashTreeRoot(at.Data)
@@ -108,7 +87,6 @@
 	for _, ia := range slashIdxAtt {
 		as = append(as, &ethpb.AttesterSlashing{
 			Attestation_1: origAtt,
->>>>>>> d071a0a9
 			Attestation_2: ia,
 		})
 	}
