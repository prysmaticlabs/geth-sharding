package flags

import (
	"github.com/prysmaticlabs/prysm/shared/cmd"
	log "github.com/sirupsen/logrus"
	"github.com/urfave/cli"
)

// GlobalFlags specifies all the global flags for the
// beacon node.
type GlobalFlags struct {
	EnableArchive                     bool
	EnableArchivedValidatorSetChanges bool
	EnableArchivedBlocks              bool
	EnableArchivedAttestations        bool
	MinimumSyncPeers                  int
<<<<<<< HEAD
	MaxPageSize                       int
=======
	DeploymentBlock                   int
>>>>>>> 60cab2dc
}

var globalConfig *GlobalFlags

// Get retrieves the global config.
func Get() *GlobalFlags {
	if globalConfig == nil {
		return &GlobalFlags{}
	}
	return globalConfig
}

// Init sets the global config equal to the config that is passed in.
func Init(c *GlobalFlags) {
	globalConfig = c
}

// ConfigureGlobalFlags initializes the global config
// based on the provided cli context.
func ConfigureGlobalFlags(ctx *cli.Context) {
	cfg := &GlobalFlags{}
	if ctx.GlobalBool(ArchiveEnableFlag.Name) {
		cfg.EnableArchive = true
	}
	if ctx.GlobalBool(ArchiveValidatorSetChangesFlag.Name) {
		cfg.EnableArchivedValidatorSetChanges = true
	}
	if ctx.GlobalBool(ArchiveBlocksFlag.Name) {
		cfg.EnableArchivedBlocks = true
	}
	if ctx.GlobalBool(ArchiveAttestationsFlag.Name) {
		cfg.EnableArchivedAttestations = true
	}
<<<<<<< HEAD
	cfg.MaxPageSize = ctx.GlobalInt(RPCMaxPageSize.Name)
=======
	cfg.DeploymentBlock = ctx.GlobalInt(ContractDeploymentBlock.Name)
>>>>>>> 60cab2dc
	configureMinimumPeers(ctx, cfg)

	Init(cfg)
}

func configureMinimumPeers(ctx *cli.Context, cfg *GlobalFlags) {
	cfg.MinimumSyncPeers = ctx.GlobalInt(MinSyncPeers.Name)
	maxPeers := int(ctx.GlobalInt64(cmd.P2PMaxPeers.Name))
	if cfg.MinimumSyncPeers > maxPeers {
		log.Warnf("Changing Minimum Sync Peers to %d", maxPeers)
		cfg.MinimumSyncPeers = maxPeers
	}
}<|MERGE_RESOLUTION|>--- conflicted
+++ resolved
@@ -14,11 +14,8 @@
 	EnableArchivedBlocks              bool
 	EnableArchivedAttestations        bool
 	MinimumSyncPeers                  int
-<<<<<<< HEAD
 	MaxPageSize                       int
-=======
 	DeploymentBlock                   int
->>>>>>> 60cab2dc
 }
 
 var globalConfig *GlobalFlags
@@ -52,11 +49,8 @@
 	if ctx.GlobalBool(ArchiveAttestationsFlag.Name) {
 		cfg.EnableArchivedAttestations = true
 	}
-<<<<<<< HEAD
 	cfg.MaxPageSize = ctx.GlobalInt(RPCMaxPageSize.Name)
-=======
 	cfg.DeploymentBlock = ctx.GlobalInt(ContractDeploymentBlock.Name)
->>>>>>> 60cab2dc
 	configureMinimumPeers(ctx, cfg)
 
 	Init(cfg)
