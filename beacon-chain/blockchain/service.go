// Package blockchain defines the life-cycle and status of the beacon chain
// as well as the Ethereum Serenity beacon chain fork-choice rule based on
// Casper Proof of Stake finality.
package blockchain

import (
	"context"
	"encoding/hex"
	"fmt"
	"io/ioutil"
	"runtime"
	"sync"
	"time"

	"github.com/pkg/errors"
	"github.com/prysmaticlabs/go-ssz"
	"github.com/prysmaticlabs/prysm/beacon-chain/blockchain/forkchoice"
	"github.com/prysmaticlabs/prysm/beacon-chain/cache/depositcache"
	"github.com/prysmaticlabs/prysm/beacon-chain/core/blocks"
	"github.com/prysmaticlabs/prysm/beacon-chain/core/state"
	"github.com/prysmaticlabs/prysm/beacon-chain/db"
	"github.com/prysmaticlabs/prysm/beacon-chain/operations"
	"github.com/prysmaticlabs/prysm/beacon-chain/p2p"
	"github.com/prysmaticlabs/prysm/beacon-chain/powchain"
	pb "github.com/prysmaticlabs/prysm/proto/beacon/p2p/v1"
	ethpb "github.com/prysmaticlabs/prysm/proto/eth/v1alpha1"
	"github.com/prysmaticlabs/prysm/shared/bytesutil"
	"github.com/prysmaticlabs/prysm/shared/event"
	"github.com/sirupsen/logrus"
	"go.opencensus.io/trace"
)

// ChainFeeds interface defines the methods of the ChainService which provide
// information feeds.
type ChainFeeds interface {
	StateInitializedFeed() *event.Feed
}

// ChainService represents a service that handles the internal
// logic of managing the full PoS beacon chain.
type ChainService struct {
	ctx                  context.Context
	cancel               context.CancelFunc
	beaconDB             db.Database
	depositCache         *depositcache.DepositCache
	chainStartFetcher    powchain.ChainStartFetcher
	opsPoolService       operations.OperationFeeds
	forkChoiceStore      forkchoice.ForkChoicer
	chainStartChan       chan time.Time
	genesisTime          time.Time
	stateInitializedFeed *event.Feed
	p2p                  p2p.Broadcaster
	maxRoutines          int64
	headSlot             uint64
	headBlock            *ethpb.BeaconBlock
	headState            *pb.BeaconState
	canonicalRoots       map[uint64][]byte
	canonicalRootsLock   sync.RWMutex
	preloadStatePath       string
}

// Config options for the service.
type Config struct {
<<<<<<< HEAD
	BeaconBlockBuf    int
	ChainStartFetcher powchain.ChainStartFetcher
	BeaconDB          db.Database
	DepositCache      *depositcache.DepositCache
	OpsPoolService    operations.OperationFeeds
	P2p               p2p.Broadcaster
	MaxRoutines       int64
=======
	BeaconBlockBuf int
	Web3Service    *powchain.Web3Service
	BeaconDB       db.Database
	DepositCache   *depositcache.DepositCache
	OpsPoolService operations.OperationFeeds
	P2p            p2p.Broadcaster
	MaxRoutines    int64
	PreloadStatePath string
>>>>>>> c383b6a3
}

// NewChainService instantiates a new service instance that will
// be registered into a running beacon node.
func NewChainService(ctx context.Context, cfg *Config) (*ChainService, error) {
	ctx, cancel := context.WithCancel(ctx)
	store := forkchoice.NewForkChoiceService(ctx, cfg.BeaconDB)
	return &ChainService{
		ctx:                  ctx,
		cancel:               cancel,
		beaconDB:             cfg.BeaconDB,
		depositCache:         cfg.DepositCache,
		chainStartFetcher:    cfg.ChainStartFetcher,
		opsPoolService:       cfg.OpsPoolService,
		forkChoiceStore:      store,
		chainStartChan:       make(chan time.Time),
		stateInitializedFeed: new(event.Feed),
		p2p:                  cfg.P2p,
		canonicalRoots:       make(map[uint64][]byte),
		maxRoutines:          cfg.MaxRoutines,
		preloadStatePath:       cfg.PreloadStatePath,
	}, nil
}

// Start a blockchain service's main event loop.
func (c *ChainService) Start() {
	ctx := context.TODO()
	beaconState, err := c.beaconDB.HeadState(ctx)
	if err != nil {
		log.Fatalf("Could not fetch beacon state: %v", err)
	}
	// If the chain has already been initialized, simply start the block processing routine.
	if beaconState != nil {
		log.Info("Beacon chain data already exists, starting service")
		c.genesisTime = time.Unix(int64(beaconState.GenesisTime), 0)
		if err := c.initializeChainInfo(ctx); err != nil {
			log.Fatalf("Could not set up chain info: %v", err)
		}
		justifiedCheckpoint, err := c.beaconDB.JustifiedCheckpoint(ctx)
		if err != nil {
			log.Fatalf("Could not get justified checkpoint: %v", err)
		}
		finalizedCheckpoint, err := c.beaconDB.FinalizedCheckpoint(ctx)
		if err != nil {
			log.Fatalf("Could not get finalized checkpoint: %v", err)
		}
		if err := c.forkChoiceStore.GenesisStore(ctx, justifiedCheckpoint, finalizedCheckpoint); err != nil {
			log.Fatalf("Could not start fork choice service: %v", err)
		}
		c.stateInitializedFeed.Send(c.genesisTime)
	} else if c.preloadStatePath != "" {
		log.Infof("Loading generated genesis state from %v", c.preloadStatePath)
		s, err := ioutil.ReadFile(c.preloadStatePath)
		if err != nil {
			log.Fatalf("Could not read pre-loaded state: %v", err)
		}
		genesisState := &pb.BeaconState{}
		if err := ssz.Unmarshal(s, genesisState); err != nil {
			log.Fatalf("Could not unmarshal pre-loaded state: %v", err)
		}
		c.genesisTime = time.Unix(int64(genesisState.GenesisTime), 0)
		if err := c.saveGenesisData(ctx, genesisState); err != nil {
			log.Fatalf("Could not save genesis data: %v", err)
		}
		c.stateInitializedFeed.Send(c.genesisTime)
	} else {
		log.Info("Waiting for ChainStart log from the Validator Deposit Contract to start the beacon chain...")
		if c.chainStartFetcher == nil {
			log.Fatal("Not configured web3Service for POW chain")
			return // return need for TestStartUninitializedChainWithoutConfigPOWChain.
		}
		subChainStart := c.chainStartFetcher.ChainStartFeed().Subscribe(c.chainStartChan)
		go func() {
			genesisTime := <-c.chainStartChan
			c.processChainStartTime(ctx, genesisTime, subChainStart)
			return
		}()
	}
}

// processChainStartTime initializes a series of deposits from the ChainStart deposits in the eth1
// deposit contract, initializes the beacon chain's state, and kicks off the beacon chain.
func (c *ChainService) processChainStartTime(ctx context.Context, genesisTime time.Time, chainStartSub event.Subscription) {
	initialDeposits := c.chainStartFetcher.ChainStartDeposits()
	if err := c.initializeBeaconChain(ctx, genesisTime, initialDeposits, c.chainStartFetcher.ChainStartEth1Data()); err != nil {
		log.Fatalf("Could not initialize beacon chain: %v", err)
	}
	c.stateInitializedFeed.Send(genesisTime)
	chainStartSub.Unsubscribe()
}

// initializes the state and genesis block of the beacon chain to persistent storage
// based on a genesis timestamp value obtained from the ChainStart event emitted
// by the ETH1.0 Deposit Contract and the POWChain service of the node.
func (c *ChainService) initializeBeaconChain(
	ctx context.Context,
	genesisTime time.Time,
	deposits []*ethpb.Deposit,
	eth1data *ethpb.Eth1Data) error {
	_, span := trace.StartSpan(context.Background(), "beacon-chain.ChainService.initializeBeaconChain")
	defer span.End()
	log.Info("ChainStart time reached, starting the beacon chain!")
	c.genesisTime = genesisTime
	unixTime := uint64(genesisTime.Unix())

	genesisState, err := state.GenesisBeaconState(deposits, unixTime, eth1data)
	if err != nil {
		return errors.Wrap(err, "could not initialize genesis state")
	}

	if err := c.saveGenesisData(ctx, genesisState); err != nil {
		return errors.Wrap(err, "could not save genesis data")
	}

	return nil
}

// Stop the blockchain service's main event loop and associated goroutines.
func (c *ChainService) Stop() error {
	defer c.cancel()

	log.Info("Stopping service")
	return nil
}

// Status always returns nil.
// TODO(1202): Add service health checks.
func (c *ChainService) Status() error {
	if runtime.NumGoroutine() > int(c.maxRoutines) {
		return fmt.Errorf("too many goroutines %d", runtime.NumGoroutine())
	}
	return nil
}

// StateInitializedFeed returns a feed that is written to
// when the beacon state is first initialized.
func (c *ChainService) StateInitializedFeed() *event.Feed {
	return c.stateInitializedFeed
}

// This gets called to update canonical root mapping.
func (c *ChainService) saveHead(ctx context.Context, b *ethpb.BeaconBlock, r [32]byte) error {
	c.headSlot = b.Slot

	c.canonicalRootsLock.Lock()
	c.canonicalRoots[b.Slot] = r[:]
	defer c.canonicalRootsLock.Unlock()

	if err := c.beaconDB.SaveHeadBlockRoot(ctx, r); err != nil {
		return errors.Wrap(err, "could not save head root in DB")
	}
	c.headBlock = b

	s, err := c.beaconDB.State(ctx, r)
	if err != nil {
		return errors.Wrap(err, "could not retrieve head state in DB")
	}
	c.headState = s

	log.WithFields(logrus.Fields{
		"slots": b.Slot,
		"root":  hex.EncodeToString(r[:]),
	}).Debug("Saved head info")
	return nil
}

// This gets called when beacon chain is first initialized to save validator indices and pubkeys in db
func (c *ChainService) saveGenesisValidators(ctx context.Context, s *pb.BeaconState) error {
	for i, v := range s.Validators {
		if err := c.beaconDB.SaveValidatorIndex(ctx, bytesutil.ToBytes48(v.PublicKey), uint64(i)); err != nil {
			return errors.Wrapf(err, "could not save validator index: %d", i)
		}
	}
	return nil
}

// This gets called when beacon chain is first initialized to save genesis data (state, block, and more) in db
func (c *ChainService) saveGenesisData(ctx context.Context, genesisState *pb.BeaconState) error {
	stateRoot, err := ssz.HashTreeRoot(genesisState)
	if err != nil {
		return errors.Wrap(err, "could not tree hash genesis state")
	}
	genesisBlk := blocks.NewGenesisBlock(stateRoot[:])
	genesisBlkRoot, err := ssz.SigningRoot(genesisBlk)
	if err != nil {
		return errors.Wrap(err, "could not get genesis block root")
	}

	if err := c.beaconDB.SaveBlock(ctx, genesisBlk); err != nil {
		return errors.Wrap(err, "could not save genesis block")
	}
	if err := c.beaconDB.SaveHeadBlockRoot(ctx, genesisBlkRoot); err != nil {
		return errors.Wrap(err, "could not save head block root")
	}
	if err := c.beaconDB.SaveGenesisBlockRoot(ctx, genesisBlkRoot); err != nil {
		return errors.Wrap(err, "could save genesis block root")
	}
	if err := c.beaconDB.SaveState(ctx, genesisState, genesisBlkRoot); err != nil {
		return errors.Wrap(err, "could not save genesis state")
	}
	if err := c.saveGenesisValidators(ctx, genesisState); err != nil {
		return errors.Wrap(err, "could not save genesis validators")
	}

	genesisCheckpoint := &ethpb.Checkpoint{Root: genesisBlkRoot[:]}
	if err := c.forkChoiceStore.GenesisStore(ctx, genesisCheckpoint, genesisCheckpoint); err != nil {
		return errors.Wrap(err, "Could not start fork choice service: %v")
	}

	if err := c.beaconDB.SaveGenesisBlockRoot(ctx, bytesutil.ToBytes32(c.FinalizedCheckpt().Root)); err != nil {
		return errors.Wrap(err, "could save genesis block root")
	}

	c.headBlock = genesisBlk
	c.headState = genesisState
	c.canonicalRoots[genesisState.Slot] = genesisBlkRoot[:]

	return nil
}

// This gets called to initialize chain info variables using the head stored in DB
func (c *ChainService) initializeChainInfo(ctx context.Context) error {
	headBlock, err := c.beaconDB.HeadBlock(ctx)
	if err != nil {
		return errors.Wrap(err, "could not get head block in db")
	}
	headState, err := c.beaconDB.HeadState(ctx)
	if err != nil {
		return errors.Wrap(err, "could not get head state in db")
	}
	c.headSlot = headBlock.Slot
	c.headBlock = headBlock
	c.headState = headState

	headRoot, err := ssz.SigningRoot(headBlock)
	if err != nil {
		return errors.Wrap(err, "could not sign root on head block")
	}
	c.canonicalRoots[c.headSlot] = headRoot[:]

	return nil
}<|MERGE_RESOLUTION|>--- conflicted
+++ resolved
@@ -56,12 +56,11 @@
 	headState            *pb.BeaconState
 	canonicalRoots       map[uint64][]byte
 	canonicalRootsLock   sync.RWMutex
-	preloadStatePath       string
+	preloadStatePath     string
 }
 
 // Config options for the service.
 type Config struct {
-<<<<<<< HEAD
 	BeaconBlockBuf    int
 	ChainStartFetcher powchain.ChainStartFetcher
 	BeaconDB          db.Database
@@ -69,16 +68,7 @@
 	OpsPoolService    operations.OperationFeeds
 	P2p               p2p.Broadcaster
 	MaxRoutines       int64
-=======
-	BeaconBlockBuf int
-	Web3Service    *powchain.Web3Service
-	BeaconDB       db.Database
-	DepositCache   *depositcache.DepositCache
-	OpsPoolService operations.OperationFeeds
-	P2p            p2p.Broadcaster
-	MaxRoutines    int64
-	PreloadStatePath string
->>>>>>> c383b6a3
+	PreloadStatePath  string
 }
 
 // NewChainService instantiates a new service instance that will
@@ -99,7 +89,7 @@
 		p2p:                  cfg.P2p,
 		canonicalRoots:       make(map[uint64][]byte),
 		maxRoutines:          cfg.MaxRoutines,
-		preloadStatePath:       cfg.PreloadStatePath,
+		preloadStatePath:     cfg.PreloadStatePath,
 	}, nil
 }
 
