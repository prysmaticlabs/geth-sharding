package blocks

import (
	"bytes"
	"reflect"
	"testing"

	"github.com/gogo/protobuf/proto"
	pb "github.com/prysmaticlabs/prysm/proto/beacon/p2p/v1"
	"github.com/prysmaticlabs/prysm/shared/hashutil"
	"github.com/prysmaticlabs/prysm/shared/params"
)

func TestGenesisBlock(t *testing.T) {
	stateHash := []byte{0}
	b1 := NewGenesisBlock(stateHash)

	if b1.ParentRootHash32 == nil {
		t.Error("genesis block missing ParentHash field")
	}

	if !reflect.DeepEqual(b1.Body.Attestations, []*pb.Attestation{}) {
		t.Errorf("genesis block should have 0 attestations")
	}

	if !bytes.Equal(b1.RandaoRevealHash32, params.BeaconConfig().ZeroHash[:]) {
		t.Error("genesis block missing RandaoRevealHash32 field")
	}

	if !bytes.Equal(b1.StateRootHash32, stateHash) {
		t.Error("genesis block StateRootHash32 isn't initialized correctly")
	}
<<<<<<< HEAD
=======
	expectedEth1 := &pb.Eth1Data{
		DepositRootHash32: params.BeaconConfig().ZeroHash[:],
		BlockHash32:       params.BeaconConfig().ZeroHash[:],
	}
	if !proto.Equal(b1.Eth1Data, expectedEth1) {
		t.Error("genesis block Eth1Data isn't initialized correctly")
	}

	rd := []byte{}
	if IsRandaoValid(b1.RandaoRevealHash32, rd) {
		t.Error("RANDAO should be empty")
	}

>>>>>>> 258ef9f7
}

func TestBlockRootAtSlot_OK(t *testing.T) {
	if params.BeaconConfig().EpochLength != 64 {
		t.Errorf("epochLength should be 64 for these tests to pass")
	}
	var blockRoots [][]byte

	for i := uint64(0); i < params.BeaconConfig().EpochLength*2; i++ {
		blockRoots = append(blockRoots, []byte{byte(i)})
	}
	state := &pb.BeaconState{
		LatestBlockRootHash32S: blockRoots,
	}

	tests := []struct {
		slot         uint64
		stateSlot    uint64
		expectedRoot []byte
	}{
		{
			slot:         0,
			stateSlot:    1,
			expectedRoot: []byte{0},
		},
		{
			slot:         2,
			stateSlot:    5,
			expectedRoot: []byte{2},
		},
		{
			slot:         64,
			stateSlot:    128,
			expectedRoot: []byte{64},
		}, {
			slot:         2999,
			stateSlot:    3000,
			expectedRoot: []byte{55},
		}, {
			slot:         2873,
			stateSlot:    3000,
			expectedRoot: []byte{57},
		},
	}
	for _, tt := range tests {
		state.Slot = tt.stateSlot
		result, err := BlockRoot(state, tt.slot)
		if err != nil {
			t.Errorf("failed to get block root at slot %d: %v", tt.slot, err)
		}
		if !bytes.Equal(result, tt.expectedRoot) {
			t.Errorf(
				"result block root was an unexpected value. Wanted %d, got %d",
				tt.expectedRoot,
				result,
			)
		}
	}
}

func TestBlockRootAtSlot_OutOfBounds(t *testing.T) {
	if params.BeaconConfig().EpochLength != 64 {
		t.Errorf("epochLength should be 64 for these tests to pass")
	}

	var blockRoots [][]byte

	for i := uint64(0); i < params.BeaconConfig().EpochLength*2; i++ {
		blockRoots = append(blockRoots, []byte{byte(i)})
	}
	state := &pb.BeaconState{
		LatestBlockRootHash32S: blockRoots,
	}

	tests := []struct {
		slot        uint64
		stateSlot   uint64
		expectedErr string
	}{
		{
			slot:        1000,
			stateSlot:   500,
			expectedErr: "slot 1000 is not within expected range of 372 to 499",
		},
		{
			slot:        129,
			stateSlot:   400,
			expectedErr: "slot 129 is not within expected range of 272 to 399",
		},
	}
	for _, tt := range tests {
		state.Slot = tt.stateSlot
		_, err := BlockRoot(state, tt.slot)
		if err != nil && err.Error() != tt.expectedErr {
			t.Errorf("Expected error \"%s\" got \"%v\"", tt.expectedErr, err)
		}
	}
}

func TestProcessBlockRoots(t *testing.T) {
	state := &pb.BeaconState{}

	state.LatestBlockRootHash32S = make([][]byte, params.BeaconConfig().LatestBlockRootsLength)
	state.Slot = params.BeaconConfig().LatestBlockRootsLength + 1

	testRoot := [32]byte{'a'}

	newState := ProcessBlockRoots(state, testRoot)
	if !bytes.Equal(newState.LatestBlockRootHash32S[0], testRoot[:]) {
		t.Fatalf("Latest Block root hash not saved."+
			" Supposed to get %#x , but got %#x", testRoot, newState.LatestBlockRootHash32S[0])
	}

	newState.Slot = newState.Slot - 1

	newState = ProcessBlockRoots(newState, testRoot)
	expectedHashes := make([][]byte, params.BeaconConfig().LatestBlockRootsLength)
	expectedHashes[0] = testRoot[:]
	expectedHashes[params.BeaconConfig().LatestBlockRootsLength-1] = testRoot[:]

	expectedRoot := hashutil.MerkleRoot(expectedHashes)

	if !bytes.Equal(newState.BatchedBlockRootHash32S[0], expectedRoot[:]) {
		t.Errorf("saved merkle root is not equal to expected merkle root"+
			"\n expected %#x but got %#x", expectedRoot, newState.BatchedBlockRootHash32S[0])
	}
}

func TestDecodeDepositAmountAndTimeStamp(t *testing.T) {

	tests := []struct {
		depositData *pb.DepositInput
		amount      uint64
		timestamp   int64
	}{
		{
			depositData: &pb.DepositInput{
				Pubkey:                      []byte("testing"),
				ProofOfPossession:           []byte("pop"),
				WithdrawalCredentialsHash32: []byte("withdraw"),
			},
			amount:    8749343850,
			timestamp: 458739850,
		},
		{
			depositData: &pb.DepositInput{
				Pubkey:                      []byte("testing"),
				ProofOfPossession:           []byte("pop"),
				WithdrawalCredentialsHash32: []byte("withdraw"),
			},
			amount:    657660,
			timestamp: 67750,
		},
		{
			depositData: &pb.DepositInput{
				Pubkey:                      []byte("testing"),
				ProofOfPossession:           []byte("pop"),
				WithdrawalCredentialsHash32: []byte("withdraw"),
			},
			amount:    5445540,
			timestamp: 34340,
		}, {
			depositData: &pb.DepositInput{
				Pubkey:                      []byte("testing"),
				ProofOfPossession:           []byte("pop"),
				WithdrawalCredentialsHash32: []byte("withdraw"),
			},
			amount:    4545,
			timestamp: 4343,
		}, {
			depositData: &pb.DepositInput{
				Pubkey:                      []byte("testing"),
				ProofOfPossession:           []byte("pop"),
				WithdrawalCredentialsHash32: []byte("withdraw"),
			},
			amount:    76706966,
			timestamp: 34394393,
		},
	}

	for _, tt := range tests {
		data, err := EncodeDepositData(tt.depositData, tt.amount, tt.timestamp)
		if err != nil {
			t.Fatalf("could not encode data %v", err)
		}

		decAmount, decTimestamp, err := DecodeDepositAmountAndTimeStamp(data)
		if err != nil {
			t.Fatalf("could not decode data %v", err)
		}

		if tt.amount != decAmount {
			t.Errorf("decoded amount not equal to given amount, %d : %d", decAmount, tt.amount)
		}

		if tt.timestamp != decTimestamp {
			t.Errorf("decoded timestamp not equal to given timestamp, %d : %d", decTimestamp, tt.timestamp)
		}
	}
}

func TestBlockChildren(t *testing.T) {
	genesisBlock := NewGenesisBlock([]byte{})
	genesisHash, err := hashutil.HashBeaconBlock(genesisBlock)
	if err != nil {
		t.Fatal(err)
	}
	targets := []*pb.BeaconBlock{
		{
			Slot:             9,
			ParentRootHash32: genesisHash[:],
		},
		{
			Slot:             5,
			ParentRootHash32: []byte{},
		},
		{
			Slot:             8,
			ParentRootHash32: genesisHash[:],
		},
	}
	children, err := BlockChildren(genesisBlock, targets)
	if err != nil {
		t.Fatalf("Could not fetch block children: %v", err)
	}
	if len(children) != 2 {
		t.Errorf("Expected %d children, received %d", 2, len(children))
	}
}<|MERGE_RESOLUTION|>--- conflicted
+++ resolved
@@ -30,8 +30,6 @@
 	if !bytes.Equal(b1.StateRootHash32, stateHash) {
 		t.Error("genesis block StateRootHash32 isn't initialized correctly")
 	}
-<<<<<<< HEAD
-=======
 	expectedEth1 := &pb.Eth1Data{
 		DepositRootHash32: params.BeaconConfig().ZeroHash[:],
 		BlockHash32:       params.BeaconConfig().ZeroHash[:],
@@ -39,13 +37,6 @@
 	if !proto.Equal(b1.Eth1Data, expectedEth1) {
 		t.Error("genesis block Eth1Data isn't initialized correctly")
 	}
-
-	rd := []byte{}
-	if IsRandaoValid(b1.RandaoRevealHash32, rd) {
-		t.Error("RANDAO should be empty")
-	}
-
->>>>>>> 258ef9f7
 }
 
 func TestBlockRootAtSlot_OK(t *testing.T) {
