--- conflicted
+++ resolved
@@ -484,11 +484,7 @@
 
 go_repository(
     name = "com_github_satori_go_uuid",
-<<<<<<< HEAD
-    tag = "v1.2.0",
-=======
     commit = "b2ce2384e17bbe0c6d34077efa39dbab3e09123b",
->>>>>>> 79f2a454
     importpath = "github.com/satori/go.uuid",
 )
 
