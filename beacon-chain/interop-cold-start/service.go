package interopcoldstart

import (
	"context"
	"io/ioutil"
	"math/big"

	"github.com/pkg/errors"
	ethpb "github.com/prysmaticlabs/ethereumapis/eth/v1alpha1"
	"github.com/prysmaticlabs/go-ssz"
	"github.com/prysmaticlabs/prysm/beacon-chain/cache/depositcache"
	"github.com/prysmaticlabs/prysm/beacon-chain/core/blocks"
	"github.com/prysmaticlabs/prysm/beacon-chain/db"
	"github.com/prysmaticlabs/prysm/beacon-chain/powchain"
	stateTrie "github.com/prysmaticlabs/prysm/beacon-chain/state"
	pb "github.com/prysmaticlabs/prysm/proto/beacon/p2p/v1"
	"github.com/prysmaticlabs/prysm/shared"
	"github.com/prysmaticlabs/prysm/shared/interop"
)

var _ = shared.Service(&Service{})
var _ = depositcache.DepositFetcher(&Service{})
var _ = powchain.ChainStartFetcher(&Service{})

// Service spins up an client interoperability service that handles responsibilities such
// as kickstarting a genesis state for the beacon node from cli flags or a genesis.ssz file.
type Service struct {
	ctx                context.Context
	cancel             context.CancelFunc
	genesisTime        uint64
	numValidators      uint64
	beaconDB           db.HeadAccessDatabase
	powchain           powchain.Service
	depositCache       *depositcache.DepositCache
	genesisPath        string
	chainStartDeposits []*ethpb.Deposit
}

// Config options for the interop service.
type Config struct {
	GenesisTime   uint64
	NumValidators uint64
	BeaconDB      db.HeadAccessDatabase
	DepositCache  *depositcache.DepositCache
	GenesisPath   string
}

// NewColdStartService is an interoperability testing service to inject a deterministically generated genesis state
// into the beacon chain database and running services at start up. This service should not be used in production
// as it does not have any value other than ease of use for testing purposes.
func NewColdStartService(ctx context.Context, cfg *Config) *Service {
	log.Warn("Saving generated genesis state in database for interop testing")
	ctx, cancel := context.WithCancel(ctx)

	s := &Service{
		ctx:           ctx,
		cancel:        cancel,
		genesisTime:   cfg.GenesisTime,
		numValidators: cfg.NumValidators,
		beaconDB:      cfg.BeaconDB,
		depositCache:  cfg.DepositCache,
		genesisPath:   cfg.GenesisPath,
	}

	if s.genesisPath != "" {
		data, err := ioutil.ReadFile(s.genesisPath)
		if err != nil {
			log.Fatalf("Could not read pre-loaded state: %v", err)
		}
		genesisState := &pb.BeaconState{}
		if err := ssz.Unmarshal(data, genesisState); err != nil {
			log.Fatalf("Could not unmarshal pre-loaded state: %v", err)
		}
		genesisTrie, err := stateTrie.InitializeFromProto(genesisState)
		if err != nil {
			log.Fatalf("Could not get state trie: %v", err)
		}
		if err := s.saveGenesisState(ctx, genesisTrie); err != nil {
			log.Fatalf("Could not save interop genesis state %v", err)
		}
		return s
	}

	// Save genesis state in db
	genesisState, _, err := interop.GenerateGenesisState(s.genesisTime, s.numValidators)
	if err != nil {
		log.Fatalf("Could not generate interop genesis state: %v", err)
	}
	genesisTrie, err := stateTrie.InitializeFromProto(genesisState)
	if err != nil {
		log.Fatalf("Could not get state trie: %v", err)
	}
	if s.genesisTime == 0 {
		// Generated genesis time; fetch it
		s.genesisTime = genesisTrie.GenesisTime()
	}

	if err := s.saveGenesisState(ctx, genesisTrie); err != nil {
		log.Fatalf("Could not save interop genesis state %v", err)
	}

	return s
}

// Start initializes the genesis state from configured flags.
func (s *Service) Start() {
}

// Stop does nothing.
func (s *Service) Stop() error {
	return nil
}

// Status always returns nil.
func (s *Service) Status() error {
	return nil
}

// AllDeposits mocks out the deposit cache functionality for interop.
func (s *Service) AllDeposits(ctx context.Context, beforeBlk *big.Int) []*ethpb.Deposit {
	return []*ethpb.Deposit{}
}

// ChainStartDeposits mocks out the powchain functionality for interop.
func (s *Service) ChainStartDeposits() []*ethpb.Deposit {
	return s.chainStartDeposits
}

// ChainStartEth1Data mocks out the powchain functionality for interop.
func (s *Service) ChainStartEth1Data() *ethpb.Eth1Data {
	return &ethpb.Eth1Data{}
}

// PreGenesisState returns an empty beacon state.
func (s *Service) PreGenesisState() *stateTrie.BeaconState {
	return &stateTrie.BeaconState{}
}

// ClearPreGenesisData --
func (s *Service) ClearPreGenesisData() {
	//no-op
}

// DepositByPubkey mocks out the deposit cache functionality for interop.
func (s *Service) DepositByPubkey(ctx context.Context, pubKey []byte) (*ethpb.Deposit, *big.Int) {
	return &ethpb.Deposit{}, big.NewInt(1)
}

// DepositsNumberAndRootAtHeight mocks out the deposit cache functionality for interop.
func (s *Service) DepositsNumberAndRootAtHeight(ctx context.Context, blockHeight *big.Int) (uint64, [32]byte) {
	return 0, [32]byte{}
}

func (s *Service) saveGenesisState(ctx context.Context, genesisState *stateTrie.BeaconState) error {
	s.chainStartDeposits = make([]*ethpb.Deposit, genesisState.NumValidators())
	stateRoot, err := genesisState.HashTreeRoot(ctx)
	if err != nil {
		return err
	}
	genesisBlk := blocks.NewGenesisBlock(stateRoot[:])
	genesisBlkRoot, err := ssz.HashTreeRoot(genesisBlk.Block)
	if err != nil {
		return errors.Wrap(err, "could not get genesis block root")
	}

	if err := s.beaconDB.SaveBlock(ctx, genesisBlk); err != nil {
		return errors.Wrap(err, "could not save genesis block")
	}
	if err := s.beaconDB.SaveStateSummary(ctx, &pb.StateSummary{
		Slot: 0,
		Root: genesisBlkRoot[:],
	}); err != nil {
		return err
	}
	if err := s.beaconDB.SaveState(ctx, genesisState, genesisBlkRoot); err != nil {
		return errors.Wrap(err, "could not save genesis state")
	}
	if err := s.beaconDB.SaveGenesisBlockRoot(ctx, genesisBlkRoot); err != nil {
		return errors.Wrap(err, "could save genesis block root")
	}
	if err := s.beaconDB.SaveHeadBlockRoot(ctx, genesisBlkRoot); err != nil {
		return errors.Wrap(err, "could not save head block root")
	}
	genesisCheckpoint := &ethpb.Checkpoint{Root: genesisBlkRoot[:]}
	if err := s.beaconDB.SaveJustifiedCheckpoint(ctx, genesisCheckpoint); err != nil {
		return errors.Wrap(err, "could save justified checkpoint")
	}
	if err := s.beaconDB.SaveFinalizedCheckpoint(ctx, genesisCheckpoint); err != nil {
		return errors.Wrap(err, "could save finalized checkpoint")
	}

<<<<<<< HEAD
	pubKeys := make([][48]byte, 0)
	indices := make([]uint64, 0)
=======
	pubKeys := make([][48]byte, 0, genesisState.NumValidators())
	indices := make([]uint64, 0, genesisState.NumValidators())
>>>>>>> 91b19b92
	for i := uint64(0); i < uint64(genesisState.NumValidators()); i++ {
		pk := genesisState.PubkeyAtIndex(i)
		pubKeys = append(pubKeys, pk)
		indices = append(indices, i)
		s.chainStartDeposits[i] = &ethpb.Deposit{
			Data: &ethpb.Deposit_Data{
				PublicKey: pk[:],
			},
		}
	}
	if err := s.beaconDB.SaveValidatorIndices(ctx, pubKeys, indices); err != nil {
<<<<<<< HEAD
		return errors.Wrap(err, "could not save validator index")
=======
		return errors.Wrap(err, "could not save validator indices")
>>>>>>> 91b19b92
	}
	return nil
}<|MERGE_RESOLUTION|>--- conflicted
+++ resolved
@@ -189,13 +189,8 @@
 		return errors.Wrap(err, "could save finalized checkpoint")
 	}
 
-<<<<<<< HEAD
-	pubKeys := make([][48]byte, 0)
-	indices := make([]uint64, 0)
-=======
 	pubKeys := make([][48]byte, 0, genesisState.NumValidators())
 	indices := make([]uint64, 0, genesisState.NumValidators())
->>>>>>> 91b19b92
 	for i := uint64(0); i < uint64(genesisState.NumValidators()); i++ {
 		pk := genesisState.PubkeyAtIndex(i)
 		pubKeys = append(pubKeys, pk)
@@ -207,11 +202,7 @@
 		}
 	}
 	if err := s.beaconDB.SaveValidatorIndices(ctx, pubKeys, indices); err != nil {
-<<<<<<< HEAD
-		return errors.Wrap(err, "could not save validator index")
-=======
 		return errors.Wrap(err, "could not save validator indices")
->>>>>>> 91b19b92
 	}
 	return nil
 }