package featureconfig

import (
	"github.com/urfave/cli"
)

var (
	// GenesisDelayFlag disables the standard genesis delay.
	GenesisDelayFlag = cli.BoolFlag{
		Name:  "genesis-delay",
		Usage: "Wait and process the genesis event at the midnight of the next day rather than 30s after the ETH1 block time of the chainstart triggering deposit",
	}
	// MinimalConfigFlag enables the minimal configuration.
	MinimalConfigFlag = cli.BoolFlag{
		Name:  "minimal-config",
		Usage: "Use minimal config with parameters as defined in the spec.",
	}
	writeSSZStateTransitionsFlag = cli.BoolFlag{
		Name:  "interop-write-ssz-state-transitions",
		Usage: "Write ssz states to disk after attempted state transition",
	}
	// EnableAttestationCacheFlag see https://github.com/prysmaticlabs/prysm/issues/3106.
	EnableAttestationCacheFlag = cli.BoolFlag{
		Name:  "enable-attestation-cache",
		Usage: "Enable unsafe cache mechanism. See https://github.com/prysmaticlabs/prysm/issues/3106",
	}
	// EnableEth1DataVoteCacheFlag see https://github.com/prysmaticlabs/prysm/issues/3106.
	EnableEth1DataVoteCacheFlag = cli.BoolFlag{
		Name:  "enable-eth1-data-vote-cache",
		Usage: "Enable unsafe cache mechanism. See https://github.com/prysmaticlabs/prysm/issues/3106",
	}
	enableShuffledIndexCache = cli.BoolFlag{
		Name:  "enable-shuffled-index-cache",
		Usage: "Enable unsafe cache mechanism. See https://github.com/prysmaticlabs/prysm/issues/3106",
	}
	// NewCacheFlag enables the node to use the new caching scheme.
	NewCacheFlag = cli.BoolFlag{
		Name:  "new-cache",
		Usage: "Use the new shuffled indices cache for committee. Much improvement than previous caching implementations",
	}
	// SkipBLSVerifyFlag skips BLS signature verification across the runtime for development purposes.
	SkipBLSVerifyFlag = cli.BoolFlag{
		Name:  "skip-bls-verify",
		Usage: "Whether or not to skip BLS verification of signature at runtime, this is unsafe and should only be used for development",
	}
	enableBackupWebhookFlag = cli.BoolFlag{
		Name:  "enable-db-backup-webhook",
		Usage: "Serve HTTP handler to initiate database backups. The handler is served on the monitoring port at path /db/backup.",
	}
	// enableSkipSlotsCache enables the skips slots lru cache to be used in runtime.
	enableSkipSlotsCache = cli.BoolFlag{
		Name:  "enable-skip-slots-cache",
		Usage: "Enables the skip slot cache to be used in the event of skipped slots.",
	}
	kafkaBootstrapServersFlag = cli.StringFlag{
		Name:  "kafka-url",
		Usage: "Stream attestations and blocks to specified kafka servers. This field is used for bootstrap.servers kafka config field.",
	}
	initSyncVerifyEverythingFlag = cli.BoolFlag{
		Name: "initial-sync-verify-all-signatures",
		Usage: "Initial sync to finalized checkpoint with verifying block's signature, RANDAO " +
			"and attestation's aggregated signatures. Without this flag, only the proposer " +
			"signature is verified until the node reaches the end of the finalized chain.",
	}
	initSyncCacheState = cli.BoolFlag{
		Name: "initial-sync-cache-state",
		Usage: "Save state in cache during initial sync. We currently save state in the DB during " +
			"initial sync and disk-IO is one of the biggest bottleneck. This still saves finalized state in DB " +
			"and start syncing from there",
	}
<<<<<<< HEAD
	fastCommitteeAssignmentsFlag = cli.BoolFlag{
		Name:  "fast-assignments",
		Usage: "Use new algorithm for computing committee assignments",
	}
	saveDepositData = cli.BoolFlag{
		Name:  "save-deposit-data",
		Usage: "Enable of the saving of deposit related data",
	}
=======
>>>>>>> 4efc0f52
)

// Deprecated flags list.
const deprecatedUsage = "DEPRECATED. DO NOT USE."

var (
	deprecatedNoGenesisDelayFlag = cli.BoolFlag{
		Name:   "no-genesis-delay",
		Usage:  deprecatedUsage,
		Hidden: true,
	}
	deprecatedEnableFinalizedBlockRootIndexFlag = cli.BoolFlag{
		Name:   "enable-finalized-block-root-index",
		Usage:  deprecatedUsage,
		Hidden: true,
	}
	deprecatedOptimizeProcessEpoch = cli.BoolFlag{
		Name:   "optimize-process-epoch",
		Usage:  deprecatedUsage,
		Hidden: true,
	}
	deprecatedPruneFinalizedStatesFlag = cli.BoolFlag{
		Name:   "prune-finalized-states",
		Usage:  deprecatedUsage,
		Hidden: true,
	}
	deprecatedScatterFlag = cli.BoolFlag{
		Name:   "scatter",
		Usage:  deprecatedUsage,
		Hidden: true,
	}
	deprecatedEnableSnappyDBCompressionFlag = cli.BoolFlag{
		Name:   "snappy",
		Usage:  deprecatedUsage,
		Hidden: true,
	}
	deprecatedEnablePruneBoundaryStateFlag = cli.BoolFlag{
		Name:   "prune-states",
		Usage:  deprecatedUsage,
		Hidden: true,
	}
	deprecatedEnableActiveIndicesCacheFlag = cli.BoolFlag{
		Name:   "enable-active-indices-cache",
		Usage:  deprecatedUsage,
		Hidden: true,
	}
	deprecatedEnableActiveCountCacheFlag = cli.BoolFlag{
		Name:   "enable-active-count-cache",
		Usage:  deprecatedUsage,
		Hidden: true,
	}

	deprecatedEnableCustomStateSSZ = cli.BoolFlag{
		Name:   "enable-custom-state-ssz",
		Usage:  deprecatedUsage,
		Hidden: true,
	}
	deprecatedEnableCommitteeCacheFlag = cli.BoolFlag{
		Name:   "enable-committee-cache",
		Usage:  deprecatedUsage,
		Hidden: true,
	}
	deprecatedEnableBLSPubkeyCacheFlag = cli.BoolFlag{
		Name:   "enable-bls-pubkey-cache",
		Usage:  deprecatedUsage,
		Hidden: true,
	}
	deprecatedFastCommitteeAssignmentsFlag = cli.BoolFlag{
		Name:  "fast-assignments",
		Usage: deprecatedUsage,
		Hidden: true,
	}
)

var deprecatedFlags = []cli.Flag{
	deprecatedNoGenesisDelayFlag,
	deprecatedEnableFinalizedBlockRootIndexFlag,
	deprecatedScatterFlag,
	deprecatedPruneFinalizedStatesFlag,
	deprecatedOptimizeProcessEpoch,
	deprecatedEnableSnappyDBCompressionFlag,
	deprecatedEnablePruneBoundaryStateFlag,
	deprecatedEnableActiveIndicesCacheFlag,
	deprecatedEnableActiveCountCacheFlag,
	deprecatedEnableCustomStateSSZ,
	deprecatedEnableCommitteeCacheFlag,
	deprecatedEnableBLSPubkeyCacheFlag,
	deprecatedFastCommitteeAssignmentsFlag,
}

// ValidatorFlags contains a list of all the feature flags that apply to the validator client.
var ValidatorFlags = append(deprecatedFlags, []cli.Flag{
	MinimalConfigFlag,
}...)

// BeaconChainFlags contains a list of all the feature flags that apply to the beacon-chain client.
var BeaconChainFlags = append(deprecatedFlags, []cli.Flag{
	GenesisDelayFlag,
	MinimalConfigFlag,
	writeSSZStateTransitionsFlag,
	EnableAttestationCacheFlag,
	EnableEth1DataVoteCacheFlag,
	initSyncVerifyEverythingFlag,
	initSyncCacheState,
	NewCacheFlag,
	SkipBLSVerifyFlag,
	kafkaBootstrapServersFlag,
	enableBackupWebhookFlag,
	enableShuffledIndexCache,
	enableSkipSlotsCache,
<<<<<<< HEAD
	fastCommitteeAssignmentsFlag,
	saveDepositData,
=======
	enableSnappyDBCompressionFlag,
	enablePruneBoundaryStateFlag,
>>>>>>> 4efc0f52
}...)<|MERGE_RESOLUTION|>--- conflicted
+++ resolved
@@ -68,17 +68,10 @@
 			"initial sync and disk-IO is one of the biggest bottleneck. This still saves finalized state in DB " +
 			"and start syncing from there",
 	}
-<<<<<<< HEAD
-	fastCommitteeAssignmentsFlag = cli.BoolFlag{
-		Name:  "fast-assignments",
-		Usage: "Use new algorithm for computing committee assignments",
-	}
 	saveDepositData = cli.BoolFlag{
 		Name:  "save-deposit-data",
 		Usage: "Enable of the saving of deposit related data",
 	}
-=======
->>>>>>> 4efc0f52
 )
 
 // Deprecated flags list.
@@ -189,11 +182,5 @@
 	enableBackupWebhookFlag,
 	enableShuffledIndexCache,
 	enableSkipSlotsCache,
-<<<<<<< HEAD
-	fastCommitteeAssignmentsFlag,
 	saveDepositData,
-=======
-	enableSnappyDBCompressionFlag,
-	enablePruneBoundaryStateFlag,
->>>>>>> 4efc0f52
 }...)