--- conflicted
+++ resolved
@@ -52,21 +52,6 @@
 		Name: "regsync_sent_state",
 		Help: "The number of sent state",
 	})
-<<<<<<< HEAD
-	attestationReq = promauto.NewCounter(prometheus.CounterOpts{
-		Name: "regsync_attestation_req",
-		Help: "The number of received attestation requests",
-	})
-	recAttestationAnnounce = promauto.NewCounter(prometheus.CounterOpts{
-		Name: "regsync_received_attestation_announce",
-		Help: "The number of received attestation announcements",
-	})
-	sentAttestationAnnounce = promauto.NewCounter(prometheus.CounterOpts{
-		Name: "regsync_sent_attestation_announce",
-		Help: "The number of sent attestation announcements",
-	})
-=======
->>>>>>> d153abd9
 	recAttestation = promauto.NewCounter(prometheus.CounterOpts{
 		Name: "regsync_received_attestation",
 		Help: "The number of received attestations",
