--- conflicted
+++ resolved
@@ -139,14 +139,11 @@
 		log.Warn("Enabled active count cache.")
 		cfg.EnableActiveCountCache = true
 	}
-<<<<<<< HEAD
-=======
 	if ctx.GlobalBool(initSyncCacheState.Name) {
 		log.Warn("Enabled initial sync cache state mode.")
 		cfg.InitSyncCacheState = true
 	}
 
->>>>>>> 8d097c00
 	Init(cfg)
 }
 
