package powchain

import (
	"bytes"
	"context"
	"encoding/binary"
	"io/ioutil"
	"math/big"
	"testing"
	"time"

	"github.com/ethereum/go-ethereum"
	"github.com/ethereum/go-ethereum/common"
	"github.com/prysmaticlabs/prysm/beacon-chain/cache/depositcache"
	"github.com/prysmaticlabs/prysm/beacon-chain/db/kv"
	contracts "github.com/prysmaticlabs/prysm/contracts/deposit-contract"
	ethpb "github.com/prysmaticlabs/prysm/proto/eth/v1alpha1"
	"github.com/prysmaticlabs/prysm/shared/params"
	"github.com/prysmaticlabs/prysm/shared/testutil"
	"github.com/sirupsen/logrus"
	logTest "github.com/sirupsen/logrus/hooks/test"
)

func init() {
	logrus.SetLevel(logrus.DebugLevel)
	logrus.SetOutput(ioutil.Discard)
}

func TestProcessDepositLog_OK(t *testing.T) {
	hook := logTest.NewGlobal()
	testutil.ResetCache()
	testAcc, err := contracts.Setup()
	if err != nil {
		t.Fatalf("Unable to set up simulated backend %v", err)
	}
	web3Service, err := NewService(context.Background(), &Web3ServiceConfig{
		Endpoint:        endpoint,
		DepositContract: testAcc.ContractAddr,
		Reader:          &goodReader{},
		Logger:          &goodLogger{},
		HTTPLogger:      &goodLogger{},
		ContractBackend: testAcc.Backend,
		BeaconDB:        &kv.Store{},
		DepositCache:    depositcache.NewDepositCache(),
		BlockFetcher:    &goodFetcher{},
	})
	if err != nil {
		t.Fatalf("unable to setup web3 ETH1.0 chain service: %v", err)
	}

	testAcc.Backend.Commit()
<<<<<<< HEAD
	deposits, _ := testutil.GenerateDeposits(t, 1)
=======
	deposits, _, _ := testutil.SetupInitialDeposits(t, 1)
>>>>>>> c632b964
	data := deposits[0].Data

	testAcc.TxOpts.Value = contracts.Amount32Eth()
	testAcc.TxOpts.GasLimit = 1000000
	if _, err := testAcc.Contract.Deposit(testAcc.TxOpts, data.PublicKey, data.WithdrawalCredentials, data.Signature); err != nil {
		t.Fatalf("Could not deposit to deposit contract %v", err)
	}

	testAcc.Backend.Commit()

	query := ethereum.FilterQuery{
		Addresses: []common.Address{
			web3Service.depositContractAddress,
		},
	}

	logs, err := testAcc.Backend.FilterLogs(web3Service.ctx, query)
	if err != nil {
		t.Fatalf("Unable to retrieve logs %v", err)
	}
	if len(logs) == 0 {
		t.Fatal("no logs")
	}

	web3Service.ProcessLog(context.Background(), logs[0])

	testutil.AssertLogsDoNotContain(t, hook, "Could not unpack log")
	testutil.AssertLogsDoNotContain(t, hook, "Could not save in trie")
	testutil.AssertLogsDoNotContain(t, hook, "could not deserialize validator public key")
	testutil.AssertLogsDoNotContain(t, hook, "could not convert bytes to signature")
	testutil.AssertLogsDoNotContain(t, hook, "could not sign root for deposit data")
	testutil.AssertLogsDoNotContain(t, hook, "deposit signature did not verify")
	testutil.AssertLogsDoNotContain(t, hook, "could not tree hash deposit data")
	testutil.AssertLogsDoNotContain(t, hook, "deposit merkle branch of deposit root did not verify for root")
	testutil.AssertLogsContain(t, hook, "Deposit registered from deposit contract")

	hook.Reset()
}

func TestProcessDepositLog_InsertsPendingDeposit(t *testing.T) {
	hook := logTest.NewGlobal()
	testAcc, err := contracts.Setup()
	if err != nil {
		t.Fatalf("Unable to set up simulated backend %v", err)
	}
	web3Service, err := NewService(context.Background(), &Web3ServiceConfig{
		Endpoint:        endpoint,
		DepositContract: testAcc.ContractAddr,
		Reader:          &goodReader{},
		Logger:          &goodLogger{},
		HTTPLogger:      &goodLogger{},
		ContractBackend: testAcc.Backend,
		BeaconDB:        &kv.Store{},
		DepositCache:    depositcache.NewDepositCache(),
	})
	if err != nil {
		t.Fatalf("unable to setup web3 ETH1.0 chain service: %v", err)
	}

	testAcc.Backend.Commit()

	var pubkey [48]byte
	var withdrawalCreds [32]byte
	var sig [96]byte
	copy(pubkey[:], []byte("testing"))
	copy(sig[:], []byte("testing"))
	copy(withdrawalCreds[:], []byte("testing"))

	data := &ethpb.Deposit_Data{
		PublicKey:             pubkey[:],
		Signature:             sig[:],
		WithdrawalCredentials: withdrawalCreds[:],
	}

	testAcc.TxOpts.Value = contracts.Amount32Eth()
	testAcc.TxOpts.GasLimit = 1000000

	if _, err := testAcc.Contract.Deposit(testAcc.TxOpts, data.PublicKey, data.WithdrawalCredentials, data.Signature); err != nil {
		t.Fatalf("Could not deposit to deposit contract %v", err)
	}

	if _, err := testAcc.Contract.Deposit(testAcc.TxOpts, data.PublicKey, data.WithdrawalCredentials, data.Signature); err != nil {
		t.Fatalf("Could not deposit to deposit contract %v", err)
	}

	testAcc.Backend.Commit()

	query := ethereum.FilterQuery{
		Addresses: []common.Address{
			web3Service.depositContractAddress,
		},
	}

	logs, err := testAcc.Backend.FilterLogs(web3Service.ctx, query)
	if err != nil {
		t.Fatalf("Unable to retrieve logs %v", err)
	}

	web3Service.chainStarted = true

	web3Service.ProcessDepositLog(context.Background(), logs[0])
	web3Service.ProcessDepositLog(context.Background(), logs[1])
	pendingDeposits := web3Service.depositCache.PendingDeposits(context.Background(), nil /*blockNum*/)
	if len(pendingDeposits) != 2 {
		t.Errorf("Unexpected number of deposits. Wanted 2 deposit, got %+v", pendingDeposits)
	}
	hook.Reset()
}

func TestUnpackDepositLogData_OK(t *testing.T) {
	testAcc, err := contracts.Setup()
	if err != nil {
		t.Fatalf("Unable to set up simulated backend %v", err)
	}
	web3Service, err := NewService(context.Background(), &Web3ServiceConfig{
		Endpoint:        endpoint,
		DepositContract: testAcc.ContractAddr,
		Reader:          &goodReader{},
		Logger:          &goodLogger{},
		HTTPLogger:      &goodLogger{},
		ContractBackend: testAcc.Backend,
	})
	if err != nil {
		t.Fatalf("unable to setup web3 ETH1.0 chain service: %v", err)
	}

	testAcc.Backend.Commit()

	if err := web3Service.initDataFromContract(); err != nil {
		t.Fatalf("Could not init from contract: %v", err)
	}

	var pubkey [48]byte
	var withdrawalCreds [32]byte
	var sig [96]byte
	copy(pubkey[:], []byte("pubkey"))
	copy(sig[:], []byte("sig"))
	copy(withdrawalCreds[:], []byte("withdrawCreds"))

	data := &ethpb.Deposit_Data{
		PublicKey:             pubkey[:],
		Signature:             sig[:],
		WithdrawalCredentials: withdrawalCreds[:],
	}

	testAcc.TxOpts.Value = contracts.Amount32Eth()
	testAcc.TxOpts.GasLimit = 1000000
	if _, err := testAcc.Contract.Deposit(testAcc.TxOpts, data.PublicKey, data.WithdrawalCredentials, data.Signature); err != nil {
		t.Fatalf("Could not deposit to deposit contract %v", err)
	}
	testAcc.Backend.Commit()

	query := ethereum.FilterQuery{
		Addresses: []common.Address{
			web3Service.depositContractAddress,
		},
	}

	logz, err := testAcc.Backend.FilterLogs(web3Service.ctx, query)
	if err != nil {
		t.Fatalf("Unable to retrieve logs %v", err)
	}

	loggedPubkey, withCreds, _, loggedSig, index, err := contracts.UnpackDepositLogData(logz[0].Data)
	if err != nil {
		t.Fatalf("Unable to unpack logs %v", err)
	}

	if binary.LittleEndian.Uint64(index) != 0 {
		t.Errorf("Retrieved merkle tree index is incorrect %d", index)
	}

	if !bytes.Equal(loggedPubkey, data.PublicKey) {
		t.Errorf("Pubkey is not the same as the data that was put in %v", loggedPubkey)
	}

	if !bytes.Equal(loggedSig, data.Signature) {
		t.Errorf("Proof of Possession is not the same as the data that was put in %v", loggedSig)
	}

	if !bytes.Equal(withCreds, data.WithdrawalCredentials) {
		t.Errorf("Withdrawal Credentials is not the same as the data that was put in %v", withCreds)
	}

}

func TestProcessETH2GenesisLog_8DuplicatePubkeys(t *testing.T) {
	hook := logTest.NewGlobal()
	testAcc, err := contracts.Setup()
	if err != nil {
		t.Fatalf("Unable to set up simulated backend %v", err)
	}
	web3Service, err := NewService(context.Background(), &Web3ServiceConfig{
		Endpoint:        endpoint,
		DepositContract: testAcc.ContractAddr,
		Reader:          &goodReader{},
		Logger:          &goodLogger{},
		HTTPLogger:      &goodLogger{},
		ContractBackend: testAcc.Backend,
		BeaconDB:        &kv.Store{},
		DepositCache:    depositcache.NewDepositCache(),
		BlockFetcher:    &goodFetcher{},
	})
	if err != nil {
		t.Fatalf("unable to setup web3 ETH1.0 chain service: %v", err)
	}

	bConfig := params.MinimalSpecConfig()
	bConfig.MinGenesisTime = 0
	params.OverrideBeaconConfig(bConfig)

	testAcc.Backend.Commit()
	testAcc.Backend.AdjustTime(time.Duration(int64(time.Now().Nanosecond())))

<<<<<<< HEAD
	deposits, _ := testutil.GenerateDeposits(t, 1)
=======
	deposits, _, _ := testutil.SetupInitialDeposits(t, 1)
>>>>>>> c632b964
	data := deposits[0].Data

	testAcc.TxOpts.Value = contracts.Amount32Eth()
	testAcc.TxOpts.GasLimit = 1000000

	// 64 Validators are used as size required for beacon-chain to start. This number
	// is defined in the deposit contract as the number required for the testnet. The actual number
	// is 2**14
	for i := 0; i < depositsReqForChainStart; i++ {
		testAcc.TxOpts.Value = contracts.Amount32Eth()
		if _, err := testAcc.Contract.Deposit(testAcc.TxOpts, data.PublicKey, data.WithdrawalCredentials, data.Signature); err != nil {
			t.Fatalf("Could not deposit to deposit contract %v", err)
		}

		testAcc.Backend.Commit()
	}

	query := ethereum.FilterQuery{
		Addresses: []common.Address{
			web3Service.depositContractAddress,
		},
	}

	logs, err := testAcc.Backend.FilterLogs(web3Service.ctx, query)
	if err != nil {
		t.Fatalf("Unable to retrieve logs %v", err)
	}

	for _, log := range logs {
		web3Service.ProcessLog(context.Background(), log)
	}

	if web3Service.chainStarted {
		t.Error("Genesis has been triggered despite being 8 duplicate keys")
	}

	testutil.AssertLogsDoNotContain(t, hook, "Minimum number of validators reached for beacon-chain to start")
	hook.Reset()
}

func TestProcessETH2GenesisLog(t *testing.T) {
	hook := logTest.NewGlobal()
	testAcc, err := contracts.Setup()
	if err != nil {
		t.Fatalf("Unable to set up simulated backend %v", err)
	}
	web3Service, err := NewService(context.Background(), &Web3ServiceConfig{
		Endpoint:        endpoint,
		DepositContract: testAcc.ContractAddr,
		Reader:          &goodReader{},
		Logger:          &goodLogger{},
		HTTPLogger:      &goodLogger{},
		ContractBackend: testAcc.Backend,
		BeaconDB:        &kv.Store{},
		DepositCache:    depositcache.NewDepositCache(),
		BlockFetcher:    &goodFetcher{},
	})
	if err != nil {
		t.Fatalf("unable to setup web3 ETH1.0 chain service: %v", err)
	}
	bConfig := params.MinimalSpecConfig()
	bConfig.MinGenesisTime = 0
	params.OverrideBeaconConfig(bConfig)

	testAcc.Backend.Commit()
	testAcc.Backend.AdjustTime(time.Duration(int64(time.Now().Nanosecond())))

<<<<<<< HEAD
	deposits, _ := testutil.GenerateDeposits(t, uint64(depositsReqForChainStart))
=======
	deposits, _, _ := testutil.SetupInitialDeposits(t, uint64(depositsReqForChainStart))
>>>>>>> c632b964

	// 64 Validators are used as size required for beacon-chain to start. This number
	// is defined in the deposit contract as the number required for the testnet. The actual number
	// is 2**14
	for i := 0; i < depositsReqForChainStart; i++ {
		data := deposits[i].Data
		testAcc.TxOpts.Value = contracts.Amount32Eth()
		testAcc.TxOpts.GasLimit = 1000000
		if _, err := testAcc.Contract.Deposit(testAcc.TxOpts, data.PublicKey, data.WithdrawalCredentials, data.Signature); err != nil {
			t.Fatalf("Could not deposit to deposit contract %v", err)
		}

		testAcc.Backend.Commit()
	}

	query := ethereum.FilterQuery{
		Addresses: []common.Address{
			web3Service.depositContractAddress,
		},
	}

	logs, err := testAcc.Backend.FilterLogs(web3Service.ctx, query)
	if err != nil {
		t.Fatalf("Unable to retrieve logs %v", err)
	}

	genesisTimeChan := make(chan time.Time, 1)
	sub := web3Service.chainStartFeed.Subscribe(genesisTimeChan)
	defer sub.Unsubscribe()

	for _, log := range logs {
		web3Service.ProcessLog(context.Background(), log)
	}

	cachedDeposits := web3Service.ChainStartDeposits()
	if len(cachedDeposits) != depositsReqForChainStart {
		t.Errorf(
			"Did not cache the chain start deposits correctly, received %d, wanted %d",
			len(cachedDeposits),
			depositsReqForChainStart,
		)
	}

	<-genesisTimeChan
	testutil.AssertLogsDoNotContain(t, hook, "Unable to unpack ChainStart log data")
	testutil.AssertLogsDoNotContain(t, hook, "Receipt root from log doesn't match the root saved in memory")
	testutil.AssertLogsDoNotContain(t, hook, "Invalid timestamp from log")
	testutil.AssertLogsContain(t, hook, "Minimum number of validators reached for beacon-chain to start")

	hook.Reset()
}

func TestWeb3ServiceProcessDepositLog_RequestMissedDeposits(t *testing.T) {
	hook := logTest.NewGlobal()
	testAcc, err := contracts.Setup()
	if err != nil {
		t.Fatalf("Unable to set up simulated backend %v", err)
	}
	web3Service, err := NewService(context.Background(), &Web3ServiceConfig{
		Endpoint:        endpoint,
		DepositContract: testAcc.ContractAddr,
		Reader:          &goodReader{},
		Logger:          &goodLogger{},
		HTTPLogger:      testAcc.Backend,
		ContractBackend: testAcc.Backend,
		BeaconDB:        &kv.Store{},
		DepositCache:    depositcache.NewDepositCache(),
		BlockFetcher:    &goodFetcher{},
	})
	if err != nil {
		t.Fatalf("unable to setup web3 ETH1.0 chain service: %v", err)
	}
	bConfig := params.MinimalSpecConfig()
	bConfig.MinGenesisTime = 0
	params.OverrideBeaconConfig(bConfig)

	testAcc.Backend.Commit()
	testAcc.Backend.AdjustTime(time.Duration(int64(time.Now().Nanosecond())))
	depositsWanted := 10
<<<<<<< HEAD
	deposits, _ := testutil.GenerateDeposits(t, uint64(depositsWanted))
=======
	deposits, _, _ := testutil.SetupInitialDeposits(t, uint64(depositsWanted))
>>>>>>> c632b964

	for i := 0; i < depositsWanted; i++ {
		data := deposits[i].Data
		testAcc.TxOpts.Value = contracts.Amount32Eth()
		testAcc.TxOpts.GasLimit = 1000000
		if _, err := testAcc.Contract.Deposit(testAcc.TxOpts, data.PublicKey, data.WithdrawalCredentials, data.Signature); err != nil {
			t.Fatalf("Could not deposit to deposit contract %v", err)
		}

		testAcc.Backend.Commit()
	}

	query := ethereum.FilterQuery{
		Addresses: []common.Address{
			web3Service.depositContractAddress,
		},
	}

	logs, err := testAcc.Backend.FilterLogs(web3Service.ctx, query)
	if err != nil {
		t.Fatalf("Unable to retrieve logs %v", err)
	}

	logsToBeProcessed := append(logs[:depositsWanted-3], logs[depositsWanted-2:]...)
	// we purposely miss processing the middle two logs so that the service, re-requests them
	for _, log := range logsToBeProcessed {
		if err := web3Service.ProcessLog(context.Background(), log); err != nil {
			t.Fatal(err)
		}
		web3Service.lastRequestedBlock.Set(big.NewInt(int64(log.BlockNumber)))
	}

	if web3Service.lastReceivedMerkleIndex != int64(depositsWanted-1) {
		t.Errorf("missing logs were not re-requested. Wanted Index %d but got %d", depositsWanted-1, web3Service.lastReceivedMerkleIndex)
	}

	hook.Reset()
}<|MERGE_RESOLUTION|>--- conflicted
+++ resolved
@@ -49,11 +49,7 @@
 	}
 
 	testAcc.Backend.Commit()
-<<<<<<< HEAD
-	deposits, _ := testutil.GenerateDeposits(t, 1)
-=======
 	deposits, _, _ := testutil.SetupInitialDeposits(t, 1)
->>>>>>> c632b964
 	data := deposits[0].Data
 
 	testAcc.TxOpts.Value = contracts.Amount32Eth()
@@ -268,11 +264,7 @@
 	testAcc.Backend.Commit()
 	testAcc.Backend.AdjustTime(time.Duration(int64(time.Now().Nanosecond())))
 
-<<<<<<< HEAD
-	deposits, _ := testutil.GenerateDeposits(t, 1)
-=======
 	deposits, _, _ := testutil.SetupInitialDeposits(t, 1)
->>>>>>> c632b964
 	data := deposits[0].Data
 
 	testAcc.TxOpts.Value = contracts.Amount32Eth()
@@ -340,11 +332,7 @@
 	testAcc.Backend.Commit()
 	testAcc.Backend.AdjustTime(time.Duration(int64(time.Now().Nanosecond())))
 
-<<<<<<< HEAD
-	deposits, _ := testutil.GenerateDeposits(t, uint64(depositsReqForChainStart))
-=======
 	deposits, _, _ := testutil.SetupInitialDeposits(t, uint64(depositsReqForChainStart))
->>>>>>> c632b964
 
 	// 64 Validators are used as size required for beacon-chain to start. This number
 	// is defined in the deposit contract as the number required for the testnet. The actual number
@@ -424,11 +412,7 @@
 	testAcc.Backend.Commit()
 	testAcc.Backend.AdjustTime(time.Duration(int64(time.Now().Nanosecond())))
 	depositsWanted := 10
-<<<<<<< HEAD
-	deposits, _ := testutil.GenerateDeposits(t, uint64(depositsWanted))
-=======
 	deposits, _, _ := testutil.SetupInitialDeposits(t, uint64(depositsWanted))
->>>>>>> c632b964
 
 	for i := 0; i < depositsWanted; i++ {
 		data := deposits[i].Data
