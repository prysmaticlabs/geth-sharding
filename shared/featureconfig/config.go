/*
Package featureconfig defines which features are enabled for runtime
in order to selectively enable certain features to maintain a stable runtime.

The process for implementing new features using this package is as follows:
	1. Add a new CMD flag in flags.go, and place it in the proper list(s) var for its client.
	2. Add a condition for the flag in the proper Configure function(s) below.
	3. Place any "new" behavior in the `if flagEnabled` statement.
	4. Place any "previous" behavior in the `else` statement.
	5. Ensure any tests using the new feature fail if the flag isn't enabled.
	5a. Use the following to enable your flag for tests:
	cfg := &featureconfig.Flags{
		VerifyAttestationSigs: true,
	}
	resetCfg := featureconfig.InitWithReset(cfg)
	defer resetCfg()
	6. Add the string for the flags that should be running within E2E to E2EValidatorFlags
	and E2EBeaconChainFlags.
*/
package featureconfig

import (
	"github.com/prysmaticlabs/prysm/shared/cmd"
	"github.com/prysmaticlabs/prysm/shared/params"
	"github.com/sirupsen/logrus"
	"github.com/urfave/cli/v2"
)

var log = logrus.WithField("prefix", "flags")

// Flags is a struct to represent which features the client will perform on runtime.
type Flags struct {
	// State locks
	NewBeaconStateLocks bool // NewStateLocks for updated beacon state locking.

	// Configuration related flags.
	MinimalConfig bool // MinimalConfig as defined in the spec.
	E2EConfig     bool //E2EConfig made specifically for testing, do not use except in E2E.

	// Feature related flags.
	EnableStreamDuties                         bool // Enable streaming of validator duties instead of a polling-based approach.
	WriteSSZStateTransitions                   bool // WriteSSZStateTransitions to tmp directory.
	InitSyncNoVerify                           bool // InitSyncNoVerify when initial syncing w/o verifying block's contents.
	DisableDynamicCommitteeSubnets             bool // Disables dynamic attestation committee subnets via p2p.
	SkipBLSVerify                              bool // Skips BLS verification across the runtime.
	EnableBackupWebhook                        bool // EnableBackupWebhook to allow database backups to trigger from monitoring port /db/backup.
	PruneEpochBoundaryStates                   bool // PruneEpochBoundaryStates prunes the epoch boundary state before last finalized check point.
	EnableSnappyDBCompression                  bool // EnableSnappyDBCompression in the database.
	ProtectProposer                            bool // ProtectProposer prevents the validator client from signing any proposals that would be considered a slashable offense.
	ProtectAttester                            bool // ProtectAttester prevents the validator client from signing any attestations that would be considered a slashable offense.
	SlasherProtection                          bool // SlasherProtection protects validator fron sending over a slashable offense over the network using external slasher.
	DisableStrictAttestationPubsubVerification bool // DisableStrictAttestationPubsubVerification will disabling strict signature verification in pubsub.
	DisableUpdateHeadPerAttestation            bool // DisableUpdateHeadPerAttestation will disabling update head on per attestation basis.
	EnableDomainDataCache                      bool // EnableDomainDataCache caches validator calls to DomainData per epoch.
	EnableStateGenSigVerify                    bool // EnableStateGenSigVerify verifies proposer and randao signatures during state gen.
	CheckHeadState                             bool // CheckHeadState checks the current headstate before retrieving the desired state from the db.
	EnableNoise                                bool // EnableNoise enables the beacon node to use NOISE instead of SECIO when performing a handshake with another peer.
	DontPruneStateStartUp                      bool // DontPruneStateStartUp disables pruning state upon beacon node start up.
	NewStateMgmt                               bool // NewStateMgmt enables the new state mgmt service.
	NoInitSyncBatchSaveBlocks                  bool // NoInitSyncBatchSaveBlocks disables batch save blocks mode during initial syncing.
	EnableStateRefCopy                         bool // EnableStateRefCopy copies the references to objects instead of the objects themselves when copying state fields.
	WaitForSynced                              bool // WaitForSynced uses WaitForSynced in validator startup to ensure it can communicate with the beacon node as soon as possible.
	SkipRegenHistoricalStates                  bool // SkipRegenHistoricalState skips regenerating historical states from genesis to last finalized. This enables a quick switch over to using new-state-mgmt.
	EnableInitSyncWeightedRoundRobin           bool // EnableInitSyncWeightedRoundRobin enables weighted round robin fetching optimization in initial syncing.
	ReduceAttesterStateCopy                    bool // ReduceAttesterStateCopy reduces head state copies for attester rpc.
	// DisableForkChoice disables using LMD-GHOST fork choice to update
	// the head of the chain based on attestations and instead accepts any valid received block
	// as the chain head. UNSAFE, use with caution.
	DisableForkChoice bool

	// Logging related toggles.
	DisableGRPCConnectionLogs bool // Disables logging when a new grpc client has connected.

	// Slasher toggles.
	DisableBroadcastSlashings bool // DisableBroadcastSlashings disables p2p broadcasting of proposer and attester slashings.
	EnableHistoricalDetection bool // EnableHistoricalDetection disables historical attestation detection and performs detection on the chain head immediately.
	DisableLookback           bool // DisableLookback updates slasher to not use the lookback and update validator histories until epoch 0.

	// Cache toggles.
	EnableSSZCache          bool // EnableSSZCache see https://github.com/prysmaticlabs/prysm/pull/4558.
	EnableEth1DataVoteCache bool // EnableEth1DataVoteCache; see https://github.com/prysmaticlabs/prysm/issues/3106.
	EnableSlasherConnection bool // EnableSlasher enable retrieval of slashing events from a slasher instance.
	EnableBlockTreeCache    bool // EnableBlockTreeCache enable fork choice service to maintain latest filtered block tree.

	KafkaBootstrapServers string // KafkaBootstrapServers to find kafka servers to stream blocks, attestations, etc.
	CustomGenesisDelay    uint64 // CustomGenesisDelay signals how long of a delay to set to start the chain.

	AttestationAggregationStrategy string // AttestationAggregationStrategy defines aggregation strategy to be used when aggregating.
}

var featureConfig *Flags

// Get retrieves feature config.
func Get() *Flags {
	if featureConfig == nil {
		return &Flags{}
	}
	return featureConfig
}

// Init sets the global config equal to the config that is passed in.
func Init(c *Flags) {
	featureConfig = c
}

// InitWithReset sets the global config and returns function that is used to reset configuration.
func InitWithReset(c *Flags) func() {
	resetFunc := func() {
		Init(&Flags{})
	}
	Init(c)
	return resetFunc
}

// ConfigureBeaconChain sets the global config based
// on what flags are enabled for the beacon-chain client.
func ConfigureBeaconChain(ctx *cli.Context) {
	complainOnDeprecatedFlags(ctx)
	cfg := &Flags{}
	cfg = configureConfig(ctx, cfg)
	if ctx.Bool(devModeFlag.Name) {
		enableDevModeFlags(ctx)
	}
	delay := params.BeaconConfig().GenesisDelay
	if ctx.IsSet(customGenesisDelayFlag.Name) {
		delay = ctx.Uint64(customGenesisDelayFlag.Name)
		log.Warnf("Starting ETH2 with genesis delay of %d seconds", delay)
	}
	cfg.CustomGenesisDelay = delay
	if ctx.Bool(writeSSZStateTransitionsFlag.Name) {
		log.Warn("Writing SSZ states and blocks after state transitions")
		cfg.WriteSSZStateTransitions = true
	}
	if ctx.Bool(disableForkChoiceUnsafeFlag.Name) {
		log.Warn("UNSAFE: Disabled fork choice for updating chain head")
		cfg.DisableForkChoice = true
	}
	if ctx.Bool(disableDynamicCommitteeSubnets.Name) {
		log.Warn("Disabled dynamic attestation committee subnets")
		cfg.DisableDynamicCommitteeSubnets = true
	}
	cfg.EnableSSZCache = true
	if ctx.Bool(disableSSZCache.Name) {
		log.Warn("Disabled ssz cache")
		cfg.EnableSSZCache = false
	}
	if ctx.Bool(initSyncVerifyEverythingFlag.Name) {
		log.Warn("Initial syncing with verifying all block's content signatures.")
		cfg.InitSyncNoVerify = false
	} else {
		cfg.InitSyncNoVerify = true
	}
	if ctx.Bool(skipBLSVerifyFlag.Name) {
		log.Warn("UNSAFE: Skipping BLS verification at runtime")
		cfg.SkipBLSVerify = true
	}
	if ctx.Bool(enableBackupWebhookFlag.Name) {
		log.Warn("Allowing database backups to be triggered from HTTP webhook.")
		cfg.EnableBackupWebhook = true
	}
	if ctx.String(kafkaBootstrapServersFlag.Name) != "" {
		log.Warn("Enabling experimental kafka streaming.")
		cfg.KafkaBootstrapServers = ctx.String(kafkaBootstrapServersFlag.Name)
	}
	if ctx.Bool(enableSlasherFlag.Name) {
		log.Warn("Enable slasher connection.")
		cfg.EnableSlasherConnection = true
	}
	if ctx.Bool(cacheFilteredBlockTreeFlag.Name) {
		log.Warn("Enabled filtered block tree cache for fork choice.")
		cfg.EnableBlockTreeCache = true
	}
	if ctx.Bool(disableStrictAttestationPubsubVerificationFlag.Name) {
		log.Warn("Disabled strict attestation signature verification in pubsub")
		cfg.DisableStrictAttestationPubsubVerification = true
	}
	if ctx.Bool(disableUpdateHeadPerAttestation.Name) {
		log.Warn("Disabled update head on per attestation basis")
		cfg.DisableUpdateHeadPerAttestation = true
	}
	if ctx.Bool(enableStateGenSigVerify.Name) {
		log.Warn("Enabling sig verify for state gen")
		cfg.EnableStateGenSigVerify = true
	}
	if ctx.Bool(checkHeadState.Name) {
		log.Warn("Enabling check head state for chainservice")
		cfg.CheckHeadState = true
	}
	if ctx.Bool(enableNoiseHandshake.Name) {
		log.Warn("Enabling noise handshake for peer")
		cfg.EnableNoise = true
	}
	if ctx.Bool(dontPruneStateStartUp.Name) {
		log.Warn("Not enabling state pruning upon start up")
		cfg.DontPruneStateStartUp = true
	}
	cfg.NewStateMgmt = true
	if ctx.Bool(disableNewStateMgmt.Name) {
		log.Warn("Disabling new state management service")
		cfg.NewStateMgmt = false
	}
	if ctx.Bool(disableInitSyncBatchSaveBlocks.Name) {
		log.Warn("Disabling init sync batch save blocks mode")
		cfg.NoInitSyncBatchSaveBlocks = true
	}
	if ctx.Bool(disableBroadcastSlashingFlag.Name) {
		log.Warn("Disabling slashing broadcasting to p2p network")
		cfg.DisableBroadcastSlashings = true
	}
	if ctx.Bool(skipRegenHistoricalStates.Name) {
		log.Warn("Enabling skipping of historical states regen")
		cfg.SkipRegenHistoricalStates = true
	}
	cfg.EnableInitSyncWeightedRoundRobin = true
	if ctx.Bool(disableInitSyncWeightedRoundRobin.Name) {
		log.Warn("Disabling weighted round robin in initial syncing")
		cfg.EnableInitSyncWeightedRoundRobin = false
	}
	cfg.EnableStateRefCopy = true
	if ctx.Bool(disableStateRefCopy.Name) {
		log.Warn("Disabling state reference copy")
		cfg.EnableStateRefCopy = false
	}
	if ctx.IsSet(deprecatedP2PWhitelist.Name) {
		log.Warnf("--%s is deprecated, please use --%s", deprecatedP2PWhitelist.Name, cmd.P2PAllowList.Name)
		if err := ctx.Set(cmd.P2PAllowList.Name, ctx.String(deprecatedP2PWhitelist.Name)); err != nil {
			log.WithError(err).Error("Failed to update P2PAllowList flag")
		}
	}
	if ctx.IsSet(deprecatedP2PBlacklist.Name) {
		log.Warnf("--%s is deprecated, please use --%s", deprecatedP2PBlacklist.Name, cmd.P2PDenyList.Name)
		if err := ctx.Set(cmd.P2PDenyList.Name, ctx.String(deprecatedP2PBlacklist.Name)); err != nil {
			log.WithError(err).Error("Failed to update P2PDenyList flag")
		}
	}
	cfg.ReduceAttesterStateCopy = true
	if ctx.Bool(disableReduceAttesterStateCopy.Name) {
		log.Warn("Disabling reducing attester state copy")
		cfg.ReduceAttesterStateCopy = false
	}
	if ctx.IsSet(disableGRPCConnectionLogging.Name) {
		cfg.DisableGRPCConnectionLogs = true
	}
<<<<<<< HEAD
	if ctx.Bool(newBeaconStateLocks.Name) {
		log.Warn("Using new beacon state locks")
		cfg.NewBeaconStateLocks = true
	}
=======
	cfg.AttestationAggregationStrategy = ctx.String(attestationAggregationStrategy.Name)
>>>>>>> a6f8f645
	Init(cfg)
}

// ConfigureSlasher sets the global config based
// on what flags are enabled for the slasher client.
func ConfigureSlasher(ctx *cli.Context) {
	complainOnDeprecatedFlags(ctx)
	cfg := &Flags{}
	cfg = configureConfig(ctx, cfg)
	if ctx.Bool(enableHistoricalDetectionFlag.Name) {
		log.Warn("Enabling historical attestation detection")
		cfg.EnableHistoricalDetection = true
	}
	if ctx.Bool(disableLookbackFlag.Name) {
		log.Warn("Disabling slasher lookback")
		cfg.DisableLookback = true
	}
	Init(cfg)
}

// ConfigureValidator sets the global config based
// on what flags are enabled for the validator client.
func ConfigureValidator(ctx *cli.Context) {
	complainOnDeprecatedFlags(ctx)
	cfg := &Flags{}
	cfg = configureConfig(ctx, cfg)
	if ctx.Bool(enableStreamDuties.Name) {
		log.Warn("Enabled validator duties streaming.")
		cfg.EnableStreamDuties = true
	}
	if ctx.Bool(enableProtectProposerFlag.Name) {
		log.Warn("Enabled validator proposal slashing protection.")
		cfg.ProtectProposer = true
	}
	if ctx.Bool(enableProtectAttesterFlag.Name) {
		log.Warn("Enabled validator attestation slashing protection.")
		cfg.ProtectAttester = true
	}
	if ctx.Bool(enableExternalSlasherProtectionFlag.Name) {
		log.Warn("Enabled validator attestation and block slashing protection using an external slasher.")
		cfg.SlasherProtection = true
	}
	cfg.EnableDomainDataCache = true
	if ctx.Bool(disableDomainDataCacheFlag.Name) {
		log.Warn("Disabled domain data cache.")
		cfg.EnableDomainDataCache = false
	}
	Init(cfg)
}

// enableDevModeFlags switches development mode features on.
func enableDevModeFlags(ctx *cli.Context) {
	log.Warn("Enabling development mode flags")
	for _, f := range devModeFlags {
		log.WithField("flag", f.Names()[0]).Debug("Enabling development mode flag")
		if !ctx.IsSet(f.Names()[0]) {
			if err := ctx.Set(f.Names()[0], "true"); err != nil {
				log.WithError(err).Debug("Error enabling development mode flag")
			}
		}
	}
}

func complainOnDeprecatedFlags(ctx *cli.Context) {
	for _, f := range deprecatedFlags {
		if ctx.IsSet(f.Names()[0]) {
			log.Errorf("%s is deprecated and has no effect. Do not use this flag, it will be deleted soon.", f.Names()[0])
		}
	}
}

func configureConfig(ctx *cli.Context, cfg *Flags) *Flags {
	if ctx.Bool(minimalConfigFlag.Name) {
		log.Warn("Using minimal config")
		cfg.MinimalConfig = true
		params.UseMinimalConfig()
	}
	if ctx.Bool(e2eConfigFlag.Name) {
		log.Warn("Using end-to-end testing config")
		cfg.MinimalConfig = true
		params.UseE2EConfig()
	}
	return cfg
}<|MERGE_RESOLUTION|>--- conflicted
+++ resolved
@@ -241,14 +241,11 @@
 	if ctx.IsSet(disableGRPCConnectionLogging.Name) {
 		cfg.DisableGRPCConnectionLogs = true
 	}
-<<<<<<< HEAD
+	cfg.AttestationAggregationStrategy = ctx.String(attestationAggregationStrategy.Name)
 	if ctx.Bool(newBeaconStateLocks.Name) {
 		log.Warn("Using new beacon state locks")
 		cfg.NewBeaconStateLocks = true
 	}
-=======
-	cfg.AttestationAggregationStrategy = ctx.String(attestationAggregationStrategy.Name)
->>>>>>> a6f8f645
 	Init(cfg)
 }
 
