--- conflicted
+++ resolved
@@ -148,10 +148,6 @@
 	response := &pb.ChainHeadResponse{
 		Slot: 0,
 		Hash: []byte{'a', 'b'},
-<<<<<<< HEAD
-		FinalizedStateRootHash32S: []byte{'c', 'd'},
-=======
->>>>>>> 252b2ec3
 	}
 
 	msg := p2p.Message{
