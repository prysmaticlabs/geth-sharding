workspace(name = "prysm")

load("@bazel_tools//tools/build_defs/repo:http.bzl", "http_archive")
load("@bazel_tools//tools/build_defs/repo:git.bzl", "git_repository")

http_archive(
    name = "bazel_toolchains",
    sha256 = "b5a8039df7119d618402472f3adff8a1bd0ae9d5e253f53fcc4c47122e91a3d2",
    strip_prefix = "bazel-toolchains-2.1.1",
    urls = [
        "https://github.com/bazelbuild/bazel-toolchains/releases/download/2.1.1/bazel-toolchains-2.1.1.tar.gz",
        "https://mirror.bazel.build/github.com/bazelbuild/bazel-toolchains/archive/2.1.1.tar.gz",
    ],
)

http_archive(
    name = "com_grail_bazel_toolchain",
    sha256 = "0bec89e35d8a141c87f28cfc506d6d344785c8eb2ff3a453140a1fe972ada79d",
    strip_prefix = "bazel-toolchain-77a87103145f86f03f90475d19c2c8854398a444",
    urls = ["https://github.com/grailbio/bazel-toolchain/archive/77a87103145f86f03f90475d19c2c8854398a444.tar.gz"],
)

load("@com_grail_bazel_toolchain//toolchain:deps.bzl", "bazel_toolchain_dependencies")

bazel_toolchain_dependencies()

load("@com_grail_bazel_toolchain//toolchain:rules.bzl", "llvm_toolchain")

llvm_toolchain(
    name = "llvm_toolchain",
    llvm_version = "9.0.0",
)

load("@llvm_toolchain//:toolchains.bzl", "llvm_register_toolchains")

llvm_register_toolchains()

load("@prysm//tools/cross-toolchain:prysm_toolchains.bzl", "configure_prysm_toolchains")

configure_prysm_toolchains()

load("@prysm//tools/cross-toolchain:rbe_toolchains_config.bzl", "rbe_toolchains_config")

rbe_toolchains_config()

http_archive(
    name = "bazel_skylib",
    sha256 = "2ea8a5ed2b448baf4a6855d3ce049c4c452a6470b1efd1504fdb7c1c134d220a",
    strip_prefix = "bazel-skylib-0.8.0",
    url = "https://github.com/bazelbuild/bazel-skylib/archive/0.8.0.tar.gz",
)

http_archive(
    name = "bazel_gazelle",
    sha256 = "d8c45ee70ec39a57e7a05e5027c32b1576cc7f16d9dd37135b0eddde45cf1b10",
    urls = [
        "https://storage.googleapis.com/bazel-mirror/github.com/bazelbuild/bazel-gazelle/releases/download/v0.20.0/bazel-gazelle-v0.20.0.tar.gz",
        "https://github.com/bazelbuild/bazel-gazelle/releases/download/v0.20.0/bazel-gazelle-v0.20.0.tar.gz",
    ],
)

http_archive(
    name = "com_github_atlassian_bazel_tools",
    sha256 = "60821f298a7399450b51b9020394904bbad477c18718d2ad6c789f231e5b8b45",
    strip_prefix = "bazel-tools-a2138311856f55add11cd7009a5abc8d4fd6f163",
    urls = ["https://github.com/atlassian/bazel-tools/archive/a2138311856f55add11cd7009a5abc8d4fd6f163.tar.gz"],
)

http_archive(
    name = "io_bazel_rules_docker",
    sha256 = "dc97fccceacd4c6be14e800b2a00693d5e8d07f69ee187babfd04a80a9f8e250",
    strip_prefix = "rules_docker-0.14.1",
    url = "https://github.com/bazelbuild/rules_docker/archive/v0.14.1.tar.gz",
)

http_archive(
    name = "io_bazel_rules_go",
    sha256 = "e6a6c016b0663e06fa5fccf1cd8152eab8aa8180c583ec20c872f4f9953a7ac5",
    urls = [
        "https://mirror.bazel.build/github.com/bazelbuild/rules_go/releases/download/v0.22.1/rules_go-v0.22.1.tar.gz",
        "https://github.com/bazelbuild/rules_go/releases/download/v0.22.1/rules_go-v0.22.1.tar.gz",
    ],
)

http_archive(
    name = "build_bazel_rules_nodejs",
    sha256 = "0942d188f4d0de6ddb743b9f6642a26ce1ad89f09c0035a9a5ca5ba9615c96aa",
    urls = ["https://github.com/bazelbuild/rules_nodejs/releases/download/0.38.1/rules_nodejs-0.38.1.tar.gz"],
)

git_repository(
    name = "graknlabs_bazel_distribution",
    commit = "962f3a7e56942430c0ec120c24f9e9f2a9c2ce1a",
    remote = "https://github.com/graknlabs/bazel-distribution",
    shallow_since = "1569509514 +0300",
)

# Override default import in rules_go with special patch until
# https://github.com/gogo/protobuf/pull/582 is merged.
git_repository(
    name = "com_github_gogo_protobuf",
    commit = "5628607bb4c51c3157aacc3a50f0ab707582b805",
    patch_args = ["-p1"],
    patches = [
        "@io_bazel_rules_go//third_party:com_github_gogo_protobuf-gazelle.patch",
        "//third_party:com_github_gogo_protobuf-equal.patch",
    ],
    remote = "https://github.com/gogo/protobuf",
    shallow_since = "1571033717 +0200",
    # gazelle args: -go_prefix github.com/gogo/protobuf -proto legacy
)

load(
    "@io_bazel_rules_docker//repositories:repositories.bzl",
    container_repositories = "repositories",
)

container_repositories()

load("@prysm//third_party/herumi:herumi.bzl", "bls_dependencies")

bls_dependencies()

load("@io_bazel_rules_go//go:deps.bzl", "go_register_toolchains", "go_rules_dependencies")

go_rules_dependencies()

go_register_toolchains(nogo = "@//:nogo")

load("@bazel_gazelle//:deps.bzl", "gazelle_dependencies", "go_repository")

gazelle_dependencies()

load("@com_github_atlassian_bazel_tools//gometalinter:deps.bzl", "gometalinter_dependencies")

gometalinter_dependencies()

load(
    "@io_bazel_rules_docker//go:image.bzl",
    _go_image_repos = "repositories",
)

# Golang images
# This is using gcr.io/distroless/base
_go_image_repos()

# CC images
# This is using gcr.io/distroless/base
load(
    "@io_bazel_rules_docker//cc:image.bzl",
    _cc_image_repos = "repositories",
)

_cc_image_repos()

http_archive(
    name = "prysm_testnet_site",
    build_file_content = """
proto_library(
  name = "faucet_proto",
  srcs = ["src/proto/faucet.proto"],
  visibility = ["//visibility:public"],
)""",
    sha256 = "29742136ff9faf47343073c4569a7cf21b8ed138f726929e09e3c38ab83544f7",
    strip_prefix = "prysm-testnet-site-5c711600f0a77fc553b18cf37b880eaffef4afdb",
    url = "https://github.com/prestonvanloon/prysm-testnet-site/archive/5c711600f0a77fc553b18cf37b880eaffef4afdb.tar.gz",
)

http_archive(
    name = "io_kubernetes_build",
    sha256 = "b84fbd1173acee9d02a7d3698ad269fdf4f7aa081e9cecd40e012ad0ad8cfa2a",
    strip_prefix = "repo-infra-6537f2101fb432b679f3d103ee729dd8ac5d30a0",
    url = "https://github.com/kubernetes/repo-infra/archive/6537f2101fb432b679f3d103ee729dd8ac5d30a0.tar.gz",
)

http_archive(
    name = "eth2_spec_tests_general",
    build_file_content = """
filegroup(
    name = "test_data",
    srcs = glob([
        "**/*.ssz",
        "**/*.yaml",
    ]),
    visibility = ["//visibility:public"],
)
    """,
    sha256 = "72c6ee3c20d19736b1203f364a6eb0ddee2c173073e20bee2beccd288fdc42be",
    url = "https://github.com/ethereum/eth2.0-spec-tests/releases/download/v0.9.4/general.tar.gz",
)

http_archive(
    name = "eth2_spec_tests_minimal",
    build_file_content = """
filegroup(
    name = "test_data",
    srcs = glob([
        "**/*.ssz",
        "**/*.yaml",
    ]),
    visibility = ["//visibility:public"],
)
    """,
    sha256 = "a3cc860a3679f6f62ee57b65677a9b48a65fdebb151cdcbf50f23852632845ef",
    url = "https://github.com/ethereum/eth2.0-spec-tests/releases/download/v0.9.4/minimal.tar.gz",
)

http_archive(
    name = "eth2_spec_tests_mainnet",
    build_file_content = """
filegroup(
    name = "test_data",
    srcs = glob([
        "**/*.ssz",
        "**/*.yaml",
    ]),
    visibility = ["//visibility:public"],
)
    """,
    sha256 = "8fc1b6220973ca30fa4ddc4ed24d66b1719abadca8bedb5e06c3bd9bc0df28e9",
    url = "https://github.com/ethereum/eth2.0-spec-tests/releases/download/v0.9.4/mainnet.tar.gz",
)

http_archive(
    name = "com_github_bazelbuild_buildtools",
    sha256 = "b5d7dbc6832f11b6468328a376de05959a1a9e4e9f5622499d3bab509c26b46a",
    strip_prefix = "buildtools-bf564b4925ab5876a3f64d8b90fab7f769013d42",
    url = "https://github.com/bazelbuild/buildtools/archive/bf564b4925ab5876a3f64d8b90fab7f769013d42.zip",
)

load("@com_github_bazelbuild_buildtools//buildifier:deps.bzl", "buildifier_dependencies")

buildifier_dependencies()

go_repository(
    name = "com_github_golang_mock",
    commit = "d74b93584564161b2de771089ee697f07d8bd5b5",  # v1.3.1
    importpath = "github.com/golang/mock",
)

git_repository(
    name = "com_google_protobuf",
    commit = "4cf5bfee9546101d98754d23ff378ff718ba8438",
    remote = "https://github.com/protocolbuffers/protobuf",
    shallow_since = "1558721209 -0700",
)

load("@com_google_protobuf//:protobuf_deps.bzl", "protobuf_deps")

protobuf_deps()

# Group the sources of the library so that CMake rule have access to it
all_content = """filegroup(name = "all", srcs = glob(["**"]), visibility = ["//visibility:public"])"""

http_archive(
    name = "rules_foreign_cc",
    sha256 = "450563dc2938f38566a59596bb30a3e905fbbcc35b3fff5a1791b122bc140465",
    strip_prefix = "rules_foreign_cc-456425521973736ef346d93d3d6ba07d807047df",
    url = "https://github.com/bazelbuild/rules_foreign_cc/archive/456425521973736ef346d93d3d6ba07d807047df.zip",
)

load("@rules_foreign_cc//:workspace_definitions.bzl", "rules_foreign_cc_dependencies")

rules_foreign_cc_dependencies([
    "@prysm//:built_cmake_toolchain",
])

http_archive(
    name = "librdkafka",
    build_file_content = all_content,
    sha256 = "f6be27772babfdacbbf2e4c5432ea46c57ef5b7d82e52a81b885e7b804781fd6",
    strip_prefix = "librdkafka-1.2.1",
    urls = ["https://github.com/edenhill/librdkafka/archive/v1.2.1.tar.gz"],
)

# External dependencies

go_repository(
    name = "com_github_ethereum_go_ethereum",
    commit = "40beaeef26d5a2a0918dec2b960c2556c71a90a0",
    importpath = "github.com/ethereum/go-ethereum",
    # Note: go-ethereum is not bazel-friendly with regards to cgo. We have a
    # a fork that has resolved these issues by disabling HID/USB support and
    # some manual fixes for c imports in the crypto package. This is forked
    # branch should be updated from time to time with the latest go-ethereum
    # code.
    remote = "https://github.com/prysmaticlabs/bazel-go-ethereum",
    vcs = "git",
)

go_repository(
    name = "com_github_prysmaticlabs_go_ssz",
    commit = "e24db4d9e9637cf88ee9e4a779e339a1686a84ee",
    importpath = "github.com/prysmaticlabs/go-ssz",
    patch_args = ["-p1"],
    patches = [
        "//third_party:com_github_prysmaticlabs_go_ssz.patch",
    ],
)

go_repository(
    name = "com_github_go_yaml_yaml",
    commit = "f221b8435cfb71e54062f6c6e99e9ade30b124d5",  # v2.2.4
    importpath = "github.com/go-yaml/yaml",
)

go_repository(
    name = "com_github_x_cray_logrus_prefixed_formatter",
    commit = "bb2702d423886830dee131692131d35648c382e2",  # v0.5.2
    importpath = "github.com/x-cray/logrus-prefixed-formatter",
)

go_repository(
    name = "com_github_mgutz_ansi",
    commit = "9520e82c474b0a04dd04f8a40959027271bab992",
    importpath = "github.com/mgutz/ansi",
)

go_repository(
    name = "com_github_fjl_memsize",
    commit = "2a09253e352a56f419bd88effab0483f52da4c7d",
    importpath = "github.com/fjl/memsize",
)

go_repository(
    name = "com_github_libp2p_go_libp2p",
    commit = "76944c4fc848530530f6be36fb22b70431ca506c",  # v0.5.1
    importpath = "github.com/libp2p/go-libp2p",
)

go_repository(
    name = "com_github_libp2p_go_libp2p_peer",
    commit = "62676d8fb785a8fc279878cbe8e03b878f005910",  # v0.2.0
    importpath = "github.com/libp2p/go-libp2p-peer",
)

go_repository(
    name = "com_github_libp2p_go_libp2p_crypto",
    build_file_proto_mode = "disable_global",
    commit = "ddb6d72b5ad0ae81bf1ee77b628eac1d7237536a",  # v0.1.0
    importpath = "github.com/libp2p/go-libp2p-crypto",
)

go_repository(
    name = "com_github_multiformats_go_multiaddr",
    commit = "8c6cee15b340d7210c30a82a19231ee333b69b1d",  # v0.2.0
    importpath = "github.com/multiformats/go-multiaddr",
)

go_repository(
    name = "com_github_ipfs_go_log",
    commit = "91b837264c0f35dd4e2be341d711316b91d3573d",  # v0.0.1
    importpath = "github.com/ipfs/go-log",
)

go_repository(
    name = "com_github_multiformats_go_multihash",
    commit = "6b39927dce4869bc1726861b65ada415ee1f7fc7",  # v0.0.13
    importpath = "github.com/multiformats/go-multihash",
)

go_repository(
    name = "com_github_libp2p_go_libp2p_swarm",
    commit = "4f59859086ea4bfd750cf40ff2598fe8e6256f78",  # v0.2.2
    importpath = "github.com/libp2p/go-libp2p-swarm",
)

go_repository(
    name = "com_github_libp2p_go_libp2p_host",
    commit = "fb741ff65522f904e7d46f527c9a823f32346f83",  # v0.1.0
    importpath = "github.com/libp2p/go-libp2p-host",
)

go_repository(
    name = "com_github_libp2p_go_libp2p_peerstore",
    commit = "dee88d7532302c001604811fa3fbb5a7f83225e7",  # v0.1.4
    importpath = "github.com/libp2p/go-libp2p-peerstore",
)

go_repository(
    name = "com_github_libp2p_go_libp2p_circuit",
    commit = "61af9db0dd78e01e53b9fb044be44dcc7255667e",  # v0.1.4
    importpath = "github.com/libp2p/go-libp2p-circuit",
)

go_repository(
    name = "com_github_coreos_go_semver",
    commit = "e214231b295a8ea9479f11b70b35d5acf3556d9b",  # v0.3.0
    importpath = "github.com/coreos/go-semver",
)

go_repository(
    name = "com_github_libp2p_go_libp2p_interface_connmgr",
    commit = "ad0549099b57dc8a5f0fe2f596467960ed1ed66b",  # v0.1.0
    importpath = "github.com/libp2p/go-libp2p-interface-connmgr",
)

go_repository(
    name = "com_github_libp2p_go_conn_security_multistream",
    commit = "09b4134a655b5fc883a5bdd62ea12db6e0a1b095",  # v0.1.0
    importpath = "github.com/libp2p/go-conn-security-multistream",
)

go_repository(
    name = "com_github_libp2p_go_libp2p_metrics",
    commit = "2551ab4747111d6c216a06d963c575cebdfd5c9f",  # v0.1.0
    importpath = "github.com/libp2p/go-libp2p-metrics",
)

go_repository(
    name = "com_github_libp2p_go_libp2p_net",
    commit = "e8fc79d2ba74e10b386a79ba9176b88680f8acb0",  # v0.1.0
    importpath = "github.com/libp2p/go-libp2p-net",
)

go_repository(
    name = "com_github_whyrusleeping_mafmt",
    commit = "7aa7fad2ede4e7157818e3e7af5061f866a9ae23",  # v1.2.8
    importpath = "github.com/whyrusleeping/mafmt",
)

go_repository(
    name = "com_github_multiformats_go_multiaddr_net",
    commit = "c9acf9f27c5020e78925937dc3de142d2d393cd1",  # v0.1.1
    importpath = "github.com/multiformats/go-multiaddr-net",
)

go_repository(
    name = "com_github_minio_blake2b_simd",
    commit = "3f5f724cb5b182a5c278d6d3d55b40e7f8c2efb4",
    importpath = "github.com/minio/blake2b-simd",
)

go_repository(
    name = "com_github_mattn_go_colorable",
    commit = "98ec13f34aabf44cc914c65a1cfb7b9bc815aef1",  # v0.1.4
    importpath = "github.com/mattn/go-colorable",
)

go_repository(
    name = "com_github_btcsuite_btcd",
    commit = "306aecffea325e97f513b3ff0cf7895a5310651d",
    importpath = "github.com/btcsuite/btcd",
)

go_repository(
    name = "com_github_minio_sha256_simd",
    commit = "6de4475307716de15b286880ff321c9547086fdd",  # v0.1.1
    importpath = "github.com/minio/sha256-simd",
)

go_repository(
    name = "com_github_mr_tron_base58",
    commit = "d504ab2e22d97cb9f10b1d146a1e6a063f4a5f43",  # v1.1.2
    importpath = "github.com/mr-tron/base58",
)

go_repository(
    name = "com_github_libp2p_go_libp2p_secio",
    build_file_proto_mode = "disable_global",
    commit = "6f83420d5715a8b1c4082aaf9c5c7785923e702e",  # v0.2.1
    importpath = "github.com/libp2p/go-libp2p-secio",
)

go_repository(
    name = "com_github_libp2p_go_tcp_transport",
    commit = "4da01758afabe2347b015cc12d3478a384ebc909",  # v0.1.1
    importpath = "github.com/libp2p/go-tcp-transport",
)

go_repository(
    name = "com_github_libp2p_go_libp2p_protocol",
    commit = "25288782ae7dd539248ffa7dc62d521027ea311b",  # v0.1.0
    importpath = "github.com/libp2p/go-libp2p-protocol",
)

go_repository(
    name = "com_github_jbenet_goprocess",
    commit = "7f9d9ed286badffcf2122cfeb383ec37daf92508",
    importpath = "github.com/jbenet/goprocess",
)

go_repository(
    name = "com_github_multiformats_go_multistream",
    commit = "039807e4901c4b2041f40a0e4aa32d72939608aa",  # v0.1.0
    importpath = "github.com/multiformats/go-multistream",
)

go_repository(
    name = "com_github_libp2p_go_libp2p_loggables",
    commit = "814642b01726ff6f9302e8ce9eeeb00d25409520",  # v0.1.0
    importpath = "github.com/libp2p/go-libp2p-loggables",
)

go_repository(
    name = "com_github_libp2p_go_libp2p_nat",
    commit = "873ef75f6ab6273821d77197660c1fb3af4cc02e",  # v0.0.5
    importpath = "github.com/libp2p/go-libp2p-nat",
)

go_repository(
    name = "com_github_multiformats_go_multiaddr_dns",
    commit = "aeb5743691b968cfa3365c9da59ef872a3133c87",  # v0.2.0
    importpath = "github.com/multiformats/go-multiaddr-dns",
)

go_repository(
    name = "com_github_whyrusleeping_go_logging",
    commit = "d89ec39241781fab261571aeddb2a4177bb57bf3",  # v0.0.1
    importpath = "github.com/whyrusleeping/go-logging",
)

go_repository(
    name = "com_github_mattn_go_isatty",
    commit = "7b513a986450394f7bbf1476909911b3aa3a55ce",
    importpath = "github.com/mattn/go-isatty",
)

go_repository(
    name = "com_github_libp2p_go_libp2p_transport_upgrader",
    commit = "07ed92ccf9aba3a2e4b2fddc4c17ced060524922",  # v0.1.1
    importpath = "github.com/libp2p/go-libp2p-transport-upgrader",
)

go_repository(
    name = "com_github_libp2p_go_maddr_filter",
    commit = "4d5679194bce9c87a81d3b9948a4b5edd5ddc094",  # v0.0.5
    importpath = "github.com/libp2p/go-maddr-filter",
)

go_repository(
    name = "com_github_libp2p_go_libp2p_transport",
    commit = "2406e91c260757c7cf63c70ad20073f5a7b29af4",  # v0.1.0
    importpath = "github.com/libp2p/go-libp2p-transport",
)

go_repository(
    name = "com_github_libp2p_go_addr_util",
    commit = "4cd36c0f325f9e38f1e31ff7a10b9d94d53a11cf",  # v0.0.1
    importpath = "github.com/libp2p/go-addr-util",
)

go_repository(
    name = "com_github_libp2p_go_libp2p_interface_pnet",
    commit = "1357b4bb4b863afcc688f7820c88564ad79818be",  # v0.1.0
    importpath = "github.com/libp2p/go-libp2p-interface-pnet",
)

go_repository(
    name = "com_github_whyrusleeping_timecache",
    commit = "cfcb2f1abfee846c430233aef0b630a946e0a5a6",
    importpath = "github.com/whyrusleeping/timecache",
)

go_repository(
    name = "com_github_opentracing_opentracing_go",
    commit = "659c90643e714681897ec2521c60567dd21da733",  # v1.1.0
    importpath = "github.com/opentracing/opentracing-go",
)

go_repository(
    name = "com_github_libp2p_go_reuseport",
    commit = "3e6d618acfdfacbbeff71cb2bd70fc188f897a0f",  # v0.0.1
    importpath = "github.com/libp2p/go-reuseport",
)

go_repository(
    name = "com_github_huin_goupnp",
    commit = "656e61dfadd241c7cbdd22a023fa81ecb6860ea8",  # v1.0.0
    importpath = "github.com/huin/goupnp",
)

go_repository(
    name = "com_github_spaolacci_murmur3",
    commit = "f09979ecbc725b9e6d41a297405f65e7e8804acc",  # v1.1.0
    importpath = "github.com/spaolacci/murmur3",
)

go_repository(
    name = "com_github_jbenet_go_temp_err_catcher",
    commit = "aac704a3f4f27190b4ccc05f303a4931fd1241ff",
    importpath = "github.com/jbenet/go-temp-err-catcher",
)

go_repository(
    name = "com_github_sirupsen_logrus",
    commit = "839c75faf7f98a33d445d181f3018b5c3409a45e",  # v1.4.2
    importpath = "github.com/sirupsen/logrus",
)

go_repository(
    name = "org_golang_x_sys",
    commit = "fae7ac547cb717d141c433a2a173315e216b64c4",
    importpath = "golang.org/x/sys",
)

go_repository(
    name = "com_github_libp2p_go_flow_metrics",
    commit = "e5a6a4db89199d99b2a74b8da198277a826241d8",  # v0.0.3
    importpath = "github.com/libp2p/go-flow-metrics",
)

go_repository(
    name = "com_github_libp2p_go_msgio",
    commit = "9142103f7d8dc5a74a91116b8f927fe8d8bf4a96",  # v0.0.4
    importpath = "github.com/libp2p/go-msgio",
)

go_repository(
    name = "com_github_jackpal_gateway",
    commit = "cbcf4e3f3baee7952fc386c8b2534af4d267c875",  # v1.0.5
    importpath = "github.com/jackpal/gateway",
)

go_repository(
    name = "com_github_whyrusleeping_multiaddr_filter",
    commit = "e903e4adabd70b78bc9293b6ee4f359afb3f9f59",
    importpath = "github.com/whyrusleeping/multiaddr-filter",
)

go_repository(
    name = "com_github_libp2p_go_ws_transport",
    commit = "370d1a3a7420e27423417c37630cad3754ad5702",  # v0.2.0
    importpath = "github.com/libp2p/go-ws-transport",
)

go_repository(
    name = "org_golang_x_crypto",
    importpath = "golang.org/x/crypto",
    sum = "h1:1ZiEyfaQIg3Qh0EoqpwAakHVhecoE5wlSg5GjnafJGw=",
    version = "v0.0.0-20200221231518-2aa609cf4a9d",
)

go_repository(
    name = "com_github_jackpal_go_nat_pmp",
    commit = "d89d09f6f3329bc3c2479aa3cafd76a5aa93a35c",
    importpath = "github.com/jackpal/go-nat-pmp",
)

go_repository(
    name = "com_github_libp2p_go_reuseport_transport",
    commit = "c7583c88df654a2ecd621e863f661783d79b64d1",  # v0.0.2
    importpath = "github.com/libp2p/go-reuseport-transport",
)

go_repository(
    name = "com_github_whyrusleeping_go_notifier",
    commit = "097c5d47330ff6a823f67e3515faa13566a62c6f",
    importpath = "github.com/whyrusleeping/go-notifier",
)

go_repository(
    name = "com_github_gorilla_websocket",
    commit = "c3e18be99d19e6b3e8f1559eea2c161a665c4b6b",  # v1.4.1
    importpath = "github.com/gorilla/websocket",
)

go_repository(
    name = "com_github_syndtr_goleveldb",
    commit = "9d007e481048296f09f59bd19bb7ae584563cd95",  # v1.0.0
    importpath = "github.com/syndtr/goleveldb",
)

go_repository(
    name = "com_github_emicklei_dot",
    commit = "5810de2f2ab7aac98cd7bcbd59147a7ca6071768",
    importpath = "github.com/emicklei/dot",
)

go_repository(
    name = "com_github_libp2p_go_libp2p_blankhost",
    commit = "da3b45205dfce3ef3926054ffd5dee76f5903382",  # v0.1.4
    importpath = "github.com/libp2p/go-libp2p-blankhost",
)

go_repository(
    name = "io_opencensus_go",
    importpath = "go.opencensus.io",
    sum = "h1:75k/FF0Q2YM8QYo07VPddOLBslDt1MZOdEslOHvmzAs=",
    version = "v0.22.2",
)

go_repository(
    name = "io_opencensus_go_contrib_exporter_jaeger",
    importpath = "contrib.go.opencensus.io/exporter/jaeger",
    sum = "h1:nhTv/Ry3lGmqbJ/JGvCjWxBl5ozRfqo86Ngz59UAlfk=",
    version = "v0.2.0",
)

go_repository(
    name = "org_golang_google_api",
    importpath = "google.golang.org/api",
    sum = "h1:uMf5uLi4eQMRrMKhCplNik4U4H8Z6C1br3zOtAa/aDE=",
    version = "v0.14.0",
)

go_repository(
    name = "org_golang_x_sync",
    commit = "e225da77a7e68af35c70ccbf71af2b83e6acac3c",
    importpath = "golang.org/x/sync",
)

go_repository(
    name = "com_github_golang_lint",
    commit = "5b3e6a55c961c61f4836ae6868c17b070744c590",
    importpath = "github.com/golang/lint",
)

go_repository(
    name = "org_golang_x_lint",
    commit = "5b3e6a55c961c61f4836ae6868c17b070744c590",
    importpath = "golang.org/x/lint",
)

go_repository(
    name = "com_github_aristanetworks_goarista",
    commit = "728bce664cf5dfb921941b240828f989a2c8f8e3",
    importpath = "github.com/aristanetworks/goarista",
)

go_repository(
    name = "com_github_prometheus_client_golang",
    commit = "4ab88e80c249ed361d3299e2930427d9ac43ef8d",  # v1.0.0
    importpath = "github.com/prometheus/client_golang",
)

go_repository(
    name = "com_github_prometheus_client_model",
    commit = "7bc5445566f0fe75b15de23e6b93886e982d7bf9",
    importpath = "github.com/prometheus/client_model",
)

go_repository(
    name = "com_github_prometheus_common",
    commit = "d978bcb1309602d68bb4ba69cf3f8ed900e07308",
    importpath = "github.com/prometheus/common",
)

go_repository(
    name = "com_github_prometheus_procfs",
    commit = "6d489fc7f1d9cd890a250f3ea3431b1744b9623f",
    importpath = "github.com/prometheus/procfs",
)

go_repository(
    name = "com_github_beorn7_perks",
    commit = "37c8de3658fcb183f997c4e13e8337516ab753e6",  # v1.0.1
    importpath = "github.com/beorn7/perks",
)

go_repository(
    name = "com_github_matttproud_golang_protobuf_extensions",
    commit = "c12348ce28de40eed0136aa2b644d0ee0650e56c",  # v1.0.1
    importpath = "github.com/matttproud/golang_protobuf_extensions",
)

http_archive(
    name = "com_github_boltdb_bolt",  # v1.3.1
    build_file = "//third_party:boltdb/bolt.BUILD",
    sha256 = "95dc5842dab55f7519b7002bbec648321277b5d6f0ad59aab509ee59313b6386",
    strip_prefix = "bolt-2f1ce7a837dcb8da3ec595b1dac9d0632f0f99e8",
    urls = ["https://github.com/boltdb/bolt/archive/2f1ce7a837dcb8da3ec595b1dac9d0632f0f99e8.tar.gz"],
)

go_repository(
    name = "com_github_pborman_uuid",
    commit = "8b1b92947f46224e3b97bb1a3a5b0382be00d31e",  # v1.2.0
    importpath = "github.com/pborman/uuid",
)

go_repository(
    name = "com_github_libp2p_go_buffer_pool",
    commit = "c4a5988a1e475884367015e1a2d0bd5fa4c491f4",  # v0.0.2
    importpath = "github.com/libp2p/go-buffer-pool",
)

go_repository(
    name = "com_github_libp2p_go_mplex",
    commit = "62fe9554facaec3f80333b61ea8d694fe615705f",  # v0.1.0
    importpath = "github.com/libp2p/go-mplex",
)

go_repository(
    name = "com_github_libp2p_go_libp2p_pubsub",
    build_file_proto_mode = "disable_global",
    importpath = "github.com/libp2p/go-libp2p-pubsub",
    sum = "h1:+Iz8zeI1KO6HX8cexU9g98cCGjae52Vujeg087SkuME=",
    version = "v0.2.6-0.20191219233527-97846b574895",
)

go_repository(
    name = "com_github_ipfs_go_ipfs_util",
    commit = "a4bb5361e49427531f9a716ead2ce4bd9bdd7959",  # v0.0.1
    importpath = "github.com/ipfs/go-ipfs-util",
)

go_repository(
    name = "com_github_google_uuid",
    commit = "0cd6bf5da1e1c83f8b45653022c74f71af0538a4",  # v1.1.1
    importpath = "github.com/google/uuid",
)

go_repository(
    name = "com_github_libp2p_go_libp2p_kad_dht",
    build_file_proto_mode = "disable_global",
    commit = "e216d3cf6cfadfc91b8c3bec6ac9492ea40908d0",  # v0.2.1
    importpath = "github.com/libp2p/go-libp2p-kad-dht",
)

go_repository(
    name = "com_github_ipfs_go_datastore",
    commit = "e7a498916ccca1b0b40fb08630659cd4d68a01e8",  # v0.3.1
    importpath = "github.com/ipfs/go-datastore",
)

go_repository(
    name = "com_github_whyrusleeping_base32",
    commit = "c30ac30633ccdabefe87eb12465113f06f1bab75",
    importpath = "github.com/whyrusleeping/base32",
)

go_repository(
    name = "com_github_ipfs_go_cid",
    commit = "3da5bbbe45260437a44f777e6b2e5effa2606901",  # v0.0.4
    importpath = "github.com/ipfs/go-cid",
)

go_repository(
    name = "com_github_libp2p_go_libp2p_record",
    build_file_proto_mode = "disable_global",
    commit = "8ccbca30634f70a8f03d133ac64cbf245d079e1e",  # v0.1.2
    importpath = "github.com/libp2p/go-libp2p-record",
)

go_repository(
    name = "com_github_libp2p_go_libp2p_routing",
    commit = "f4ece6c1baa8e77ee488b25014fcb1059955ed0f",  # v0.1.0
    importpath = "github.com/libp2p/go-libp2p-routing",
)

go_repository(
    name = "com_github_libp2p_go_libp2p_kbucket",
    commit = "a0cac6f63c491504b18eeba24be2ac0bbbfa0e5c",  # v0.2.3
    importpath = "github.com/libp2p/go-libp2p-kbucket",
)

go_repository(
    name = "com_github_ipfs_go_todocounter",
    commit = "742667602a47ab3a2b7f17d935019c3255719dce",  # v0.0.2
    importpath = "github.com/ipfs/go-todocounter",
)

go_repository(
    name = "com_github_whyrusleeping_go_keyspace",
    commit = "5b898ac5add1da7178a4a98e69cb7b9205c085ee",
    importpath = "github.com/whyrusleeping/go-keyspace",
)

go_repository(
    name = "com_github_multiformats_go_multibase",
    commit = "d63641945dc1749baa23686ad0564ad63fef0493",  # v0.0.1
    importpath = "github.com/multiformats/go-multibase",
)

go_repository(
    name = "com_github_hashicorp_golang_lru",
    commit = "14eae340515388ca95aa8e7b86f0de668e981f54",  # v0.5.4
    importpath = "github.com/hashicorp/golang-lru",
)

go_repository(
    name = "com_github_ipfs_go_ipfs_addr",
    commit = "ac4881d4db36effbbeebf93d9172fcb20ed04c15",  # v0.0.1
    importpath = "github.com/ipfs/go-ipfs-addr",
)

go_repository(
    name = "com_github_libp2p_go_libp2p_discovery",
    importpath = "github.com/libp2p/go-libp2p-discovery",
    sum = "h1:1p3YSOq7VsgaL+xVHPi8XAmtGyas6D2J6rWBEfz/aiY=",
    version = "v0.2.0",
)

go_repository(
    name = "com_github_libp2p_go_libp2p_autonat",
    commit = "60bf479cf6bc73c939f4db97ad711756e949e522",  # v0.1.1
    importpath = "github.com/libp2p/go-libp2p-autonat",
)

go_repository(
    name = "com_github_konsorten_go_windows_terminal_sequences",
    commit = "f55edac94c9bbba5d6182a4be46d86a2c9b5b50e",  # v1.0.2
    importpath = "github.com/konsorten/go-windows-terminal-sequences",
)

go_repository(
    name = "com_github_libp2p_go_libp2p_interface_conn",
    commit = "c7cda99284db0bea441058da8fd1f1373c763ed6",
    importpath = "github.com/libp2p/go-libp2p-interface-conn",
)

go_repository(
    name = "io_k8s_client_go",
    build_extra_args = ["-exclude=vendor"],
    commit = "c1ea390cb7f7ca6d6345b4d3bcfd5546028cee20",  # v12.0.0
    importpath = "k8s.io/client-go",
)

go_repository(
    name = "io_k8s_apimachinery",
    build_file_proto_mode = "disable_global",
    commit = "79c2a76c473a20cdc4ce59cae4b72529b5d9d16b",  # v0.17.2
    importpath = "k8s.io/apimachinery",
)

go_repository(
    name = "io_k8s_klog",
    commit = "2ca9ad30301bf30a8a6e0fa2110db6b8df699a91",  # v1.0.0
    importpath = "k8s.io/klog",
)

go_repository(
    name = "com_github_google_gofuzz",
    importpath = "github.com/google/gofuzz",
    sum = "h1:A8PeW59pxE9IoFRqBp37U+mSNaQoZ46F1f0f863XSXw=",
    version = "v1.0.0",
)

go_repository(
    name = "io_k8s_api",
    build_file_proto_mode = "disable_global",
    commit = "3043179095b6baa0087e8735d796bd6dfa881f8e",
    importpath = "k8s.io/api",
)

go_repository(
    name = "com_github_shyiko_kubesec",
    commit = "7718facdb5e5529cecff1fe42fc3aaa4cc837d5d",
    importpath = "github.com/shyiko/kubesec",
)

go_repository(
    name = "in_gopkg_yaml_v2",
    commit = "f221b8435cfb71e54062f6c6e99e9ade30b124d5",  # v2.2.4
    importpath = "gopkg.in/yaml.v2",
)

go_repository(
    name = "com_github_spf13_pflag",
    commit = "2e9d26c8c37aae03e3f9d4e90b7116f5accb7cab",  # v1.0.5
    importpath = "github.com/spf13/pflag",
)

go_repository(
    name = "com_github_spf13_cobra",
    commit = "f2b07da1e2c38d5f12845a4f607e2e1018cbb1f5",  # v0.0.5
    importpath = "github.com/spf13/cobra",
)

go_repository(
    name = "com_github_aws_aws_sdk_go",
    commit = "36cc7fd7051ac4707bd56c8774825df9e8de5918",
    importpath = "github.com/aws/aws-sdk-go",
)

go_repository(
    name = "com_github_posener_complete",
    commit = "699ede78373dfb0168f00170591b698042378437",
    importpath = "github.com/posener/complete",
    remote = "https://github.com/shyiko/complete",
    vcs = "git",
)

go_repository(
    name = "org_golang_x_oauth2",
    commit = "e64efc72b421e893cbf63f17ba2221e7d6d0b0f3",
    importpath = "golang.org/x/oauth2",
)

go_repository(
    name = "com_github_hashicorp_go_multierror",
    commit = "886a7fbe3eb1c874d46f623bfa70af45f425b3d1",  # v1.0.0
    importpath = "github.com/hashicorp/go-multierror",
)

go_repository(
    name = "com_github_hashicorp_errwrap",
    commit = "8a6fb523712970c966eefc6b39ed2c5e74880354",  # v1.0.0
    importpath = "github.com/hashicorp/errwrap",
)

go_repository(
    name = "com_google_cloud_go",
    commit = "6daa679260d92196ffca2362d652c924fdcb7a22",  # v0.52.0
    importpath = "cloud.google.com/go",
)

go_repository(
    name = "com_github_inconshreveable_mousetrap",
    commit = "76626ae9c91c4f2a10f34cad8ce83ea42c93bb75",  # v1.0.0
    importpath = "github.com/inconshreveable/mousetrap",
)

go_repository(
    name = "com_github_deckarep_golang_set",
    commit = "cbaa98ba5575e67703b32b4b19f73c91f3c4159e",  # v1.7.1
    importpath = "github.com/deckarep/golang-set",
)

go_repository(
    name = "com_github_go_stack_stack",
    commit = "2fee6af1a9795aafbe0253a0cfbdf668e1fb8a9a",  # v1.8.0
    importpath = "github.com/go-stack/stack",
)

go_repository(
    name = "com_github_rs_cors",
    commit = "db0fe48135e83b5812a5a31be0eea66984b1b521",  # v1.7.0
    importpath = "github.com/rs/cors",
)

go_repository(
    name = "com_github_golang_snappy",
    commit = "2a8bb927dd31d8daada140a5d09578521ce5c36a",  # v0.0.1
    importpath = "github.com/golang/snappy",
)

go_repository(
    name = "com_github_edsrzf_mmap_go",
    commit = "188cc3b666ba704534fa4f96e9e61f21f1e1ba7c",  # v1.0.0
    importpath = "github.com/edsrzf/mmap-go",
)

go_repository(
    name = "com_github_pkg_errors",
    commit = "614d223910a179a466c1767a985424175c39b465",  # v0.9.1
    importpath = "github.com/pkg/errors",
)

go_repository(
    name = "in_gopkg_natefinch_npipe_v2",
    commit = "c1b8fa8bdccecb0b8db834ee0b92fdbcfa606dd6",
    importpath = "gopkg.in/natefinch/npipe.v2",
)

go_repository(
    name = "com_github_prestonvanloon_go_recaptcha",
    commit = "0834cef6e8bd3a7ebdb3ac7def9440ee47d501a4",
    importpath = "github.com/prestonvanloon/go-recaptcha",
)

go_repository(
    name = "com_github_phoreproject_bls",
    commit = "da95d4798b09e9f45a29dc53124b2a0b4c1dfc13",
    importpath = "github.com/phoreproject/bls",
)

go_repository(
    name = "com_github_multiformats_go_base32",
    commit = "a9c2755c3d1672dbe6a7e4a5d182169fa30b6a8e",  # v0.0.3
    importpath = "github.com/multiformats/go-base32",
)

go_repository(
    name = "org_golang_x_xerrors",
    commit = "a5947ffaace3e882f334c1750858b4a6a7e52422",
    importpath = "golang.org/x/xerrors",
)

go_repository(
    name = "com_github_grpc_ecosystem_go_grpc_middleware",
    commit = "dd15ed025b6054e5253963e355991f3070d4e593",  # v1.1.0
    importpath = "github.com/grpc-ecosystem/go-grpc-middleware",
)

go_repository(
    name = "com_github_apache_thrift",
    commit = "cecee50308fc7e6f77f55b3fd906c1c6c471fa2f",  # v0.13.0
    importpath = "github.com/apache/thrift",
)

go_repository(
    name = "com_github_grpc_ecosystem_go_grpc_prometheus",
    commit = "c225b8c3b01faf2899099b768856a9e916e5087b",  # v1.2.0
    importpath = "github.com/grpc-ecosystem/go-grpc-prometheus",
)

go_repository(
    name = "com_github_libp2p_go_libp2p_connmgr",
    commit = "273839464339f1885413b385feee35301c5cb76f",  # v0.2.1
    importpath = "github.com/libp2p/go-libp2p-connmgr",
)

go_repository(
    name = "com_github_joonix_log",
    commit = "13fe31bbdd7a6f706b9114e188cdb53856be4d64",
    importpath = "github.com/joonix/log",
)

go_repository(
    name = "grpc_ecosystem_grpc_gateway",
    commit = "da7a886035e25b2f274f89b6f3c64bf70a9f6780",
    importpath = "github.com/grpc-ecosystem/grpc-gateway",
)

go_repository(
    name = "com_github_ghodss_yaml",
    commit = "0ca9ea5df5451ffdf184b4428c902747c2c11cd7",  # v1.0.0
    importpath = "github.com/ghodss/yaml",
)

go_repository(
    name = "org_uber_go_automaxprocs",
    commit = "946a8391268aea0a60a86403988ff3ab4b604a83",  # v1.2.0
    importpath = "go.uber.org/automaxprocs",
)

go_repository(
    name = "com_github_libp2p_go_libp2p_core",
    build_file_proto_mode = "disable_global",
    commit = "f7f724862d85ec9f9ee7c58b0f79836abdee8cd9",  # v0.3.0
    importpath = "github.com/libp2p/go-libp2p-core",
)

go_repository(
    name = "com_github_libp2p_go_libp2p_testing",
    commit = "82713a62880a5fe72d438bd58d737f0d3c4b7f36",  # v0.1.1
    importpath = "github.com/libp2p/go-libp2p-testing",
)

go_repository(
    name = "com_github_libp2p_go_libp2p_yamux",
    commit = "a61e80cb5770aa0d9b1bafe94da1278f58baa2c5",  # v0.2.1
    importpath = "github.com/libp2p/go-libp2p-yamux",
)

go_repository(
    name = "com_github_libp2p_go_libp2p_mplex",
    commit = "811729f15f0af13fe3f0d9e410c22f6a4bc5c686",  # v0.2.1
    importpath = "github.com/libp2p/go-libp2p-mplex",
)

go_repository(
    name = "com_github_libp2p_go_stream_muxer_multistream",
    commit = "2439b02deee2de8bb1fe24473d3d8333008a714a",  # v0.2.0
    importpath = "github.com/libp2p/go-stream-muxer-multistream",
)

go_repository(
    name = "com_github_multiformats_go_multiaddr_fmt",
    commit = "113ed87ed03cfff94f29fd95236be3ccd933fd36",  # v0.1.0
    importpath = "github.com/multiformats/go-multiaddr-fmt",
)

go_repository(
    name = "com_github_multiformats_go_varint",
    commit = "0aa688902217dff2cba0f678c7e4a0f547b4983e",
    importpath = "github.com/multiformats/go-varint",
)

go_repository(
    name = "com_github_libp2p_go_yamux",
    commit = "663972181d409e7263040f0b668462f87c85e1bd",  # v1.2.3
    importpath = "github.com/libp2p/go-yamux",
)

go_repository(
    name = "com_github_libp2p_go_nat",
    commit = "4b355d438085545df006ad9349686f30d8d37a27",  # v0.0.4
    importpath = "github.com/libp2p/go-nat",
)

go_repository(
    name = "com_github_koron_go_ssdp",
    commit = "4a0ed625a78b6858dc8d3a55fb7728968b712122",
    importpath = "github.com/koron/go-ssdp",
)

go_repository(
    name = "com_github_libp2p_go_eventbus",
    commit = "d34a18eba211bd65b32a4a7a06390fc441257cbd",  # v0.1.0
    importpath = "github.com/libp2p/go-eventbus",
)

go_repository(
    name = "in_gopkg_d4l3k_messagediff_v1",
    commit = "29f32d820d112dbd66e58492a6ffb7cc3106312b",  # v1.2.1
    importpath = "gopkg.in/d4l3k/messagediff.v1",
)

go_repository(
    name = "com_github_prysmaticlabs_go_bitfield",
    commit = "dbb55b15e92f897ee230360c8d9695e2f224b117",
    importpath = "github.com/prysmaticlabs/go-bitfield",
)

load("@com_github_prysmaticlabs_go_ssz//:deps.bzl", "go_ssz_dependencies")

go_ssz_dependencies()

go_repository(
    name = "org_golang_google_grpc",
    build_file_proto_mode = "disable",
    importpath = "google.golang.org/grpc",
    sum = "h1:zvIju4sqAGvwKspUQOhwnpcqSbzi7/H6QomNNjTL4sk=",
    version = "v1.27.1",
)

go_repository(
    name = "org_golang_x_net",
    commit = "da137c7871d730100384dbcf36e6f8fa493aef5b",
    importpath = "golang.org/x/net",
)

go_repository(
    name = "org_golang_x_text",
    commit = "342b2e1fbaa52c93f31447ad2c6abc048c63e475",  # v0.3.2
    importpath = "golang.org/x/text",
)

go_repository(
    name = "com_github_golang_glog",
    commit = "23def4e6c14b4da8ac2ed8007337bc5eb5007998",
    importpath = "github.com/golang/glog",
)

go_repository(
    name = "org_golang_x_time",
    commit = "9d24e82272b4f38b78bc8cff74fa936d31ccd8ef",
    importpath = "golang.org/x/time",
)

go_repository(
    name = "com_github_googleapis_gnostic",
    commit = "896953e6749863beec38e27029c804e88c3144b8",  # v0.4.1
    importpath = "github.com/googleapis/gnostic",
)

go_repository(
    name = "in_gopkg_inf_v0",
    commit = "d2d2541c53f18d2a059457998ce2876cc8e67cbf",  # v0.9.1
    importpath = "gopkg.in/inf.v0",
)

go_repository(
    name = "com_github_davecgh_go_spew",
    commit = "8991bc29aa16c548c550c7ff78260e27b9ab7c73",  # v1.1.1
    importpath = "github.com/davecgh/go-spew",
)

go_repository(
    name = "io_k8s_sigs_yaml",
    commit = "fd68e9863619f6ec2fdd8625fe1f02e7c877e480",  # v1.1.0
    importpath = "sigs.k8s.io/yaml",
)

go_repository(
    name = "com_github_google_go_cmp",
    commit = "5a6f75716e1203a923a78c9efb94089d857df0f6",  # v0.4.0
    importpath = "github.com/google/go-cmp",
)

go_repository(
    name = "com_github_modern_go_reflect2",
    commit = "94122c33edd36123c84d5368cfb2b69df93a0ec8",  # v1.0.1
    importpath = "github.com/modern-go/reflect2",
)

go_repository(
    name = "com_github_json_iterator_go",
    commit = "4f2e55fcf87ba29ab80379002316db67620ff622",
    importpath = "github.com/json-iterator/go",
    remote = "https://github.com/prestonvanloon/go",
    vcs = "git",
)

go_repository(
    name = "com_github_modern_go_concurrent",
    commit = "bacd9c7ef1dd9b15be4a9909b8ac7a4e313eec94",
    importpath = "github.com/modern-go/concurrent",
)

go_repository(
    name = "io_k8s_utils",
    commit = "3dccf664f023863740c508fb4284e49742bedfa4",
    importpath = "k8s.io/utils",
)

go_repository(
    name = "com_github_patrickmn_go_cache",
    commit = "46f407853014144407b6c2ec7ccc76bf67958d93",
    importpath = "github.com/patrickmn/go-cache",
)

go_repository(
    name = "com_github_prysmaticlabs_ethereumapis",
    commit = "fca4d6f69bedb8615c2fc916d1a68f2692285caa",
    importpath = "github.com/prysmaticlabs/ethereumapis",
    patch_args = ["-p1"],
    patches = [
        "//third_party:com_github_prysmaticlabs_ethereumapis-tags.patch",
    ],
)

go_repository(
    name = "com_github_cloudflare_roughtime",
    importpath = "github.com/cloudflare/roughtime",
    sum = "h1:jeSxE3fepJdhASERvBHI6RFkMhISv6Ir2JUybYLIVXs=",
    version = "v0.0.0-20200205191924-a69ef1dab727",
)

go_repository(
    name = "com_googlesource_roughtime_roughtime_git",
    build_file_generation = "on",
    commit = "51f6971f5f06ec101e5fbcabe5a49477708540f3",
    importpath = "roughtime.googlesource.com/roughtime.git",
)

go_repository(
    name = "com_github_paulbellamy_ratecounter",
    commit = "524851a93235ac051e3540563ed7909357fe24ab",  # v0.2.0
    importpath = "github.com/paulbellamy/ratecounter",
)

go_repository(
    name = "com_github_mattn_go_runewidth",
    importpath = "github.com/mattn/go-runewidth",
    sum = "h1:2BvfKmzob6Bmd4YsL0zygOqfdFnK7GR4QL06Do4/p7Y=",
    version = "v0.0.4",
)

go_repository(
    name = "com_github_mdlayher_prombolt",
    importpath = "github.com/mdlayher/prombolt",
    sum = "h1:N257g6TTx0LxYoskSDFxvkSJ3NOZpy9IF1xQ7Gu+K8I=",
    version = "v0.0.0-20161005185022-dfcf01d20ee9",
)

go_repository(
    name = "com_github_minio_highwayhash",
    importpath = "github.com/minio/highwayhash",
    sum = "h1:iMSDhgUILCr0TNm8LWlSjF8N0ZIj2qbO8WHp6Q/J2BA=",
    version = "v1.0.0",
)

go_repository(
    name = "org_golang_x_exp",
    importpath = "golang.org/x/exp",
    sum = "h1:n9HxLrNxWWtEb1cA950nuEEj3QnKbtsCJ6KjcgisNUs=",
    version = "v0.0.0-20191002040644-a1355ae1e2c3",
)

go_repository(
    name = "in_gopkg_confluentinc_confluent_kafka_go_v1",
    importpath = "gopkg.in/confluentinc/confluent-kafka-go.v1",
    patch_args = ["-p1"],
    patches = ["//third_party:in_gopkg_confluentinc_confluent_kafka_go_v1.patch"],
    sum = "h1:roy97m/3wj9/o8OuU3sZ5wildk30ep38k2x8nhNbKrI=",
    version = "v1.1.0",
)

go_repository(
    name = "com_github_naoina_toml",
    importpath = "github.com/naoina/toml",
    sum = "h1:PT/lllxVVN0gzzSqSlHEmP8MJB4MY2U7STGxiouV4X8=",
    version = "v0.1.1",
)

go_repository(
    name = "com_github_elastic_gosigar",
    importpath = "github.com/elastic/gosigar",
    sum = "h1:GzPQ+78RaAb4J63unidA/JavQRKrB6s8IOzN6Ib59jo=",
    version = "v0.10.5",
)

go_repository(
    name = "in_gopkg_urfave_cli_v1",
    importpath = "gopkg.in/urfave/cli.v1",
    sum = "h1:NdAVW6RYxDif9DhDHaAortIu956m2c0v+09AZBPTbE0=",
    version = "v1.20.0",
)

go_repository(
    name = "com_github_naoina_go_stringutil",
    importpath = "github.com/naoina/go-stringutil",
    sum = "h1:rCUeRUHjBjGTSHl0VC00jUPLz8/F9dDzYI70Hzifhks=",
    version = "v0.1.0",
)

go_repository(
    name = "com_github_influxdata_influxdb",
    importpath = "github.com/influxdata/influxdb",
    sum = "h1:uSeBTNO4rBkbp1Be5FKRsAmglM9nlx25TzVQRQt1An4=",
    version = "v1.7.9",
)

go_repository(
    name = "com_github_robertkrimen_otto",
    importpath = "github.com/robertkrimen/otto",
    sum = "h1:1VUlQbCfkoSGv7qP7Y+ro3ap1P1pPZxgdGVqiTVy5C4=",
    version = "v0.0.0-20180617131154-15f95af6e78d",
)

go_repository(
    name = "com_github_peterh_liner",
    importpath = "github.com/peterh/liner",
    sum = "h1:f+aAedNJA6uk7+6rXsYBnhdo4Xux7ESLe+kcuVUF5os=",
    version = "v1.1.0",
)

go_repository(
    name = "com_github_graph_gophers_graphql_go",
    importpath = "github.com/graph-gophers/graphql-go",
    sum = "h1:HwRCZlPXN00r58jaIPE11HXn7EvhheQrE+Cxw0vkrH0=",
    version = "v0.0.0-20191031232829-adde0d0f76a3",
)

go_repository(
    name = "com_github_rjeczalik_notify",
    importpath = "github.com/rjeczalik/notify",
    sum = "h1:MiTWrPj55mNDHEiIX5YUSKefw/+lCQVoAFmD6oQm5w8=",
    version = "v0.9.2",
)

go_repository(
    name = "com_github_mohae_deepcopy",
    importpath = "github.com/mohae/deepcopy",
    sum = "h1:RWengNIwukTxcDr9M+97sNutRR1RKhG96O6jWumTTnw=",
    version = "v0.0.0-20170929034955-c48cc78d4826",
)

go_repository(
    name = "in_gopkg_olebedev_go_duktape_v3",
    importpath = "gopkg.in/olebedev/go-duktape.v3",
    sum = "h1:uuol9OUzSvZntY1v963NAbVd7A+PHLMz1FlCe3Lorcs=",
    version = "v3.0.0-20190709231704-1e4459ed25ff",
)

go_repository(
    name = "in_gopkg_sourcemap_v1",
    importpath = "gopkg.in/sourcemap.v1",
    sum = "h1:inv58fC9f9J3TK2Y2R1NPntXEn3/wjWHkonhIUODNTI=",
    version = "v1.0.5",
)

go_repository(
    name = "com_github_fatih_color",
    importpath = "github.com/fatih/color",
    sum = "h1:DkWD4oS2D8LGGgTQ6IvwJJXSL5Vp2ffcQg58nFV38Ys=",
    version = "v1.7.0",
)

go_repository(
    name = "com_github_protolambda_zssz",
    commit = "632f11e5e281660402bd0ac58f76090f3503def0",
    importpath = "github.com/protolambda/zssz",
)

go_repository(
    name = "com_github_googleapis_gnostic",
    commit = "25d8b0b6698593f520d9d8dc5a88e6b16ca9ecc0",
    importpath = "github.com/googleapis/gnostic",
)

go_repository(
    name = "com_github_googleapis_gax_go_v2",
    importpath = "github.com/googleapis/gax-go/v2",
    sum = "h1:sjZBwGj9Jlw33ImPtvFviGYvseOtDM7hkSKB7+Tv3SM=",
    version = "v2.0.5",
)

go_repository(
    name = "com_github_golang_groupcache",
    importpath = "github.com/golang/groupcache",
    sum = "h1:uHTyIjqVhYRhLbJ8nIiOJHkEZZ+5YoOsAbD3sk82NiE=",
    version = "v0.0.0-20191027212112-611e8accdfc9",
)

go_repository(
    name = "com_github_uber_jaeger_client_go",
    importpath = "github.com/uber/jaeger-client-go",
    sum = "h1:HgqpYBng0n7tLJIlyT4kPCIv5XgCsF+kai1NnnrJzEU=",
    version = "v2.20.1+incompatible",
)

go_repository(
    name = "com_github_dgraph_io_ristretto",
    commit = "99d1bbbf28e64530eb246be0568fc7709a35ebdd",  # v0.0.1
    importpath = "github.com/dgraph-io/ristretto",
)

go_repository(
    name = "com_github_cespare_xxhash",
    commit = "d7df74196a9e781ede915320c11c378c1b2f3a1f",
    importpath = "github.com/cespare/xxhash",
)

go_repository(
    name = "com_github_ipfs_go_detect_race",
    importpath = "github.com/ipfs/go-detect-race",
    sum = "h1:qX/xay2W3E4Q1U7d9lNs1sU9nvguX0a7319XbyQ6cOk=",
    version = "v0.0.1",
)

go_repository(
    name = "com_github_kevinms_leakybucket_go",
    importpath = "github.com/kevinms/leakybucket-go",
    sum = "h1:oq6BiN7v0MfWCRcJAxSV+hesVMAAV8COrQbTjYNnso4=",
    version = "v0.0.0-20190611015032-8a3d0352aa79",
)

go_repository(
    name = "com_github_wealdtech_go_eth2_wallet",
    commit = "6970d62e60d86fdae3c3e510e800e8a60d755a7d",
    importpath = "github.com/wealdtech/go-eth2-wallet",
)

go_repository(
    name = "com_github_wealdtech_go_eth2_wallet_hd",
    commit = "ce0a252a01c621687e9786a64899cfbfe802ba73",
    importpath = "github.com/wealdtech/go-eth2-wallet-hd",
)

go_repository(
    name = "com_github_wealdtech_go_eth2_wallet_nd",
    commit = "12c8c41cdbd16797ff292e27f58e126bb89e9706",
    importpath = "github.com/wealdtech/go-eth2-wallet-nd",
)

go_repository(
    name = "com_github_wealdtech_go_eth2_wallet_store_filesystem",
    commit = "1eea6a48d75380047d2ebe7c8c4bd8985bcfdeca",
    importpath = "github.com/wealdtech/go-eth2-wallet-store-filesystem",
)

go_repository(
    name = "com_github_wealdtech_go_eth2_wallet_store_s3",
    commit = "1c821b5161f7bb0b3efa2030eff687eea5e70e53",
    importpath = "github.com/wealdtech/go-eth2-wallet-store-s3",
)

go_repository(
    name = "com_github_wealdtech_go_eth2_wallet_encryptor_keystorev4",
    commit = "0c11c07b9544eb662210fadded94f40f309d8c8f",
    importpath = "github.com/wealdtech/go-eth2-wallet-encryptor-keystorev4",
)

go_repository(
    name = "com_github_wealdtech_go_eth2_wallet_types",
    commit = "af67d8101be61e7c4dd8126d2b3eba20cff5dab2",
    importpath = "github.com/wealdtech/go-eth2-wallet-types",
)

go_repository(
    name = "com_github_wealdtech_go_eth2_types",
    commit = "f9c31ddf180537dd5712d5998a3d56c45864d71f",
    importpath = "github.com/wealdtech/go-eth2-types",
)

go_repository(
    name = "com_github_wealdtech_go_eth2_util",
    commit = "326ebb1755651131bb8f4506ea9a23be6d9ad1dd",
    importpath = "github.com/wealdtech/go-eth2-util",
)

go_repository(
    name = "com_github_wealdtech_go_ecodec",
    commit = "7473d835445a3490e61a5fcf48fe4e9755a37957",
    importpath = "github.com/wealdtech/go-ecodec",
)

go_repository(
    name = "com_github_wealdtech_go_bytesutil",
    commit = "e564d0ade555b9f97494f0f669196ddcc6bc531d",
    importpath = "github.com/wealdtech/go-bytesutil",
)

go_repository(
    name = "com_github_wealdtech_go_indexer",
    commit = "334862c32b1e3a5c6738a2618f5c0a8ebeb8cd51",
    importpath = "github.com/wealdtech/go-indexer",
)

go_repository(
    name = "com_github_shibukawa_configdir",
    commit = "e180dbdc8da04c4fa04272e875ce64949f38bd3e",
    importpath = "github.com/shibukawa/configdir",
)

go_repository(
<<<<<<< HEAD
    name = "com_github_burntsushi_toml",
    importpath = "github.com/BurntSushi/toml",
    sum = "h1:WXkYYl6Yr3qBf1K79EBnL4mak0OimBfB0XUf9Vl28OQ=",
    version = "v0.3.1",
)

go_repository(
    name = "com_github_cpuguy83_go_md2man_v2",
    importpath = "github.com/cpuguy83/go-md2man/v2",
    sum = "h1:EoUDS0afbrsXAZ9YQ9jdu/mZ2sXgT1/2yyNng4PGlyM=",
    version = "v2.0.0",
)

go_repository(
    name = "com_github_russross_blackfriday_v2",
    importpath = "github.com/russross/blackfriday/v2",
    sum = "h1:lPqVAte+HuHNfhJ/0LC98ESWRz8afy9tM/0RK8m9o+Q=",
    version = "v2.0.1",
)

go_repository(
    name = "com_github_shurcool_sanitized_anchor_name",
    importpath = "github.com/shurcooL/sanitized_anchor_name",
    sum = "h1:PdmoCO6wvbs+7yrJyMORt4/BmY5IYyJwS/kOiWx8mHo=",
    version = "v1.0.0",
)

go_repository(
    name = "in_gopkg_urfave_cli_v2",
    importpath = "gopkg.in/urfave/cli.v2",
    sum = "h1:OvXt/p4cdwNl+mwcWMq/AxaKFkhdxcjx+tx+qf4EOvY=",
    version = "v2.0.0-20190806201727-b62605953717",
=======
    name = "com_github_libp2p_go_libp2p_noise",
    importpath = "github.com/libp2p/go-libp2p-noise",
    sum = "h1:J1gHJRNFEk7NdiaPQQqAvxEy+7hhCsVv3uzduWybmqY=",
    version = "v0.0.0-20200302201340-8c54356e12c9",
)

go_repository(
    name = "com_github_ferranbt_fastssz",
    commit = "06015a5d84f9e4eefe2c21377ca678fa8f1a1b09",
    importpath = "github.com/ferranbt/fastssz",
>>>>>>> 27193820
)<|MERGE_RESOLUTION|>--- conflicted
+++ resolved
@@ -1374,263 +1374,263 @@
 )
 
 go_repository(
+    name = "com_github_naoina_go_stringutil",
+    importpath = "github.com/naoina/go-stringutil",
+    sum = "h1:rCUeRUHjBjGTSHl0VC00jUPLz8/F9dDzYI70Hzifhks=",
+    version = "v0.1.0",
+)
+
+go_repository(
+    name = "com_github_influxdata_influxdb",
+    importpath = "github.com/influxdata/influxdb",
+    sum = "h1:uSeBTNO4rBkbp1Be5FKRsAmglM9nlx25TzVQRQt1An4=",
+    version = "v1.7.9",
+)
+
+go_repository(
+    name = "com_github_robertkrimen_otto",
+    importpath = "github.com/robertkrimen/otto",
+    sum = "h1:1VUlQbCfkoSGv7qP7Y+ro3ap1P1pPZxgdGVqiTVy5C4=",
+    version = "v0.0.0-20180617131154-15f95af6e78d",
+)
+
+go_repository(
+    name = "com_github_peterh_liner",
+    importpath = "github.com/peterh/liner",
+    sum = "h1:f+aAedNJA6uk7+6rXsYBnhdo4Xux7ESLe+kcuVUF5os=",
+    version = "v1.1.0",
+)
+
+go_repository(
+    name = "com_github_graph_gophers_graphql_go",
+    importpath = "github.com/graph-gophers/graphql-go",
+    sum = "h1:HwRCZlPXN00r58jaIPE11HXn7EvhheQrE+Cxw0vkrH0=",
+    version = "v0.0.0-20191031232829-adde0d0f76a3",
+)
+
+go_repository(
+    name = "com_github_rjeczalik_notify",
+    importpath = "github.com/rjeczalik/notify",
+    sum = "h1:MiTWrPj55mNDHEiIX5YUSKefw/+lCQVoAFmD6oQm5w8=",
+    version = "v0.9.2",
+)
+
+go_repository(
+    name = "com_github_mohae_deepcopy",
+    importpath = "github.com/mohae/deepcopy",
+    sum = "h1:RWengNIwukTxcDr9M+97sNutRR1RKhG96O6jWumTTnw=",
+    version = "v0.0.0-20170929034955-c48cc78d4826",
+)
+
+go_repository(
+    name = "in_gopkg_olebedev_go_duktape_v3",
+    importpath = "gopkg.in/olebedev/go-duktape.v3",
+    sum = "h1:uuol9OUzSvZntY1v963NAbVd7A+PHLMz1FlCe3Lorcs=",
+    version = "v3.0.0-20190709231704-1e4459ed25ff",
+)
+
+go_repository(
+    name = "in_gopkg_sourcemap_v1",
+    importpath = "gopkg.in/sourcemap.v1",
+    sum = "h1:inv58fC9f9J3TK2Y2R1NPntXEn3/wjWHkonhIUODNTI=",
+    version = "v1.0.5",
+)
+
+go_repository(
+    name = "com_github_fatih_color",
+    importpath = "github.com/fatih/color",
+    sum = "h1:DkWD4oS2D8LGGgTQ6IvwJJXSL5Vp2ffcQg58nFV38Ys=",
+    version = "v1.7.0",
+)
+
+go_repository(
+    name = "com_github_protolambda_zssz",
+    commit = "632f11e5e281660402bd0ac58f76090f3503def0",
+    importpath = "github.com/protolambda/zssz",
+)
+
+go_repository(
+    name = "com_github_googleapis_gnostic",
+    commit = "25d8b0b6698593f520d9d8dc5a88e6b16ca9ecc0",
+    importpath = "github.com/googleapis/gnostic",
+)
+
+go_repository(
+    name = "com_github_googleapis_gax_go_v2",
+    importpath = "github.com/googleapis/gax-go/v2",
+    sum = "h1:sjZBwGj9Jlw33ImPtvFviGYvseOtDM7hkSKB7+Tv3SM=",
+    version = "v2.0.5",
+)
+
+go_repository(
+    name = "com_github_golang_groupcache",
+    importpath = "github.com/golang/groupcache",
+    sum = "h1:uHTyIjqVhYRhLbJ8nIiOJHkEZZ+5YoOsAbD3sk82NiE=",
+    version = "v0.0.0-20191027212112-611e8accdfc9",
+)
+
+go_repository(
+    name = "com_github_uber_jaeger_client_go",
+    importpath = "github.com/uber/jaeger-client-go",
+    sum = "h1:HgqpYBng0n7tLJIlyT4kPCIv5XgCsF+kai1NnnrJzEU=",
+    version = "v2.20.1+incompatible",
+)
+
+go_repository(
+    name = "com_github_dgraph_io_ristretto",
+    commit = "99d1bbbf28e64530eb246be0568fc7709a35ebdd",  # v0.0.1
+    importpath = "github.com/dgraph-io/ristretto",
+)
+
+go_repository(
+    name = "com_github_cespare_xxhash",
+    commit = "d7df74196a9e781ede915320c11c378c1b2f3a1f",
+    importpath = "github.com/cespare/xxhash",
+)
+
+go_repository(
+    name = "com_github_ipfs_go_detect_race",
+    importpath = "github.com/ipfs/go-detect-race",
+    sum = "h1:qX/xay2W3E4Q1U7d9lNs1sU9nvguX0a7319XbyQ6cOk=",
+    version = "v0.0.1",
+)
+
+go_repository(
+    name = "com_github_kevinms_leakybucket_go",
+    importpath = "github.com/kevinms/leakybucket-go",
+    sum = "h1:oq6BiN7v0MfWCRcJAxSV+hesVMAAV8COrQbTjYNnso4=",
+    version = "v0.0.0-20190611015032-8a3d0352aa79",
+)
+
+go_repository(
+    name = "com_github_wealdtech_go_eth2_wallet",
+    commit = "6970d62e60d86fdae3c3e510e800e8a60d755a7d",
+    importpath = "github.com/wealdtech/go-eth2-wallet",
+)
+
+go_repository(
+    name = "com_github_wealdtech_go_eth2_wallet_hd",
+    commit = "ce0a252a01c621687e9786a64899cfbfe802ba73",
+    importpath = "github.com/wealdtech/go-eth2-wallet-hd",
+)
+
+go_repository(
+    name = "com_github_wealdtech_go_eth2_wallet_nd",
+    commit = "12c8c41cdbd16797ff292e27f58e126bb89e9706",
+    importpath = "github.com/wealdtech/go-eth2-wallet-nd",
+)
+
+go_repository(
+    name = "com_github_wealdtech_go_eth2_wallet_store_filesystem",
+    commit = "1eea6a48d75380047d2ebe7c8c4bd8985bcfdeca",
+    importpath = "github.com/wealdtech/go-eth2-wallet-store-filesystem",
+)
+
+go_repository(
+    name = "com_github_wealdtech_go_eth2_wallet_store_s3",
+    commit = "1c821b5161f7bb0b3efa2030eff687eea5e70e53",
+    importpath = "github.com/wealdtech/go-eth2-wallet-store-s3",
+)
+
+go_repository(
+    name = "com_github_wealdtech_go_eth2_wallet_encryptor_keystorev4",
+    commit = "0c11c07b9544eb662210fadded94f40f309d8c8f",
+    importpath = "github.com/wealdtech/go-eth2-wallet-encryptor-keystorev4",
+)
+
+go_repository(
+    name = "com_github_wealdtech_go_eth2_wallet_types",
+    commit = "af67d8101be61e7c4dd8126d2b3eba20cff5dab2",
+    importpath = "github.com/wealdtech/go-eth2-wallet-types",
+)
+
+go_repository(
+    name = "com_github_wealdtech_go_eth2_types",
+    commit = "f9c31ddf180537dd5712d5998a3d56c45864d71f",
+    importpath = "github.com/wealdtech/go-eth2-types",
+)
+
+go_repository(
+    name = "com_github_wealdtech_go_eth2_util",
+    commit = "326ebb1755651131bb8f4506ea9a23be6d9ad1dd",
+    importpath = "github.com/wealdtech/go-eth2-util",
+)
+
+go_repository(
+    name = "com_github_wealdtech_go_ecodec",
+    commit = "7473d835445a3490e61a5fcf48fe4e9755a37957",
+    importpath = "github.com/wealdtech/go-ecodec",
+)
+
+go_repository(
+    name = "com_github_wealdtech_go_bytesutil",
+    commit = "e564d0ade555b9f97494f0f669196ddcc6bc531d",
+    importpath = "github.com/wealdtech/go-bytesutil",
+)
+
+go_repository(
+    name = "com_github_wealdtech_go_indexer",
+    commit = "334862c32b1e3a5c6738a2618f5c0a8ebeb8cd51",
+    importpath = "github.com/wealdtech/go-indexer",
+)
+
+go_repository(
+    name = "com_github_shibukawa_configdir",
+    commit = "e180dbdc8da04c4fa04272e875ce64949f38bd3e",
+    importpath = "github.com/shibukawa/configdir",
+)
+
+go_repository(
+    name = "com_github_libp2p_go_libp2p_noise",
+    importpath = "github.com/libp2p/go-libp2p-noise",
+    sum = "h1:J1gHJRNFEk7NdiaPQQqAvxEy+7hhCsVv3uzduWybmqY=",
+    version = "v0.0.0-20200302201340-8c54356e12c9",
+)
+
+go_repository(
+    name = "com_github_ferranbt_fastssz",
+    commit = "06015a5d84f9e4eefe2c21377ca678fa8f1a1b09",
+    importpath = "github.com/ferranbt/fastssz",
+)
+
+go_repository(
+    name = "com_github_burntsushi_toml",
+    importpath = "github.com/BurntSushi/toml",
+    sum = "h1:WXkYYl6Yr3qBf1K79EBnL4mak0OimBfB0XUf9Vl28OQ=",
+    version = "v0.3.1",
+)
+
+go_repository(
+    name = "com_github_cpuguy83_go_md2man_v2",
+    importpath = "github.com/cpuguy83/go-md2man/v2",
+    sum = "h1:EoUDS0afbrsXAZ9YQ9jdu/mZ2sXgT1/2yyNng4PGlyM=",
+    version = "v2.0.0",
+)
+
+go_repository(
+    name = "com_github_russross_blackfriday_v2",
+    importpath = "github.com/russross/blackfriday/v2",
+    sum = "h1:lPqVAte+HuHNfhJ/0LC98ESWRz8afy9tM/0RK8m9o+Q=",
+    version = "v2.0.1",
+)
+
+go_repository(
+    name = "com_github_shurcool_sanitized_anchor_name",
+    importpath = "github.com/shurcooL/sanitized_anchor_name",
+    sum = "h1:PdmoCO6wvbs+7yrJyMORt4/BmY5IYyJwS/kOiWx8mHo=",
+    version = "v1.0.0",
+)
+
+go_repository(
+    name = "in_gopkg_urfave_cli_v2",
+    importpath = "gopkg.in/urfave/cli.v2",
+    sum = "h1:OvXt/p4cdwNl+mwcWMq/AxaKFkhdxcjx+tx+qf4EOvY=",
+    version = "v2.0.0-20190806201727-b62605953717",
+)
+
+go_repository(
     name = "in_gopkg_urfave_cli_v1",
     importpath = "gopkg.in/urfave/cli.v1",
     sum = "h1:NdAVW6RYxDif9DhDHaAortIu956m2c0v+09AZBPTbE0=",
     version = "v1.20.0",
-)
-
-go_repository(
-    name = "com_github_naoina_go_stringutil",
-    importpath = "github.com/naoina/go-stringutil",
-    sum = "h1:rCUeRUHjBjGTSHl0VC00jUPLz8/F9dDzYI70Hzifhks=",
-    version = "v0.1.0",
-)
-
-go_repository(
-    name = "com_github_influxdata_influxdb",
-    importpath = "github.com/influxdata/influxdb",
-    sum = "h1:uSeBTNO4rBkbp1Be5FKRsAmglM9nlx25TzVQRQt1An4=",
-    version = "v1.7.9",
-)
-
-go_repository(
-    name = "com_github_robertkrimen_otto",
-    importpath = "github.com/robertkrimen/otto",
-    sum = "h1:1VUlQbCfkoSGv7qP7Y+ro3ap1P1pPZxgdGVqiTVy5C4=",
-    version = "v0.0.0-20180617131154-15f95af6e78d",
-)
-
-go_repository(
-    name = "com_github_peterh_liner",
-    importpath = "github.com/peterh/liner",
-    sum = "h1:f+aAedNJA6uk7+6rXsYBnhdo4Xux7ESLe+kcuVUF5os=",
-    version = "v1.1.0",
-)
-
-go_repository(
-    name = "com_github_graph_gophers_graphql_go",
-    importpath = "github.com/graph-gophers/graphql-go",
-    sum = "h1:HwRCZlPXN00r58jaIPE11HXn7EvhheQrE+Cxw0vkrH0=",
-    version = "v0.0.0-20191031232829-adde0d0f76a3",
-)
-
-go_repository(
-    name = "com_github_rjeczalik_notify",
-    importpath = "github.com/rjeczalik/notify",
-    sum = "h1:MiTWrPj55mNDHEiIX5YUSKefw/+lCQVoAFmD6oQm5w8=",
-    version = "v0.9.2",
-)
-
-go_repository(
-    name = "com_github_mohae_deepcopy",
-    importpath = "github.com/mohae/deepcopy",
-    sum = "h1:RWengNIwukTxcDr9M+97sNutRR1RKhG96O6jWumTTnw=",
-    version = "v0.0.0-20170929034955-c48cc78d4826",
-)
-
-go_repository(
-    name = "in_gopkg_olebedev_go_duktape_v3",
-    importpath = "gopkg.in/olebedev/go-duktape.v3",
-    sum = "h1:uuol9OUzSvZntY1v963NAbVd7A+PHLMz1FlCe3Lorcs=",
-    version = "v3.0.0-20190709231704-1e4459ed25ff",
-)
-
-go_repository(
-    name = "in_gopkg_sourcemap_v1",
-    importpath = "gopkg.in/sourcemap.v1",
-    sum = "h1:inv58fC9f9J3TK2Y2R1NPntXEn3/wjWHkonhIUODNTI=",
-    version = "v1.0.5",
-)
-
-go_repository(
-    name = "com_github_fatih_color",
-    importpath = "github.com/fatih/color",
-    sum = "h1:DkWD4oS2D8LGGgTQ6IvwJJXSL5Vp2ffcQg58nFV38Ys=",
-    version = "v1.7.0",
-)
-
-go_repository(
-    name = "com_github_protolambda_zssz",
-    commit = "632f11e5e281660402bd0ac58f76090f3503def0",
-    importpath = "github.com/protolambda/zssz",
-)
-
-go_repository(
-    name = "com_github_googleapis_gnostic",
-    commit = "25d8b0b6698593f520d9d8dc5a88e6b16ca9ecc0",
-    importpath = "github.com/googleapis/gnostic",
-)
-
-go_repository(
-    name = "com_github_googleapis_gax_go_v2",
-    importpath = "github.com/googleapis/gax-go/v2",
-    sum = "h1:sjZBwGj9Jlw33ImPtvFviGYvseOtDM7hkSKB7+Tv3SM=",
-    version = "v2.0.5",
-)
-
-go_repository(
-    name = "com_github_golang_groupcache",
-    importpath = "github.com/golang/groupcache",
-    sum = "h1:uHTyIjqVhYRhLbJ8nIiOJHkEZZ+5YoOsAbD3sk82NiE=",
-    version = "v0.0.0-20191027212112-611e8accdfc9",
-)
-
-go_repository(
-    name = "com_github_uber_jaeger_client_go",
-    importpath = "github.com/uber/jaeger-client-go",
-    sum = "h1:HgqpYBng0n7tLJIlyT4kPCIv5XgCsF+kai1NnnrJzEU=",
-    version = "v2.20.1+incompatible",
-)
-
-go_repository(
-    name = "com_github_dgraph_io_ristretto",
-    commit = "99d1bbbf28e64530eb246be0568fc7709a35ebdd",  # v0.0.1
-    importpath = "github.com/dgraph-io/ristretto",
-)
-
-go_repository(
-    name = "com_github_cespare_xxhash",
-    commit = "d7df74196a9e781ede915320c11c378c1b2f3a1f",
-    importpath = "github.com/cespare/xxhash",
-)
-
-go_repository(
-    name = "com_github_ipfs_go_detect_race",
-    importpath = "github.com/ipfs/go-detect-race",
-    sum = "h1:qX/xay2W3E4Q1U7d9lNs1sU9nvguX0a7319XbyQ6cOk=",
-    version = "v0.0.1",
-)
-
-go_repository(
-    name = "com_github_kevinms_leakybucket_go",
-    importpath = "github.com/kevinms/leakybucket-go",
-    sum = "h1:oq6BiN7v0MfWCRcJAxSV+hesVMAAV8COrQbTjYNnso4=",
-    version = "v0.0.0-20190611015032-8a3d0352aa79",
-)
-
-go_repository(
-    name = "com_github_wealdtech_go_eth2_wallet",
-    commit = "6970d62e60d86fdae3c3e510e800e8a60d755a7d",
-    importpath = "github.com/wealdtech/go-eth2-wallet",
-)
-
-go_repository(
-    name = "com_github_wealdtech_go_eth2_wallet_hd",
-    commit = "ce0a252a01c621687e9786a64899cfbfe802ba73",
-    importpath = "github.com/wealdtech/go-eth2-wallet-hd",
-)
-
-go_repository(
-    name = "com_github_wealdtech_go_eth2_wallet_nd",
-    commit = "12c8c41cdbd16797ff292e27f58e126bb89e9706",
-    importpath = "github.com/wealdtech/go-eth2-wallet-nd",
-)
-
-go_repository(
-    name = "com_github_wealdtech_go_eth2_wallet_store_filesystem",
-    commit = "1eea6a48d75380047d2ebe7c8c4bd8985bcfdeca",
-    importpath = "github.com/wealdtech/go-eth2-wallet-store-filesystem",
-)
-
-go_repository(
-    name = "com_github_wealdtech_go_eth2_wallet_store_s3",
-    commit = "1c821b5161f7bb0b3efa2030eff687eea5e70e53",
-    importpath = "github.com/wealdtech/go-eth2-wallet-store-s3",
-)
-
-go_repository(
-    name = "com_github_wealdtech_go_eth2_wallet_encryptor_keystorev4",
-    commit = "0c11c07b9544eb662210fadded94f40f309d8c8f",
-    importpath = "github.com/wealdtech/go-eth2-wallet-encryptor-keystorev4",
-)
-
-go_repository(
-    name = "com_github_wealdtech_go_eth2_wallet_types",
-    commit = "af67d8101be61e7c4dd8126d2b3eba20cff5dab2",
-    importpath = "github.com/wealdtech/go-eth2-wallet-types",
-)
-
-go_repository(
-    name = "com_github_wealdtech_go_eth2_types",
-    commit = "f9c31ddf180537dd5712d5998a3d56c45864d71f",
-    importpath = "github.com/wealdtech/go-eth2-types",
-)
-
-go_repository(
-    name = "com_github_wealdtech_go_eth2_util",
-    commit = "326ebb1755651131bb8f4506ea9a23be6d9ad1dd",
-    importpath = "github.com/wealdtech/go-eth2-util",
-)
-
-go_repository(
-    name = "com_github_wealdtech_go_ecodec",
-    commit = "7473d835445a3490e61a5fcf48fe4e9755a37957",
-    importpath = "github.com/wealdtech/go-ecodec",
-)
-
-go_repository(
-    name = "com_github_wealdtech_go_bytesutil",
-    commit = "e564d0ade555b9f97494f0f669196ddcc6bc531d",
-    importpath = "github.com/wealdtech/go-bytesutil",
-)
-
-go_repository(
-    name = "com_github_wealdtech_go_indexer",
-    commit = "334862c32b1e3a5c6738a2618f5c0a8ebeb8cd51",
-    importpath = "github.com/wealdtech/go-indexer",
-)
-
-go_repository(
-    name = "com_github_shibukawa_configdir",
-    commit = "e180dbdc8da04c4fa04272e875ce64949f38bd3e",
-    importpath = "github.com/shibukawa/configdir",
-)
-
-go_repository(
-<<<<<<< HEAD
-    name = "com_github_burntsushi_toml",
-    importpath = "github.com/BurntSushi/toml",
-    sum = "h1:WXkYYl6Yr3qBf1K79EBnL4mak0OimBfB0XUf9Vl28OQ=",
-    version = "v0.3.1",
-)
-
-go_repository(
-    name = "com_github_cpuguy83_go_md2man_v2",
-    importpath = "github.com/cpuguy83/go-md2man/v2",
-    sum = "h1:EoUDS0afbrsXAZ9YQ9jdu/mZ2sXgT1/2yyNng4PGlyM=",
-    version = "v2.0.0",
-)
-
-go_repository(
-    name = "com_github_russross_blackfriday_v2",
-    importpath = "github.com/russross/blackfriday/v2",
-    sum = "h1:lPqVAte+HuHNfhJ/0LC98ESWRz8afy9tM/0RK8m9o+Q=",
-    version = "v2.0.1",
-)
-
-go_repository(
-    name = "com_github_shurcool_sanitized_anchor_name",
-    importpath = "github.com/shurcooL/sanitized_anchor_name",
-    sum = "h1:PdmoCO6wvbs+7yrJyMORt4/BmY5IYyJwS/kOiWx8mHo=",
-    version = "v1.0.0",
-)
-
-go_repository(
-    name = "in_gopkg_urfave_cli_v2",
-    importpath = "gopkg.in/urfave/cli.v2",
-    sum = "h1:OvXt/p4cdwNl+mwcWMq/AxaKFkhdxcjx+tx+qf4EOvY=",
-    version = "v2.0.0-20190806201727-b62605953717",
-=======
-    name = "com_github_libp2p_go_libp2p_noise",
-    importpath = "github.com/libp2p/go-libp2p-noise",
-    sum = "h1:J1gHJRNFEk7NdiaPQQqAvxEy+7hhCsVv3uzduWybmqY=",
-    version = "v0.0.0-20200302201340-8c54356e12c9",
-)
-
-go_repository(
-    name = "com_github_ferranbt_fastssz",
-    commit = "06015a5d84f9e4eefe2c21377ca678fa8f1a1b09",
-    importpath = "github.com/ferranbt/fastssz",
->>>>>>> 27193820
 )