package rpc

import (
	"bytes"
	"context"
	"fmt"
	"math"
	"math/big"
	"strconv"
	"strings"
	"sync"
	"testing"
	"time"

	"github.com/gogo/protobuf/proto"

	"github.com/golang/mock/gomock"
	b "github.com/prysmaticlabs/prysm/beacon-chain/core/blocks"
	"github.com/prysmaticlabs/prysm/beacon-chain/core/helpers"
	"github.com/prysmaticlabs/prysm/beacon-chain/core/state"
	"github.com/prysmaticlabs/prysm/beacon-chain/internal"
	pbp2p "github.com/prysmaticlabs/prysm/proto/beacon/p2p/v1"
	pb "github.com/prysmaticlabs/prysm/proto/beacon/rpc/v1"
	"github.com/prysmaticlabs/prysm/shared/params"
)

func genesisState(validators uint64) (*pbp2p.BeaconState, error) {
	genesisTime := time.Unix(0, 0).Unix()
	deposits := make([]*pbp2p.Deposit, validators)
	for i := 0; i < len(deposits); i++ {
		var pubKey [96]byte
		copy(pubKey[:], []byte(strconv.Itoa(i)))
		depositInput := &pbp2p.DepositInput{
			Pubkey: pubKey[:],
		}
		depositData, err := helpers.EncodeDepositData(
			depositInput,
			params.BeaconConfig().MaxDepositAmount,
			genesisTime,
		)
		if err != nil {
			return nil, err
		}
		deposits[i] = &pbp2p.Deposit{DepositData: depositData}
	}
	return state.GenesisBeaconState(deposits, uint64(genesisTime), nil)
}

func TestValidatorIndex_OK(t *testing.T) {
	db := internal.SetupDB(t)
	defer internal.TeardownDB(t, db)

	pubKey := []byte{'A'}
	if err := db.SaveValidatorIndex(pubKey, 0); err != nil {
		t.Fatalf("Could not save validator index: %v", err)
	}

	validatorServer := &ValidatorServer{
		beaconDB: db,
	}

	req := &pb.ValidatorIndexRequest{
		PublicKey: pubKey,
	}
	if _, err := validatorServer.ValidatorIndex(context.Background(), req); err != nil {
		t.Errorf("Could not get validator index: %v", err)
	}
}

func TestValidatorIndex_InStateNotInDB(t *testing.T) {
	db := internal.SetupDB(t)
	defer internal.TeardownDB(t, db)

	pubKey := []byte{'A'}

	// Wanted validator with public key 'A' is in index '1'.
	s := &pbp2p.BeaconState{
		ValidatorRegistry: []*pbp2p.Validator{{Pubkey: []byte{0}}, {Pubkey: []byte{'A'}}, {Pubkey: []byte{'B'}}},
	}

	if err := db.SaveState(context.Background(), s); err != nil {
		t.Fatal(err)
	}

	validatorServer := &ValidatorServer{
		beaconDB: db,
	}

	req := &pb.ValidatorIndexRequest{
		PublicKey: pubKey,
	}

	// Verify index can be retrieved from state when it's not saved in DB.
	res, err := validatorServer.ValidatorIndex(context.Background(), req)
	if err != nil {
		t.Fatal(err)
	}
	if res.Index != 1 {
		t.Errorf("Wanted index 1 got %d", res.Index)
	}

	// Verify index is also saved in DB.
	idx, err := validatorServer.beaconDB.ValidatorIndex(pubKey)
	if err != nil {
		t.Fatal(err)
	}
	if idx != 1 {
		t.Errorf("Wanted index 1 in DB got %d", res.Index)
	}
}

func TestNextEpochCommitteeAssignment_WrongPubkeyLength(t *testing.T) {
	db := internal.SetupDB(t)
	ctx := context.Background()
	defer internal.TeardownDB(t, db)
	beaconState, err := genesisState(8)
	if err != nil {
		t.Fatal(err)
	}
	if err := db.SaveState(context.Background(), beaconState); err != nil {
		t.Fatal(err)
	}
	block := b.NewGenesisBlock([]byte{})
	if err := db.SaveBlock(block); err != nil {
		t.Fatalf("Could not save block: %v", err)
	}
	if err := db.UpdateChainHead(ctx, block, beaconState); err != nil {
		t.Fatalf("Could not update head: %v", err)
	}
	validatorServer := &ValidatorServer{
		beaconDB: db,
	}
	req := &pb.CommitteeAssignmentsRequest{
		PublicKeys: [][]byte{{1}},
		EpochStart: params.BeaconConfig().GenesisEpoch,
	}
	want := fmt.Sprintf("expected public key to have length %d", params.BeaconConfig().BLSPubkeyLength)
	if _, err := validatorServer.CommitteeAssignment(context.Background(), req); err != nil && !strings.Contains(err.Error(), want) {
		t.Errorf("Expected %v, received %v", want, err)
	}
}

func TestNextEpochCommitteeAssignment_CantFindValidatorIdx(t *testing.T) {
	db := internal.SetupDB(t)
	defer internal.TeardownDB(t, db)
	ctx := context.Background()
	genesis := b.NewGenesisBlock([]byte{})
	if err := db.SaveBlock(genesis); err != nil {
		t.Fatalf("Could not save genesis block: %v", err)
	}
	state, err := genesisState(params.BeaconConfig().DepositsForChainStart)
	if err != nil {
		t.Fatalf("Could not setup genesis state: %v", err)
	}
	db.UpdateChainHead(ctx, genesis, state)
	vs := &ValidatorServer{
		beaconDB: db,
	}

	pubKey := make([]byte, 96)
	req := &pb.CommitteeAssignmentsRequest{
		PublicKeys: [][]byte{pubKey},
		EpochStart: params.BeaconConfig().GenesisEpoch,
	}
	want := fmt.Sprintf("validator %#x does not exist", req.PublicKeys[0])
	if _, err := vs.CommitteeAssignment(ctx, req); err != nil && !strings.Contains(err.Error(), want) {
		t.Errorf("Expected %v, received %v", want, err)
	}
}

func TestCommitteeAssignment_OK(t *testing.T) {
	db := internal.SetupDB(t)
	defer internal.TeardownDB(t, db)
	ctx := context.Background()

	genesis := b.NewGenesisBlock([]byte{})
	if err := db.SaveBlock(genesis); err != nil {
		t.Fatalf("Could not save genesis block: %v", err)
	}
	state, err := genesisState(params.BeaconConfig().DepositsForChainStart)
	if err != nil {
		t.Fatalf("Could not setup genesis state: %v", err)
	}
	if err := db.UpdateChainHead(ctx, genesis, state); err != nil {
		t.Fatalf("Could not save genesis state: %v", err)
	}
	var wg sync.WaitGroup
	numOfValidators := int(params.BeaconConfig().DepositsForChainStart)
	errs := make(chan error, numOfValidators)
	for i := 0; i < numOfValidators; i++ {
		pubKeyBuf := make([]byte, params.BeaconConfig().BLSPubkeyLength)
		copy(pubKeyBuf[:], []byte(strconv.Itoa(i)))
		wg.Add(1)
		go func(index int) {
			errs <- db.SaveValidatorIndexBatch(pubKeyBuf, index)
			wg.Done()
		}(i)
	}
	wg.Wait()
	close(errs)
	for err := range errs {
		if err != nil {
			t.Fatalf("Could not save validator index: %v", err)
		}
	}

	vs := &ValidatorServer{
		beaconDB: db,
	}

	pubKeyBuf := make([]byte, params.BeaconConfig().BLSPubkeyLength)
	copy(pubKeyBuf[:], []byte(strconv.FormatUint(0, 10)))
	// Test the first validator in registry.
	req := &pb.CommitteeAssignmentsRequest{
		PublicKeys: [][]byte{pubKeyBuf},
		EpochStart: params.BeaconConfig().GenesisSlot,
	}
	res, err := vs.CommitteeAssignment(context.Background(), req)
	if err != nil {
		t.Fatalf("Could not call epoch committee assignment %v", err)
	}
	if res.Assignment[0].Shard >= params.BeaconConfig().ShardCount {
		t.Errorf("Assigned shard %d can't be higher than %d",
			res.Assignment[0].Shard, params.BeaconConfig().ShardCount)
	}
	if res.Assignment[0].Slot > state.Slot+params.BeaconConfig().SlotsPerEpoch {
		t.Errorf("Assigned slot %d can't be higher than %d",
			res.Assignment[0].Slot, state.Slot+params.BeaconConfig().SlotsPerEpoch)
	}

	// Test the last validator in registry.
	lastValidatorIndex := params.BeaconConfig().DepositsForChainStart - 1
	pubKeyBuf = make([]byte, params.BeaconConfig().BLSPubkeyLength)
	copy(pubKeyBuf[:], []byte(strconv.FormatUint(lastValidatorIndex, 10)))
	req = &pb.CommitteeAssignmentsRequest{
		PublicKeys: [][]byte{pubKeyBuf},
		EpochStart: params.BeaconConfig().GenesisSlot,
	}
	res, err = vs.CommitteeAssignment(context.Background(), req)
	if err != nil {
		t.Fatalf("Could not call epoch committee assignment %v", err)
	}
	if res.Assignment[0].Shard >= params.BeaconConfig().ShardCount {
		t.Errorf("Assigned shard %d can't be higher than %d",
			res.Assignment[0].Shard, params.BeaconConfig().ShardCount)
	}
	if res.Assignment[0].Slot > state.Slot+params.BeaconConfig().SlotsPerEpoch {
		t.Errorf("Assigned slot %d can't be higher than %d",
			res.Assignment[0].Slot, state.Slot+params.BeaconConfig().SlotsPerEpoch)
	}
}

func TestCommitteeAssignment_multipleKeys_OK(t *testing.T) {
	db := internal.SetupDB(t)
	defer internal.TeardownDB(t, db)
	ctx := context.Background()

	genesis := b.NewGenesisBlock([]byte{})
	if err := db.SaveBlock(genesis); err != nil {
		t.Fatalf("Could not save genesis block: %v", err)
	}
	state, err := genesisState(params.BeaconConfig().DepositsForChainStart)
	if err != nil {
		t.Fatalf("Could not setup genesis state: %v", err)
	}
	if err := db.UpdateChainHead(ctx, genesis, state); err != nil {
		t.Fatalf("Could not save genesis state: %v", err)
	}
	var wg sync.WaitGroup
	numOfValidators := int(params.BeaconConfig().DepositsForChainStart)
	errs := make(chan error, numOfValidators)
	for i := 0; i < numOfValidators; i++ {
		pubKeyBuf := make([]byte, params.BeaconConfig().BLSPubkeyLength)
		copy(pubKeyBuf[:], []byte(strconv.Itoa(i)))
		wg.Add(1)
		go func(index int) {
			errs <- db.SaveValidatorIndexBatch(pubKeyBuf, index)
			wg.Done()
		}(i)
	}
	wg.Wait()
	close(errs)
	for err := range errs {
		if err != nil {
			t.Fatalf("Could not save validator index: %v", err)
		}
	}

	vs := &ValidatorServer{
		beaconDB: db,
	}

	pubKeyBuf0 := make([]byte, params.BeaconConfig().BLSPubkeyLength)
	copy(pubKeyBuf0[:], []byte(strconv.Itoa(0)))
	pubKeyBuf1 := make([]byte, params.BeaconConfig().BLSPubkeyLength)
	copy(pubKeyBuf1[:], []byte(strconv.Itoa(1)))
	// Test the first validator in registry.
	req := &pb.CommitteeAssignmentsRequest{
		PublicKeys: [][]byte{pubKeyBuf0, pubKeyBuf1},
		EpochStart: params.BeaconConfig().GenesisSlot,
	}
	res, err := vs.CommitteeAssignment(context.Background(), req)
	if err != nil {
		t.Fatalf("Could not call epoch committee assignment %v", err)
	}

	if len(res.Assignment) != 2 {
		t.Fatalf("expected 2 assignments but got %d", len(res.Assignment))
	}
}

func TestValidatorStatus_PendingActive(t *testing.T) {
	db := internal.SetupDB(t)
	defer internal.TeardownDB(t, db)
	ctx := context.Background()

	pubKey := []byte{'A'}
	if err := db.SaveValidatorIndex(pubKey, 0); err != nil {
		t.Fatalf("Could not save validator index: %v", err)
	}

	// Pending active because activation epoch is still defaulted at far future slot.
	if err := db.SaveState(ctx, &pbp2p.BeaconState{ValidatorRegistry: []*pbp2p.Validator{
		{ActivationEpoch: params.BeaconConfig().FarFutureEpoch, Pubkey: pubKey},
	}}); err != nil {
		t.Fatalf("could not save state: %v", err)
	}
	depositInput := &pbp2p.DepositInput{
		Pubkey:                      pubKey,
		ProofOfPossession:           []byte("hi"),
		WithdrawalCredentialsHash32: []byte("hey"),
	}
	depData, err := helpers.EncodeDepositData(depositInput, params.BeaconConfig().MaxDepositAmount, 0)
	if err != nil {
		t.Fatal(err)
	}

	deposit := &pbp2p.Deposit{
		DepositData: depData,
	}
	db.InsertDeposit(ctx, deposit, big.NewInt(0))

	height := time.Unix(int64(params.BeaconConfig().Eth1FollowDistance), 0).Unix()
	vs := &ValidatorServer{
		beaconDB: db,
		powChainService: &mockPOWChainService{
			blockTimeByHeight: map[int]uint64{
				0: uint64(height),
			},
		},
	}
	req := &pb.ValidatorIndexRequest{
		PublicKey: pubKey,
	}
	resp, err := vs.ValidatorStatus(context.Background(), req)
	if err != nil {
		t.Fatalf("Could not get validator status %v", err)
	}
	if resp.Status != pb.ValidatorStatus_PENDING_ACTIVE {
		t.Errorf("Wanted %v, got %v", pb.ValidatorStatus_PENDING_ACTIVE, resp.Status)
	}
}

func TestValidatorStatus_Active(t *testing.T) {
	db := internal.SetupDB(t)
	defer internal.TeardownDB(t, db)
	ctx := context.Background()

	pubKey := []byte{'A'}
	if err := db.SaveValidatorIndex(pubKey, 0); err != nil {
		t.Fatalf("Could not save validator index: %v", err)
	}

	depositInput := &pbp2p.DepositInput{
		Pubkey:                      pubKey,
		ProofOfPossession:           []byte("hi"),
		WithdrawalCredentialsHash32: []byte("hey"),
	}
	depData, err := helpers.EncodeDepositData(depositInput, params.BeaconConfig().MaxDepositAmount, 0)
	if err != nil {
		t.Fatal(err)
	}

	deposit := &pbp2p.Deposit{
		DepositData: depData,
	}
	db.InsertDeposit(ctx, deposit, big.NewInt(0))

	// Active because activation epoch <= current epoch < exit epoch.
<<<<<<< HEAD
	activeEpoch := helpers.EntryExitEffectEpoch(params.BeaconConfig().GenesisEpoch)
=======
	activeEpoch := helpers.DelayedActivationExitEpoch(params.BeaconConfig().GenesisEpoch)
>>>>>>> c4c76c74
	if err := db.SaveState(ctx, &pbp2p.BeaconState{
		GenesisTime: uint64(time.Unix(0, 0).Unix()),
		Slot:        params.BeaconConfig().GenesisSlot + 10000,
		ValidatorRegistry: []*pbp2p.Validator{{
			ActivationEpoch: activeEpoch,
			ExitEpoch:       params.BeaconConfig().FarFutureEpoch,
			Pubkey:          pubKey},
		}}); err != nil {
		t.Fatalf("could not save state: %v", err)
	}

	timestamp := time.Unix(int64(params.BeaconConfig().Eth1FollowDistance), 0).Unix()
	vs := &ValidatorServer{
		beaconDB: db,
		powChainService: &mockPOWChainService{
			blockTimeByHeight: map[int]uint64{
				int(params.BeaconConfig().Eth1FollowDistance): uint64(timestamp),
			},
		},
	}
	req := &pb.ValidatorIndexRequest{
		PublicKey: pubKey,
	}
	resp, err := vs.ValidatorStatus(context.Background(), req)
	if err != nil {
		t.Fatalf("Could not get validator status %v", err)
	}

	expected := &pb.ValidatorStatusResponse{
		Status:               pb.ValidatorStatus_ACTIVE,
		ActivationEpoch:      5,
		DepositInclusionSlot: 3413,
	}
	if !proto.Equal(resp, expected) {
		t.Errorf("Wanted %v, got %v", expected, resp)
	}
}

func TestValidatorStatus_InitiatedExit(t *testing.T) {
	db := internal.SetupDB(t)
	defer internal.TeardownDB(t, db)
	ctx := context.Background()

	pubKey := []byte{'A'}
	if err := db.SaveValidatorIndex(pubKey, 0); err != nil {
		t.Fatalf("Could not save validator index: %v", err)
	}

	// Initiated exit because validator status flag = Validator_INITIATED_EXIT.
	if err := db.SaveState(ctx, &pbp2p.BeaconState{
		Slot: params.BeaconConfig().GenesisSlot + 10000,
		ValidatorRegistry: []*pbp2p.Validator{{
			StatusFlags: pbp2p.Validator_INITIATED_EXIT,
			Pubkey:      pubKey},
		}}); err != nil {
		t.Fatalf("could not save state: %v", err)
	}
	depositInput := &pbp2p.DepositInput{
		Pubkey:                      pubKey,
		ProofOfPossession:           []byte("hi"),
		WithdrawalCredentialsHash32: []byte("hey"),
	}
	depData, err := helpers.EncodeDepositData(depositInput, params.BeaconConfig().MaxDepositAmount, 0)
	if err != nil {
		t.Fatal(err)
	}

	deposit := &pbp2p.Deposit{
		DepositData: depData,
	}
	db.InsertDeposit(ctx, deposit, big.NewInt(0))
	height := time.Unix(int64(params.BeaconConfig().Eth1FollowDistance), 0).Unix()
	vs := &ValidatorServer{
		beaconDB: db,
		powChainService: &mockPOWChainService{
			blockTimeByHeight: map[int]uint64{
				0: uint64(height),
			},
		},
	}
	req := &pb.ValidatorIndexRequest{
		PublicKey: pubKey,
	}
	resp, err := vs.ValidatorStatus(context.Background(), req)
	if err != nil {
		t.Fatalf("Could not get validator status %v", err)
	}
	if resp.Status != pb.ValidatorStatus_INITIATED_EXIT {
		t.Errorf("Wanted %v, got %v", pb.ValidatorStatus_INITIATED_EXIT, resp.Status)
	}
}

func TestValidatorStatus_Withdrawable(t *testing.T) {
	db := internal.SetupDB(t)
	defer internal.TeardownDB(t, db)
	ctx := context.Background()

	pubKey := []byte{'A'}
	if err := db.SaveValidatorIndex(pubKey, 0); err != nil {
		t.Fatalf("Could not save validator index: %v", err)
	}

	// Withdrawable exit because validator status flag = Validator_WITHDRAWABLE.
	if err := db.SaveState(ctx, &pbp2p.BeaconState{
		Slot: params.BeaconConfig().GenesisSlot + 10000,
		ValidatorRegistry: []*pbp2p.Validator{{
			StatusFlags: pbp2p.Validator_WITHDRAWABLE,
			Pubkey:      pubKey},
		}}); err != nil {
		t.Fatalf("could not save state: %v", err)
	}
	depositInput := &pbp2p.DepositInput{
		Pubkey:                      pubKey,
		ProofOfPossession:           []byte("hi"),
		WithdrawalCredentialsHash32: []byte("hey"),
	}
	depData, err := helpers.EncodeDepositData(depositInput, params.BeaconConfig().MaxDepositAmount, 0)
	if err != nil {
		t.Fatal(err)
	}

	deposit := &pbp2p.Deposit{
		DepositData: depData,
	}
	db.InsertDeposit(ctx, deposit, big.NewInt(0))
	height := time.Unix(int64(params.BeaconConfig().Eth1FollowDistance), 0).Unix()
	vs := &ValidatorServer{
		beaconDB: db,
		powChainService: &mockPOWChainService{
			blockTimeByHeight: map[int]uint64{
				0: uint64(height),
			},
		},
	}
	req := &pb.ValidatorIndexRequest{
		PublicKey: pubKey,
	}
	resp, err := vs.ValidatorStatus(context.Background(), req)
	if err != nil {
		t.Fatalf("Could not get validator status %v", err)
	}
	if resp.Status != pb.ValidatorStatus_WITHDRAWABLE {
		t.Errorf("Wanted %v, got %v", pb.ValidatorStatus_WITHDRAWABLE, resp.Status)
	}
}

func TestValidatorStatus_ExitedSlashed(t *testing.T) {
	db := internal.SetupDB(t)
	defer internal.TeardownDB(t, db)
	ctx := context.Background()

	pubKey := []byte{'A'}
	if err := db.SaveValidatorIndex(pubKey, 0); err != nil {
		t.Fatalf("Could not save validator index: %v", err)
	}

	// Exit slashed because exit epoch and slashed epoch are =< current epoch.
	if err := db.SaveState(ctx, &pbp2p.BeaconState{
		Slot: params.BeaconConfig().GenesisSlot + 10000,
		ValidatorRegistry: []*pbp2p.Validator{{
			Pubkey: pubKey},
		}}); err != nil {
		t.Fatalf("could not save state: %v", err)
	}
	depositInput := &pbp2p.DepositInput{
		Pubkey:                      pubKey,
		ProofOfPossession:           []byte("hi"),
		WithdrawalCredentialsHash32: []byte("hey"),
	}
	depData, err := helpers.EncodeDepositData(depositInput, params.BeaconConfig().MaxDepositAmount, 0)
	if err != nil {
		t.Fatal(err)
	}

	deposit := &pbp2p.Deposit{
		DepositData: depData,
	}
	db.InsertDeposit(ctx, deposit, big.NewInt(0))
	height := time.Unix(int64(params.BeaconConfig().Eth1FollowDistance), 0).Unix()
	vs := &ValidatorServer{
		beaconDB: db,
		powChainService: &mockPOWChainService{
			blockTimeByHeight: map[int]uint64{
				0: uint64(height),
			},
		},
	}
	req := &pb.ValidatorIndexRequest{
		PublicKey: pubKey,
	}
	resp, err := vs.ValidatorStatus(context.Background(), req)
	if err != nil {
		t.Fatalf("Could not get validator status %v", err)
	}
	if resp.Status != pb.ValidatorStatus_EXITED_SLASHED {
		t.Errorf("Wanted %v, got %v", pb.ValidatorStatus_EXITED_SLASHED, resp.Status)
	}
}

func TestValidatorStatus_Exited(t *testing.T) {
	db := internal.SetupDB(t)
	defer internal.TeardownDB(t, db)
	ctx := context.Background()

	pubKey := []byte{'A'}
	if err := db.SaveValidatorIndex(pubKey, 0); err != nil {
		t.Fatalf("Could not save validator index: %v", err)
	}

	// Exit because only exit epoch is =< current epoch.
	if err := db.SaveState(ctx, &pbp2p.BeaconState{
		Slot: params.BeaconConfig().GenesisSlot + 10000,
		ValidatorRegistry: []*pbp2p.Validator{{
			Pubkey:       pubKey,
			SlashedEpoch: params.BeaconConfig().FarFutureEpoch},
		}}); err != nil {
		t.Fatalf("could not save state: %v", err)
	}
	depositInput := &pbp2p.DepositInput{
		Pubkey:                      pubKey,
		ProofOfPossession:           []byte("hi"),
		WithdrawalCredentialsHash32: []byte("hey"),
	}
	depData, err := helpers.EncodeDepositData(depositInput, params.BeaconConfig().MaxDepositAmount, 0)
	if err != nil {
		t.Fatal(err)
	}

	deposit := &pbp2p.Deposit{
		DepositData: depData,
	}
	db.InsertDeposit(ctx, deposit, big.NewInt(0))
	height := time.Unix(int64(params.BeaconConfig().Eth1FollowDistance), 0).Unix()
	vs := &ValidatorServer{
		beaconDB: db,
		powChainService: &mockPOWChainService{
			blockTimeByHeight: map[int]uint64{
				0: uint64(height),
			},
		},
	}
	req := &pb.ValidatorIndexRequest{
		PublicKey: pubKey,
	}
	resp, err := vs.ValidatorStatus(context.Background(), req)
	if err != nil {
		t.Fatalf("Could not get validator status %v", err)
	}
	if resp.Status != pb.ValidatorStatus_EXITED {
		t.Errorf("Wanted %v, got %v", pb.ValidatorStatus_EXITED, resp.Status)
	}
}

func TestValidatorStatus_UnknownStatus(t *testing.T) {
	db := internal.SetupDB(t)
	defer internal.TeardownDB(t, db)
	ctx := context.Background()

	pubKey := []byte{'A'}
	if err := db.SaveValidatorIndex(pubKey, 0); err != nil {
		t.Fatalf("Could not save validator index: %v", err)
	}

	if err := db.SaveState(ctx, &pbp2p.BeaconState{
		Slot: params.BeaconConfig().GenesisSlot,
		ValidatorRegistry: []*pbp2p.Validator{{
			ActivationEpoch: params.BeaconConfig().GenesisSlot,
			ExitEpoch:       params.BeaconConfig().FarFutureEpoch,
			Pubkey:          pubKey},
		}}); err != nil {
		t.Fatalf("could not save state: %v", err)
	}

	depositInput := &pbp2p.DepositInput{
		Pubkey:                      pubKey,
		ProofOfPossession:           []byte("hi"),
		WithdrawalCredentialsHash32: []byte("hey"),
	}
	depData, err := helpers.EncodeDepositData(depositInput, params.BeaconConfig().MaxDepositAmount, 0)
	if err != nil {
		t.Fatal(err)
	}

	deposit := &pbp2p.Deposit{
		DepositData: depData,
	}
	db.InsertDeposit(ctx, deposit, big.NewInt(0))
	height := time.Unix(int64(params.BeaconConfig().Eth1FollowDistance), 0).Unix()
	vs := &ValidatorServer{
		beaconDB: db,
		powChainService: &mockPOWChainService{
			blockTimeByHeight: map[int]uint64{
				0: uint64(height),
			},
		},
	}
	req := &pb.ValidatorIndexRequest{
		PublicKey: pubKey,
	}
	resp, err := vs.ValidatorStatus(context.Background(), req)
	if err != nil {
		t.Fatalf("Could not get validator status %v", err)
	}
	if resp.Status != pb.ValidatorStatus_UNKNOWN_STATUS {
		t.Errorf("Wanted %v, got %v", pb.ValidatorStatus_UNKNOWN_STATUS, resp.Status)
	}
}

func TestWaitForActivation_ContextClosed(t *testing.T) {
	db := internal.SetupDB(t)
	defer internal.TeardownDB(t, db)
	ctx := context.Background()

	beaconState := &pbp2p.BeaconState{
		Slot:              params.BeaconConfig().GenesisSlot,
		ValidatorRegistry: []*pbp2p.Validator{},
	}
	if err := db.SaveState(ctx, beaconState); err != nil {
		t.Fatalf("could not save state: %v", err)
	}

	ctx, cancel := context.WithCancel(context.Background())
	vs := &ValidatorServer{
		beaconDB:           db,
		ctx:                ctx,
		chainService:       newMockChainService(),
		powChainService:    &mockPOWChainService{},
		canonicalStateChan: make(chan *pbp2p.BeaconState, 1),
	}
	req := &pb.ValidatorActivationRequest{
		PublicKeys: [][]byte{[]byte("A")},
	}

	ctrl := gomock.NewController(t)
	defer ctrl.Finish()
	mockStream := internal.NewMockValidatorService_WaitForActivationServer(ctrl)
	mockStream.EXPECT().Context().Return(context.Background())
	mockStream.EXPECT().Send(gomock.Any()).Return(nil)
	mockStream.EXPECT().Context().Return(context.Background())
	exitRoutine := make(chan bool)
	go func(tt *testing.T) {
		want := "context closed"
		if err := vs.WaitForActivation(req, mockStream); !strings.Contains(err.Error(), want) {
			tt.Errorf("Could not call RPC method: %v", err)
		}
		<-exitRoutine
	}(t)
	cancel()
	exitRoutine <- true
}

func TestWaitForActivation_ValidatorOriginallyExists(t *testing.T) {
	db := internal.SetupDB(t)
	defer internal.TeardownDB(t, db)
	ctx := context.Background()

	pubKeys := [][]byte{{'A'}, {'B'}}
	if err := db.SaveValidatorIndex(pubKeys[0], 0); err != nil {
		t.Fatalf("Could not save validator index: %v", err)
	}
	if err := db.SaveValidatorIndex(pubKeys[1], 0); err != nil {
		t.Fatalf("Could not save validator index: %v", err)
	}

	beaconState := &pbp2p.BeaconState{
		Slot: params.BeaconConfig().GenesisSlot + 4000,
		ValidatorRegistry: []*pbp2p.Validator{{
			ActivationEpoch: params.BeaconConfig().GenesisEpoch,
			ExitEpoch:       params.BeaconConfig().FarFutureEpoch,
			Pubkey:          pubKeys[0]},
			{
				ActivationEpoch: params.BeaconConfig().GenesisEpoch,
				ExitEpoch:       params.BeaconConfig().FarFutureEpoch,
				Pubkey:          pubKeys[1]},
		},
	}
	if err := db.SaveState(ctx, beaconState); err != nil {
		t.Fatalf("could not save state: %v", err)
	}
	depData, err := helpers.EncodeDepositData(&pbp2p.DepositInput{
		Pubkey: []byte{'A'},
	}, 10, 10)
	if err != nil {
		t.Fatal(err)
	}
	dep := &pbp2p.Deposit{
		DepositData: depData,
	}
	db.InsertDeposit(context.Background(), dep, big.NewInt(10))

	if err := db.SaveValidatorIndex(pubKeys[0], 0); err != nil {
		t.Fatalf("could not save validator index: %v", err)
	}
	if err := db.SaveValidatorIndex(pubKeys[1], 1); err != nil {
		t.Fatalf("could not save validator index: %v", err)
	}
	vs := &ValidatorServer{
		beaconDB:           db,
		ctx:                context.Background(),
		chainService:       newMockChainService(),
		canonicalStateChan: make(chan *pbp2p.BeaconState, 1),
		powChainService:    &mockPOWChainService{},
	}
	req := &pb.ValidatorActivationRequest{
		PublicKeys: pubKeys,
	}
	ctrl := gomock.NewController(t)

	defer ctrl.Finish()
	mockStream := internal.NewMockValidatorService_WaitForActivationServer(ctrl)
	mockStream.EXPECT().Context().Return(context.Background())
	mockStream.EXPECT().Send(
		&pb.ValidatorActivationResponse{
			Statuses: []*pb.ValidatorActivationResponse_Status{
				{PublicKey: []byte{'A'},
					Status: &pb.ValidatorStatusResponse{
						Status:                 pb.ValidatorStatus_ACTIVE,
						Eth1DepositBlockNumber: 10,
						DepositInclusionSlot:   3413,
					},
				},
				{PublicKey: []byte{'B'},
					Status: &pb.ValidatorStatusResponse{
						ActivationEpoch: params.BeaconConfig().FarFutureEpoch - params.BeaconConfig().GenesisEpoch,
					},
				},
			},
		},
	).Return(nil)

	if err := vs.WaitForActivation(req, mockStream); err != nil {
		t.Fatalf("Could not setup wait for activation stream: %v", err)
	}
}

func TestMultipleValidatorStatus_OK(t *testing.T) {
	db := internal.SetupDB(t)
	defer internal.TeardownDB(t, db)
	ctx := context.Background()

	pubKeys := [][]byte{{'A'}, {'B'}, {'C'}}
	if err := db.SaveValidatorIndex(pubKeys[0], 0); err != nil {
		t.Fatalf("Could not save validator index: %v", err)
	}
	if err := db.SaveValidatorIndex(pubKeys[1], 0); err != nil {
		t.Fatalf("Could not save validator index: %v", err)
	}

	beaconState := &pbp2p.BeaconState{
		Slot: params.BeaconConfig().GenesisSlot + 4000,
		ValidatorRegistry: []*pbp2p.Validator{{
			ActivationEpoch: params.BeaconConfig().GenesisEpoch,
			ExitEpoch:       params.BeaconConfig().FarFutureEpoch,
			Pubkey:          pubKeys[0]},
			{
				ActivationEpoch: params.BeaconConfig().GenesisEpoch,
				ExitEpoch:       params.BeaconConfig().FarFutureEpoch,
				Pubkey:          pubKeys[1]},
			{
				ActivationEpoch: params.BeaconConfig().GenesisEpoch,
				ExitEpoch:       params.BeaconConfig().FarFutureEpoch,
				Pubkey:          pubKeys[2]},
		},
	}
	if err := db.SaveState(ctx, beaconState); err != nil {
		t.Fatalf("could not save state: %v", err)
	}
	depData, err := helpers.EncodeDepositData(&pbp2p.DepositInput{
		Pubkey: []byte{'A'},
	}, 10, 10)
	if err != nil {
		t.Fatal(err)
	}
	dep := &pbp2p.Deposit{
		DepositData: depData,
	}
	db.InsertDeposit(context.Background(), dep, big.NewInt(10))
	depData, err = helpers.EncodeDepositData(&pbp2p.DepositInput{
		Pubkey: []byte{'C'},
	}, 10, 10)
	if err != nil {
		t.Fatal(err)
	}
	dep = &pbp2p.Deposit{
		DepositData: depData,
	}
	db.InsertDeposit(context.Background(), dep, big.NewInt(15))

	if err := db.SaveValidatorIndex(pubKeys[0], 0); err != nil {
		t.Fatalf("could not save validator index: %v", err)
	}
	if err := db.SaveValidatorIndex(pubKeys[1], 1); err != nil {
		t.Fatalf("could not save validator index: %v", err)
	}
	if err := db.SaveValidatorIndex(pubKeys[2], 2); err != nil {
		t.Fatalf("could not save validator index: %v", err)
	}
	vs := &ValidatorServer{
		beaconDB:           db,
		ctx:                context.Background(),
		chainService:       newMockChainService(),
		canonicalStateChan: make(chan *pbp2p.BeaconState, 1),
		powChainService:    &mockPOWChainService{},
	}
	activeExists, response, err := vs.MultipleValidatorStatus(context.Background(), pubKeys)
	if err != nil {
		t.Fatal(err)
	}
	if !activeExists {
		t.Fatal("No activated validator exists when there was supposed to be 2")
	}
	if response[0].Status.Status != pb.ValidatorStatus_ACTIVE {
		t.Errorf("Validator with pubkey %#x is not activated and instead has this status: %s",
			response[0].PublicKey, response[0].Status.Status.String())
	}

	if response[1].Status.Status == pb.ValidatorStatus_ACTIVE {
		t.Errorf("Validator with pubkey %#x was activated when not supposed to",
			response[1].PublicKey)
	}

	if response[2].Status.Status != pb.ValidatorStatus_ACTIVE {
		t.Errorf("Validator with pubkey %#x is not activated and instead has this status: %s",
			response[2].PublicKey, response[2].Status.Status.String())
	}
}

func TestFilterActivePublicKeys(t *testing.T) {
	currentEpoch := uint64(15)
	beaconState := &pbp2p.BeaconState{
		Slot: helpers.StartSlot(currentEpoch),
		ValidatorRegistry: []*pbp2p.Validator{
			// Active validiators in our request
			{
				Pubkey:          []byte("pk1"),
				ActivationEpoch: currentEpoch - 1,
				ExitEpoch:       math.MaxUint64,
			},
			// Inactive validators in our request
			{
				Pubkey:          []byte("pk2"),
				ActivationEpoch: currentEpoch - 2,
				ExitEpoch:       currentEpoch - 1,
			},
			// Other active validators in the registry
			{
				Pubkey:          []byte("pk3"),
				ActivationEpoch: 0,
				ExitEpoch:       math.MaxUint64,
			},
		},
	}

	vs := &ValidatorServer{}

	activeKeys := vs.filterActivePublicKeys(
		beaconState,
		[][]byte{
			[]byte("pk1"),
			[]byte("pk2"),
		},
	)

	if len(activeKeys) != 1 || !bytes.Equal(activeKeys[0], []byte("pk1")) {
		t.Error("Wrong active keys returned")
	}
}

func TestAddNonActivePublicKeysAssignmentStatus(t *testing.T) {
	db := internal.SetupDB(t)
	defer internal.TeardownDB(t, db)
	currentEpoch := uint64(15)
	beaconState := &pbp2p.BeaconState{
		Slot: helpers.StartSlot(currentEpoch),
		ValidatorRegistry: []*pbp2p.Validator{
			// Active validiators in our request
			{
				Pubkey:          []byte("pk1"),
				ActivationEpoch: currentEpoch - 1,
				ExitEpoch:       math.MaxUint64,
			},
			// Inactive validators in our request
			{
				Pubkey:          []byte("pk2"),
				ActivationEpoch: currentEpoch - 2,
				ExitEpoch:       currentEpoch - 1,
			},
			// Other active validators in the registry
			{
				Pubkey:          []byte("pk3"),
				ActivationEpoch: 0,
				ExitEpoch:       math.MaxUint64,
			},
		},
	}
	if err := db.SaveState(context.Background(), beaconState); err != nil {
		t.Fatal(err)
	}
	vs := &ValidatorServer{
		beaconDB: db,
	}
	var assignments []*pb.CommitteeAssignmentResponse_CommitteeAssignment
	assignments = vs.addNonActivePublicKeysAssignmentStatus(beaconState,
		[][]byte{
			[]byte("pk1"),
			[]byte("pk4"),
		}, assignments)
	if len(assignments) != 1 || assignments[0].Status != pb.ValidatorStatus_UNKNOWN_STATUS || !bytes.Equal(assignments[0].PublicKey, []byte("pk4")) {
		t.Errorf("Unknown public key status wasn't returned: %v", assignments)
	}
}<|MERGE_RESOLUTION|>--- conflicted
+++ resolved
@@ -387,11 +387,7 @@
 	db.InsertDeposit(ctx, deposit, big.NewInt(0))
 
 	// Active because activation epoch <= current epoch < exit epoch.
-<<<<<<< HEAD
-	activeEpoch := helpers.EntryExitEffectEpoch(params.BeaconConfig().GenesisEpoch)
-=======
 	activeEpoch := helpers.DelayedActivationExitEpoch(params.BeaconConfig().GenesisEpoch)
->>>>>>> c4c76c74
 	if err := db.SaveState(ctx, &pbp2p.BeaconState{
 		GenesisTime: uint64(time.Unix(0, 0).Unix()),
 		Slot:        params.BeaconConfig().GenesisSlot + 10000,
