// Package initialsync is run by the beacon node when the local chain is
// behind the network's longest chain. Initial sync works as follows:
// The node requests for the slot number of the most recent finalized block.
// The node then builds from the most recent finalized block by requesting for subsequent
// blocks by slot number. Once the service detects that the local chain is caught up with
// the network, the service hands over control to the regular sync service.
// Note: The behavior of initialsync will likely change as the specification changes.
// The most significant and highly probable change will be determining where to sync from.
// The beacon chain may sync from a block in the pasts X months in order to combat long-range attacks
// (see here: https://github.com/ethereum/wiki/wiki/Proof-of-Stake-FAQs#what-is-weak-subjectivity)
package initialsync

import (
	"context"
	"errors"
	"fmt"
	"time"

	"github.com/golang/protobuf/proto"
	"github.com/prysmaticlabs/prysm/beacon-chain/core/types"
	"github.com/prysmaticlabs/prysm/beacon-chain/db"
	pb "github.com/prysmaticlabs/prysm/proto/beacon/p2p/v1"
	"github.com/prysmaticlabs/prysm/shared/event"
	"github.com/prysmaticlabs/prysm/shared/p2p"
	"github.com/prysmaticlabs/prysm/shared/params"
	"github.com/sirupsen/logrus"
)

var log = logrus.WithField("prefix", "initial-sync")

// Config defines the configurable properties of InitialSync.
//
type Config struct {
<<<<<<< HEAD
	SyncPollingInterval         time.Duration
	BlockBufferSize             int
	BlockAnnounceBufferSize     int
	BatchedBlockBufferSize      int
	CrystallizedStateBufferSize int
	BeaconDB                    beaconDB
	P2P                         p2pAPI
	SyncService                 syncService
	QueryService                queryService
	ChainService                chainService
=======
	SyncPollingInterval     time.Duration
	BlockBufferSize         int
	BlockAnnounceBufferSize int
	StateBufferSize         int
	BeaconDB                *db.BeaconDB
	P2P                     p2pAPI
	SyncService             syncService
	QueryService            queryService
>>>>>>> 84259fc2
}

// DefaultConfig provides the default configuration for a sync service.
// SyncPollingInterval determines how frequently the service checks that initial sync is complete.
// BlockBufferSize determines that buffer size of the `blockBuf` channel.
// CrystallizedStateBufferSize determines the buffer size of thhe `crystallizedStateBuf` channel.
func DefaultConfig() Config {
	return Config{
<<<<<<< HEAD
		SyncPollingInterval:         time.Duration(params.BeaconConfig().SyncPollingInterval) * time.Second,
		BlockBufferSize:             100,
		BatchedBlockBufferSize:      100,
		BlockAnnounceBufferSize:     100,
		CrystallizedStateBufferSize: 100,
=======
		SyncPollingInterval:     time.Duration(params.BeaconConfig().SyncPollingInterval) * time.Second,
		BlockBufferSize:         100,
		BlockAnnounceBufferSize: 100,
		StateBufferSize:         100,
>>>>>>> 84259fc2
	}
}

type p2pAPI interface {
	Subscribe(msg proto.Message, channel chan p2p.Message) event.Subscription
	Send(msg proto.Message, peer p2p.Peer)
	Broadcast(msg proto.Message)
}

<<<<<<< HEAD
type beaconDB interface {
	SaveCrystallizedState(*types.CrystallizedState) error
	GetCrystallizedState() (*types.CrystallizedState, error)
	HasBlock([32]byte) bool
	SaveBlock(block *types.Block) error
}

type chainService interface {
	IncomingBlockFeed() *event.Feed
}

=======
>>>>>>> 84259fc2
// SyncService is the interface for the Sync service.
// InitialSync calls `Start` when initial sync completes.
type syncService interface {
	Start()
	ResumeSync()
	IsSyncedWithNetwork() bool
}

type queryService interface {
	IsSynced() (bool, error)
}

// InitialSync defines the main class in this package.
// See the package comments for a general description of the service's functions.
type InitialSync struct {
<<<<<<< HEAD
	ctx                          context.Context
	cancel                       context.CancelFunc
	p2p                          p2pAPI
	syncService                  syncService
	queryService                 queryService
	chainService                 chainService
	db                           beaconDB
	blockAnnounceBuf             chan p2p.Message
	batchedBlockBuf              chan p2p.Message
	blockBuf                     chan p2p.Message
	crystallizedStateBuf         chan p2p.Message
	currentSlot                  uint64
	highestObservedSlot          uint64
	syncPollingInterval          time.Duration
	initialCrystallizedStateRoot [32]byte
	genesisHash                  [32]byte
	inMemoryBlocks               map[uint64]*pb.BeaconBlock
=======
	ctx                 context.Context
	cancel              context.CancelFunc
	p2p                 p2pAPI
	syncService         syncService
	queryService        queryService
	db                  *db.BeaconDB
	blockAnnounceBuf    chan p2p.Message
	blockBuf            chan p2p.Message
	stateBuf            chan p2p.Message
	currentSlot         uint64
	highestObservedSlot uint64
	syncPollingInterval time.Duration
	initialStateRoot    [32]byte
	inMemoryBlocks      map[uint64]*pb.BeaconBlockResponse
>>>>>>> 84259fc2
}

// NewInitialSyncService constructs a new InitialSyncService.
// This method is normally called by the main node.
func NewInitialSyncService(ctx context.Context,
	cfg Config,
) *InitialSync {
	ctx, cancel := context.WithCancel(ctx)

	blockBuf := make(chan p2p.Message, cfg.BlockBufferSize)
	stateBuf := make(chan p2p.Message, cfg.StateBufferSize)
	blockAnnounceBuf := make(chan p2p.Message, cfg.BlockAnnounceBufferSize)
	batchedBlockBuf := make(chan p2p.Message, cfg.BatchedBlockBufferSize)

	return &InitialSync{
<<<<<<< HEAD
		ctx:                  ctx,
		cancel:               cancel,
		p2p:                  cfg.P2P,
		syncService:          cfg.SyncService,
		chainService:         cfg.ChainService,
		db:                   cfg.BeaconDB,
		currentSlot:          0,
		highestObservedSlot:  0,
		blockBuf:             blockBuf,
		crystallizedStateBuf: crystallizedStateBuf,
		batchedBlockBuf:      batchedBlockBuf,
		blockAnnounceBuf:     blockAnnounceBuf,
		syncPollingInterval:  cfg.SyncPollingInterval,
		inMemoryBlocks:       map[uint64]*pb.BeaconBlock{},
		queryService:         cfg.QueryService,
=======
		ctx:                 ctx,
		cancel:              cancel,
		p2p:                 cfg.P2P,
		syncService:         cfg.SyncService,
		db:                  cfg.BeaconDB,
		currentSlot:         0,
		highestObservedSlot: 0,
		blockBuf:            blockBuf,
		stateBuf:            stateBuf,
		blockAnnounceBuf:    blockAnnounceBuf,
		syncPollingInterval: cfg.SyncPollingInterval,
		inMemoryBlocks:      map[uint64]*pb.BeaconBlockResponse{},
		queryService:        cfg.QueryService,
>>>>>>> 84259fc2
	}
}

// Start begins the goroutine.
func (s *InitialSync) Start() {
	synced, err := s.queryService.IsSynced()
	if err != nil {
		log.Error(err)
	}

	if synced {
		// TODO(#661): Bail out of the sync service if the chain is only partially synced.
		log.Info("Chain fully synced, exiting initial sync")
		return
	}

	go func() {
		ticker := time.NewTicker(s.syncPollingInterval)
		s.run(ticker.C)
		ticker.Stop()
	}()
	go s.checkInMemoryBlocks()
}

// Stop kills the initial sync goroutine.
func (s *InitialSync) Stop() error {
	log.Info("Stopping service")
	s.cancel()
	return nil
}

// run is the main goroutine for the initial sync service.
// delayChan is explicitly passed into this function to facilitate tests that don't require a timeout.
// It is assumed that the goroutine `run` is only called once per instance.
func (s *InitialSync) run(delayChan <-chan time.Time) {

	blockSub := s.p2p.Subscribe(&pb.BeaconBlockResponse{}, s.blockBuf)
	batchedBlocksub := s.p2p.Subscribe(&pb.BatchedBeaconBlockResponse{}, s.batchedBlockBuf)
	blockAnnounceSub := s.p2p.Subscribe(&pb.BeaconBlockAnnounce{}, s.blockAnnounceBuf)
	beaconStateSub := s.p2p.Subscribe(&pb.BeaconStateResponse{}, s.stateBuf)
	defer func() {
		blockSub.Unsubscribe()
		blockAnnounceSub.Unsubscribe()
<<<<<<< HEAD
		crystallizedStateSub.Unsubscribe()
		batchedBlocksub.Unsubscribe()
		close(s.batchedBlockBuf)
=======
		beaconStateSub.Unsubscribe()
>>>>>>> 84259fc2
		close(s.blockBuf)
		close(s.stateBuf)
	}()

	for {
		select {
		case <-s.ctx.Done():
			log.Debug("Exiting goroutine")
			return
		case <-delayChan:
			if s.currentSlot == 0 {
				continue
			}
			if s.highestObservedSlot == s.currentSlot {
				log.Info("Exiting initial sync and starting normal sync")
				s.syncService.ResumeSync()
				// TODO(#661): Resume sync after completion of initial sync.
				return
			}

			// requests multiple blocks so as to save and sync quickly.
			s.requestBatchedBlocks(s.highestObservedSlot)
		case msg := <-s.blockAnnounceBuf:
			data := msg.Data.(*pb.BeaconBlockAnnounce)

			if data.GetSlotNumber() > s.highestObservedSlot {
				s.highestObservedSlot = data.GetSlotNumber()
			}

			s.requestBatchedBlocks(s.highestObservedSlot)
			log.Debugf("Successfully requested the next block with slot: %d", data.GetSlotNumber())
		case msg := <-s.blockBuf:
			data := msg.Data.(*pb.BeaconBlockResponse)
<<<<<<< HEAD
			s.processBlock(data.GetBlock(), msg.Peer)
		case msg := <-s.crystallizedStateBuf:
			data := msg.Data.(*pb.CrystallizedStateResponse)
=======

			if data.Block.GetSlot() > s.highestObservedSlot {
				s.highestObservedSlot = data.Block.GetSlot()
			}

			if s.currentSlot == 0 {
				if s.initialStateRoot != [32]byte{} {
					continue
				}
				if data.GetBlock().GetSlot() != 1 {

					// saves block in memory if it isn't the initial block.
					if _, ok := s.inMemoryBlocks[data.Block.GetSlot()]; !ok {
						s.inMemoryBlocks[data.Block.GetSlot()] = data
					}
					s.requestNextBlockBySlot(1)
					continue
				}
				if err := s.setBlockForInitialSync(data); err != nil {
					log.Errorf("Could not set block for initial sync: %v", err)
				}
				if err := s.requestStateFromPeer(data, msg.Peer); err != nil {
					log.Errorf("Could not request beacon state from peer: %v", err)
				}

				continue
			}
			// if it isn't the block in the next slot it saves it in memory.
			if data.Block.GetSlot() != (s.currentSlot + 1) {
				if _, ok := s.inMemoryBlocks[data.Block.GetSlot()]; !ok {
					s.inMemoryBlocks[data.Block.GetSlot()] = data
				}
				continue
			}

			if err := s.validateAndSaveNextBlock(data); err != nil {
				log.Errorf("Unable to save block: %v", err)
			}
			s.requestNextBlockBySlot(s.currentSlot + 1)
		case msg := <-s.stateBuf:
			data := msg.Data.(*pb.BeaconStateResponse)
>>>>>>> 84259fc2

			if s.initialStateRoot == [32]byte{} {
				continue
			}

			beaconState := types.NewBeaconState(data.BeaconState)
			hash, err := beaconState.Hash()
			if err != nil {
				log.Errorf("Unable to hash beacon state: %v", err)
			}

			if hash != s.initialStateRoot {
				continue
			}

			if err := s.db.SaveState(beaconState); err != nil {
				log.Errorf("Unable to set beacon state for initial sync %v", err)
			}

			log.Debug("Successfully saved beacon state to the db")

			if s.currentSlot >= beaconState.LastFinalizedSlot() {
				continue
			}

			// sets the current slot to the last finalized slot of the
			// crystallized state to begin our sync from.
			s.currentSlot = beaconState.LastFinalizedSlot()
			log.Debugf("Successfully saved crystallized state with the last finalized slot: %d", beaconState.LastFinalizedSlot())

			s.requestNextBlockBySlot(s.currentSlot + 1)
<<<<<<< HEAD
			crystallizedStateSub.Unsubscribe()

		case msg := <-s.batchedBlockBuf:
			s.processBatchedBlocks(msg)
		}
	}
}

// checkInMemoryBlocks is another routine which will run concurrently with the
// main routine for initial sync, where it checks the blocks saved in memory regularly
// to see if the blocks are valid enough to be processed.
func (s *InitialSync) checkInMemoryBlocks() {
	for {
		select {
		case <-s.ctx.Done():
			return
		default:
			if s.currentSlot == s.highestObservedSlot {
				return
			}

			if block, ok := s.inMemoryBlocks[0]; ok && s.currentSlot == 0 {
				s.processBlock(block, p2p.Peer{})
			}

			if block, ok := s.inMemoryBlocks[s.currentSlot+1]; ok && s.currentSlot+1 <= s.highestObservedSlot {
				s.processBlock(block, p2p.Peer{})
			}
		}
	}
}

// processBlock is the main method that validates each block which is received
// for initial sync. It checks if the blocks are valid and then will continue to
// process and save it into the db.
func (s *InitialSync) processBlock(block *pb.BeaconBlock, peer p2p.Peer) {
	if block.GetSlot() > s.highestObservedSlot {
		s.highestObservedSlot = block.GetSlot()
	}

	if block.GetSlot() < s.currentSlot {
		return
	}

	wrappedBlock := types.NewBlock(block)
	hash, err := wrappedBlock.Hash()
	if err != nil {
		log.Error(err)
		return
	}

	// set hash of the genesis block
	if s.genesisHash == [32]byte{} && block.GetSlot() == 1 && s.currentSlot == 0 {
		s.genesisHash = wrappedBlock.ParentHash()
	}

	if s.currentSlot == 0 {
		if s.initialCrystallizedStateRoot != [32]byte{} {
			return
		}

		if hash == s.genesisHash {
			if err := s.writeBlockToDB(wrappedBlock); err != nil {
				log.Error(err)
			}
			return
		}

		if block.GetSlot() != 1 {

			// saves block in memory if it isn't the initial block.
			if _, ok := s.inMemoryBlocks[block.GetSlot()]; !ok {
				s.inMemoryBlocks[block.GetSlot()] = block
			}
			s.requestNextBlockBySlot(1)
			return
		}

		if s.genesisHash != [32]byte{} && !s.checkForGenesisBlock(s.genesisHash, peer) {
			return
		}

		if err := s.setBlockForInitialSync(block); err != nil {
			log.Errorf("Could not set block for initial sync: %v", err)
		}
		if err := s.requestCrystallizedStateFromPeer(block, peer); err != nil {
			log.Errorf("Could not request crystallized state from peer: %v", err)
		}

		return
	}
	// if it isn't the block in the next slot it saves it in memory.
	if block.GetSlot() != (s.currentSlot + 1) {
		if _, ok := s.inMemoryBlocks[block.GetSlot()]; !ok {
			s.inMemoryBlocks[block.GetSlot()] = block
		}
		return
	}

	if err := s.validateAndSaveNextBlock(block); err != nil {
		log.Errorf("Unable to save block: %v", err)
	}
	s.requestNextBlockBySlot(s.currentSlot + 1)

}

// processBatchedBlocks processes all the received blocks from
// the p2p message.
func (s *InitialSync) processBatchedBlocks(msg p2p.Message) {
	log.Debug("Processing batched block response")

	response := msg.Data.(*pb.BatchedBeaconBlockResponse)
	batchedBlocks := response.GetBatchedBlocks()

	for _, block := range batchedBlocks {
		s.processBlock(block, msg.Peer)
	}
	log.Debug("Finished processing batched blocks")
}

// requestCrystallizedStateFromPeer sends a request to a peer for the corresponding crystallized state
// for a beacon block.
func (s *InitialSync) requestCrystallizedStateFromPeer(rawBlock *pb.BeaconBlock, peer p2p.Peer) error {
	block := types.NewBlock(rawBlock)
	h := block.CrystallizedStateRoot()
	log.Debugf("Successfully processed incoming block with crystallized state hash: %#x", h)
	s.p2p.Send(&pb.CrystallizedStateRequest{Hash: h[:]}, peer)
=======
			beaconStateSub.Unsubscribe()
		}
	}
}

// requestStateFromPeer sends a request to a peer for the corresponding state
// for a beacon block.
func (s *InitialSync) requestStateFromPeer(data *pb.BeaconBlockResponse, peer p2p.Peer) error {
	block := types.NewBlock(data.Block)
	h := block.StateRoot()
	log.Debugf("Successfully processed incoming block with state hash: %#x", h)
	s.p2p.Send(&pb.BeaconStateRequest{Hash: h[:]}, peer)
>>>>>>> 84259fc2
	return nil
}

// setBlockForInitialSync sets the first received block as the base finalized
// block for initial sync.
func (s *InitialSync) setBlockForInitialSync(rawBlock *pb.BeaconBlock) error {
	block := types.NewBlock(rawBlock)

	h, err := block.Hash()
	if err != nil {
		return err
	}
	log.WithField("blockhash", fmt.Sprintf("%#x", h)).Debug("State state hash exists locally")

	s.chainService.IncomingBlockFeed().Send(block)

	s.initialStateRoot = block.StateRoot()

	log.Infof("Saved block with hash %#x for initial sync", h)
	s.currentSlot = block.SlotNumber()
	s.requestNextBlockBySlot(s.currentSlot + 1)
	return nil
}

// requestNextBlock broadcasts a request for a block with the entered slotnumber.
<<<<<<< HEAD
func (s *InitialSync) requestNextBlockBySlot(slotnumber uint64) {
	log.Debugf("Requesting block %d ", slotnumber)
	if block, ok := s.inMemoryBlocks[slotnumber]; ok {
		s.processBlock(block, p2p.Peer{})
=======
func (s *InitialSync) requestNextBlockBySlot(slotNumber uint64) {
	log.Debugf("Requesting block %d ", slotNumber)
	if _, ok := s.inMemoryBlocks[slotNumber]; ok {
		s.blockBuf <- p2p.Message{
			Data: s.inMemoryBlocks[slotNumber],
		}
>>>>>>> 84259fc2
		return
	}
	s.p2p.Broadcast(&pb.BeaconBlockRequestBySlotNumber{SlotNumber: slotNumber})
}

func (s *InitialSync) requestBlockByHash(hash [32]byte, peer p2p.Peer) {
	s.p2p.Send(&pb.BeaconBlockRequest{
		Hash: hash[:],
	}, peer)
}

// requestBatchedBlocks sends out a request for multiple blocks till a
// specified bound slot number.
func (s *InitialSync) requestBatchedBlocks(endSlot uint64) {
	log.Debugf("Requesting batched blocks from slot %d to %d", s.currentSlot+1, endSlot)
	s.p2p.Broadcast(&pb.BatchedBeaconBlockRequest{
		StartSlot: s.currentSlot + 1,
		EndSlot:   endSlot,
	})
}

// validateAndSaveNextBlock will validate whether blocks received from the blockfetcher
// routine can be added to the chain.
func (s *InitialSync) validateAndSaveNextBlock(rawBlock *pb.BeaconBlock) error {
	block := types.NewBlock(rawBlock)
	h, err := block.Hash()
	if err != nil {
		return err
	}

	if s.currentSlot == uint64(0) {
		return errors.New("invalid slot number for syncing")
	}

	if (s.currentSlot + 1) == block.SlotNumber() {
<<<<<<< HEAD

		if err := s.checkBlockValidity(rawBlock); err != nil {
=======
		if err := s.writeBlockToDB(block); err != nil {
>>>>>>> 84259fc2
			return err
		}

		log.Infof("Saved block with hash %#x and slot %d for initial sync", h, block.SlotNumber())
		s.currentSlot = block.SlotNumber()

		// delete block from memory
		if _, ok := s.inMemoryBlocks[block.SlotNumber()]; ok {
			delete(s.inMemoryBlocks, block.SlotNumber())
		}

		// Send block to main chain service to be processed
		s.chainService.IncomingBlockFeed().Send(block)
	}
	return nil
}

func (s *InitialSync) checkBlockValidity(rawBlock *pb.BeaconBlock) error {
	block := types.NewBlock(rawBlock)
	blockHash, err := block.Hash()
	if err != nil {
		return fmt.Errorf("could not hash received block: %v", err)
	}

	log.Debugf("Processing response to block request: %#x", blockHash)

	if s.db.HasBlock(blockHash) {
		return errors.New("received a block that already exists. Exiting")
	}

	cState, err := s.db.GetCrystallizedState()
	if err != nil {
		return fmt.Errorf("failed to get crystallized state: %v", err)
	}

	if block.SlotNumber() < cState.LastFinalizedSlot() {
		return errors.New("discarding received block with a slot number smaller than the last finalized slot")
	}
	// Attestation from proposer not verified as, other nodes only store blocks not proposer
	// attestations.

	return nil
}

func (s *InitialSync) writeBlockToDB(block *types.Block) error {
	return s.db.SaveBlock(block)
}

func (s *InitialSync) checkForGenesisBlock(hash [32]byte, peer p2p.Peer) bool {

	if hash == [32]byte{} {
		return false
	}

	if s.db.HasBlock(hash) {
		return true
	}

	s.requestBlockByHash(hash, peer)
	return false
}<|MERGE_RESOLUTION|>--- conflicted
+++ resolved
@@ -31,27 +31,16 @@
 // Config defines the configurable properties of InitialSync.
 //
 type Config struct {
-<<<<<<< HEAD
-	SyncPollingInterval         time.Duration
-	BlockBufferSize             int
-	BlockAnnounceBufferSize     int
-	BatchedBlockBufferSize      int
-	CrystallizedStateBufferSize int
-	BeaconDB                    beaconDB
-	P2P                         p2pAPI
-	SyncService                 syncService
-	QueryService                queryService
-	ChainService                chainService
-=======
 	SyncPollingInterval     time.Duration
 	BlockBufferSize         int
 	BlockAnnounceBufferSize int
+	BatchedBlockBufferSize  int
 	StateBufferSize         int
 	BeaconDB                *db.BeaconDB
 	P2P                     p2pAPI
 	SyncService             syncService
 	QueryService            queryService
->>>>>>> 84259fc2
+	ChainService            chainService
 }
 
 // DefaultConfig provides the default configuration for a sync service.
@@ -60,18 +49,11 @@
 // CrystallizedStateBufferSize determines the buffer size of thhe `crystallizedStateBuf` channel.
 func DefaultConfig() Config {
 	return Config{
-<<<<<<< HEAD
-		SyncPollingInterval:         time.Duration(params.BeaconConfig().SyncPollingInterval) * time.Second,
-		BlockBufferSize:             100,
-		BatchedBlockBufferSize:      100,
-		BlockAnnounceBufferSize:     100,
-		CrystallizedStateBufferSize: 100,
-=======
 		SyncPollingInterval:     time.Duration(params.BeaconConfig().SyncPollingInterval) * time.Second,
 		BlockBufferSize:         100,
+		BatchedBlockBufferSize:  100,
 		BlockAnnounceBufferSize: 100,
 		StateBufferSize:         100,
->>>>>>> 84259fc2
 	}
 }
 
@@ -81,20 +63,10 @@
 	Broadcast(msg proto.Message)
 }
 
-<<<<<<< HEAD
-type beaconDB interface {
-	SaveCrystallizedState(*types.CrystallizedState) error
-	GetCrystallizedState() (*types.CrystallizedState, error)
-	HasBlock([32]byte) bool
-	SaveBlock(block *types.Block) error
-}
-
 type chainService interface {
 	IncomingBlockFeed() *event.Feed
 }
 
-=======
->>>>>>> 84259fc2
 // SyncService is the interface for the Sync service.
 // InitialSync calls `Start` when initial sync completes.
 type syncService interface {
@@ -110,40 +82,23 @@
 // InitialSync defines the main class in this package.
 // See the package comments for a general description of the service's functions.
 type InitialSync struct {
-<<<<<<< HEAD
 	ctx                          context.Context
 	cancel                       context.CancelFunc
 	p2p                          p2pAPI
 	syncService                  syncService
 	queryService                 queryService
 	chainService                 chainService
-	db                           beaconDB
+	db                           *db.BeaconDB
 	blockAnnounceBuf             chan p2p.Message
 	batchedBlockBuf              chan p2p.Message
 	blockBuf                     chan p2p.Message
-	crystallizedStateBuf         chan p2p.Message
+	stateBuf                     chan p2p.Message
 	currentSlot                  uint64
 	highestObservedSlot          uint64
 	syncPollingInterval          time.Duration
 	initialCrystallizedStateRoot [32]byte
 	genesisHash                  [32]byte
 	inMemoryBlocks               map[uint64]*pb.BeaconBlock
-=======
-	ctx                 context.Context
-	cancel              context.CancelFunc
-	p2p                 p2pAPI
-	syncService         syncService
-	queryService        queryService
-	db                  *db.BeaconDB
-	blockAnnounceBuf    chan p2p.Message
-	blockBuf            chan p2p.Message
-	stateBuf            chan p2p.Message
-	currentSlot         uint64
-	highestObservedSlot uint64
-	syncPollingInterval time.Duration
-	initialStateRoot    [32]byte
-	inMemoryBlocks      map[uint64]*pb.BeaconBlockResponse
->>>>>>> 84259fc2
 }
 
 // NewInitialSyncService constructs a new InitialSyncService.
@@ -159,37 +114,21 @@
 	batchedBlockBuf := make(chan p2p.Message, cfg.BatchedBlockBufferSize)
 
 	return &InitialSync{
-<<<<<<< HEAD
-		ctx:                  ctx,
-		cancel:               cancel,
-		p2p:                  cfg.P2P,
-		syncService:          cfg.SyncService,
-		chainService:         cfg.ChainService,
-		db:                   cfg.BeaconDB,
-		currentSlot:          0,
-		highestObservedSlot:  0,
-		blockBuf:             blockBuf,
-		crystallizedStateBuf: crystallizedStateBuf,
-		batchedBlockBuf:      batchedBlockBuf,
-		blockAnnounceBuf:     blockAnnounceBuf,
-		syncPollingInterval:  cfg.SyncPollingInterval,
-		inMemoryBlocks:       map[uint64]*pb.BeaconBlock{},
-		queryService:         cfg.QueryService,
-=======
 		ctx:                 ctx,
 		cancel:              cancel,
 		p2p:                 cfg.P2P,
 		syncService:         cfg.SyncService,
+		chainService:        cfg.ChainService,
 		db:                  cfg.BeaconDB,
 		currentSlot:         0,
 		highestObservedSlot: 0,
 		blockBuf:            blockBuf,
 		stateBuf:            stateBuf,
+		batchedBlockBuf:     batchedBlockBuf,
 		blockAnnounceBuf:    blockAnnounceBuf,
 		syncPollingInterval: cfg.SyncPollingInterval,
-		inMemoryBlocks:      map[uint64]*pb.BeaconBlockResponse{},
+		inMemoryBlocks:      map[uint64]*pb.BeaconBlock{},
 		queryService:        cfg.QueryService,
->>>>>>> 84259fc2
 	}
 }
 
@@ -233,13 +172,9 @@
 	defer func() {
 		blockSub.Unsubscribe()
 		blockAnnounceSub.Unsubscribe()
-<<<<<<< HEAD
-		crystallizedStateSub.Unsubscribe()
+		beaconStateSub.Unsubscribe()
 		batchedBlocksub.Unsubscribe()
 		close(s.batchedBlockBuf)
-=======
-		beaconStateSub.Unsubscribe()
->>>>>>> 84259fc2
 		close(s.blockBuf)
 		close(s.stateBuf)
 	}()
@@ -273,53 +208,9 @@
 			log.Debugf("Successfully requested the next block with slot: %d", data.GetSlotNumber())
 		case msg := <-s.blockBuf:
 			data := msg.Data.(*pb.BeaconBlockResponse)
-<<<<<<< HEAD
 			s.processBlock(data.GetBlock(), msg.Peer)
-		case msg := <-s.crystallizedStateBuf:
-			data := msg.Data.(*pb.CrystallizedStateResponse)
-=======
-
-			if data.Block.GetSlot() > s.highestObservedSlot {
-				s.highestObservedSlot = data.Block.GetSlot()
-			}
-
-			if s.currentSlot == 0 {
-				if s.initialStateRoot != [32]byte{} {
-					continue
-				}
-				if data.GetBlock().GetSlot() != 1 {
-
-					// saves block in memory if it isn't the initial block.
-					if _, ok := s.inMemoryBlocks[data.Block.GetSlot()]; !ok {
-						s.inMemoryBlocks[data.Block.GetSlot()] = data
-					}
-					s.requestNextBlockBySlot(1)
-					continue
-				}
-				if err := s.setBlockForInitialSync(data); err != nil {
-					log.Errorf("Could not set block for initial sync: %v", err)
-				}
-				if err := s.requestStateFromPeer(data, msg.Peer); err != nil {
-					log.Errorf("Could not request beacon state from peer: %v", err)
-				}
-
-				continue
-			}
-			// if it isn't the block in the next slot it saves it in memory.
-			if data.Block.GetSlot() != (s.currentSlot + 1) {
-				if _, ok := s.inMemoryBlocks[data.Block.GetSlot()]; !ok {
-					s.inMemoryBlocks[data.Block.GetSlot()] = data
-				}
-				continue
-			}
-
-			if err := s.validateAndSaveNextBlock(data); err != nil {
-				log.Errorf("Unable to save block: %v", err)
-			}
-			s.requestNextBlockBySlot(s.currentSlot + 1)
 		case msg := <-s.stateBuf:
 			data := msg.Data.(*pb.BeaconStateResponse)
->>>>>>> 84259fc2
 
 			if s.initialStateRoot == [32]byte{} {
 				continue
@@ -351,7 +242,6 @@
 			log.Debugf("Successfully saved crystallized state with the last finalized slot: %d", beaconState.LastFinalizedSlot())
 
 			s.requestNextBlockBySlot(s.currentSlot + 1)
-<<<<<<< HEAD
 			crystallizedStateSub.Unsubscribe()
 
 		case msg := <-s.batchedBlockBuf:
@@ -472,19 +362,6 @@
 	log.Debug("Finished processing batched blocks")
 }
 
-// requestCrystallizedStateFromPeer sends a request to a peer for the corresponding crystallized state
-// for a beacon block.
-func (s *InitialSync) requestCrystallizedStateFromPeer(rawBlock *pb.BeaconBlock, peer p2p.Peer) error {
-	block := types.NewBlock(rawBlock)
-	h := block.CrystallizedStateRoot()
-	log.Debugf("Successfully processed incoming block with crystallized state hash: %#x", h)
-	s.p2p.Send(&pb.CrystallizedStateRequest{Hash: h[:]}, peer)
-=======
-			beaconStateSub.Unsubscribe()
-		}
-	}
-}
-
 // requestStateFromPeer sends a request to a peer for the corresponding state
 // for a beacon block.
 func (s *InitialSync) requestStateFromPeer(data *pb.BeaconBlockResponse, peer p2p.Peer) error {
@@ -492,7 +369,6 @@
 	h := block.StateRoot()
 	log.Debugf("Successfully processed incoming block with state hash: %#x", h)
 	s.p2p.Send(&pb.BeaconStateRequest{Hash: h[:]}, peer)
->>>>>>> 84259fc2
 	return nil
 }
 
@@ -518,19 +394,10 @@
 }
 
 // requestNextBlock broadcasts a request for a block with the entered slotnumber.
-<<<<<<< HEAD
 func (s *InitialSync) requestNextBlockBySlot(slotnumber uint64) {
 	log.Debugf("Requesting block %d ", slotnumber)
 	if block, ok := s.inMemoryBlocks[slotnumber]; ok {
 		s.processBlock(block, p2p.Peer{})
-=======
-func (s *InitialSync) requestNextBlockBySlot(slotNumber uint64) {
-	log.Debugf("Requesting block %d ", slotNumber)
-	if _, ok := s.inMemoryBlocks[slotNumber]; ok {
-		s.blockBuf <- p2p.Message{
-			Data: s.inMemoryBlocks[slotNumber],
-		}
->>>>>>> 84259fc2
 		return
 	}
 	s.p2p.Broadcast(&pb.BeaconBlockRequestBySlotNumber{SlotNumber: slotNumber})
@@ -566,12 +433,8 @@
 	}
 
 	if (s.currentSlot + 1) == block.SlotNumber() {
-<<<<<<< HEAD
 
 		if err := s.checkBlockValidity(rawBlock); err != nil {
-=======
-		if err := s.writeBlockToDB(block); err != nil {
->>>>>>> 84259fc2
 			return err
 		}
 
