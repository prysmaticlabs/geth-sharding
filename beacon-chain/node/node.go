// Package node defines the services that a beacon chain node would perform.
package node

import (
	"bytes"
	"context"
	"fmt"
	"os"
	"os/signal"
	"path"
	"sync"
	"syscall"

	"github.com/ethereum/go-ethereum/common"
	"github.com/ethereum/go-ethereum/ethclient"
	gethRPC "github.com/ethereum/go-ethereum/rpc"
	"github.com/pkg/errors"
	"github.com/prysmaticlabs/prysm/beacon-chain/blockchain"
	"github.com/prysmaticlabs/prysm/beacon-chain/cache/depositcache"
	"github.com/prysmaticlabs/prysm/beacon-chain/db"
	"github.com/prysmaticlabs/prysm/beacon-chain/flags"
	"github.com/prysmaticlabs/prysm/beacon-chain/gateway"
	"github.com/prysmaticlabs/prysm/beacon-chain/operations"
	"github.com/prysmaticlabs/prysm/beacon-chain/p2p"
	"github.com/prysmaticlabs/prysm/beacon-chain/powchain"
	"github.com/prysmaticlabs/prysm/beacon-chain/rpc"
	prysmsync "github.com/prysmaticlabs/prysm/beacon-chain/sync"
	initialsync "github.com/prysmaticlabs/prysm/beacon-chain/sync/initial-sync"
	"github.com/prysmaticlabs/prysm/shared"
	"github.com/prysmaticlabs/prysm/shared/cmd"
	"github.com/prysmaticlabs/prysm/shared/debug"
	"github.com/prysmaticlabs/prysm/shared/featureconfig"
	"github.com/prysmaticlabs/prysm/shared/params"
	"github.com/prysmaticlabs/prysm/shared/prometheus"
	"github.com/prysmaticlabs/prysm/shared/tracing"
	"github.com/prysmaticlabs/prysm/shared/version"
	"github.com/sirupsen/logrus"
	"github.com/urfave/cli"
)

var log = logrus.WithField("prefix", "node")

const beaconChainDBName = "beaconchaindata"
const testSkipPowFlag = "test-skip-pow"

// BeaconNode defines a struct that handles the services running a random beacon chain
// full PoS node. It handles the lifecycle of the entire system and registers
// services to a service registry.
type BeaconNode struct {
	ctx          *cli.Context
	services     *shared.ServiceRegistry
	lock         sync.RWMutex
	stop         chan struct{} // Channel to wait for termination notifications.
	db           db.Database
	depositCache *depositcache.DepositCache
}

// NewBeaconNode creates a new node instance, sets up configuration options, and registers
// every required service to the node.
func NewBeaconNode(ctx *cli.Context) (*BeaconNode, error) {
	if err := tracing.Setup(
		"beacon-chain", // service name
		ctx.GlobalString(cmd.TracingProcessNameFlag.Name),
		ctx.GlobalString(cmd.TracingEndpointFlag.Name),
		ctx.GlobalFloat64(cmd.TraceSampleFractionFlag.Name),
		ctx.GlobalBool(cmd.EnableTracingFlag.Name),
	); err != nil {
		return nil, err
	}
	registry := shared.NewServiceRegistry()

	beacon := &BeaconNode{
		ctx:      ctx,
		services: registry,
		stop:     make(chan struct{}),
	}

	// Use custom config values if the --no-custom-config flag is set.
	if !ctx.GlobalBool(flags.NoCustomConfigFlag.Name) {
		log.Info("Using custom parameter configuration")
		params.UseDemoBeaconConfig()
	}

	featureconfig.ConfigureBeaconFeatures(ctx)

	if err := beacon.startDB(ctx); err != nil {
		return nil, err
	}

	if err := beacon.registerP2P(ctx); err != nil {
		return nil, err
	}

	if err := beacon.registerPOWChainService(ctx); err != nil {
		return nil, err
	}

	if err := beacon.registerOperationService(ctx); err != nil {
		return nil, err
	}

	if err := beacon.registerBlockchainService(ctx); err != nil {
		return nil, err
	}

	if err := beacon.registerSyncService(ctx); err != nil {
		return nil, err
	}

	if err := beacon.registerInitialSyncService(ctx); err != nil {
		return nil, err
	}

	if err := beacon.registerRPCService(ctx); err != nil {
		return nil, err
	}

	if err := beacon.registerGRPCGateway(ctx); err != nil {
		return nil, err
	}

	if !ctx.GlobalBool(cmd.DisableMonitoringFlag.Name) {
		if err := beacon.registerPrometheusService(ctx); err != nil {
			return nil, err
		}
	}

	return beacon, nil
}

// Start the BeaconNode and kicks off every registered service.
func (b *BeaconNode) Start() {
	b.lock.Lock()

	log.WithFields(logrus.Fields{
		"version": version.GetVersion(),
	}).Info("Starting beacon node")

	b.services.StartAll()

	stop := b.stop
	b.lock.Unlock()

	go func() {
		sigc := make(chan os.Signal, 1)
		signal.Notify(sigc, syscall.SIGINT, syscall.SIGTERM)
		defer signal.Stop(sigc)
		<-sigc
		log.Info("Got interrupt, shutting down...")
		debug.Exit(b.ctx) // Ensure trace and CPU profile data are flushed.
		go b.Close()
		for i := 10; i > 0; i-- {
			<-sigc
			if i > 1 {
				log.Info("Already shutting down, interrupt more to panic", "times", i-1)
			}
		}
		panic("Panic closing the beacon node")
	}()

	// Wait for stop channel to be closed.
	<-stop
}

// Close handles graceful shutdown of the system.
func (b *BeaconNode) Close() {
	b.lock.Lock()
	defer b.lock.Unlock()

	log.Info("Stopping beacon node")
	b.services.StopAll()
	if err := b.db.Close(); err != nil {
		log.Errorf("Failed to close database: %v", err)
	}
	close(b.stop)
}

func (b *BeaconNode) startDB(ctx *cli.Context) error {
	baseDir := ctx.GlobalString(cmd.DataDirFlag.Name)
	dbPath := path.Join(baseDir, beaconChainDBName)
	d, err := db.NewDB(dbPath)
	if err != nil {
		return err
	}
	if b.ctx.GlobalBool(cmd.ClearDB.Name) {
		if err := d.ClearDB(); err != nil {
			return err
		}
		d, err = db.NewDB(dbPath)
		if err != nil {
			return err
		}
	}

	log.WithField("path", dbPath).Info("Checking db")
	b.db = d
	b.depositCache = depositcache.NewDepositCache()
	return nil
}

func (b *BeaconNode) registerP2P(ctx *cli.Context) error {
	svc, err := p2p.NewService(&p2p.Config{
		NoDiscovery:       ctx.GlobalBool(cmd.NoDiscovery.Name),
		StaticPeers:       ctx.GlobalStringSlice(cmd.StaticPeers.Name),
		BootstrapNodeAddr: ctx.GlobalString(cmd.BootstrapNode.Name),
		RelayNodeAddr:     ctx.GlobalString(cmd.RelayNode.Name),
		HostAddress:       ctx.GlobalString(cmd.P2PHost.Name),
		PrivateKey:        ctx.GlobalString(cmd.P2PPrivKey.Name),
		Port:              ctx.GlobalUint(cmd.P2PPort.Name),
		MaxPeers:          ctx.GlobalUint(cmd.P2PMaxPeers.Name),
		WhitelistCIDR:     ctx.GlobalString(cmd.P2PWhitelist.Name),
		EnableUPnP:        ctx.GlobalBool(cmd.EnableUPnPFlag.Name),
		Encoding:          ctx.GlobalString(cmd.P2PEncoding.Name),
	})
	if err != nil {
		return err
	}
	return b.services.RegisterService(svc)
}

func (b *BeaconNode) fetchP2P(ctx *cli.Context) p2p.P2P {
	var p *p2p.Service
	if err := b.services.FetchService(&p); err != nil {
		panic(err)
	}
	return p
}

func (b *BeaconNode) registerBlockchainService(ctx *cli.Context) error {
	var web3Service *powchain.Web3Service
	if err := b.services.FetchService(&web3Service); err != nil {
		return err
	}
	var opsService *operations.Service
	if err := b.services.FetchService(&opsService); err != nil {
		return err
	}

	maxRoutines := ctx.GlobalInt64(cmd.MaxGoroutines.Name)

	blockchainService, err := blockchain.NewChainService(context.Background(), &blockchain.Config{
		BeaconDB:       b.db,
		DepositCache:   b.depositCache,
		Web3Service:    web3Service,
		OpsPoolService: opsService,
		P2p:            b.fetchP2P(ctx),
		MaxRoutines:    maxRoutines,
	})
	if err != nil {
		return errors.Wrap(err, "could not register blockchain service")
	}
	return b.services.RegisterService(blockchainService)
}

func (b *BeaconNode) registerOperationService(ctx *cli.Context) error {
	operationService := operations.NewOpsPoolService(context.Background(), &operations.Config{
		BeaconDB: b.db,
		P2P:      b.fetchP2P(ctx),
	})

	return b.services.RegisterService(operationService)
}

func (b *BeaconNode) registerPOWChainService(cliCtx *cli.Context) error {
	if cliCtx.GlobalBool(testSkipPowFlag) {
		return b.services.RegisterService(&powchain.Web3Service{})
	}

	depAddress := cliCtx.GlobalString(flags.DepositContractFlag.Name)

	if depAddress == "" {
		var err error
		depAddress, err = fetchDepositContract()
		if err != nil {
			log.WithError(err).Fatal("Cannot fetch deposit contract")
		}
	}

	if !common.IsHexAddress(depAddress) {
		log.Fatalf("Invalid deposit contract address given: %s", depAddress)
	}

	httpRPCClient, err := gethRPC.Dial(cliCtx.GlobalString(flags.HTTPWeb3ProviderFlag.Name))
	if err != nil {
		log.Fatalf("Access to PoW chain is required for validator. Unable to connect to Geth node: %v", err)
	}
	httpClient := ethclient.NewClient(httpRPCClient)

	rpcClient, err := gethRPC.Dial(cliCtx.GlobalString(flags.Web3ProviderFlag.Name))
	if err != nil {
		log.Fatalf("Access to PoW chain is required for validator. Unable to connect to Geth node: %v", err)
	}
	powClient := ethclient.NewClient(rpcClient)

	ctx := context.Background()
	cfg := &powchain.Web3ServiceConfig{
		Endpoint:        cliCtx.GlobalString(flags.Web3ProviderFlag.Name),
		DepositContract: common.HexToAddress(depAddress),
		Client:          httpClient,
		Reader:          powClient,
		Logger:          powClient,
		HTTPLogger:      httpClient,
		BlockFetcher:    httpClient,
		ContractBackend: httpClient,
		BeaconDB:        b.db,
		DepositCache:    b.depositCache,
	}
	web3Service, err := powchain.NewWeb3Service(ctx, cfg)
	if err != nil {
		return errors.Wrap(err, "could not register proof-of-work chain web3Service")
	}
	knownContract, err := b.db.DepositContractAddress(ctx)
	if err != nil {
		return err
	}
	if len(knownContract) > 0 && !bytes.Equal(cfg.DepositContract.Bytes(), knownContract) {
		return fmt.Errorf("database contract is %#x but tried to run with %#x", knownContract, cfg.DepositContract.Bytes())
	}

	return b.services.RegisterService(web3Service)
}

func (b *BeaconNode) registerSyncService(ctx *cli.Context) error {
	var operationService *operations.Service
	if err := b.services.FetchService(&operationService); err != nil {
		return err
	}

	var web3Service *powchain.Web3Service
	if err := b.services.FetchService(&web3Service); err != nil {
		return err
	}

	var chainService *blockchain.ChainService
	if err := b.services.FetchService(&chainService); err != nil {
		return err
	}

	rs := prysmsync.NewRegularSync(&prysmsync.Config{
		DB:         b.db,
		P2P:        b.fetchP2P(ctx),
		Operations: operationService,
		Chain:      chainService,
	})

	return b.services.RegisterService(rs)
}

func (b *BeaconNode) registerInitialSyncService(ctx *cli.Context) error {

	var chainService *blockchain.ChainService
	if err := b.services.FetchService(&chainService); err != nil {
		return err
	}

	var regSync *prysmsync.RegularSync
	if err := b.services.FetchService(&regSync); err != nil {
		return err
	}

	is := initialsync.NewInitialSync(&initialsync.Config{
		Chain:   chainService,
		RegSync: regSync,
		P2P:     b.fetchP2P(ctx),
	})

	return b.services.RegisterService(is)

}

func (b *BeaconNode) registerRPCService(ctx *cli.Context) error {
	var chainService *blockchain.ChainService
	if err := b.services.FetchService(&chainService); err != nil {
		return err
	}

	var operationService *operations.Service
	if err := b.services.FetchService(&operationService); err != nil {
		return err
	}

	var web3Service *powchain.Web3Service
	if err := b.services.FetchService(&web3Service); err != nil {
		return err
	}

	var syncService *prysmsync.RegularSync
	if err := b.services.FetchService(&syncService); err != nil {
		return err
	}

	port := ctx.GlobalString(flags.RPCPort.Name)
	cert := ctx.GlobalString(flags.CertFlag.Name)
	key := ctx.GlobalString(flags.KeyFlag.Name)
	rpcService := rpc.NewRPCService(context.Background(), &rpc.Config{
		Port:             port,
		CertFlag:         cert,
		KeyFlag:          key,
		BeaconDB:         b.db,
		Broadcaster:      b.fetchP2P(ctx),
		ChainService:     chainService,
		OperationService: operationService,
		POWChainService:  web3Service,
		SyncService:      syncService,
		DepositCache:     b.depositCache,
	})

	return b.services.RegisterService(rpcService)
}

func (b *BeaconNode) registerPrometheusService(ctx *cli.Context) error {
	var additionalHandlers []prometheus.Handler
	var p *p2p.Service
	if err := b.services.FetchService(&p); err != nil {
		panic(err)
	}

<<<<<<< HEAD
	if featureconfig.FeatureConfig().UseNewBlockChainService {
		var c *blockchain.ChainService
		if err := b.services.FetchService(&c); err != nil {
			panic(err)
		}

		additionalHandlers = append(additionalHandlers, prometheus.Handler{Path: "/heads", Handler: c.InfoHandler})
	}
=======
	additionalHandlers = append(additionalHandlers, prometheus.Handler{Path: "/p2p", Handler: p.InfoHandler})
>>>>>>> 14c59b2f

	service := prometheus.NewPrometheusService(
		fmt.Sprintf(":%d", ctx.GlobalInt64(cmd.MonitoringPortFlag.Name)),
		b.services,
		additionalHandlers...,
	)
	hook := prometheus.NewLogrusCollector()
	logrus.AddHook(hook)
	return b.services.RegisterService(service)
}

func (b *BeaconNode) registerGRPCGateway(ctx *cli.Context) error {
	gatewayPort := ctx.GlobalInt(flags.GRPCGatewayPort.Name)
	if gatewayPort > 0 {
		selfAddress := fmt.Sprintf("127.0.0.1:%d", ctx.GlobalInt(flags.RPCPort.Name))
		gatewayAddress := fmt.Sprintf("127.0.0.1:%d", gatewayPort)
		return b.services.RegisterService(gateway.New(context.Background(), selfAddress, gatewayAddress, nil /*optional mux*/))
	}
	return nil
}<|MERGE_RESOLUTION|>--- conflicted
+++ resolved
@@ -414,19 +414,13 @@
 	if err := b.services.FetchService(&p); err != nil {
 		panic(err)
 	}
-
-<<<<<<< HEAD
-	if featureconfig.FeatureConfig().UseNewBlockChainService {
-		var c *blockchain.ChainService
-		if err := b.services.FetchService(&c); err != nil {
-			panic(err)
-		}
-
-		additionalHandlers = append(additionalHandlers, prometheus.Handler{Path: "/heads", Handler: c.InfoHandler})
-	}
-=======
 	additionalHandlers = append(additionalHandlers, prometheus.Handler{Path: "/p2p", Handler: p.InfoHandler})
->>>>>>> 14c59b2f
+
+	var c *blockchain.ChainService
+	if err := b.services.FetchService(&c); err != nil {
+		panic(err)
+	}
+	additionalHandlers = append(additionalHandlers, prometheus.Handler{Path: "/heads", Handler: c.InfoHandler})
 
 	service := prometheus.NewPrometheusService(
 		fmt.Sprintf(":%d", ctx.GlobalInt64(cmd.MonitoringPortFlag.Name)),
