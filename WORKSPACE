load("@bazel_tools//tools/build_defs/repo:http.bzl", "http_archive")

http_archive(
    name = "bazel_skylib",
    sha256 = "2ea8a5ed2b448baf4a6855d3ce049c4c452a6470b1efd1504fdb7c1c134d220a",
    strip_prefix = "bazel-skylib-0.8.0",
    url = "https://github.com/bazelbuild/bazel-skylib/archive/0.8.0.tar.gz",
)

http_archive(
    name = "io_bazel_rules_go",
    sha256 = "86ae934bd4c43b99893fc64be9d9fc684b81461581df7ea8fc291c816f5ee8c5",
    url = "https://github.com/bazelbuild/rules_go/releases/download/0.18.3/rules_go-0.18.3.tar.gz",
)

http_archive(
    name = "bazel_gazelle",
    sha256 = "3c681998538231a2d24d0c07ed5a7658cb72bfb5fd4bf9911157c0e9ac6a2687",
    urls = ["https://github.com/bazelbuild/bazel-gazelle/releases/download/0.17.0/bazel-gazelle-0.17.0.tar.gz"],
)

http_archive(
    name = "com_github_atlassian_bazel_tools",
    sha256 = "af4908ea16b43e0c88007742a5c54997ee068fc393f9850ade2d59b1d5f49f55",
    strip_prefix = "bazel-tools-31382b2267b0bc3d9771085e3503473a061593e1",
    urls = ["https://github.com/atlassian/bazel-tools/archive/31382b2267b0bc3d9771085e3503473a061593e1.tar.gz"],
)

http_archive(
    name = "io_bazel_rules_docker",
    sha256 = "aed1c249d4ec8f703edddf35cbe9dfaca0b5f5ea6e4cd9e83e99f3b0d1136c3d",
    strip_prefix = "rules_docker-0.7.0",
    url = "https://github.com/bazelbuild/rules_docker/archive/v0.7.0.tar.gz",
)

http_archive(
    name = "build_bazel_rules_nodejs",
    sha256 = "4c702ffeeab2d24dd4101601b6d27cf582d2e0d4cdc3abefddd4834664669b6b",
    urls = ["https://github.com/bazelbuild/rules_nodejs/releases/download/0.28.0/rules_nodejs-0.28.0.tar.gz"],
)

http_archive(
    name = "io_bazel_rules_k8s",
<<<<<<< HEAD
    sha256 = "b4aabc3f931a67b4970076ae9490afc18caa1690360c952fba9681225739f6d5",
    strip_prefix = "rules_k8s-e7b408f07785e3b660ee7e99173b0e4328c7b65e",
    url = "https://github.com/bazelbuild/rules_k8s/archive/e7b408f07785e3b660ee7e99173b0e4328c7b65e.tar.gz",
=======
    sha256 = "00606b1de959028881220e2cdc1186068242de491f8782e30922e8285b5f3ad1",
    strip_prefix = "rules_k8s-c1daa04ce0a83fbaa4396fb4987d7675cd24f25e",
    url = "https://github.com/bazelbuild/rules_k8s/archive/c1daa04ce0a83fbaa4396fb4987d7675cd24f25e.tar.gz",
>>>>>>> 7a7b4e55
)

load(
    "@io_bazel_rules_docker//repositories:repositories.bzl",
    container_repositories = "repositories",
)

container_repositories()

load("@build_bazel_rules_nodejs//:defs.bzl", "node_repositories", "yarn_install")

node_repositories()

yarn_install(
    name = "npm",
    package_json = "//:package.json",
    yarn_lock = "//:yarn.lock",
)

# This requires rules_docker to be fully instantiated before it is pulled in.
load("@io_bazel_rules_k8s//k8s:k8s.bzl", "k8s_defaults", "k8s_repositories")

k8s_repositories()

[k8s_defaults(
    name = "k8s_" + kind,
    cluster = "minikube",  # DO NOT CHANGE THIS!
    kind = kind,
) for kind in [
    "cluster_role",
    "configmap",
    "deploy",
    "ingress",
    "issuer",
    "job",
    "gateway",
    "namespace",
    "pod",
    "priority_class",
    "secret",
    "service",
    "service_account",
]]

load("@io_bazel_rules_go//go:deps.bzl", "go_register_toolchains", "go_rules_dependencies")

go_rules_dependencies()

go_register_toolchains(nogo = "@//:nogo")

load("@bazel_gazelle//:deps.bzl", "gazelle_dependencies", "go_repository")

gazelle_dependencies()

load("@com_github_atlassian_bazel_tools//gometalinter:deps.bzl", "gometalinter_dependencies")

gometalinter_dependencies()

load(
    "@io_bazel_rules_docker//go:image.bzl",
    _go_image_repos = "repositories",
)

_go_image_repos()

http_archive(
    name = "prysm_testnet_site",
    build_file_content = """
proto_library(
  name = "faucet_proto",
  srcs = ["src/proto/faucet.proto"],
  visibility = ["//visibility:public"],
)""",
    sha256 = "d57cbb11cbd8126d31385064315df731132401f5c5ea110e05ed86da350c9523",
    strip_prefix = "prysm-testnet-site-3848e91aab9332a0b2c15291f65f09c94db1a84d",
    url = "https://github.com/prestonvanloon/prysm-testnet-site/archive/3848e91aab9332a0b2c15291f65f09c94db1a84d.tar.gz",
)

http_archive(
    name = "io_kubernetes_build",
    sha256 = "4a8384320fba401cbf21fef177aa113ed8fe35952ace98e00b796cac87ae7868",
    strip_prefix = "repo-infra-df02ded38f9506e5bbcbf21702034b4fef815f2f",
    url = "https://github.com/kubernetes/repo-infra/archive/df02ded38f9506e5bbcbf21702034b4fef815f2f.tar.gz",
)

go_repository(
    name = "com_github_golang_mock",
    commit = "51421b967af1f557f93a59e0057aaf15ca02e29c",  # v1.2.0
    importpath = "github.com/golang/mock",
)

# External dependencies

go_repository(
    name = "com_github_ethereum_go_ethereum",
    commit = "099afb3fd89784f9e3e594b7c2ed11335ca02a9b",
    importpath = "github.com/ethereum/go-ethereum",
    # Note: go-ethereum is not bazel-friendly with regards to cgo. We have a
    # a fork that has resolved these issues by disabling HID/USB support and
    # some manual fixes for c imports in the crypto package. This is forked
    # branch should be updated from time to time with the latest go-ethereum
    # code.
    remote = "https://github.com/prysmaticlabs/bazel-go-ethereum",
    vcs = "git",
)

go_repository(
    name = "com_github_urfave_cli",
    commit = "cfb38830724cc34fedffe9a2a29fb54fa9169cd1",  # v1.20.0
    importpath = "github.com/urfave/cli",
)

go_repository(
    name = "com_github_go_yaml_yaml",
    commit = "51d6538a90f86fe93ac480b35f37b2be17fef232",  # v2.2.2
    importpath = "github.com/go-yaml/yaml",
)

go_repository(
    name = "com_github_x_cray_logrus_prefixed_formatter",
    commit = "bb2702d423886830dee131692131d35648c382e2",  # v0.5.2
    importpath = "github.com/x-cray/logrus-prefixed-formatter",
)

go_repository(
    name = "com_github_mgutz_ansi",
    commit = "9520e82c474b0a04dd04f8a40959027271bab992",
    importpath = "github.com/mgutz/ansi",
)

go_repository(
    name = "com_github_fjl_memsize",
    commit = "2a09253e352a56f419bd88effab0483f52da4c7d",
    importpath = "github.com/fjl/memsize",
)

go_repository(
    name = "com_github_libp2p_go_libp2p",
<<<<<<< HEAD
    commit = "5bce62bbecc0c07087af4cae2490b764afe1c594",  # v0.0.15
=======
    commit = "4d4f98f9ae7a78727e76c0cf5609bfa09e70715a",  # v0.0.20
>>>>>>> 7a7b4e55
    importpath = "github.com/libp2p/go-libp2p",
)

go_repository(
    name = "com_github_libp2p_go_libp2p_peer",
    commit = "0af66450abe0a80f55c82f00b5f059cc2651498e",  # v0.1.0
    importpath = "github.com/libp2p/go-libp2p-peer",
)

go_repository(
    name = "com_github_libp2p_go_libp2p_crypto",
    build_file_proto_mode = "disable_global",
    commit = "b0ed0e663e8b6832bad3f4502b2f6551ff2686cd",  # v0.0.1
    importpath = "github.com/libp2p/go-libp2p-crypto",
)

go_repository(
    name = "com_github_multiformats_go_multiaddr",
    commit = "ce21123d5172669bbf37a166078bc5f9d345ec2f",  # v0.0.2
    importpath = "github.com/multiformats/go-multiaddr",
)

go_repository(
    name = "com_github_ipfs_go_log",
    commit = "91b837264c0f35dd4e2be341d711316b91d3573d",  # v0.0.1
    importpath = "github.com/ipfs/go-log",
)

go_repository(
    name = "com_github_multiformats_go_multihash",
<<<<<<< HEAD
    commit = "922cbd7915f407488e3f4413ada76400a1b29b49",  # v0.0.3
=======
    commit = "043d98569fdc31461b049f0c9fe267291fcbc087",  # v0.0.5
>>>>>>> 7a7b4e55
    importpath = "github.com/multiformats/go-multihash",
)

go_repository(
    name = "com_github_libp2p_go_libp2p_swarm",
    commit = "688f64125c469829608b4c5b75d500d93646604e",  # v0.0.3
    importpath = "github.com/libp2p/go-libp2p-swarm",
)

go_repository(
    name = "com_github_libp2p_go_libp2p_host",
    commit = "0edd439378603e9228acb78e0ae7e1b54b9d3f3a",  # v0.0.2
    importpath = "github.com/libp2p/go-libp2p-host",
)

go_repository(
    name = "com_github_libp2p_go_libp2p_peerstore",
    commit = "2dd94506d962d6b86d9d730ff49b3d3965dce5d8",  # v0.0.5
    importpath = "github.com/libp2p/go-libp2p-peerstore",
)

go_repository(
    name = "com_github_libp2p_go_libp2p_circuit",
    commit = "d07cd5f739a7878121b10e54a8ead734f93e2ddf",  # v0.0.4
    importpath = "github.com/libp2p/go-libp2p-circuit",
)

go_repository(
    name = "com_github_coreos_go_semver",
    commit = "6e25b691b0ebe9657dd0ee60d73a9f8716f0c6f5",  # v0.3.0
    importpath = "github.com/coreos/go-semver",
)

go_repository(
    name = "com_github_libp2p_go_libp2p_interface_connmgr",
    commit = "e80dd2e9f839e44febfcb7e6b38ded8761332eb6",  # v0.0.3
    importpath = "github.com/libp2p/go-libp2p-interface-connmgr",
)

go_repository(
    name = "com_github_libp2p_go_conn_security_multistream",
    commit = "6b0762ae2e6aa1f4bdd58d96b26a67ad75961c2d",  # v0.0.2
    importpath = "github.com/libp2p/go-conn-security-multistream",
)

go_repository(
    name = "com_github_libp2p_go_libp2p_metrics",
    commit = "f7021db7729eb519a86ec6a90b5b476e6072f6f7",  # v0.0.1
    importpath = "github.com/libp2p/go-libp2p-metrics",
)

go_repository(
    name = "com_github_libp2p_go_libp2p_net",
    commit = "e1b54a3fd69634603ac02b34e4eefcf5aca50ed9",  # v0.0.2
    importpath = "github.com/libp2p/go-libp2p-net",
)

go_repository(
    name = "com_github_whyrusleeping_mafmt",
    commit = "158fbc0fcc20b3d8a251df520466e16f66eb3651",  # v1.2.8
    importpath = "github.com/whyrusleeping/mafmt",
)

go_repository(
    name = "com_github_multiformats_go_multiaddr_net",
    commit = "bd61b0499a3cfc893a8eb109c5669342b1671881",  # v0.0.1
    importpath = "github.com/multiformats/go-multiaddr-net",
)

go_repository(
    name = "com_github_agl_ed25519",
    commit = "5312a61534124124185d41f09206b9fef1d88403",
    importpath = "github.com/agl/ed25519",
)

go_repository(
    name = "com_github_minio_blake2b_simd",
    commit = "3f5f724cb5b182a5c278d6d3d55b40e7f8c2efb4",
    importpath = "github.com/minio/blake2b-simd",
)

go_repository(
    name = "com_github_gxed_hashland",
    commit = "a72cc0875a1e95edd309d3134bc7c11bf2d7360b",
    importpath = "github.com/gxed/hashland",
)

go_repository(
    name = "com_github_mattn_go_colorable",
    commit = "3a70a971f94a22f2fa562ffcc7a0eb45f5daf045",
    importpath = "github.com/mattn/go-colorable",
)

go_repository(
    name = "com_github_whyrusleeping_mdns",
    commit = "ef14215e6b30606f4ce84174ed7a644a05cb1af3",
    importpath = "github.com/whyrusleeping/mdns",
)

go_repository(
    name = "com_github_btcsuite_btcd",
    commit = "306aecffea325e97f513b3ff0cf7895a5310651d",
    importpath = "github.com/btcsuite/btcd",
)

go_repository(
    name = "com_github_minio_sha256_simd",
    commit = "2d45a736cd16732fe6a57563cc20d8b035193e58",
    importpath = "github.com/minio/sha256-simd",
)

go_repository(
    name = "com_github_mr_tron_base58",
    commit = "89529c6904fcd077434931b4eac8b4b2f0991baf",  # v1.1.0
    importpath = "github.com/mr-tron/base58",
)

go_repository(
    name = "com_github_whyrusleeping_go_smux_yamux",
    commit = "7402600b69ab8af34116420d9b9cd4e1b8968901",  # v2.0.9
    importpath = "github.com/whyrusleeping/go-smux-yamux",
)

go_repository(
    name = "com_github_libp2p_go_libp2p_secio",
    build_file_proto_mode = "disable_global",
    commit = "a1c285be4bd81a8ced3179064005e9e35ea4f495",  # v0.0.3
    importpath = "github.com/libp2p/go-libp2p-secio",
)

go_repository(
    name = "com_github_libp2p_go_tcp_transport",
    commit = "280af4c75cb2f1f61355ed9dc327928705f6de89",  # v0.0.2
    importpath = "github.com/libp2p/go-tcp-transport",
)

go_repository(
    name = "com_github_libp2p_go_libp2p_protocol",
    commit = "c170ad966a647835bda0cbe4dc710cf9f94949b6",  # v0.0.1
    importpath = "github.com/libp2p/go-libp2p-protocol",
)

go_repository(
    name = "com_github_jbenet_goprocess",
    commit = "b497e2f366b8624394fb2e89c10ab607bebdde0b",
    importpath = "github.com/jbenet/goprocess",
)

go_repository(
    name = "com_github_multiformats_go_multistream",
    commit = "f3f44044ac2444cd3a017c0b269f8da65b0012f1",  # v0.0.1
    importpath = "github.com/multiformats/go-multistream",
)

go_repository(
    name = "com_github_libp2p_go_libp2p_loggables",
    commit = "332c68ea465a3353571377635eb0fc257a0c38c4",  # v0.0.1
    importpath = "github.com/libp2p/go-libp2p-loggables",
)

go_repository(
    name = "com_github_libp2p_go_libp2p_nat",
    commit = "3efa307896b71a07705d8d0cf7f19a4595c62d4f",  # v0.0.2
    importpath = "github.com/libp2p/go-libp2p-nat",
)

go_repository(
    name = "com_github_multiformats_go_multiaddr_dns",
    commit = "e7c544d7a325c57bdbd7e9ba9c035a6701c5c7d2",  # v0.0.2
    importpath = "github.com/multiformats/go-multiaddr-dns",
)

go_repository(
    name = "com_github_fd_go_nat",
    commit = "d6a8fd67f078b7cc7a16d623ee52e859b2daccd5",  # v1.0.0
    importpath = "github.com/fd/go-nat",
)

go_repository(
    name = "com_github_whyrusleeping_go_logging",
    commit = "0457bb6b88fc1973573aaf6b5145d8d3ae972390",
    importpath = "github.com/whyrusleeping/go-logging",
)

go_repository(
    name = "com_github_mattn_go_isatty",
    commit = "c2a7a6ca930a4cd0bc33a3f298eb71960732a3a7",  # v0.0.7
    importpath = "github.com/mattn/go-isatty",
)

go_repository(
    name = "com_github_libp2p_go_stream_muxer",
    commit = "96b8d4dc6b2577782a7c6c33776c115e3d2eacf6",  # v0.0.1
    importpath = "github.com/libp2p/go-stream-muxer",
)

go_repository(
    name = "com_github_libp2p_go_libp2p_transport_upgrader",
    commit = "ff9702e0f87f607f8f51c98b84962eb34c10fb3e",  # v0.0.2
    importpath = "github.com/libp2p/go-libp2p-transport-upgrader",
)

go_repository(
    name = "com_github_libp2p_go_testutil",
    commit = "425d0bf3c5d09720ab62cb2b79107d83651f271b",  # v0.0.1
    importpath = "github.com/libp2p/go-testutil",
)

go_repository(
    name = "com_github_whyrusleeping_go_smux_multistream",
    commit = "90c0868b4933b5cb1bbcf68a3ca11c6767ccc048",  # v2.0.2
    importpath = "github.com/whyrusleeping/go-smux-multistream",
)

go_repository(
    name = "com_github_libp2p_go_maddr_filter",
    commit = "1258bb7e3e3a37bb9a93aaf77ef88f8405b39bce",  # v0.0.1
    importpath = "github.com/libp2p/go-maddr-filter",
)

go_repository(
    name = "com_github_libp2p_go_libp2p_transport",
    commit = "760cba29c65701ce7b688f238f6c93cc1d899dde",  # v0.0.4
    importpath = "github.com/libp2p/go-libp2p-transport",
)

go_repository(
    name = "com_github_libp2p_go_addr_util",
    commit = "4cd36c0f325f9e38f1e31ff7a10b9d94d53a11cf",  # v0.0.1
    importpath = "github.com/libp2p/go-addr-util",
)

go_repository(
    name = "com_github_libp2p_go_libp2p_interface_pnet",
    commit = "b02026130a4daafb8001e039e116121cb92ae1a9",  # v0.0.1
    importpath = "github.com/libp2p/go-libp2p-interface-pnet",
)

go_repository(
    name = "com_github_libp2p_go_conn_security",
    commit = "80b6115ae32f104b2ed14d16a8551248f4599338",  # v0.0.1
    importpath = "github.com/libp2p/go-conn-security",
)

go_repository(
    name = "com_github_whyrusleeping_timecache",
    commit = "cfcb2f1abfee846c430233aef0b630a946e0a5a6",
    importpath = "github.com/whyrusleeping/timecache",
)

go_repository(
    name = "com_github_miekg_dns",
    commit = "8fc2e5773bbd308ca2fcc962fd8d25c1bd0f6743",  # v1.1.4
    importpath = "github.com/miekg/dns",
)

go_repository(
    name = "com_github_opentracing_opentracing_go",
    commit = "1949ddbfd147afd4d964a9f00b24eb291e0e7c38",  # v1.0.2
    importpath = "github.com/opentracing/opentracing-go",
)

go_repository(
    name = "com_github_libp2p_go_reuseport",
    commit = "3e6d618acfdfacbbeff71cb2bd70fc188f897a0f",  # v0.0.1
    importpath = "github.com/libp2p/go-reuseport",
)

go_repository(
    name = "com_github_huin_goupnp",
    commit = "656e61dfadd241c7cbdd22a023fa81ecb6860ea8",  # v1.0.0
    importpath = "github.com/huin/goupnp",
)

go_repository(
    name = "com_github_spaolacci_murmur3",
    commit = "f09979ecbc725b9e6d41a297405f65e7e8804acc",  # v1.1.0
    importpath = "github.com/spaolacci/murmur3",
)

go_repository(
    name = "com_github_jbenet_go_temp_err_catcher",
    commit = "aac704a3f4f27190b4ccc05f303a4931fd1241ff",
    importpath = "github.com/jbenet/go-temp-err-catcher",
)

go_repository(
    name = "com_github_satori_go_uuid",
    commit = "fe3bd84a0754cc4deb35c1398cd0ebd23f1d8a41",  # v1.2.0
    importpath = "github.com/satori/go.uuid",
)

go_repository(
    name = "com_github_sirupsen_logrus",
    commit = "e1e72e9de974bd926e5c56f83753fba2df402ce5",  # v1.3.0
    importpath = "github.com/sirupsen/logrus",
)

go_repository(
    name = "org_golang_x_sys",
    commit = "a34e9553db1e492c9a76e60db2296ae7e5fbb772",
    importpath = "golang.org/x/sys",
)

go_repository(
    name = "com_github_whyrusleeping_yamux",
    commit = "5364a42fe4b5efa5967c11c8f9b0f049cac0c4a9",  # v1.1.5
    importpath = "github.com/whyrusleeping/yamux",
)

go_repository(
    name = "com_github_libp2p_go_flow_metrics",
    commit = "1f5b3acc846b2c8ce4c4e713296af74f5c24df55",  # v0.0.1
    importpath = "github.com/libp2p/go-flow-metrics",
)

go_repository(
    name = "com_github_libp2p_go_msgio",
    commit = "d166a44c787c5308c27c8dae8b75dc7b182752b7",  # v0.0.2
    importpath = "github.com/libp2p/go-msgio",
)

go_repository(
    name = "com_github_jackpal_gateway",
    commit = "bfe829fefc91f676644aee0dc057097c605ae5ab",  # v1.0.5
    importpath = "github.com/jackpal/gateway",
)

go_repository(
    name = "com_github_whyrusleeping_multiaddr_filter",
    commit = "e903e4adabd70b78bc9293b6ee4f359afb3f9f59",
    importpath = "github.com/whyrusleeping/multiaddr-filter",
)

go_repository(
    name = "com_github_libp2p_go_ws_transport",
    commit = "4b96e98ce72baa5da81813c7621490e83c6363c0",  # v0.0.2
    importpath = "github.com/libp2p/go-ws-transport",
)

go_repository(
    name = "org_golang_x_crypto",
    commit = "8dd112bcdc25174059e45e07517d9fc663123347",
    importpath = "golang.org/x/crypto",
)

go_repository(
    name = "com_github_jackpal_go_nat_pmp",
    commit = "d89d09f6f3329bc3c2479aa3cafd76a5aa93a35c",
    importpath = "github.com/jackpal/go-nat-pmp",
)

go_repository(
    name = "com_github_libp2p_go_reuseport_transport",
    commit = "613b9f8934b2fa21208fe052314c82d296577c37",  # v0.0.2
    importpath = "github.com/libp2p/go-reuseport-transport",
)

go_repository(
    name = "com_github_libp2p_go_sockaddr",
    commit = "864d6651a43fce610e83b4c32dc80f5f85b6d28b",  # v0.0.1
    importpath = "github.com/libp2p/go-sockaddr",
)

go_repository(
    name = "com_github_whyrusleeping_go_notifier",
    commit = "097c5d47330ff6a823f67e3515faa13566a62c6f",
    importpath = "github.com/whyrusleeping/go-notifier",
)

go_repository(
    name = "com_github_gorilla_websocket",
    commit = "66b9c49e59c6c48f0ffce28c2d8b8a5678502c6d",  # v1.4.0
    importpath = "github.com/gorilla/websocket",
)

go_repository(
    name = "com_github_whyrusleeping_go_smux_multiplex",
    commit = "69b7a74ecfb84be57bdcf4b264a7042d80569287",  # v3.0.16
    importpath = "github.com/whyrusleeping/go-smux-multiplex",
)

go_repository(
    name = "com_github_gxed_eventfd",
    commit = "80a92cca79a8041496ccc9dd773fcb52a57ec6f9",
    importpath = "github.com/gxed/eventfd",
)

go_repository(
    name = "com_github_gxed_goendian",
    commit = "0f5c6873267e5abf306ffcdfcfa4bf77517ef4a7",
    importpath = "github.com/gxed/GoEndian",
)

go_repository(
    name = "com_github_syndtr_goleveldb",
    commit = "4217c9f31f5816db02addc94e56061da77f288d8",
    importpath = "github.com/syndtr/goleveldb",
)

go_repository(
    name = "com_github_libp2p_go_libp2p_blankhost",
    commit = "177484ab3c284e75a9fa25b3114b2c5a4395deaa",  # v0.0.1
    importpath = "github.com/libp2p/go-libp2p-blankhost",
)

go_repository(
    name = "com_github_steakknife_hamming",
    commit = "c99c65617cd3d686aea8365fe563d6542f01d940",
    importpath = "github.com/steakknife/hamming",
)

go_repository(
    name = "io_opencensus_go",
    commit = "fd90d04f12c9f72a32364672932b5a21005b8d7e",  # v0.21.0
    importpath = "go.opencensus.io",
)

go_repository(
    name = "io_opencensus_go_contrib_exporter_jaeger",
    commit = "5b8293c22f362562285c2acbc52f4a1870a47a33",
    importpath = "contrib.go.opencensus.io/exporter/jaeger",
    remote = "http://github.com/census-ecosystem/opencensus-go-exporter-jaeger",
    vcs = "git",
)

go_repository(
    name = "org_golang_google_api",
    commit = "067bed655e9cbc26f4dbac8f8897b30756d90990",  # v0.4.0
    importpath = "google.golang.org/api",
)

go_repository(
    name = "org_golang_x_sync",
    commit = "e225da77a7e68af35c70ccbf71af2b83e6acac3c",
    importpath = "golang.org/x/sync",
)

go_repository(
    name = "com_github_golang_lint",
    commit = "5b3e6a55c961c61f4836ae6868c17b070744c590",
    importpath = "github.com/golang/lint",
)

go_repository(
    name = "org_golang_x_lint",
    commit = "5b3e6a55c961c61f4836ae6868c17b070744c590",
    importpath = "golang.org/x/lint",
)

go_repository(
    name = "com_github_aristanetworks_goarista",
    commit = "728bce664cf5dfb921941b240828f989a2c8f8e3",
    importpath = "github.com/aristanetworks/goarista",
)

go_repository(
    name = "com_github_prometheus_client_golang",
    commit = "ac0d4da0b001139583d0dfb84d614a0f907ea0a9",  # v0.9.2
    importpath = "github.com/prometheus/client_golang",
)

go_repository(
    name = "com_github_prometheus_client_model",
    commit = "fd36f4220a901265f90734c3183c5f0c91daa0b8",
    importpath = "github.com/prometheus/client_model",
)

go_repository(
    name = "com_github_prometheus_common",
    commit = "a82f4c12f983cc2649298185f296632953e50d3e",  # v0.3.0
    importpath = "github.com/prometheus/common",
)

go_repository(
    name = "com_github_prometheus_procfs",
    commit = "bbced9601137e764853b2fad7ec3e2dc4c504e02",
    importpath = "github.com/prometheus/procfs",
)

go_repository(
    name = "com_github_prometheus_prometheus",
    commit = "ed970a17fe1585310bd79093b788602df9fc73c3",  # v2.7.2
    importpath = "github.com/prometheus/prometheus",
)

go_repository(
    name = "com_github_beorn7_perks",
    commit = "4ded152d4a3e2847f17f185a27b2041ae7b63979",  # v1.0.0
    importpath = "github.com/beorn7/perks",
)

go_repository(
    name = "com_github_matttproud_golang_protobuf_extensions",
    commit = "c12348ce28de40eed0136aa2b644d0ee0650e56c",  # v1.0.1
    importpath = "github.com/matttproud/golang_protobuf_extensions",
)

go_repository(
    name = "com_github_boltdb_bolt",
    commit = "2f1ce7a837dcb8da3ec595b1dac9d0632f0f99e8",  # v1.3.1
    importpath = "github.com/boltdb/bolt",
)

go_repository(
    name = "com_github_pborman_uuid",
    commit = "8b1b92947f46224e3b97bb1a3a5b0382be00d31e",  # v1.2.0
    importpath = "github.com/pborman/uuid",
)

go_repository(
    name = "com_github_libp2p_go_buffer_pool",
    commit = "eecb57f6a721b4a66062ebeb61d1da7ce1c38fbf",  # v0.0.1
    importpath = "github.com/libp2p/go-buffer-pool",
)

go_repository(
    name = "com_github_libp2p_go_mplex",
    commit = "b16006283f6036f9a461f78692c397b134a75393",  # v0.0.1
    importpath = "github.com/libp2p/go-mplex",
)

go_repository(
    name = "com_github_libp2p_go_libp2p_pubsub",
    build_file_proto_mode = "disable_global",
    commit = "25cbf38777e869acb77e8079c3c76d6b430e66ad",  # v0.0.1
    importpath = "github.com/libp2p/go-libp2p-pubsub",
)

go_repository(
    name = "com_github_ipfs_go_ipfs_util",
    commit = "a4bb5361e49427531f9a716ead2ce4bd9bdd7959",  # v0.0.1
    importpath = "github.com/ipfs/go-ipfs-util",
)

go_repository(
    name = "com_github_google_uuid",
    commit = "0cd6bf5da1e1c83f8b45653022c74f71af0538a4",  # v1.1.1
    importpath = "github.com/google/uuid",
)

go_repository(
    name = "com_github_libp2p_go_libp2p_kad_dht",
    build_file_proto_mode = "disable_global",
<<<<<<< HEAD
    commit = "b220ac23e82c0df788178e806b1fefa92e936766",  # v0.0.9
=======
    commit = "f279358375f2ce20df85ebdf2afa211055513b60",  # v0.0.10
>>>>>>> 7a7b4e55
    importpath = "github.com/libp2p/go-libp2p-kad-dht",
)

go_repository(
    name = "com_github_ipfs_go_datastore",
    commit = "f8bd98feaffb64c335ac5e74f0a3d3aedbfd13ba",  # v0.0.5
    importpath = "github.com/ipfs/go-datastore",
)

go_repository(
    name = "com_github_whyrusleeping_base32",
    commit = "c30ac30633ccdabefe87eb12465113f06f1bab75",
    importpath = "github.com/whyrusleeping/base32",
)

go_repository(
    name = "com_github_ipfs_go_cid",
    commit = "e7e67e08cfba888a4297224402e12832bdc15ea0",  # v0.0.1
    importpath = "github.com/ipfs/go-cid",
)

go_repository(
    name = "com_github_libp2p_go_libp2p_record",
    build_file_proto_mode = "disable_global",
    commit = "4c2093f40950fe401a612a725ef0765c0c767b60",  # v0.0.1
    importpath = "github.com/libp2p/go-libp2p-record",
)

go_repository(
    name = "com_github_libp2p_go_libp2p_routing",
    commit = "ab366780f22ac0d2625105a9f6d3cace1817dd30",  # v0.0.1
    importpath = "github.com/libp2p/go-libp2p-routing",
)

go_repository(
    name = "com_github_libp2p_go_libp2p_kbucket",
    commit = "156082e365307f3f5585c23acb433ec6df93bfb8",  # v0.1.1
    importpath = "github.com/libp2p/go-libp2p-kbucket",
)

go_repository(
    name = "com_github_jbenet_go_context",
    commit = "d14ea06fba99483203c19d92cfcd13ebe73135f4",
    importpath = "github.com/jbenet/go-context",
)

go_repository(
    name = "com_github_ipfs_go_todocounter",
    commit = "bc75efcf13e6e50fbba27679ba5451585d70c954",  # v0.0.1
    importpath = "github.com/ipfs/go-todocounter",
)

go_repository(
    name = "com_github_whyrusleeping_go_keyspace",
    commit = "5b898ac5add1da7178a4a98e69cb7b9205c085ee",
    importpath = "github.com/whyrusleeping/go-keyspace",
)

go_repository(
    name = "com_github_multiformats_go_multibase",
    commit = "d63641945dc1749baa23686ad0564ad63fef0493",  # v0.0.1
    importpath = "github.com/multiformats/go-multibase",
)

go_repository(
    name = "com_github_hashicorp_golang_lru",
    commit = "7087cb70de9f7a8bc0a10c375cb0d2280a8edf9c",
    importpath = "github.com/hashicorp/golang-lru",
)

go_repository(
    name = "com_github_ipfs_go_ipfs_addr",
    commit = "ac4881d4db36effbbeebf93d9172fcb20ed04c15",  # v0.0.1
    importpath = "github.com/ipfs/go-ipfs-addr",
)

go_repository(
    name = "com_github_libp2p_go_libp2p_discovery",
    commit = "4cb4193d603389a75bccd07336de74d54bea6b00",  # v0.0.2
    importpath = "github.com/libp2p/go-libp2p-discovery",
)

go_repository(
    name = "com_github_libp2p_go_libp2p_autonat",
    commit = "22b9ad627d2ff57437408c9a74652befc2c694ad",  # v0.0.4
    importpath = "github.com/libp2p/go-libp2p-autonat",
)

go_repository(
    name = "com_github_konsorten_go_windows_terminal_sequences",
    commit = "f55edac94c9bbba5d6182a4be46d86a2c9b5b50e",
    importpath = "github.com/konsorten/go-windows-terminal-sequences",
)

go_repository(
    name = "com_github_libp2p_go_libp2p_interface_conn",
    commit = "c7cda99284db0bea441058da8fd1f1373c763ed6",
    importpath = "github.com/libp2p/go-libp2p-interface-conn",
)

go_repository(
    name = "io_k8s_client_go",
    commit = "8abb21031259350aad0799bb42ba213ee8bb3399",
    importpath = "k8s.io/client-go",
)

go_repository(
    name = "io_k8s_apimachinery",
    build_file_proto_mode = "disable_global",
    commit = "4a9a8137c0a17bc4594f544987b3f0d48b2e3d3a",
    importpath = "k8s.io/apimachinery",
)

go_repository(
    name = "io_k8s_klog",
    commit = "9be023858d57e1beb4d7c29fa54093cea2cf9583",
    importpath = "k8s.io/klog",
)

go_repository(
    name = "com_github_google_gofuzz",
    commit = "f140a6486e521aad38f5917de355cbf147cc0496",  # v1.0.0
    importpath = "github.com/google/gofuzz",
)

go_repository(
    name = "io_k8s_api",
    build_file_proto_mode = "disable_global",
    commit = "b7bd5f2d334ce968edc54f5fdb2ac67ce39c56d5",
    importpath = "k8s.io/api",
)

go_repository(
    name = "com_github_shyiko_kubesec",
    commit = "7718facdb5e5529cecff1fe42fc3aaa4cc837d5d",
    importpath = "github.com/shyiko/kubesec",
)

go_repository(
    name = "in_gopkg_yaml_v2",
    commit = "51d6538a90f86fe93ac480b35f37b2be17fef232",  # v2.2.2
    importpath = "gopkg.in/yaml.v2",
)

go_repository(
    name = "com_github_spf13_pflag",
    commit = "298182f68c66c05229eb03ac171abe6e309ee79a",  # v1.0.3
    importpath = "github.com/spf13/pflag",
)

go_repository(
    name = "com_github_spf13_cobra",
    commit = "ef82de70bb3f60c65fb8eebacbb2d122ef517385",  # v0.0.3
    importpath = "github.com/spf13/cobra",
)

go_repository(
    name = "com_github_aws_aws_sdk_go",
    commit = "36cc7fd7051ac4707bd56c8774825df9e8de5918",
    importpath = "github.com/aws/aws-sdk-go",
)

go_repository(
    name = "com_github_posener_complete",
    commit = "699ede78373dfb0168f00170591b698042378437",
    importpath = "github.com/posener/complete",
    remote = "https://github.com/shyiko/complete",
    vcs = "git",
)

go_repository(
    name = "org_golang_x_oauth2",
    commit = "e64efc72b421e893cbf63f17ba2221e7d6d0b0f3",
    importpath = "golang.org/x/oauth2",
)

go_repository(
    name = "com_github_hashicorp_go_multierror",
    commit = "886a7fbe3eb1c874d46f623bfa70af45f425b3d1",  # v1.0.0
    importpath = "github.com/hashicorp/go-multierror",
)

go_repository(
    name = "com_github_hashicorp_errwrap",
    commit = "8a6fb523712970c966eefc6b39ed2c5e74880354",  # v1.0.0
    importpath = "github.com/hashicorp/errwrap",
)

go_repository(
    name = "com_google_cloud_go",
    commit = "fcb9a2d5f791d07be64506ab54434de65989d370",  # v0.37.4
    importpath = "cloud.google.com/go",
)

go_repository(
    name = "com_github_inconshreveable_mousetrap",
    commit = "76626ae9c91c4f2a10f34cad8ce83ea42c93bb75",  # v1.0.0
    importpath = "github.com/inconshreveable/mousetrap",
)

go_repository(
    name = "com_github_deckarep_golang_set",
    commit = "cbaa98ba5575e67703b32b4b19f73c91f3c4159e",  # v1.7.1
    importpath = "github.com/deckarep/golang-set",
)

go_repository(
    name = "com_github_go_stack_stack",
    commit = "f66e05c21cd224e01c8a3ee7bc867aa79439e207",  # v1.8.0
    importpath = "github.com/go-stack/stack",
)

go_repository(
    name = "com_github_rs_cors",
    commit = "9a47f48565a795472d43519dd49aac781f3034fb",  # v1.6.0
    importpath = "github.com/rs/cors",
)

go_repository(
    name = "com_github_golang_snappy",
    commit = "2a8bb927dd31d8daada140a5d09578521ce5c36a",
    importpath = "github.com/golang/snappy",
)

go_repository(
    name = "in_gopkg_urfave_cli_v1",
    commit = "cfb38830724cc34fedffe9a2a29fb54fa9169cd1",  # v1.20.0
    importpath = "gopkg.in/urfave/cli.v1",
)

go_repository(
    name = "com_github_rjeczalik_notify",
    commit = "69d839f37b13a8cb7a78366f7633a4071cb43be7",  # v0.9.2
    importpath = "github.com/rjeczalik/notify",
)

go_repository(
    name = "com_github_edsrzf_mmap_go",
    commit = "188cc3b666ba704534fa4f96e9e61f21f1e1ba7c",  # v1.0.0
    importpath = "github.com/edsrzf/mmap-go",
)

go_repository(
    name = "com_github_pkg_errors",
    commit = "27936f6d90f9c8e1145f11ed52ffffbfdb9e0af7",
    importpath = "github.com/pkg/errors",
)

go_repository(
    name = "in_gopkg_natefinch_npipe_v2",
    commit = "c1b8fa8bdccecb0b8db834ee0b92fdbcfa606dd6",
    importpath = "gopkg.in/natefinch/npipe.v2",
)

go_repository(
    name = "org_gonum_v1_gonum",
    commit = "70a1e933af10e87000d2ccabdd509b87d8626153",
    importpath = "gonum.org/v1/gonum",
)

go_repository(
    name = "org_golang_x_exp",
    commit = "438050ddec5e7f808979ed57d041cebbc8e2d8a9",
    importpath = "golang.org/x/exp",
)

go_repository(
    name = "com_github_prestonvanloon_go_recaptcha",
    commit = "0834cef6e8bd3a7ebdb3ac7def9440ee47d501a4",
    importpath = "github.com/prestonvanloon/go-recaptcha",
)

go_repository(
    name = "com_github_phoreproject_bls",
    commit = "afaefda3ea643e9292b6f4596403ed5c742561b4",
    importpath = "github.com/phoreproject/bls",
)

go_repository(
    name = "com_github_multiformats_go_base32",
    commit = "a9c2755c3d1672dbe6a7e4a5d182169fa30b6a8e",  # v0.0.3
    importpath = "github.com/multiformats/go-base32",
)

go_repository(
    name = "com_github_allegro_bigcache",
    commit = "84a0ff3f153cbd7e280a19029a864bb04b504e62",  # v1.2.0
    importpath = "github.com/allegro/bigcache",
)

go_repository(
    name = "org_golang_x_xerrors",
    commit = "a5947ffaace3e882f334c1750858b4a6a7e52422",
    importpath = "golang.org/x/xerrors",
)

go_repository(
    name = "com_github_grpc_ecosystem_go_grpc_middleware",
    commit = "c250d6563d4d4c20252cd865923440e829844f4e",  # v1.0.0
    importpath = "github.com/grpc-ecosystem/go-grpc-middleware",
)

go_repository(
    name = "com_github_apache_thrift",
    commit = "384647d290e2e4a55a14b1b7ef1b7e66293a2c33",  # v0.12.0
    importpath = "github.com/apache/thrift",
)

go_repository(
    name = "com_github_grpc_ecosystem_go_grpc_prometheus",
    commit = "502116f1a0a0c1140aab04fd3787489209b357d3",  # v1.2.0
    importpath = "github.com/grpc-ecosystem/go-grpc-prometheus",
)

go_repository(
    name = "com_github_karlseguin_ccache",
    commit = "ec06cd93a07565b373789b0078ba88fe697fddd9",
    importpath = "github.com/karlseguin/ccache",
)<|MERGE_RESOLUTION|>--- conflicted
+++ resolved
@@ -41,15 +41,9 @@
 
 http_archive(
     name = "io_bazel_rules_k8s",
-<<<<<<< HEAD
-    sha256 = "b4aabc3f931a67b4970076ae9490afc18caa1690360c952fba9681225739f6d5",
-    strip_prefix = "rules_k8s-e7b408f07785e3b660ee7e99173b0e4328c7b65e",
-    url = "https://github.com/bazelbuild/rules_k8s/archive/e7b408f07785e3b660ee7e99173b0e4328c7b65e.tar.gz",
-=======
     sha256 = "00606b1de959028881220e2cdc1186068242de491f8782e30922e8285b5f3ad1",
     strip_prefix = "rules_k8s-c1daa04ce0a83fbaa4396fb4987d7675cd24f25e",
     url = "https://github.com/bazelbuild/rules_k8s/archive/c1daa04ce0a83fbaa4396fb4987d7675cd24f25e.tar.gz",
->>>>>>> 7a7b4e55
 )
 
 load(
@@ -188,11 +182,7 @@
 
 go_repository(
     name = "com_github_libp2p_go_libp2p",
-<<<<<<< HEAD
-    commit = "5bce62bbecc0c07087af4cae2490b764afe1c594",  # v0.0.15
-=======
     commit = "4d4f98f9ae7a78727e76c0cf5609bfa09e70715a",  # v0.0.20
->>>>>>> 7a7b4e55
     importpath = "github.com/libp2p/go-libp2p",
 )
 
@@ -223,11 +213,7 @@
 
 go_repository(
     name = "com_github_multiformats_go_multihash",
-<<<<<<< HEAD
-    commit = "922cbd7915f407488e3f4413ada76400a1b29b49",  # v0.0.3
-=======
     commit = "043d98569fdc31461b049f0c9fe267291fcbc087",  # v0.0.5
->>>>>>> 7a7b4e55
     importpath = "github.com/multiformats/go-multihash",
 )
 
@@ -772,11 +758,7 @@
 go_repository(
     name = "com_github_libp2p_go_libp2p_kad_dht",
     build_file_proto_mode = "disable_global",
-<<<<<<< HEAD
-    commit = "b220ac23e82c0df788178e806b1fefa92e936766",  # v0.0.9
-=======
     commit = "f279358375f2ce20df85ebdf2afa211055513b60",  # v0.0.10
->>>>>>> 7a7b4e55
     importpath = "github.com/libp2p/go-libp2p-kad-dht",
 )
 
