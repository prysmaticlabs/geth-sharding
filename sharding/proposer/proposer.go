package proposer

import (
	"fmt"
	"math/big"

	"github.com/ethereum/go-ethereum/accounts/abi/bind"
	"github.com/ethereum/go-ethereum/core/types"
	"github.com/ethereum/go-ethereum/log"
	"github.com/ethereum/go-ethereum/sharding"
	"github.com/ethereum/go-ethereum/sharding/mainchain"
)

// createCollation creates collation base struct with header
// and body. Header consists of shardID, ChunkRoot, period,
// proposer addr and signatures. Body contains serialized blob
// of a collations transactions.
<<<<<<< HEAD

func createCollation(client mainchain.Client, shardId *big.Int, period *big.Int, txs []*types.Transaction) (*sharding.Collation, error) {
=======
func createCollation(client mainchain.Client, shardID *big.Int, period *big.Int, txs []*types.Transaction) (*sharding.Collation, error) {
>>>>>>> 4673afe7
	// shardId has to be within range
	shardCount, err := client.GetShardCount()
	if err != nil {
		return nil, fmt.Errorf("can't get shard count from smc: %v", err)
	}
	if shardID.Cmp(big.NewInt(0)) < 0 || shardID.Cmp(big.NewInt(shardCount)) > 0 {
		return nil, fmt.Errorf("can't create collation for shard %v. Must be between 0 and %v", shardID, shardCount)
	}

	// check with SMC to see if we can add the header.
	if a, _ := checkHeaderAdded(client, shardID, period); !a {
		return nil, fmt.Errorf("can't create collation, collation with same period has already been added")
	}

	// serialized tx to blob for collation body.
	blobs, err := sharding.SerializeTxToBlob(txs)
	if err != nil {
		return nil, fmt.Errorf("can't create collation, serialization to blob failed: %v", err)
	}

	// construct the header, leave chunkRoot and signature fields empty, to be filled later.
	addr := client.Account().Address
	header := sharding.NewCollationHeader(shardID, nil, period, &addr, nil)

	// construct the body with header, blobs(serialized txs) and txs.
	collation := sharding.NewCollation(header, blobs, txs)
	collation.CalculateChunkRoot()
	sig, err := client.Sign(collation.Header().Hash())
	if err != nil {
		return nil, fmt.Errorf("can't create collation, sign collationHeader failed: %v", err)
	}

	// add proposer signature to collation header.
	collation.Header().AddSig(sig)
	log.Info(fmt.Sprintf("Collation %v created for shardID %v period %v", collation.Header().Hash().Hex(), collation.Header().ShardID(), collation.Header().Period()))
	return collation, nil
}

// addHeader adds the collation header to the main chain by sending
// an addHeader transaction to the sharding manager contract.
// There can only exist one header per period per shard, it's proposer's
// responsibility to check if a header has been added.
func addHeader(client mainchain.Client, collation *sharding.Collation) error {
	log.Info("Adding header to SMC")

	txOps, err := client.CreateTXOpts(big.NewInt(0))
	if err != nil {
		return fmt.Errorf("unable to initiate add header transaction: %v", err)
	}

	// TODO: Copy is inefficient here. Let's research how to best convert hash to [32]byte.
	var chunkRoot [32]byte
	copy(chunkRoot[:], collation.Header().ChunkRoot().Bytes())

	tx, err := client.SMCTransactor().AddHeader(txOps, collation.Header().ShardID(), collation.Header().Period(), chunkRoot)
	if err != nil {
		return fmt.Errorf("unable to add header to SMC: %v", err)
	}
	log.Info(fmt.Sprintf("Add header transaction hash: %v", tx.Hash().Hex()))
	return nil
}

// checkHeaderAdded checks if a collation header has already
// submitted to the main chain. There can only be one header per shard
// per period, proposer should check if a header's already submitted,
// checkHeaderAdded returns true if it's available, false if it's unavailable.
func checkHeaderAdded(client mainchain.Client, shardID *big.Int, period *big.Int) (bool, error) {
	// Get the period of the last header.
	lastPeriod, err := client.SMCCaller().LastSubmittedCollation(&bind.CallOpts{}, shardID)
	if err != nil {
		return false, fmt.Errorf("unable to get the period of last submitted collation: %v", err)
	}
	// True if current period is greater than last added period.
	return period.Cmp(lastPeriod) > 0, nil
}<|MERGE_RESOLUTION|>--- conflicted
+++ resolved
@@ -15,12 +15,7 @@
 // and body. Header consists of shardID, ChunkRoot, period,
 // proposer addr and signatures. Body contains serialized blob
 // of a collations transactions.
-<<<<<<< HEAD
-
-func createCollation(client mainchain.Client, shardId *big.Int, period *big.Int, txs []*types.Transaction) (*sharding.Collation, error) {
-=======
 func createCollation(client mainchain.Client, shardID *big.Int, period *big.Int, txs []*types.Transaction) (*sharding.Collation, error) {
->>>>>>> 4673afe7
 	// shardId has to be within range
 	shardCount, err := client.GetShardCount()
 	if err != nil {
