package rpc

import (
	"context"
	"errors"
	"fmt"
	"time"

	"github.com/prysmaticlabs/prysm/beacon-chain/core/helpers"
	"github.com/prysmaticlabs/prysm/beacon-chain/core/state"
	"github.com/prysmaticlabs/prysm/beacon-chain/db"
	pbp2p "github.com/prysmaticlabs/prysm/proto/beacon/p2p/v1"
	pb "github.com/prysmaticlabs/prysm/proto/beacon/rpc/v1"
	"github.com/prysmaticlabs/prysm/shared/hashutil"
	"github.com/prysmaticlabs/prysm/shared/params"
)

// ValidatorServer defines a server implementation of the gRPC Validator service,
// providing RPC endpoints for obtaining validator assignments per epoch, the slots
// and shards in which particular validators need to perform their responsibilities,
// and more.
type ValidatorServer struct {
	ctx                context.Context
	beaconDB           *db.BeaconDB
	chainService       chainService
	canonicalStateChan chan *pbp2p.BeaconState
}

// WaitForActivation checks if a validator public key exists in the active validator registry of the current
// beacon state, if not, then it creates a stream which listens for canonical states which contain
// the validator with the public key as an active validator record.
func (vs *ValidatorServer) WaitForActivation(req *pb.ValidatorActivationRequest, stream pb.ValidatorService_WaitForActivationServer) error {
	if vs.beaconDB.HasValidator(req.Pubkey) {
		beaconState, err := vs.beaconDB.HeadState(vs.ctx)
		if err != nil {
			return fmt.Errorf("could not retrieve beacon state: %v", err)
		}
		activeVal, err := vs.retrieveActiveValidator(beaconState, req.Pubkey)
		if err != nil {
			return fmt.Errorf("could not retrieve active validator from state: %v", err)
		}
		res := &pb.ValidatorActivationResponse{
			Validator: activeVal,
		}
		return stream.Send(res)
	}
	for {
		select {
		case <-time.After(3 * time.Second):
			if !vs.beaconDB.HasValidator(req.Pubkey) {
				continue
			}
			beaconState, err := vs.beaconDB.HeadState(vs.ctx)
			if err != nil {
				return fmt.Errorf("could not retrieve beacon state: %v", err)
			}
			activeVal, err := vs.retrieveActiveValidator(beaconState, req.Pubkey)
			if err != nil {
				return fmt.Errorf("could not retrieve active validator from state: %v", err)
			}
			res := &pb.ValidatorActivationResponse{
				Validator: activeVal,
			}
			return stream.Send(res)
		case <-vs.ctx.Done():
			return errors.New("rpc context closed, exiting goroutine")
		}
	}
}

// ValidatorIndex is called by a validator to get its index location that corresponds
// to the attestation bit fields.
func (vs *ValidatorServer) ValidatorIndex(ctx context.Context, req *pb.ValidatorIndexRequest) (*pb.ValidatorIndexResponse, error) {
	index, err := vs.beaconDB.ValidatorIndex(req.PublicKey)
	if err != nil {
		return nil, fmt.Errorf("could not get validator index: %v", err)
	}

	return &pb.ValidatorIndexResponse{Index: uint64(index)}, nil
}

// ValidatorPerformance reports the validator's latest balance along with other important metrics on
// rewards and penalties throughout its lifecycle in the beacon chain.
func (vs *ValidatorServer) ValidatorPerformance(
	ctx context.Context, req *pb.ValidatorPerformanceRequest,
) (*pb.ValidatorPerformanceResponse, error) {
	index, err := vs.beaconDB.ValidatorIndex(req.PublicKey)
	if err != nil {
		return nil, fmt.Errorf("could not get validator index: %v", err)
	}
	beaconState, err := vs.beaconDB.HeadState(ctx)
	if err != nil {
		return nil, fmt.Errorf("could not retrieve beacon state: %v", err)
	}
	totalBalance := float32(0)
	for _, val := range beaconState.ValidatorBalances {
		totalBalance += float32(val)
	}
	avgBalance := totalBalance / float32(len(beaconState.ValidatorBalances))
	balance := beaconState.ValidatorBalances[index]
	activeIndices := helpers.ActiveValidatorIndices(beaconState.ValidatorRegistry, helpers.SlotToEpoch(req.Slot))
	return &pb.ValidatorPerformanceResponse{
		Balance:                 balance,
		AverageValidatorBalance: avgBalance,
		TotalValidators:         uint64(len(beaconState.ValidatorRegistry)),
		TotalActiveValidators:   uint64(len(activeIndices)),
	}, nil
}

// CommitteeAssignment returns the committee assignment response from a given validator public key.
// The committee assignment response contains the following fields for the current and previous epoch:
//	1.) The list of validators in the committee.
//	2.) The shard to which the committee is assigned.
//	3.) The slot at which the committee is assigned.
//	4.) The bool signalling if the validator is expected to propose a block at the assigned slot.
func (vs *ValidatorServer) CommitteeAssignment(
	ctx context.Context,
	req *pb.CommitteeAssignmentsRequest) (*pb.CommitteeAssignmentResponse, error) {
	beaconState, err := vs.beaconDB.State(ctx)
	if err != nil {
		return nil, fmt.Errorf("could not fetch beacon state: %v", err)
	}
	var assignments []*pb.CommitteeAssignmentResponse_CommitteeAssignment
	for _, pk := range req.PublicKeys {
		a, err := vs.assignment(ctx, pk, beaconState, req.EpochStart)
		if err != nil {
			return nil, err
		}
		assignments = append(assignments, a)
	}
	return &pb.CommitteeAssignmentResponse{
		Assignment: assignments,
	}, nil
}

func (vs *ValidatorServer) assignment(
	ctx context.Context,
	pubkey []byte,
	beaconState *pbp2p.BeaconState,
	epochStart uint64,
) (*pb.CommitteeAssignmentResponse_CommitteeAssignment, error) {

	if len(pubkey) != params.BeaconConfig().BLSPubkeyLength {
		return nil, fmt.Errorf(
			"expected public key to have length %d, received %d",
			params.BeaconConfig().BLSPubkeyLength,
			len(pubkey),
		)
	}

<<<<<<< HEAD
	idx, err := vs.beaconDB.ValidatorIndex(pubkey)
=======
	beaconState, err := vs.beaconDB.HeadState(ctx)
	if err != nil {
		return nil, fmt.Errorf("could not fetch beacon state: %v", err)
	}
	idx, err := vs.beaconDB.ValidatorIndex(req.PublicKey[0])
>>>>>>> d19775df
	if err != nil {
		return nil, fmt.Errorf("could not get active validator index: %v", err)
	}
	chainHead, err := vs.beaconDB.ChainHead()
	if err != nil {
		return nil, fmt.Errorf("could not get chain head: %v", err)
	}
	headRoot, err := hashutil.HashBeaconBlock(chainHead)
	if err != nil {
		return nil, fmt.Errorf("could not hash block: %v", err)
	}
	for beaconState.Slot < epochStart {
		beaconState, err = state.ExecuteStateTransition(
			ctx, beaconState, nil /* block */, headRoot, state.DefaultConfig(),
		)
		if err != nil {
			return nil, fmt.Errorf("could not execute head transition: %v", err)
		}
	}

	committee, shard, slot, isProposer, err :=
		helpers.CommitteeAssignment(beaconState, epochStart, uint64(idx), false)
	if err != nil {
		return nil, err
	}
	status, err := vs.validatorStatus(pubkey, beaconState)
	if err != nil {
		return nil, err
	}
	return &pb.CommitteeAssignmentResponse_CommitteeAssignment{
		Committee:  committee,
		Shard:      shard,
		Slot:       slot,
		IsProposer: isProposer,
		PublicKey:  pubkey,
		Status:     status,
	}, nil
}

// ValidatorStatus returns the validator status of the current epoch.
// The status response can be one of the following:
//	PENDING_ACTIVE - validator is waiting to get activated.
//	ACTIVE - validator is active.
//	INITIATED_EXIT - validator has initiated an an exit request.
//	WITHDRAWABLE - validator's deposit can be withdrawn after lock up period.
//	EXITED - validator has exited, means the deposit has been withdrawn.
//	EXITED_SLASHED - validator was forcefully exited due to slashing.
func (vs *ValidatorServer) ValidatorStatus(
	ctx context.Context,
	req *pb.ValidatorIndexRequest) (*pb.ValidatorStatusResponse, error) {

	beaconState, err := vs.beaconDB.HeadState(ctx)
	if err != nil {
		return nil, fmt.Errorf("could not fetch beacon state: %v", err)
	}

	status, err := vs.validatorStatus(req.PublicKey, beaconState)
	if err != nil {
		return nil, err
	}

	return &pb.ValidatorStatusResponse{
		Status: status,
	}, nil
}

func (vs *ValidatorServer) validatorStatus(pubkey []byte, beaconState *pbp2p.BeaconState) (pb.ValidatorStatus, error) {
	idx, err := vs.beaconDB.ValidatorIndex(pubkey)
	if err != nil {
		return pb.ValidatorStatus_UNKNOWN_STATUS, fmt.Errorf("could not get active validator index: %v", err)
	}

	var status pb.ValidatorStatus
	v := beaconState.ValidatorRegistry[idx]
	farFutureEpoch := params.BeaconConfig().FarFutureEpoch
	epoch := helpers.CurrentEpoch(beaconState)

	if v.ActivationEpoch == farFutureEpoch {
		status = pb.ValidatorStatus_PENDING_ACTIVE
	} else if v.ActivationEpoch <= epoch && epoch < v.ExitEpoch {
		status = pb.ValidatorStatus_ACTIVE
	} else if v.StatusFlags == pbp2p.Validator_INITIATED_EXIT {
		status = pb.ValidatorStatus_INITIATED_EXIT
	} else if v.StatusFlags == pbp2p.Validator_WITHDRAWABLE {
		status = pb.ValidatorStatus_WITHDRAWABLE
	} else if epoch >= v.ExitEpoch && epoch >= v.SlashedEpoch {
		status = pb.ValidatorStatus_EXITED_SLASHED
	} else if epoch >= v.ExitEpoch {
		status = pb.ValidatorStatus_EXITED
	} else {
		status = pb.ValidatorStatus_UNKNOWN_STATUS
	}

	return status, nil
}

func (vs *ValidatorServer) retrieveActiveValidator(beaconState *pbp2p.BeaconState, pubkey []byte) (*pbp2p.Validator, error) {
	validatorIdx, err := vs.beaconDB.ValidatorIndex(pubkey)
	if err != nil {
		return nil, fmt.Errorf("could not retrieve validator index: %v", err)
	}
	return beaconState.ValidatorRegistry[validatorIdx], nil
}<|MERGE_RESOLUTION|>--- conflicted
+++ resolved
@@ -116,7 +116,7 @@
 func (vs *ValidatorServer) CommitteeAssignment(
 	ctx context.Context,
 	req *pb.CommitteeAssignmentsRequest) (*pb.CommitteeAssignmentResponse, error) {
-	beaconState, err := vs.beaconDB.State(ctx)
+	beaconState, err := vs.beaconDB.HeadState(ctx)
 	if err != nil {
 		return nil, fmt.Errorf("could not fetch beacon state: %v", err)
 	}
@@ -148,15 +148,7 @@
 		)
 	}
 
-<<<<<<< HEAD
 	idx, err := vs.beaconDB.ValidatorIndex(pubkey)
-=======
-	beaconState, err := vs.beaconDB.HeadState(ctx)
-	if err != nil {
-		return nil, fmt.Errorf("could not fetch beacon state: %v", err)
-	}
-	idx, err := vs.beaconDB.ValidatorIndex(req.PublicKey[0])
->>>>>>> d19775df
 	if err != nil {
 		return nil, fmt.Errorf("could not get active validator index: %v", err)
 	}
