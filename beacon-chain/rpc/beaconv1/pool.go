--- conflicted
+++ resolved
@@ -2,12 +2,8 @@
 
 import (
 	"context"
-<<<<<<< HEAD
 	"encoding/json"
-	"errors"
-=======
 	"fmt"
->>>>>>> 8aa909de
 
 	ethpb "github.com/prysmaticlabs/ethereumapis/eth/v1"
 	ethpb_alpha "github.com/prysmaticlabs/ethereumapis/eth/v1alpha1"
