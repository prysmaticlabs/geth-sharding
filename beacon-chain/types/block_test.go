package types

import (
	"bytes"
	"testing"

	"github.com/golang/protobuf/ptypes"
	"github.com/prysmaticlabs/prysm/beacon-chain/params"
	pb "github.com/prysmaticlabs/prysm/proto/beacon/p2p/v1"
	"github.com/sirupsen/logrus"
)

func init() {
	logrus.SetLevel(logrus.DebugLevel)
}

type mockDB struct{}

func (f *mockDB) HasBlock(h [32]byte) (bool, error) {
	return true, nil
}

func TestGenesisBlock(t *testing.T) {
	aStateHash := [32]byte{0}
	cStateHash := [32]byte{1}
	b1 := NewGenesisBlock(aStateHash, cStateHash)
	b2 := NewGenesisBlock(aStateHash, cStateHash)

	// We ensure that initializing a proto timestamp from
	// genesis time will lead to no error.
	if _, err := ptypes.TimestampProto(params.GetConfig().GenesisTime); err != nil {
		t.Errorf("could not create proto timestamp, expected no error: %v", err)
	}

	h1, err1 := b1.Hash()
	h2, err2 := b2.Hash()
	if err1 != nil || err2 != nil {
		t.Fatalf("failed to hash genesis block: %v %v", err1, err2)
	}

	if h1 != h2 {
		t.Fatalf("genesis block hash should be identical: %x %x", h1, h2)
	}

	if b1.data.ParentHash == nil {
		t.Fatalf("genesis block missing ParentHash field")
	}

	if b1.data.RandaoReveal == nil {
		t.Fatalf("genesis block missing RandaoReveal field")
	}

	if b1.data.PowChainRef == nil {
		t.Fatalf("genesis block missing PowChainRef field")
	}

	if !bytes.Equal(b1.data.ActiveStateHash, aStateHash[:]) {
		t.Fatalf("genesis block ActiveStateHash isn't initialized correctly")
	}

	if !bytes.Equal(b1.data.CrystallizedStateHash, cStateHash[:]) {
		t.Fatalf("genesis block CrystallizedStateHash isn't initialized correctly")
	}

	b3 := NewBlock(nil)
	h3, err3 := b3.Hash()
	if err3 != nil {
		t.Fatalf("failed to hash genesis block: %v", err3)
	}

	if h1 == h3 {
		t.Fatalf("genesis block and new block should not have identical hash: %x", h1)
	}
}

func TestBlockValidity(t *testing.T) {
	cState, err := NewGenesisCrystallizedState("")

	if err != nil {
		t.Fatalf("failed to generate crystallized state: %v", err)
	}

	recentBlockHashes := make([][]byte, 2*params.GetConfig().CycleLength)
	for i := 0; i < 2*int(params.GetConfig().CycleLength); i++ {
		recentBlockHashes = append(recentBlockHashes, make([]byte, 32))
	}
	aState := NewActiveState(&pb.ActiveState{
		RecentBlockHashes: recentBlockHashes,
	}, make(map[[32]byte]*VoteCache))

	b := NewBlock(&pb.BeaconBlock{
		SlotNumber: 1,
		Attestations: []*pb.AggregatedAttestation{
			{
				Slot:             0,
				ShardId:          0,
				JustifiedSlot:    0,
				AttesterBitfield: []byte{64, 0},
			},
		},
	})

	parentSlot := uint64(1)
	db := &mockDB{}

	if !b.isAttestationValid(0, db, aState, cState, parentSlot) {
		t.Fatalf("failed attestation validation")
	}

<<<<<<< HEAD
	if !b.IsValid(db, aState, cState, parentSlot) {
=======
	if !b.IsValid(chainService, aState, cState, parentSlot, false) {
		t.Fatalf("failed block validation")
	}
	if !b.IsValid(chainService, aState, cState, parentSlot, true) {
>>>>>>> 1abed55b
		t.Fatalf("failed block validation")
	}
}

func TestIsAttestationSlotNumberValid(t *testing.T) {
	if isAttestationSlotNumberValid(2, 1) {
		t.Errorf("attestation slot number can't be higher than parent block's slot number")
	}

	if isAttestationSlotNumberValid(1, params.GetConfig().CycleLength+1) {
		t.Errorf("attestation slot number can't be lower than parent block's slot number by one CycleLength and 1")
	}

	if !isAttestationSlotNumberValid(2, 2) {
		t.Errorf("attestation slot number could be less than or equal to parent block's slot number")
	}

	if !isAttestationSlotNumberValid(2, 10) {
		t.Errorf("attestation slot number could be less than or equal to parent block's slot number")
	}
}<|MERGE_RESOLUTION|>--- conflicted
+++ resolved
@@ -107,14 +107,10 @@
 		t.Fatalf("failed attestation validation")
 	}
 
-<<<<<<< HEAD
-	if !b.IsValid(db, aState, cState, parentSlot) {
-=======
-	if !b.IsValid(chainService, aState, cState, parentSlot, false) {
+	if !b.IsValid(db, aState, cState, parentSlot, false) {
 		t.Fatalf("failed block validation")
 	}
-	if !b.IsValid(chainService, aState, cState, parentSlot, true) {
->>>>>>> 1abed55b
+	if !b.IsValid(db, aState, cState, parentSlot, true) {
 		t.Fatalf("failed block validation")
 	}
 }
