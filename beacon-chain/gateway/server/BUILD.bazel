load("@io_bazel_rules_go//go:def.bzl", "go_binary", "go_library")
load("@io_bazel_rules_docker//go:image.bzl", "go_image")
load("@io_bazel_rules_docker//container:container.bzl", "container_push")

go_library(
    name = "go_default_library",
    srcs = ["main.go"],
    importpath = "github.com/prysmaticlabs/prysm/beacon-chain/gateway/server",
    visibility = ["//visibility:private"],
    deps = [
        "//beacon-chain/gateway:go_default_library",
        "@com_github_joonix_log//:go_default_library",
        "@com_github_sirupsen_logrus//:go_default_library",
<<<<<<< HEAD
        "@grpc_ecosystem_grpc_gateway//runtime:go_default_library",
        "@org_uber_go_automaxprocs//:go_default_library",
=======
>>>>>>> c66186b5
    ],
)

go_binary(
    name = "server",
    embed = [":go_default_library"],
    visibility = ["//visibility:private"],
)

go_image(
    name = "image",
    srcs = [
        "main.go",
    ],
    goarch = "amd64",
    goos = "linux",
    importpath = "github.com/prysmaticlabs/prysm/beacon-chain/gateway/server",
    race = "off",
    tags = ["manual"],
    visibility = ["//visibility:private"],
    deps = [
        "//beacon-chain/gateway:go_default_library",
        "@com_github_joonix_log//:go_default_library",
        "@com_github_sirupsen_logrus//:go_default_library",
        "@grpc_ecosystem_grpc_gateway//runtime:go_default_library",
        "@org_uber_go_automaxprocs//:go_default_library",
    ],
)

container_push(
    name = "push_image",
    format = "Docker",
    image = ":image",
    registry = "gcr.io",
    repository = "prysmaticlabs/prysm/beacon-chain/gateway",
    tag = "latest",
    tags = ["manual"],
    visibility = ["//visibility:private"],
)<|MERGE_RESOLUTION|>--- conflicted
+++ resolved
@@ -11,11 +11,7 @@
         "//beacon-chain/gateway:go_default_library",
         "@com_github_joonix_log//:go_default_library",
         "@com_github_sirupsen_logrus//:go_default_library",
-<<<<<<< HEAD
-        "@grpc_ecosystem_grpc_gateway//runtime:go_default_library",
         "@org_uber_go_automaxprocs//:go_default_library",
-=======
->>>>>>> c66186b5
     ],
 )
 
