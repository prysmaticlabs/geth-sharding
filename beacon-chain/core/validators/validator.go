--- conflicted
+++ resolved
@@ -720,11 +720,7 @@
 //        return
 //
 //    validator.status = ACTIVE_PENDING_EXIT
-<<<<<<< HEAD
-//    validator.lat est_status_change_slot = state.slot
-=======
 //    validator.latest_status_change_slot = state.slot
->>>>>>> e03355f1
 func initiateValidatorExit(state *pb.BeaconState, index uint32) (*pb.BeaconState, error) {
 	validator := state.ValidatorRegistry[index]
 	if validator.Status != pb.ValidatorRecord_ACTIVE {
