package featureconfig

import (
	"github.com/urfave/cli/v2"
)

var (
	// AltonaTestnet flag for the multiclient eth2 testnet configuration.
	AltonaTestnet = &cli.BoolFlag{
		Name:  "altona",
		Usage: "This defines the flag through which we can run on the Altona Multiclient Testnet",
	}
	// OnyxTestnet flag for the Prysmatic Labs single-client testnet configuration.
	OnyxTestnet = &cli.BoolFlag{
		Name:  "onyx",
		Usage: "This defines the flag through which we can run on the Onyx Prysm Testnet",
	}
	devModeFlag = &cli.BoolFlag{
		Name:  "dev",
		Usage: "Enable experimental features still in development. These features may not be stable.",
	}
	disableBroadcastSlashingFlag = &cli.BoolFlag{
		Name:  "disable-broadcast-slashings",
		Usage: "Disables broadcasting slashings submitted to the beacon node.",
	}
	writeSSZStateTransitionsFlag = &cli.BoolFlag{
		Name:  "interop-write-ssz-state-transitions",
		Usage: "Write ssz states to disk after attempted state transition",
	}
	disableDynamicCommitteeSubnets = &cli.BoolFlag{
		Name:  "disable-dynamic-committee-subnets",
		Usage: "Disable dynamic committee attestation subnets.",
	}
	// disableForkChoiceUnsafeFlag disables using the LMD-GHOST fork choice to update
	// the head of the chain based on attestations and instead accepts any valid received block
	// as the chain head. UNSAFE, use with caution.
	disableForkChoiceUnsafeFlag = &cli.BoolFlag{
		Name:  "disable-fork-choice-unsafe",
		Usage: "UNSAFE: disable fork choice for determining head of the beacon chain.",
	}
	// disableSSZCache see https://github.com/prysmaticlabs/prysm/pull/4558.
	disableSSZCache = &cli.BoolFlag{
		Name:  "disable-ssz-cache",
		Usage: "Disable ssz state root cache mechanism.",
	}
	skipBLSVerifyFlag = &cli.BoolFlag{
		Name:  "skip-bls-verify",
		Usage: "Whether or not to skip BLS verification of signature at runtime, this is unsafe and should only be used for development",
	}
	enableBackupWebhookFlag = &cli.BoolFlag{
		Name:  "enable-db-backup-webhook",
		Usage: "Serve HTTP handler to initiate database backups. The handler is served on the monitoring port at path /db/backup.",
	}
	kafkaBootstrapServersFlag = &cli.StringFlag{
		Name:  "kafka-url",
		Usage: "Stream attestations and blocks to specified kafka servers. This field is used for bootstrap.servers kafka config field.",
	}
	disableInitSyncVerifyEverythingFlag = &cli.BoolFlag{
		Name: "disable-initial-sync-verify-all-signatures",
		Usage: "Initial sync to finalized checkpoint with verifying block's signature, RANDAO " +
			"and attestation's aggregated signatures. With this flag, only the proposer " +
			"signature is verified until the node reaches the end of the finalized chain.",
	}
	enableSlasherFlag = &cli.BoolFlag{
		Name: "enable-slasher",
		Usage: "Enables connection to a slasher service in order to retrieve slashable events. Slasher is connected to the beacon node using gRPC and " +
			"the slasher-provider flag can be used to pass its address.",
	}
	cacheFilteredBlockTreeFlag = &cli.BoolFlag{
		Name: "cache-filtered-block-tree",
		Usage: "Cache filtered block tree by maintaining it rather than continually recalculating on the fly, " +
			"this is used for fork choice.",
	}
	enableLocalProtectionFlag = &cli.BoolFlag{
		Name: "enable-local-protection",
		Usage: "Enables functionality to prevent the validator client from signing and " +
			"broadcasting any messages that could be considered slashable according to its own history.",
		Value: true,
	}
	enableExternalSlasherProtectionFlag = &cli.BoolFlag{
		Name: "enable-external-slasher-protection",
		Usage: "Enables the validator to connect to external slasher to prevent it from " +
			"transmitting a slashable offence over the network.",
	}
	disableStrictAttestationPubsubVerificationFlag = &cli.BoolFlag{
		Name:  "disable-strict-attestation-pubsub-verification",
		Usage: "Disable strict signature verification of attestations in pubsub. See PR 4782 for details.",
	}
	disableUpdateHeadPerAttestation = &cli.BoolFlag{
		Name:  "disable-update-head-attestation",
		Usage: "Disable update fork choice head on per attestation. See PR 4802 for details.",
	}
	disableDomainDataCacheFlag = &cli.BoolFlag{
		Name: "disable-domain-data-cache",
		Usage: "Disable caching of domain data requests per epoch. This feature reduces the total " +
			"calls to the beacon node for each assignment.",
	}
	enableStateGenSigVerify = &cli.BoolFlag{
		Name: "enable-state-gen-sig-verify",
		Usage: "Enable signature verification for state gen. This feature increases the cost to generate a historical state," +
			"the resulting state is signature verified.",
	}
	checkHeadState = &cli.BoolFlag{
		Name:  "check-head-state",
		Usage: "Enables the checking of head state in chainservice first before retrieving the desired state from the db.",
	}
	disableNoiseHandshake = &cli.BoolFlag{
		Name: "disable-noise",
		Usage: "This disables the beacon node from using NOISE and instead uses SECIO instead for performing handshakes between peers and " +
			"securing transports between peers",
	}
	dontPruneStateStartUp = &cli.BoolFlag{
		Name:  "dont-prune-state-start-up",
		Usage: "Don't prune historical states upon start up",
	}
	disableNewStateMgmt = &cli.BoolFlag{
		Name:  "disable-new-state-mgmt",
		Usage: "This disables the usage of state mgmt service across Prysm",
	}
	waitForSyncedFlag = &cli.BoolFlag{
		Name:  "wait-for-synced",
		Usage: "Uses WaitForSynced for validator startup, to ensure a validator is able to communicate with the beacon node as quick as possible",
	}
	disableLookbackFlag = &cli.BoolFlag{
		Name:  "disable-lookback",
		Usage: "Disables use of the lookback feature and updates attestation history for validators from head to epoch 0",
	}
	disableReduceAttesterStateCopy = &cli.BoolFlag{
		Name:  "disable-reduce-attester-state-copy",
		Usage: "Disables the feature to reduce the amount of state copies for attester rpc",
	}
	disableGRPCConnectionLogging = &cli.BoolFlag{
		Name:  "disable-grpc-connection-logging",
		Usage: "Disables displaying logs for newly connected grpc clients",
	}
	attestationAggregationStrategy = &cli.StringFlag{
		Name:  "attestation-aggregation-strategy",
		Usage: "Which strategy to use when aggregating attestations, one of: naive, max_cover.",
		Value: "max_cover",
	}
	disableNewBeaconStateLocks = &cli.BoolFlag{
		Name:  "disable-new-beacon-state-locks",
		Usage: "Disable new beacon state locking",
	}
	batchBlockVerify = &cli.BoolFlag{
		Name:  "batch-block-verify",
		Usage: "When enabled we will perform full signature verification of blocks in batches instead of singularly.",
	}
	initSyncVerbose = &cli.BoolFlag{
		Name:  "init-sync-verbose",
		Usage: "Enable logging every processed block during initial syncing.",
	}
	enableFinalizedDepositsCache = &cli.BoolFlag{
		Name:  "enable-finalized-deposits-cache",
		Usage: "Enables utilization of cached finalized deposits",
	}
	enableEth1DataMajorityVote = &cli.BoolFlag{
		Name:  "enable-eth1-data-majority-vote",
		Usage: "When enabled, voting on eth1 data will use the Voting With The Majority algorithm.",
	}
	disableAccountsV2 = &cli.BoolFlag{
		Name:  "disable-accounts-v2",
		Usage: "Disables usage of v2 for Prysm validator accounts",
	}
	enableAttBroadcastDiscoveryAttempts = &cli.BoolFlag{
		Name:  "enable-att-broadcast-discovery-attempts",
		Usage: "Enable experimental attestation subnet discovery before broadcasting.",
	}
	enablePeerScorer = &cli.BoolFlag{
		Name:  "enable-peer-scorer",
		Usage: "Enable experimental P2P peer scorer",
	}
	enableRoughtime = &cli.BoolFlag{
		Name:  "enable-roughtime",
		Usage: "Enables periodic roughtime syncs.",
	}
	checkPtInfoCache = &cli.BoolFlag{
		Name:  "use-check-point-cache",
		Usage: "Enables check point info caching",
	}
)

// devModeFlags holds list of flags that are set when development mode is on.
var devModeFlags = []cli.Flag{
	checkPtInfoCache,
	batchBlockVerify,
<<<<<<< HEAD
	enableFinalizedDepositsCache,
	enableEth1DataMajorityVote,
=======
	enableAttBroadcastDiscoveryAttempts,
	enablePeerScorer,
>>>>>>> e95393f6
}

// Deprecated flags list.
const deprecatedUsage = "DEPRECATED. DO NOT USE."

var (
	deprecatedP2PEncoding = &cli.StringFlag{
		Name:   "p2p-encoding",
		Usage:  deprecatedUsage,
		Hidden: true,
	}
	deprecatedP2PPubsub = &cli.StringFlag{
		Name:   "p2p-pubsub",
		Usage:  deprecatedUsage,
		Hidden: true,
	}
	deprecatedEnableKadDht = &cli.BoolFlag{
		Name:   "enable-kad-dht",
		Usage:  deprecatedUsage,
		Hidden: true,
	}
	deprecatedWeb3ProviderFlag = &cli.StringFlag{
		Name:   "web3provider",
		Usage:  deprecatedUsage,
		Hidden: true,
	}
	deprecatedEnableDynamicCommitteeSubnets = &cli.BoolFlag{
		Name:   "enable-dynamic-committee-subnets",
		Usage:  deprecatedUsage,
		Hidden: true,
	}
	deprecatedNoCustomConfigFlag = &cli.BoolFlag{
		Name:   "no-custom-config",
		Usage:  deprecatedUsage,
		Hidden: true,
	}
	deprecatedEnableInitSyncQueue = &cli.BoolFlag{
		Name:   "enable-initial-sync-queue",
		Usage:  deprecatedUsage,
		Hidden: true,
	}
	deprecatedEnableFinalizedBlockRootIndexFlag = &cli.BoolFlag{
		Name:   "enable-finalized-block-root-index",
		Usage:  deprecatedUsage,
		Hidden: true,
	}
	deprecatedOptimizeProcessEpochFlag = &cli.BoolFlag{
		Name:   "optimize-process-epoch",
		Usage:  deprecatedUsage,
		Hidden: true,
	}
	deprecatedPruneFinalizedStatesFlag = &cli.BoolFlag{
		Name:   "prune-finalized-states",
		Usage:  deprecatedUsage,
		Hidden: true,
	}
	deprecatedScatterFlag = &cli.BoolFlag{
		Name:   "scatter",
		Usage:  deprecatedUsage,
		Hidden: true,
	}
	deprecatedEnableSnappyDBCompressionFlag = &cli.BoolFlag{
		Name:   "snappy",
		Usage:  deprecatedUsage,
		Hidden: true,
	}
	deprecatedEnableSkipSlotsCacheFlag = &cli.BoolFlag{
		Name:   "enable-skip-slots-cache",
		Usage:  deprecatedUsage,
		Hidden: true,
	}
	deprecatedEnablePruneBoundaryStateFlag = &cli.BoolFlag{
		Name:   "prune-states",
		Usage:  deprecatedUsage,
		Hidden: true,
	}
	deprecatedEnableActiveIndicesCacheFlag = &cli.BoolFlag{
		Name:   "enable-active-indices-cache",
		Usage:  deprecatedUsage,
		Hidden: true,
	}
	deprecatedEnableActiveCountCacheFlag = &cli.BoolFlag{
		Name:   "enable-active-count-cache",
		Usage:  deprecatedUsage,
		Hidden: true,
	}

	deprecatedEnableCustomStateSSZFlag = &cli.BoolFlag{
		Name:   "enable-custom-state-ssz",
		Usage:  deprecatedUsage,
		Hidden: true,
	}
	deprecatedEnableCommitteeCacheFlag = &cli.BoolFlag{
		Name:   "enable-committee-cache",
		Usage:  deprecatedUsage,
		Hidden: true,
	}
	deprecatedEnableBLSPubkeyCacheFlag = &cli.BoolFlag{
		Name:   "enable-bls-pubkey-cache",
		Usage:  deprecatedUsage,
		Hidden: true,
	}
	deprecatedFastCommitteeAssignmentsFlag = &cli.BoolFlag{
		Name:   "fast-assignments",
		Usage:  deprecatedUsage,
		Hidden: true,
	}
	deprecatedGenesisDelayFlag = &cli.BoolFlag{
		Name:   "genesis-delay",
		Usage:  deprecatedUsage,
		Hidden: true,
	}
	deprecatedNewCacheFlag = &cli.BoolFlag{
		Name:   "new-cache",
		Usage:  deprecatedUsage,
		Hidden: true,
	}
	deprecatedEnableShuffledIndexCacheFlag = &cli.BoolFlag{
		Name:   "enable-shuffled-index-cache",
		Usage:  deprecatedUsage,
		Hidden: true,
	}
	deprecatedSaveDepositDataFlag = &cli.BoolFlag{
		Name:   "save-deposit-data",
		Usage:  deprecatedUsage,
		Hidden: true,
	}
	deprecatedCacheProposerIndicesFlag = &cli.BoolFlag{
		Name:   "cache-proposer-indices",
		Usage:  deprecatedUsage,
		Hidden: true,
	}
	deprecatedprotoArrayForkChoice = &cli.BoolFlag{
		Name:   "proto-array-forkchoice",
		Usage:  deprecatedUsage,
		Hidden: true,
	}
	deprecatedForkchoiceAggregateAttestations = &cli.BoolFlag{
		Name:   "forkchoice-aggregate-attestations",
		Usage:  deprecatedUsage,
		Hidden: true,
	}
	deprecatedEnableAttestationCacheFlag = &cli.BoolFlag{
		Name:   "enable-attestation-cache",
		Usage:  deprecatedUsage,
		Hidden: true,
	}
	deprecatedInitSyncCacheStateFlag = &cli.BoolFlag{
		Name:   "initial-sync-cache-state",
		Usage:  deprecatedUsage,
		Hidden: true,
	}
	deprecatedProtectProposerFlag = &cli.BoolFlag{
		Name:   "protect-proposer",
		Usage:  deprecatedUsage,
		Hidden: true,
	}
	deprecatedProtectAttesterFlag = &cli.BoolFlag{
		Name:   "protect-attester",
		Usage:  deprecatedUsage,
		Hidden: true,
	}
	deprecatedDiscv5Flag = &cli.BoolFlag{
		Name:   "enable-discv5",
		Usage:  deprecatedUsage,
		Hidden: true,
	}
	deprecatedEnableSSZCache = &cli.BoolFlag{
		Name:   "enable-ssz-cache",
		Usage:  deprecatedUsage,
		Hidden: true,
	}
	deprecatedUseSpanCacheFlag = &cli.BoolFlag{
		Name:   "span-map-cache",
		Usage:  deprecatedUsage,
		Hidden: true,
	}
	deprecatedDisableProtectProposerFlag = &cli.BoolFlag{
		Name:   "disable-protect-proposer",
		Usage:  deprecatedUsage,
		Hidden: true,
	}
	deprecatedDisableProtectAttesterFlag = &cli.BoolFlag{
		Name:   "disable-protect-attester",
		Usage:  deprecatedUsage,
		Hidden: true,
	}
	deprecatedEnableCustomBlockHTR = &cli.BoolFlag{
		Name:   "enable-custom-block-htr",
		Usage:  deprecatedUsage,
		Hidden: true,
	}
	deprecatedDisableInitSyncQueueFlag = &cli.BoolFlag{
		Name:   "disable-init-sync-queue",
		Usage:  deprecatedUsage,
		Hidden: true,
	}
	deprecatedEnableEth1DataVoteCacheFlag = &cli.BoolFlag{
		Name:   "enable-eth1-data-vote-cache",
		Usage:  deprecatedUsage,
		Hidden: true,
	}
	deprecatedAccountMetricsFlag = &cli.BoolFlag{
		Name:   "enable-account-metrics",
		Usage:  deprecatedUsage,
		Hidden: true,
	}
	deprecatedEnableDomainDataCacheFlag = &cli.BoolFlag{
		Name:   "enable-domain-data-cache",
		Usage:  deprecatedUsage,
		Hidden: true,
	}
	deprecatedEnableByteMempool = &cli.BoolFlag{
		Name:   "enable-byte-mempool",
		Usage:  deprecatedUsage,
		Hidden: true,
	}
	deprecatedBroadcastSlashingFlag = &cli.BoolFlag{
		Name:   "broadcast-slashing",
		Usage:  deprecatedUsage,
		Hidden: true,
	}
	deprecatedDisableHistoricalDetectionFlag = &cli.BoolFlag{
		Name:   "disable-historical-detection",
		Usage:  deprecatedUsage,
		Hidden: true,
	}
	deprecateEnableStateRefCopy = &cli.BoolFlag{
		Name:   "enable-state-ref-copy",
		Usage:  deprecatedUsage,
		Hidden: true,
	}
	deprecateEnableFieldTrie = &cli.BoolFlag{
		Name:   "enable-state-field-trie",
		Usage:  deprecatedUsage,
		Hidden: true,
	}
	deprecateEnableNewStateMgmt = &cli.BoolFlag{
		Name:   "enable-new-state-mgmt",
		Usage:  deprecatedUsage,
		Hidden: true,
	}
	deprecatedP2PWhitelist = &cli.StringFlag{
		Name:   "p2p-whitelist",
		Usage:  deprecatedUsage,
		Hidden: true,
	}
	deprecatedP2PBlacklist = &cli.StringFlag{
		Name:   "p2p-blacklist",
		Usage:  deprecatedUsage,
		Hidden: true,
	}
	deprecatedSchlesiTestnetFlag = &cli.BoolFlag{
		Name:   "schlesi-testnet",
		Usage:  deprecatedUsage,
		Hidden: true,
	}
	deprecateReduceAttesterStateCopies = &cli.BoolFlag{
		Name:   "reduce-attester-state-copy",
		Usage:  deprecatedUsage,
		Hidden: true,
	}
	deprecatedDisableStateRefCopy = &cli.BoolFlag{
		Name:   "disable-state-ref-copy",
		Usage:  deprecatedUsage,
		Hidden: true,
	}
	deprecatedDisableFieldTrie = &cli.BoolFlag{
		Name:   "disable-state-field-trie",
		Usage:  deprecatedUsage,
		Hidden: true,
	}
	deprecateddisableInitSyncBatchSaveBlocks = &cli.BoolFlag{
		Name:   "disable-init-sync-batch-save-blocks",
		Usage:  deprecatedUsage,
		Hidden: true,
	}
	deprecatedDisableInitSyncWeightedRoundRobin = &cli.BoolFlag{
		Name:   "disable-init-sync-wrr",
		Usage:  deprecatedUsage,
		Hidden: true,
	}
	deprecatedEnableNoise = &cli.BoolFlag{
		Name:   "enable-noise",
		Usage:  deprecatedUsage,
		Hidden: true,
	}
	deprecatedArchival = &cli.BoolFlag{
		Name:   "archive",
		Usage:  deprecatedUsage,
		Hidden: true,
	}
	deprecatedArchiveValiatorSetChanges = &cli.BoolFlag{
		Name:   "archive-validator-set-changes",
		Usage:  deprecatedUsage,
		Hidden: true,
	}
	deprecatedArchiveBlocks = &cli.BoolFlag{
		Name:   "archive-blocks",
		Usage:  deprecatedUsage,
		Hidden: true,
	}
	deprecatedArchiveAttestation = &cli.BoolFlag{
		Name:   "archive-attestations",
		Usage:  deprecatedUsage,
		Hidden: true,
	}
	deprecatedEnableProtectProposerFlag = &cli.BoolFlag{
		Name:   "enable-protect-proposer",
		Usage:  deprecatedUsage,
		Hidden: true,
	}
	deprecatedEnableProtectAttesterFlag = &cli.BoolFlag{
		Name:   "enable-protect-attester",
		Usage:  deprecatedUsage,
		Hidden: true,
	}
	deprecatedInitSyncVerifyEverythingFlag = &cli.BoolFlag{
		Name:   "initial-sync-verify-all-signatures",
		Usage:  deprecatedUsage,
		Hidden: true,
	}
	deprecatedSkipRegenHistoricalStates = &cli.BoolFlag{
		Name:   "skip-regen-historical-states",
		Usage:  deprecatedUsage,
		Hidden: true,
	}
	deprecatedMedallaTestnet = &cli.BoolFlag{
		Name:   "medalla",
		Usage:  deprecatedUsage,
		Hidden: true,
	}
	deprecatedEnableAccountsV2 = &cli.BoolFlag{
		Name:   "enable-accounts-v2",
		Usage:  deprecatedUsage,
		Hidden: true,
	}
	deprecatedCustomGenesisDelay = &cli.BoolFlag{
		Name:   "custom-genesis-delay",
		Usage:  deprecatedUsage,
		Hidden: true,
	}
	deprecatedNewBeaconStateLocks = &cli.BoolFlag{
		Name:   "new-beacon-state-locks",
		Usage:  deprecatedUsage,
		Hidden: true,
	}
	deprectedForceMaxCoverAttestationAggregation = &cli.BoolFlag{
		Name:   "attestation-aggregation-force-maxcover",
		Usage:  deprecatedUsage,
		Hidden: true,
	}
)

var deprecatedFlags = []cli.Flag{
	deprecatedP2PEncoding,
	deprecatedP2PPubsub,
	deprecatedEnableKadDht,
	deprecatedWeb3ProviderFlag,
	deprecatedEnableDynamicCommitteeSubnets,
	deprecatedNoCustomConfigFlag,
	deprecatedEnableInitSyncQueue,
	deprecatedEnableFinalizedBlockRootIndexFlag,
	deprecatedScatterFlag,
	deprecatedPruneFinalizedStatesFlag,
	deprecatedOptimizeProcessEpochFlag,
	deprecatedEnableSnappyDBCompressionFlag,
	deprecatedEnableSkipSlotsCacheFlag,
	deprecatedEnablePruneBoundaryStateFlag,
	deprecatedEnableActiveIndicesCacheFlag,
	deprecatedEnableActiveCountCacheFlag,
	deprecatedEnableCustomStateSSZFlag,
	deprecatedEnableCommitteeCacheFlag,
	deprecatedEnableBLSPubkeyCacheFlag,
	deprecatedFastCommitteeAssignmentsFlag,
	deprecatedGenesisDelayFlag,
	deprecatedNewCacheFlag,
	deprecatedEnableShuffledIndexCacheFlag,
	deprecatedSaveDepositDataFlag,
	deprecatedCacheProposerIndicesFlag,
	deprecatedprotoArrayForkChoice,
	deprecatedForkchoiceAggregateAttestations,
	deprecatedEnableAttestationCacheFlag,
	deprecatedInitSyncCacheStateFlag,
	deprecatedProtectAttesterFlag,
	deprecatedProtectProposerFlag,
	deprecatedDiscv5Flag,
	deprecatedEnableSSZCache,
	deprecatedUseSpanCacheFlag,
	deprecatedDisableProtectProposerFlag,
	deprecatedDisableProtectAttesterFlag,
	deprecatedDisableInitSyncQueueFlag,
	deprecatedEnableCustomBlockHTR,
	deprecatedEnableEth1DataVoteCacheFlag,
	deprecatedAccountMetricsFlag,
	deprecatedEnableDomainDataCacheFlag,
	deprecatedEnableByteMempool,
	deprecatedBroadcastSlashingFlag,
	deprecatedDisableHistoricalDetectionFlag,
	deprecateEnableStateRefCopy,
	deprecateEnableFieldTrie,
	deprecateEnableNewStateMgmt,
	deprecatedP2PWhitelist,
	deprecatedP2PBlacklist,
	deprecatedSchlesiTestnetFlag,
	deprecateReduceAttesterStateCopies,
	deprecatedDisableInitSyncWeightedRoundRobin,
	deprecatedDisableStateRefCopy,
	deprecatedDisableFieldTrie,
	deprecateddisableInitSyncBatchSaveBlocks,
	deprecatedEnableNoise,
	deprecatedArchival,
	deprecatedArchiveBlocks,
	deprecatedArchiveValiatorSetChanges,
	deprecatedArchiveAttestation,
	deprecatedEnableProtectProposerFlag,
	deprecatedEnableProtectAttesterFlag,
	deprecatedInitSyncVerifyEverythingFlag,
	deprecatedSkipRegenHistoricalStates,
	deprecatedMedallaTestnet,
	deprecatedEnableAccountsV2,
	deprecatedCustomGenesisDelay,
	deprecatedNewBeaconStateLocks,
	deprectedForceMaxCoverAttestationAggregation,
}

// ValidatorFlags contains a list of all the feature flags that apply to the validator client.
var ValidatorFlags = append(deprecatedFlags, []cli.Flag{
	enableLocalProtectionFlag,
	enableExternalSlasherProtectionFlag,
	disableDomainDataCacheFlag,
	waitForSyncedFlag,
	AltonaTestnet,
	OnyxTestnet,
	disableAccountsV2,
}...)

// SlasherFlags contains a list of all the feature flags that apply to the slasher client.
var SlasherFlags = append(deprecatedFlags, []cli.Flag{
	disableLookbackFlag,
}...)

// E2EValidatorFlags contains a list of the validator feature flags to be tested in E2E.
var E2EValidatorFlags = []string{
	"--wait-for-synced",
}

// BeaconChainFlags contains a list of all the feature flags that apply to the beacon-chain client.
var BeaconChainFlags = append(deprecatedFlags, []cli.Flag{
	devModeFlag,
	writeSSZStateTransitionsFlag,
	disableForkChoiceUnsafeFlag,
	disableDynamicCommitteeSubnets,
	disableSSZCache,
	disableInitSyncVerifyEverythingFlag,
	skipBLSVerifyFlag,
	kafkaBootstrapServersFlag,
	enableBackupWebhookFlag,
	enableSlasherFlag,
	cacheFilteredBlockTreeFlag,
	disableStrictAttestationPubsubVerificationFlag,
	disableUpdateHeadPerAttestation,
	enableStateGenSigVerify,
	checkHeadState,
	disableNoiseHandshake,
	dontPruneStateStartUp,
	disableBroadcastSlashingFlag,
	waitForSyncedFlag,
	disableNewStateMgmt,
	disableReduceAttesterStateCopy,
	disableGRPCConnectionLogging,
	attestationAggregationStrategy,
	disableNewBeaconStateLocks,
	AltonaTestnet,
	OnyxTestnet,
	batchBlockVerify,
	initSyncVerbose,
	enableFinalizedDepositsCache,
	enableEth1DataMajorityVote,
	enableAttBroadcastDiscoveryAttempts,
	enablePeerScorer,
	enableRoughtime,
	checkPtInfoCache,
}...)

// E2EBeaconChainFlags contains a list of the beacon chain feature flags to be tested in E2E.
var E2EBeaconChainFlags = []string{
	"--cache-filtered-block-tree",
	"--enable-state-gen-sig-verify",
	"--check-head-state",
	"--attestation-aggregation-strategy=max_cover",
	"--dev",
	"--enable-finalized-deposits-cache",
	"--enable-eth1-data-majority-vote",
	"--use-check-point-cache",
}<|MERGE_RESOLUTION|>--- conflicted
+++ resolved
@@ -184,13 +184,10 @@
 var devModeFlags = []cli.Flag{
 	checkPtInfoCache,
 	batchBlockVerify,
-<<<<<<< HEAD
 	enableFinalizedDepositsCache,
 	enableEth1DataMajorityVote,
-=======
 	enableAttBroadcastDiscoveryAttempts,
 	enablePeerScorer,
->>>>>>> e95393f6
 }
 
 // Deprecated flags list.
