package state

import (
	"encoding/binary"
	"fmt"

	"github.com/gogo/protobuf/proto"
	b "github.com/prysmaticlabs/prysm/beacon-chain/core/blocks"
	"github.com/prysmaticlabs/prysm/beacon-chain/core/state/stateutils"
	v "github.com/prysmaticlabs/prysm/beacon-chain/core/validators"
	pb "github.com/prysmaticlabs/prysm/proto/beacon/p2p/v1"
	"github.com/prysmaticlabs/prysm/shared/hashutil"
	"github.com/prysmaticlabs/prysm/shared/params"
)

// InitialBeaconState gets called when DepositsForChainStart count of
// full deposits were made to the deposit contract and the ChainStart log gets emitted.
func InitialBeaconState(
	initialValidatorDeposits []*pb.Deposit,
	genesisTime uint64,
	processedPowReceiptRoot []byte,
) (*pb.BeaconState, error) {
	latestRandaoMixes := make(
		[][]byte,
		params.BeaconConfig().LatestRandaoMixesLength,
	)
	for i := 0; i < len(latestRandaoMixes); i++ {
		latestRandaoMixes[i] = params.BeaconConfig().ZeroHash[:]
	}

	latestVDFOutputs := make([][]byte,
		params.BeaconConfig().LatestRandaoMixesLength/params.BeaconConfig().EpochLength)
	for i := 0; i < len(latestVDFOutputs); i++ {
		latestVDFOutputs[i] = params.BeaconConfig().ZeroHash[:]
	}

	latestCrosslinks := make([]*pb.CrosslinkRecord, params.BeaconConfig().ShardCount)
	for i := 0; i < len(latestCrosslinks); i++ {
		latestCrosslinks[i] = &pb.CrosslinkRecord{
			Slot:                 params.BeaconConfig().GenesisSlot,
			ShardBlockRootHash32: params.BeaconConfig().ZeroHash[:],
		}
	}

	latestBlockRoots := make([][]byte, params.BeaconConfig().LatestBlockRootsLength)
	for i := 0; i < len(latestBlockRoots); i++ {
		latestBlockRoots[i] = params.BeaconConfig().ZeroHash[:]
	}

	validatorRegistry := make([]*pb.ValidatorRecord, len(initialValidatorDeposits))
	latestBalances := make([]uint64, len(initialValidatorDeposits))
	for i, d := range initialValidatorDeposits {

		amount, _, err := b.DecodeDepositAmountAndTimeStamp(d.DepositData)
		if err != nil {
			return nil, fmt.Errorf("could not decode deposit amount and timestamp %v", err)
		}

		depositInput, err := b.DecodeDepositInput(d.DepositData)
		if err != nil {
			return nil, fmt.Errorf("could decode deposit input %v", err)
		}

		validator := &pb.ValidatorRecord{
			Pubkey:                      depositInput.Pubkey,
			RandaoCommitmentHash32:      depositInput.RandaoCommitmentHash32,
			WithdrawalCredentialsHash32: depositInput.WithdrawalCredentialsHash32,
			CustodyCommitmentHash32:     depositInput.CustodyCommitmentHash32,
			Balance:                     amount,
			ExitSlot:                    params.BeaconConfig().FarFutureSlot,
		}

		validatorRegistry[i] = validator

	}

	latestPenalizedExitBalances := make([]uint64, params.BeaconConfig().LatestPenalizedExitLength)

	state := &pb.BeaconState{
		// Misc fields.
		Slot:        params.BeaconConfig().GenesisSlot,
		GenesisTime: genesisTime,
		ForkData: &pb.ForkData{
			PreForkVersion:  params.BeaconConfig().GenesisForkVersion,
			PostForkVersion: params.BeaconConfig().GenesisForkVersion,
			ForkSlot:        params.BeaconConfig().GenesisSlot,
		},

		// Validator registry fields.
		ValidatorRegistry:                    validatorRegistry,
		ValidatorBalances:                    latestBalances,
		ValidatorRegistryLatestChangeSlot:    params.BeaconConfig().GenesisSlot,
		ValidatorRegistryExitCount:           0,
		ValidatorRegistryDeltaChainTipHash32: params.BeaconConfig().ZeroHash[:],

		// Randomness and committees.
<<<<<<< HEAD
		LatestRandaoMixesHash32S:         latestRandaoMixes,
		LatestVdfOutputs:                 latestVDFOutputs,
		ShardCommitteesAtSlots:           []*pb.ShardCommitteeArray{},
		PersistentCommittees:             []*pbcomm.Uint32List{},
		PersistentCommitteeReassignments: []*pb.ShardReassignmentRecord{},
=======
		LatestRandaoMixesHash32S:  latestRandaoMixes,
		LatestVdfOutputsHash32S:   latestVDFOutputs,
		ShardAndCommitteesAtSlots: []*pb.ShardAndCommitteeArray{},
>>>>>>> 6148fd65

		// Proof of custody.
		// Place holder, proof of custody challenge is defined in phase 1.
		// This list will remain empty through out phase 0.
		CustodyChallenges: []*pb.CustodyChallenge{},

		// Finality.
		PreviousJustifiedSlot: params.BeaconConfig().GenesisSlot,
		JustifiedSlot:         params.BeaconConfig().GenesisSlot,
		JustificationBitfield: 0,
		FinalizedSlot:         params.BeaconConfig().GenesisSlot,

		// Recent state.
		LatestCrosslinks:            latestCrosslinks,
		LatestBlockRootHash32S:      latestBlockRoots,
		LatestPenalizedExitBalances: latestPenalizedExitBalances,
		LatestAttestations:          []*pb.PendingAttestationRecord{},
		BatchedBlockRootHash32S:     [][]byte{},

		// deposit root.
		LatestDepositRootHash32: processedPowReceiptRoot,
		DepositRootVotes:        []*pb.DepositRootVote{},
	}

	// Process initial deposits.
	var err error
	validatorMap := stateutils.ValidatorIndexMap(state)
	for _, deposit := range initialValidatorDeposits {
		depositData := deposit.DepositData
		depositInput, err := b.DecodeDepositInput(depositData)
		if err != nil {
			return nil, fmt.Errorf("could not decode deposit input: %v", err)
		}
		// depositData consists of depositInput []byte + depositValue [8]byte +
		// depositTimestamp [8]byte.
		depositValue := depositData[len(depositData)-16 : len(depositData)-8]
		state, err = v.ProcessDeposit(
			state,
			validatorMap,
			depositInput.Pubkey,
			binary.BigEndian.Uint64(depositValue),
			depositInput.ProofOfPossession,
			depositInput.WithdrawalCredentialsHash32,
			depositInput.RandaoCommitmentHash32,
			depositInput.CustodyCommitmentHash32,
		)
		if err != nil {
			return nil, fmt.Errorf("could not process validator deposit: %v", err)
		}
	}
	for i := 0; i < len(state.ValidatorRegistry); i++ {
		if v.EffectiveBalance(state, uint32(i)) ==
			params.BeaconConfig().MaxDepositInGwei {
			state, err = v.ActivateValidator(state, uint32(i), true)
			if err != nil {
				return nil, fmt.Errorf("could not activate validator: %v", err)
			}
		}
	}

	// Set initial committee shuffling.
	initialShuffling, err := v.ShuffleValidatorRegistryToCommittees(
		params.BeaconConfig().ZeroHash,
		state.ValidatorRegistry,
		0,
		params.BeaconConfig().GenesisSlot,
	)
	if err != nil {
		return nil, fmt.Errorf("could not shuffle initial committee: %v", err)
	}
	state.ShardCommitteesAtSlots = append(initialShuffling, initialShuffling...)

	return state, nil
}

// Hash the beacon state data structure.
func Hash(state *pb.BeaconState) ([32]byte, error) {
	data, err := proto.Marshal(state)
	if err != nil {
		return [32]byte{}, fmt.Errorf("could not marshal beacon state: %v", err)
	}
	return hashutil.Hash(data), nil
}

// CalculateNewBlockHashes builds a new slice of recent block hashes with the
// provided block and the parent slot number.
//
// The algorithm is:
//   1) shift the array by block.SlotNumber - parentSlot (i.e. truncate the
//     first by the number of slots that have occurred between the block and
//     its parent).
//
//   2) fill the array with the parent block hash for all values between the parent
//     slot and the block slot.
//
// Computation of the state hash depends on this feature that slots with
// missing blocks have the block hash of the next block hash in the chain.
//
// For example, if we have a segment of recent block hashes that look like this
//   [0xF, 0x7, 0x0, 0x0, 0x5]
//
// Where 0x0 is an empty or missing hash where no block was produced in the
// alloted slot. When storing the list (or at least when computing the hash of
// the active state), the list should be back-filled as such:
//
//   [0xF, 0x7, 0x5, 0x5, 0x5]
func CalculateNewBlockHashes(state *pb.BeaconState, block *pb.BeaconBlock, parentSlot uint64) ([][]byte, error) {
	distance := block.Slot - parentSlot
	existing := state.LatestBlockRootHash32S
	update := existing[distance:]
	for len(update) < 2*int(params.BeaconConfig().EpochLength) {
		update = append(update, block.ParentRootHash32)
	}
	return update, nil
}<|MERGE_RESOLUTION|>--- conflicted
+++ resolved
@@ -94,17 +94,9 @@
 		ValidatorRegistryDeltaChainTipHash32: params.BeaconConfig().ZeroHash[:],
 
 		// Randomness and committees.
-<<<<<<< HEAD
-		LatestRandaoMixesHash32S:         latestRandaoMixes,
-		LatestVdfOutputs:                 latestVDFOutputs,
-		ShardCommitteesAtSlots:           []*pb.ShardCommitteeArray{},
-		PersistentCommittees:             []*pbcomm.Uint32List{},
-		PersistentCommitteeReassignments: []*pb.ShardReassignmentRecord{},
-=======
-		LatestRandaoMixesHash32S:  latestRandaoMixes,
-		LatestVdfOutputsHash32S:   latestVDFOutputs,
-		ShardAndCommitteesAtSlots: []*pb.ShardAndCommitteeArray{},
->>>>>>> 6148fd65
+		LatestRandaoMixesHash32S: latestRandaoMixes,
+		LatestVdfOutputsHash32S:  latestVDFOutputs,
+		ShardCommitteesAtSlots:   []*pb.ShardCommitteeArray{},
 
 		// Proof of custody.
 		// Place holder, proof of custody challenge is defined in phase 1.
