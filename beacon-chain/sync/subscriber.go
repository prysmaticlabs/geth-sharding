--- conflicted
+++ resolved
@@ -165,12 +165,12 @@
 		ctx, cancel := context.WithTimeout(ctx, pubsubMessageTimeout)
 		defer cancel()
 		messageReceivedCounter.WithLabelValues(topic).Inc()
-<<<<<<< HEAD
 		if msg.Topic == nil {
-=======
+			messageFailedValidationCounter.WithLabelValues(topic).Inc()
+			return pubsub.ValidationReject
+		}
 		// Reject any messages received before chainstart.
 		if !s.chainStarted {
->>>>>>> 0b64a335
 			messageFailedValidationCounter.WithLabelValues(topic).Inc()
 			return pubsub.ValidationReject
 		}
