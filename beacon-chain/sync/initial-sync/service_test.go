package initialsync

import (
	"context"
	"fmt"
	"testing"
	"time"

	"github.com/golang/protobuf/proto"
	"github.com/prysmaticlabs/prysm/beacon-chain/core/types"
	"github.com/prysmaticlabs/prysm/beacon-chain/internal"
	pb "github.com/prysmaticlabs/prysm/proto/beacon/p2p/v1"
	"github.com/prysmaticlabs/prysm/shared/event"
	"github.com/prysmaticlabs/prysm/shared/p2p"
	"github.com/prysmaticlabs/prysm/shared/testutil"
	logTest "github.com/sirupsen/logrus/hooks/test"
)

type mockP2P struct {
}

func (mp *mockP2P) Subscribe(msg proto.Message, channel chan p2p.Message) event.Subscription {
	return new(event.Feed).Subscribe(channel)
}

func (mp *mockP2P) Broadcast(msg proto.Message) {}

func (mp *mockP2P) Send(msg proto.Message, peer p2p.Peer) {
}

type mockSyncService struct {
	hasStarted bool
	isSynced   bool
}

func (ms *mockSyncService) Start() {
	ms.hasStarted = true
}

func (ms *mockSyncService) IsSyncedWithNetwork() bool {
	return ms.isSynced
}

func (ms *mockSyncService) ResumeSync() {

}

type mockQueryService struct {
	isSynced bool
}

func (ms *mockQueryService) IsSynced() (bool, error) {
	return ms.isSynced, nil
}

<<<<<<< HEAD
type mockDB struct{}

func (m *mockDB) SaveCrystallizedState(*types.CrystallizedState) error {
	return nil
}

func (m *mockDB) GetCrystallizedState() (*types.CrystallizedState, error) {
	return nil, nil
}

func (m *mockDB) HasBlock([32]byte) bool {
	return false
}

func (m *mockDB) SaveBlock(block *types.Block) error {
	return nil
}

func blockResponse(slot uint64, t *testing.T) (p2p.Message, [32]byte) {
	genericHash := make([]byte, 32)
	genericHash[0] = 'a'

	block := &pb.BeaconBlock{
		PowChainRef:           []byte{1, 2, 3},
		AncestorHashes:        [][]byte{genericHash},
		Slot:                  slot,
		CrystallizedStateRoot: nil,
	}

	blockResponse := &pb.BeaconBlockResponse{
		Block: block,
	}

	hash, err := types.NewBlock(block).Hash()
	if err != nil {
		t.Fatalf("unable to hash block %v", err)
	}

	return p2p.Message{
		Peer: p2p.Peer{},
		Data: blockResponse,
	}, hash
}

=======
>>>>>>> 84259fc2
func TestSetBlockForInitialSync(t *testing.T) {
	hook := logTest.NewGlobal()
	db := internal.SetupDB(t)
	defer internal.TeardownDB(t, db)

	cfg := Config{
		P2P:         &mockP2P{},
		SyncService: &mockSyncService{},
		BeaconDB:    db,
	}

	ss := NewInitialSyncService(context.Background(), cfg)

	exitRoutine := make(chan bool)
	delayChan := make(chan time.Time)
	defer func() {
		close(exitRoutine)
		close(delayChan)
	}()

	go func() {
		ss.run(delayChan)
		exitRoutine <- true
	}()

<<<<<<< HEAD
	msg1, _ := blockResponse(1, t)
	block := msg1.Data.(*pb.BeaconBlockResponse).GetBlock()
=======
	genericHash := make([]byte, 32)
	genericHash[0] = 'a'

	block := &pb.BeaconBlock{
		PowChainRef:    []byte{1, 2, 3},
		AncestorHashes: [][]byte{genericHash},
		Slot:           uint64(1),
		StateRoot:      genericHash,
	}

	blockResponse := &pb.BeaconBlockResponse{Block: block}
	msg1 := p2p.Message{
		Peer: p2p.Peer{},
		Data: blockResponse,
	}
>>>>>>> 84259fc2

	ss.blockBuf <- msg1

	ss.cancel()
	<-exitRoutine

	var hash [32]byte
<<<<<<< HEAD
	copy(hash[:], block.CrystallizedStateRoot)

	if hash != ss.initialCrystallizedStateRoot {
		t.Fatalf("Crystallized state hash not updated: %#x", block.CrystallizedStateRoot)
=======
	copy(hash[:], blockResponse.Block.StateRoot)

	if hash != ss.initialStateRoot {
		t.Fatalf("Crystallized state hash not updated: %#x", blockResponse.Block.StateRoot)
>>>>>>> 84259fc2
	}

	hook.Reset()
}

func TestSavingBlocksInSync(t *testing.T) {
	hook := logTest.NewGlobal()
	db := internal.SetupDB(t)
	defer internal.TeardownDB(t, db)

	cfg := Config{
		P2P:         &mockP2P{},
		SyncService: &mockSyncService{},
		BeaconDB:    db,
	}
	ss := NewInitialSyncService(context.Background(), cfg)

	exitRoutine := make(chan bool)
	delayChan := make(chan time.Time)

	defer func() {
		close(exitRoutine)
		close(delayChan)
	}()

	go func() {
		ss.run(delayChan)
		exitRoutine <- true
	}()

	genericHash := make([]byte, 32)
	genericHash[0] = 'a'

	beaconState := &pb.BeaconState{
		LastFinalizedSlot: 99,
	}

	stateResponse := &pb.BeaconStateResponse{
		BeaconState: beaconState,
	}

	incorrectState := &pb.BeaconState{
		LastFinalizedSlot: 9,
		LastJustifiedSlot: 20,
	}

	incorrectStateResponse := &pb.BeaconStateResponse{
		BeaconState: incorrectState,
	}

	beaconStateRoot, err := types.NewBeaconState(beaconState).Hash()
	if err != nil {
		t.Fatalf("unable to get hash of state: %v", err)
	}

	getBlockResponseMsg := func(Slot uint64) p2p.Message {
		block := &pb.BeaconBlock{
			PowChainRef:    []byte{1, 2, 3},
			AncestorHashes: [][]byte{genericHash},
			Slot:           Slot,
			StateRoot:      beaconStateRoot[:],
		}

		blockResponse := &pb.BeaconBlockResponse{
			Block: block,
		}

		return p2p.Message{
			Peer: p2p.Peer{},
			Data: blockResponse,
		}
	}

	msg1 := getBlockResponseMsg(1)

	msg2 := p2p.Message{
		Peer: p2p.Peer{},
		Data: incorrectStateResponse,
	}

	ss.blockBuf <- msg1
	ss.stateBuf <- msg2

	if ss.currentSlot == incorrectStateResponse.BeaconState.LastFinalizedSlot {
		t.Fatalf("Crystallized state updated incorrectly: %d", ss.currentSlot)
	}

	msg2.Data = stateResponse

	ss.stateBuf <- msg2

	if beaconStateRoot != ss.initialStateRoot {
		br := msg1.Data.(*pb.BeaconBlockResponse)
		t.Fatalf("state hash not updated to: %#x instead it is %#x", br.Block.StateRoot,
			ss.initialStateRoot)
	}

	msg1 = getBlockResponseMsg(30)
	ss.blockBuf <- msg1

	if stateResponse.BeaconState.GetLastFinalizedSlot() != ss.currentSlot {
		t.Fatalf("Slot saved when it was not supposed too: %v", stateResponse.BeaconState.GetLastFinalizedSlot())
	}

	msg1 = getBlockResponseMsg(100)
	ss.blockBuf <- msg1

	ss.cancel()
	<-exitRoutine

	br := msg1.Data.(*pb.BeaconBlockResponse)
	if br.Block.GetSlot() != ss.currentSlot {
		t.Fatalf("Slot not updated despite receiving a valid block: %v", ss.currentSlot)
	}

	hook.Reset()
}

func TestDelayChan(t *testing.T) {
	hook := logTest.NewGlobal()
	db := internal.SetupDB(t)
	defer internal.TeardownDB(t, db)
	cfg := Config{
		P2P:         &mockP2P{},
		SyncService: &mockSyncService{},
		BeaconDB:    db,
	}
	ss := NewInitialSyncService(context.Background(), cfg)

	exitRoutine := make(chan bool)
	delayChan := make(chan time.Time)

	defer func() {
		close(exitRoutine)
		close(delayChan)
	}()

	go func() {
		ss.run(delayChan)
		exitRoutine <- true
	}()

	genericHash := make([]byte, 32)
	genericHash[0] = 'a'

	beaconState := &pb.BeaconState{
		LastFinalizedSlot: 99,
	}

	stateResponse := &pb.BeaconStateResponse{
		BeaconState: beaconState,
	}

	beaconStateRoot, err := types.NewBeaconState(stateResponse.BeaconState).Hash()
	if err != nil {
		t.Fatalf("unable to get hash of state: %v", err)
	}

	block := &pb.BeaconBlock{
		PowChainRef:    []byte{1, 2, 3},
		AncestorHashes: [][]byte{genericHash},
		Slot:           uint64(1),
		StateRoot:      beaconStateRoot[:],
	}

	blockResponse := &pb.BeaconBlockResponse{
		Block: block,
	}

	msg1 := p2p.Message{
		Peer: p2p.Peer{},
		Data: blockResponse,
	}

	msg2 := p2p.Message{
		Peer: p2p.Peer{},
		Data: stateResponse,
	}

	ss.blockBuf <- msg1

	ss.stateBuf <- msg2

	blockResponse.Block.Slot = 100
	msg1.Data = blockResponse

	ss.blockBuf <- msg1

	delayChan <- time.Time{}

	ss.cancel()
	<-exitRoutine

	testutil.AssertLogsContain(t, hook, "Exiting initial sync and starting normal sync")

	hook.Reset()
}

func TestIsSyncedWithNetwork(t *testing.T) {
	hook := logTest.NewGlobal()
	mockSync := &mockSyncService{}
	db := internal.SetupDB(t)
	defer internal.TeardownDB(t, db)
	cfg := Config{
		P2P:         &mockP2P{},
		SyncService: mockSync,
		BeaconDB:    db,
		QueryService: &mockQueryService{
			isSynced: true,
		},
		SyncPollingInterval: 1,
	}
	ss := NewInitialSyncService(context.Background(), cfg)

	ss.Start()
	ss.Stop()

	testutil.AssertLogsContain(t, hook, "Chain fully synced, exiting initial sync")
	testutil.AssertLogsContain(t, hook, "Stopping service")

	hook.Reset()
}

func TestIsNotSyncedWithNetwork(t *testing.T) {
	hook := logTest.NewGlobal()
	mockSync := &mockSyncService{}
	db := internal.SetupDB(t)
	defer internal.TeardownDB(t, db)
	cfg := Config{
		P2P:         &mockP2P{},
		SyncService: mockSync,
		BeaconDB:    db,
		QueryService: &mockQueryService{
			isSynced: false,
		},
		SyncPollingInterval: 1,
	}
	ss := NewInitialSyncService(context.Background(), cfg)

	ss.Start()
	ss.Stop()

	testutil.AssertLogsDoNotContain(t, hook, "Chain fully synced, exiting initial sync")
	testutil.AssertLogsContain(t, hook, "Stopping service")

	hook.Reset()
}

func TestRequestBlocksBySlot(t *testing.T) {
	hook := logTest.NewGlobal()
	db := internal.SetupDB(t)
	defer internal.TeardownDB(t, db)
	cfg := Config{
		P2P:             &mockP2P{},
		SyncService:     &mockSyncService{},
		BeaconDB:        db,
		BlockBufferSize: 100,
	}
	ss := NewInitialSyncService(context.Background(), cfg)

	exitRoutine := make(chan bool)
	delayChan := make(chan time.Time)

	defer func() {
		close(exitRoutine)
		close(delayChan)
	}()

	go func() {
		ss.run(delayChan)
		exitRoutine <- true
	}()

	genericHash := make([]byte, 32)
	genericHash[0] = 'a'

	getBlockResponseMsg := func(Slot uint64) (p2p.Message, [32]byte) {

		block := &pb.BeaconBlock{
			PowChainRef:    []byte{1, 2, 3},
			AncestorHashes: [][]byte{genericHash},
			Slot:           Slot,
			StateRoot:      nil,
		}

		blockResponse := &pb.BeaconBlockResponse{
			Block: block,
		}

		hash, err := types.NewBlock(block).Hash()
		if err != nil {
			t.Fatalf("unable to hash block %v", err)
		}

		return p2p.Message{
			Peer: p2p.Peer{},
			Data: blockResponse,
		}, hash
	}

	// sending all blocks except for the initial block
	for i := uint64(2); i < 10; i++ {
		response, _ := getBlockResponseMsg(i)
		ss.blockBuf <- response
	}

	initialResponse, _ := getBlockResponseMsg(1)

	//sending initial block
	ss.blockBuf <- initialResponse

	_, hash := getBlockResponseMsg(9)

	expString := fmt.Sprintf("Saved block with hash %#x and slot %d for initial sync", hash, 9)

	// waiting for the current slot to come up to the
	// expected one.
	testutil.WaitForLog(t, hook, expString)

	delayChan <- time.Time{}

	ss.cancel()
	<-exitRoutine

	testutil.AssertLogsContain(t, hook, "Exiting initial sync and starting normal sync")

	hook.Reset()
<<<<<<< HEAD
=======
}

func TestRequestBatchedBlocks(t *testing.T) {
	hook := logTest.NewGlobal()
	db := internal.SetupDB(t)
	defer internal.TeardownDB(t, db)
	cfg := Config{
		P2P:             &mockP2P{},
		SyncService:     &mockSyncService{},
		BeaconDB:        db,
		BlockBufferSize: 100,
	}
	ss := NewInitialSyncService(context.Background(), cfg)

	exitRoutine := make(chan bool)
	delayChan := make(chan time.Time)

	defer func() {
		close(exitRoutine)
		close(delayChan)
	}()

	go func() {
		ss.run(delayChan)
		exitRoutine <- true
	}()

	genericHash := make([]byte, 32)
	genericHash[0] = 'a'

	getBlockResponse := func(Slot uint64) (*pb.BeaconBlockResponse, [32]byte) {

		block := &pb.BeaconBlock{
			PowChainRef:    []byte{1, 2, 3},
			AncestorHashes: [][]byte{genericHash},
			Slot:           Slot,
			StateRoot:      nil,
		}

		blockResponse := &pb.BeaconBlockResponse{
			Block: block,
		}

		hash, err := types.NewBlock(block).Hash()
		if err != nil {
			t.Fatalf("unable to hash block %v", err)
		}

		return blockResponse, hash
	}

	for i := ss.currentSlot + 1; i <= 10; i++ {
		response, _ := getBlockResponse(i)
		ss.inMemoryBlocks[i] = response
	}

	ss.requestBatchedBlocks(10)

	_, hash := getBlockResponse(10)
	expString := fmt.Sprintf("Saved block with hash %#x and slot %d for initial sync", hash, 10)

	// waiting for the current slot to come up to the
	// expected one.

	testutil.WaitForLog(t, hook, expString)

	delayChan <- time.Time{}

	ss.cancel()
	<-exitRoutine

	testutil.AssertLogsContain(t, hook, "Exiting initial sync and starting normal sync")

	hook.Reset()
>>>>>>> 84259fc2
}<|MERGE_RESOLUTION|>--- conflicted
+++ resolved
@@ -53,53 +53,6 @@
 	return ms.isSynced, nil
 }
 
-<<<<<<< HEAD
-type mockDB struct{}
-
-func (m *mockDB) SaveCrystallizedState(*types.CrystallizedState) error {
-	return nil
-}
-
-func (m *mockDB) GetCrystallizedState() (*types.CrystallizedState, error) {
-	return nil, nil
-}
-
-func (m *mockDB) HasBlock([32]byte) bool {
-	return false
-}
-
-func (m *mockDB) SaveBlock(block *types.Block) error {
-	return nil
-}
-
-func blockResponse(slot uint64, t *testing.T) (p2p.Message, [32]byte) {
-	genericHash := make([]byte, 32)
-	genericHash[0] = 'a'
-
-	block := &pb.BeaconBlock{
-		PowChainRef:           []byte{1, 2, 3},
-		AncestorHashes:        [][]byte{genericHash},
-		Slot:                  slot,
-		CrystallizedStateRoot: nil,
-	}
-
-	blockResponse := &pb.BeaconBlockResponse{
-		Block: block,
-	}
-
-	hash, err := types.NewBlock(block).Hash()
-	if err != nil {
-		t.Fatalf("unable to hash block %v", err)
-	}
-
-	return p2p.Message{
-		Peer: p2p.Peer{},
-		Data: blockResponse,
-	}, hash
-}
-
-=======
->>>>>>> 84259fc2
 func TestSetBlockForInitialSync(t *testing.T) {
 	hook := logTest.NewGlobal()
 	db := internal.SetupDB(t)
@@ -125,26 +78,8 @@
 		exitRoutine <- true
 	}()
 
-<<<<<<< HEAD
 	msg1, _ := blockResponse(1, t)
 	block := msg1.Data.(*pb.BeaconBlockResponse).GetBlock()
-=======
-	genericHash := make([]byte, 32)
-	genericHash[0] = 'a'
-
-	block := &pb.BeaconBlock{
-		PowChainRef:    []byte{1, 2, 3},
-		AncestorHashes: [][]byte{genericHash},
-		Slot:           uint64(1),
-		StateRoot:      genericHash,
-	}
-
-	blockResponse := &pb.BeaconBlockResponse{Block: block}
-	msg1 := p2p.Message{
-		Peer: p2p.Peer{},
-		Data: blockResponse,
-	}
->>>>>>> 84259fc2
 
 	ss.blockBuf <- msg1
 
@@ -152,17 +87,10 @@
 	<-exitRoutine
 
 	var hash [32]byte
-<<<<<<< HEAD
-	copy(hash[:], block.CrystallizedStateRoot)
-
-	if hash != ss.initialCrystallizedStateRoot {
-		t.Fatalf("Crystallized state hash not updated: %#x", block.CrystallizedStateRoot)
-=======
 	copy(hash[:], blockResponse.Block.StateRoot)
 
 	if hash != ss.initialStateRoot {
 		t.Fatalf("Crystallized state hash not updated: %#x", blockResponse.Block.StateRoot)
->>>>>>> 84259fc2
 	}
 
 	hook.Reset()
@@ -490,81 +418,4 @@
 	testutil.AssertLogsContain(t, hook, "Exiting initial sync and starting normal sync")
 
 	hook.Reset()
-<<<<<<< HEAD
-=======
-}
-
-func TestRequestBatchedBlocks(t *testing.T) {
-	hook := logTest.NewGlobal()
-	db := internal.SetupDB(t)
-	defer internal.TeardownDB(t, db)
-	cfg := Config{
-		P2P:             &mockP2P{},
-		SyncService:     &mockSyncService{},
-		BeaconDB:        db,
-		BlockBufferSize: 100,
-	}
-	ss := NewInitialSyncService(context.Background(), cfg)
-
-	exitRoutine := make(chan bool)
-	delayChan := make(chan time.Time)
-
-	defer func() {
-		close(exitRoutine)
-		close(delayChan)
-	}()
-
-	go func() {
-		ss.run(delayChan)
-		exitRoutine <- true
-	}()
-
-	genericHash := make([]byte, 32)
-	genericHash[0] = 'a'
-
-	getBlockResponse := func(Slot uint64) (*pb.BeaconBlockResponse, [32]byte) {
-
-		block := &pb.BeaconBlock{
-			PowChainRef:    []byte{1, 2, 3},
-			AncestorHashes: [][]byte{genericHash},
-			Slot:           Slot,
-			StateRoot:      nil,
-		}
-
-		blockResponse := &pb.BeaconBlockResponse{
-			Block: block,
-		}
-
-		hash, err := types.NewBlock(block).Hash()
-		if err != nil {
-			t.Fatalf("unable to hash block %v", err)
-		}
-
-		return blockResponse, hash
-	}
-
-	for i := ss.currentSlot + 1; i <= 10; i++ {
-		response, _ := getBlockResponse(i)
-		ss.inMemoryBlocks[i] = response
-	}
-
-	ss.requestBatchedBlocks(10)
-
-	_, hash := getBlockResponse(10)
-	expString := fmt.Sprintf("Saved block with hash %#x and slot %d for initial sync", hash, 10)
-
-	// waiting for the current slot to come up to the
-	// expected one.
-
-	testutil.WaitForLog(t, hook, expString)
-
-	delayChan <- time.Time{}
-
-	ss.cancel()
-	<-exitRoutine
-
-	testutil.AssertLogsContain(t, hook, "Exiting initial sync and starting normal sync")
-
-	hook.Reset()
->>>>>>> 84259fc2
 }