// Package kv defines a persistent backend for the validator service.
package kv

import (
	"context"
	"os"
	"path/filepath"
	"time"

	"github.com/pkg/errors"
	"github.com/prometheus/client_golang/prometheus"
	prombolt "github.com/prysmaticlabs/prombbolt"
	"github.com/prysmaticlabs/prysm/shared/event"
	"github.com/prysmaticlabs/prysm/shared/fileutil"
	"github.com/prysmaticlabs/prysm/shared/params"
	bolt "go.etcd.io/bbolt"
)

const (
	// Number of attestation records we can hold in memory
	// before we flush them to the database. Roughly corresponds
	// to the max number of keys per validator client, but there is no
	// detriment if there are more keys than this capacity, as attestations
	// for those keys will simply be flushed at the next flush interval.
	attestationBatchCapacity = 2048
	// Time interval after which we flush attestation records to the database
	// from a batch kept in memory for slashing protection.
	attestationBatchWriteInterval = time.Millisecond * 100
)

// ProtectionDbFileName Validator slashing protection db file name.
var (
	ProtectionDbFileName = "validator.db"
)

// Store defines an implementation of the Prysm Database interface
// using BoltDB as the underlying persistent kv-store for eth2.
type Store struct {
	db                           *bolt.DB
	databasePath                 string
	batchedAttestations          []*attestationRecord
	batchedAttestationsChan      chan *attestationRecord
	batchAttestationsFlushedFeed *event.Feed
}

// Close closes the underlying boltdb database.
func (store *Store) Close() error {
	prometheus.Unregister(createBoltCollector(store.db))
	return store.db.Close()
}

func (store *Store) update(fn func(*bolt.Tx) error) error {
	return store.db.Update(fn)
}
func (store *Store) view(fn func(*bolt.Tx) error) error {
	return store.db.View(fn)
}

// ClearDB removes any previously stored data at the configured data directory.
func (store *Store) ClearDB() error {
	if _, err := os.Stat(store.databasePath); os.IsNotExist(err) {
		return nil
	}
	prometheus.Unregister(createBoltCollector(store.db))
	return os.Remove(filepath.Join(store.databasePath, ProtectionDbFileName))
}

// DatabasePath at which this database writes files.
func (store *Store) DatabasePath() string {
	return store.databasePath
}

func createBuckets(tx *bolt.Tx, buckets ...[]byte) error {
	for _, bucket := range buckets {
		if _, err := tx.CreateBucketIfNotExists(bucket); err != nil {
			return err
		}
	}
	return nil
}

// NewKVStore initializes a new boltDB key-value store at the directory
// path specified, creates the kv-buckets based on the schema, and stores
// an open connection db object as a property of the Store struct.
func NewKVStore(ctx context.Context, dirPath string, pubKeys [][48]byte) (*Store, error) {
	hasDir, err := fileutil.HasDir(dirPath)
	if err != nil {
		return nil, err
	}
	if !hasDir {
		if err := fileutil.MkdirAll(dirPath); err != nil {
			return nil, err
		}
	}
	datafile := filepath.Join(dirPath, ProtectionDbFileName)
	boltDB, err := bolt.Open(datafile, params.BeaconIoConfig().ReadWritePermissions, &bolt.Options{Timeout: params.BeaconIoConfig().BoltTimeout})
	if err != nil {
		if errors.Is(err, bolt.ErrTimeout) {
			return nil, errors.New("cannot obtain database lock, database may be in use by another process")
		}
		return nil, err
	}

	kv := &Store{
		db:                           boltDB,
		databasePath:                 dirPath,
		batchedAttestations:          make([]*attestationRecord, 0, attestationBatchCapacity),
		batchedAttestationsChan:      make(chan *attestationRecord, attestationBatchCapacity),
		batchAttestationsFlushedFeed: new(event.Feed),
	}

	if err := kv.db.Update(func(tx *bolt.Tx) error {
		return createBuckets(
			tx,
			genesisInfoBucket,
			historicAttestationsBucket,
			historicProposalsBucket,
			lowestSignedSourceBucket,
			lowestSignedTargetBucket,
			lowestSignedProposalsBucket,
			highestSignedProposalsBucket,
<<<<<<< HEAD
			slashablePublicKeysBucket,
=======
			pubKeysBucket,
>>>>>>> eeda9f18
			migrationsBucket,
		)
	}); err != nil {
		return nil, err
	}

	// Initialize the required public keys into the DB to ensure they're not empty.
	if pubKeys != nil {
		if err := kv.UpdatePublicKeysBuckets(pubKeys); err != nil {
			return nil, err
		}
	}

	// Perform a special migration to an optimal attester protection DB schema.
	if err := kv.migrateOptimalAttesterProtection(ctx); err != nil {
		return nil, errors.Wrap(err, "could not migrate attester protection to more efficient format")
	}

	// Prune attesting records older than the current weak subjectivity period.
	if err := kv.PruneAttestationsOlderThanCurrentWeakSubjectivity(ctx); err != nil {
		return nil, errors.Wrap(err, "could not prune old attestations from DB")
	}

	// Batch save attestation records for slashing protection at timed
	// intervals to our database.
	go kv.batchAttestationWrites(ctx)

	return kv, prometheus.Register(createBoltCollector(kv.db))
}

// UpdatePublicKeysBuckets for a specified list of keys.
func (store *Store) UpdatePublicKeysBuckets(pubKeys [][48]byte) error {
	return store.update(func(tx *bolt.Tx) error {
		bucket := tx.Bucket(historicProposalsBucket)
		for _, pubKey := range pubKeys {
			if _, err := bucket.CreateBucketIfNotExists(pubKey[:]); err != nil {
				return errors.Wrap(err, "failed to create proposal history bucket")
			}
		}
		return nil
	})
}

// Size returns the db size in bytes.
func (store *Store) Size() (int64, error) {
	var size int64
	err := store.db.View(func(tx *bolt.Tx) error {
		size = tx.Size()
		return nil
	})
	return size, err
}

// createBoltCollector returns a prometheus collector specifically configured for boltdb.
func createBoltCollector(db *bolt.DB) prometheus.Collector {
	return prombolt.New("boltDB", db)
}<|MERGE_RESOLUTION|>--- conflicted
+++ resolved
@@ -38,8 +38,8 @@
 type Store struct {
 	db                           *bolt.DB
 	databasePath                 string
-	batchedAttestations          []*attestationRecord
-	batchedAttestationsChan      chan *attestationRecord
+	batchedAttestations          []*AttestationRecord
+	batchedAttestationsChan      chan *AttestationRecord
 	batchAttestationsFlushedFeed *event.Feed
 }
 
@@ -104,8 +104,8 @@
 	kv := &Store{
 		db:                           boltDB,
 		databasePath:                 dirPath,
-		batchedAttestations:          make([]*attestationRecord, 0, attestationBatchCapacity),
-		batchedAttestationsChan:      make(chan *attestationRecord, attestationBatchCapacity),
+		batchedAttestations:          make([]*AttestationRecord, 0, attestationBatchCapacity),
+		batchedAttestationsChan:      make(chan *AttestationRecord, attestationBatchCapacity),
 		batchAttestationsFlushedFeed: new(event.Feed),
 	}
 
@@ -119,11 +119,8 @@
 			lowestSignedTargetBucket,
 			lowestSignedProposalsBucket,
 			highestSignedProposalsBucket,
-<<<<<<< HEAD
 			slashablePublicKeysBucket,
-=======
 			pubKeysBucket,
->>>>>>> eeda9f18
 			migrationsBucket,
 		)
 	}); err != nil {
