--- conflicted
+++ resolved
@@ -3,19 +3,14 @@
 
 import (
 	"fmt"
-	"github.com/prysmaticlabs/prysm/slasher/rpc"
 	"net"
-	"time"
 
 	middleware "github.com/grpc-ecosystem/go-grpc-middleware"
 	recovery "github.com/grpc-ecosystem/go-grpc-middleware/recovery"
 	grpc_prometheus "github.com/grpc-ecosystem/go-grpc-prometheus"
 	ethpb "github.com/prysmaticlabs/prysm/proto/eth/v1alpha1"
-<<<<<<< HEAD
-	"github.com/prysmaticlabs/prysm/shared/params"
-=======
->>>>>>> cde87ae3
 	"github.com/prysmaticlabs/prysm/slasher/db"
+	"github.com/prysmaticlabs/prysm/slasher/rpc"
 	"github.com/sirupsen/logrus"
 	"go.opencensus.io/plugin/ocgrpc"
 	"google.golang.org/grpc"
@@ -98,19 +93,10 @@
 
 	ethpb.RegisterSlasherServer(s.grpcServer, &slasherServer)
 
-	slasherServer := Server{
-		slasherDb: s.slasherDb,
-	}
-
-	ethpb.RegisterSlasherServer(s.grpcServer, &slasherServer)
-
 	// Register reflection service on gRPC server.
 	reflection.Register(s.grpcServer)
 
 	go func() {
-		for s.Status() != nil {
-			time.Sleep(time.Second * params.BeaconConfig().RPCSyncCheck)
-		}
 		if s.listener != nil {
 			if err := s.grpcServer.Serve(s.listener); err != nil {
 				log.Errorf("Could not serve gRPC: %v", err)
