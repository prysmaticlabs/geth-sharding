--- conflicted
+++ resolved
@@ -23,19 +23,6 @@
 
 var log = logrus.WithField("prefix", "flags")
 
-<<<<<<< HEAD
-// FeatureFlagConfig is a struct to represent what features the client will perform on runtime.
-type FeatureFlagConfig struct {
-	DisableHistoricalStatePruning bool // DisableHistoricalStatePruning when updating finalized states.
-	DisableGossipSub              bool // DisableGossipSub in p2p messaging.
-	EnableExcessDeposits          bool // EnableExcessDeposits in validator balances.
-	NoGenesisDelay                bool // NoGenesisDelay when processing a chain start genesis event.
-	HashSlingingSlasher           bool // HashSlingingSlasher run a historical storage instance for generating slashing proofs (storage requirements are high!).
-	UseNewP2P                     bool // UseNewP2P service.
-	UseNewSync                    bool // UseNewSync services.
-	UseNewDatabase                bool // UseNewDatabase service.
-	UseNewBlockChainService       bool // UseNewBlockChainService service.
-=======
 // Flag is a struct to represent what features the client will perform on runtime.
 type Flag struct {
 	NoGenesisDelay           bool // NoGenesisDelay when processing a chain start genesis event.
@@ -44,7 +31,7 @@
 	InitSyncNoVerify         bool // InitSyncNoVerify when initial syncing w/o verifying block's contents.
 	SkipBLSVerify            bool // Skips BLS verification across the runtime.
 	EnableBackupWebhook      bool // EnableBackupWebhook to allow database backups to trigger from monitoring port /db/backup
->>>>>>> 9d441011
+	HashSlingingSlasher      bool // HashSlingingSlasher run a historical storage instance for generating slashing proofs (storage requirements are high!).
 
 	// Cache toggles.
 	EnableAttestationCache  bool // EnableAttestationCache; see https://github.com/prysmaticlabs/prysm/issues/3106.
@@ -108,19 +95,15 @@
 		log.Warn("Allowing database backups to be triggered from HTTP webhook.")
 		cfg.EnableBackupWebhook = true
 	}
-<<<<<<< HEAD
+	if ctx.GlobalBool(enableBLSPubkeyCacheFlag.Name) {
+		log.Warn("Enabled BLS pubkey cache.")
+		cfg.EnableBLSPubkeyCache = true
+	}
 	if ctx.GlobalBool(HashSlingingSlasherFlag.Name) {
 		log.Warn("Enabled double propose detection, data storage requirements can be very high!")
 		cfg.HashSlingingSlasher = true
 	}
-	InitFeatureConfig(cfg)
-=======
-	if ctx.GlobalBool(enableBLSPubkeyCacheFlag.Name) {
-		log.Warn("Enabled BLS pubkey cache.")
-		cfg.EnableBLSPubkeyCache = true
-	}
 	Init(cfg)
->>>>>>> 9d441011
 }
 
 // ConfigureValidator sets the global config based
