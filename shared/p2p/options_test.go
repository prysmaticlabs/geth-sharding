package p2p

import (
	"testing"
)

func TestBuildOptions(t *testing.T) {
<<<<<<< HEAD
	opts := buildOptions(1, 10)
=======
	opts := buildOptions(&ServerConfig{})
>>>>>>> 3871be00

	_ = opts
}<|MERGE_RESOLUTION|>--- conflicted
+++ resolved
@@ -5,11 +5,7 @@
 )
 
 func TestBuildOptions(t *testing.T) {
-<<<<<<< HEAD
-	opts := buildOptions(1, 10)
-=======
 	opts := buildOptions(&ServerConfig{})
->>>>>>> 3871be00
 
 	_ = opts
 }