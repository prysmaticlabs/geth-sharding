--- conflicted
+++ resolved
@@ -57,10 +57,7 @@
         "//proto/beacon/p2p/v1:go_default_library",
         "//shared/bytesutil:go_default_library",
         "//shared/params:go_default_library",
-<<<<<<< HEAD
         "//shared/testutil/assert:go_default_library",
-=======
->>>>>>> 706f375a
         "//shared/testutil/require:go_default_library",
     ],
 )