--- conflicted
+++ resolved
@@ -11,11 +11,6 @@
         "//sharding/p2p/proto:go_default_library",
         "//sharding/params:go_default_library",
         "//sharding/syncer:go_default_library",
-<<<<<<< HEAD
-=======
-        "@com_github_ethereum_go_ethereum//common:go_default_library",
-        "@com_github_ethereum_go_ethereum//core/types:go_default_library",
->>>>>>> 3544c0b7
         "@com_github_ethereum_go_ethereum//event:go_default_library",
         "@com_github_sirupsen_logrus//:go_default_library",
     ],
@@ -28,7 +23,6 @@
     deps = [
         "//sharding/mainchain:go_default_library",
         "//sharding/p2p:go_default_library",
-        "//sharding/p2p/proto:go_default_library",
         "//sharding/params:go_default_library",
         "//sharding/types:go_default_library",
         "@com_github_ethereum_go_ethereum//:go_default_library",
