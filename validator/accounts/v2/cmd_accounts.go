package v2

import (
	"github.com/prysmaticlabs/prysm/validator/flags"
	"github.com/urfave/cli/v2"
)

// AccountCommands for accounts-v2 for Prysm validators.
var AccountCommands = &cli.Command{
	Name:     "accounts-v2",
	Category: "accounts",
	Usage:    "defines commands for interacting with eth2 validator accounts (work in progress)",
	Subcommands: []*cli.Command{
		// AccountCommands for accounts-v2 for Prysm validators.
		{
			Name: "new",
			Description: `creates a new validator account for eth2. If no account exists at the wallet path, creates a new wallet for a user based on
specified input, capable of creating a direct, derived, or remote wallet.
this command outputs a deposit data string which is required to become a validator in eth2.`,
<<<<<<< HEAD
			Flags: []cli.Flag{
				flags.WalletDirFlag,
				flags.WalletPasswordsDirFlag,
			},
			Action: NewAccount,
=======
		Flags: []cli.Flag{
			flags.WalletDirFlag,
			flags.WalletPasswordsDirFlag,
			flags.PasswordFileFlag,
			flags.SkipMnemonicConfirmFlag,
>>>>>>> fe14c508
		},
		{
			Name:        "list",
			Description: "Lists all validator accounts in a user's wallet directory",
			Flags: []cli.Flag{
				flags.WalletDirFlag,
				flags.WalletPasswordsDirFlag,
				flags.ShowDepositDataFlag,
			},
			Action: ListAccounts,
		},
		{
			Name:        "export",
			Description: `exports the account of a given directory into a zip of the provided output path. This zip can be used to later import the account to another directory`,
			Flags: []cli.Flag{
				flags.WalletDirFlag,
				flags.WalletPasswordsDirFlag,
				flags.BackupPathFlag,
			},
			Action: ExportAccount,
		},
		{
			Name:        "import",
			Description: `imports the accounts from a given zip file to the provided wallet path. This zip can be created using the export command`,
			Flags: []cli.Flag{
				flags.WalletDirFlag,
				flags.WalletPasswordsDirFlag,
				flags.BackupPathFlag,
			},
			Action: ImportAccount,
		},
	},
}<|MERGE_RESOLUTION|>--- conflicted
+++ resolved
@@ -17,19 +17,13 @@
 			Description: `creates a new validator account for eth2. If no account exists at the wallet path, creates a new wallet for a user based on
 specified input, capable of creating a direct, derived, or remote wallet.
 this command outputs a deposit data string which is required to become a validator in eth2.`,
-<<<<<<< HEAD
 			Flags: []cli.Flag{
 				flags.WalletDirFlag,
 				flags.WalletPasswordsDirFlag,
+				flags.PasswordFileFlag,
+				flags.SkipMnemonicConfirmFlag,
 			},
 			Action: NewAccount,
-=======
-		Flags: []cli.Flag{
-			flags.WalletDirFlag,
-			flags.WalletPasswordsDirFlag,
-			flags.PasswordFileFlag,
-			flags.SkipMnemonicConfirmFlag,
->>>>>>> fe14c508
 		},
 		{
 			Name:        "list",
