--- conflicted
+++ resolved
@@ -676,8 +676,6 @@
 
 	if uint64(len(indices)) > params.BeaconConfig().MaxValidatorsPerCommittee {
 		return fmt.Errorf("validator indices count exceeds MAX_VALIDATORS_PER_COMMITTEE, %d > %d", len(indices), params.BeaconConfig().MaxValidatorsPerCommittee)
-<<<<<<< HEAD
-=======
 	}
 
 	sorted := sort.SliceIsSorted(indices, func(i, j int) bool {
@@ -685,7 +683,6 @@
 	})
 	if !sorted {
 		return fmt.Errorf("attesting indices are not sorted, got %v", sorted)
->>>>>>> 6f11b1d2
 	}
 
 	domain := helpers.Domain(beaconState.Fork, indexedAtt.Data.Target.Epoch, params.BeaconConfig().DomainBeaconAttester)
@@ -715,12 +712,8 @@
 		return errors.Wrap(err, "could not convert bytes to signature")
 	}
 
-<<<<<<< HEAD
-	if !sig.Verify(messageHash[:], pubkey, domain) {
-=======
 	voted := len(indices) > 0
 	if voted && !sig.Verify(messageHash[:], pubkey, domain) {
->>>>>>> 6f11b1d2
 		return fmt.Errorf("attestation aggregation signature did not verify")
 	}
 	return nil
