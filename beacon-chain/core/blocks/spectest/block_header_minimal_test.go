--- conflicted
+++ resolved
@@ -5,11 +5,7 @@
 )
 
 func TestBlockHeaderMinimal(t *testing.T) {
-<<<<<<< HEAD
-	t.Skip()
-=======
 	t.Skip("Disabled until v0.9.0 (#3865) completes")
 
->>>>>>> 8eebd524
 	runBlockHeaderTest(t, "minimal")
 }