--- conflicted
+++ resolved
@@ -25,11 +25,7 @@
 
 go_test(
     name = "go_default_test",
-<<<<<<< HEAD
-    size = "small",
-=======
     size = "medium",
->>>>>>> 4f2a7819
     srcs = [
         "depositContract_test.go",
         "deposit_tree_test.go",
