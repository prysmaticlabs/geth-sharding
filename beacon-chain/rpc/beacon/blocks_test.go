package beacon

import (
	"context"
	"fmt"
	"strconv"
	"testing"

	"github.com/gogo/protobuf/proto"
	ptypes "github.com/gogo/protobuf/types"
	"github.com/golang/mock/gomock"
	ethpb "github.com/prysmaticlabs/ethereumapis/eth/v1alpha1"
	"github.com/prysmaticlabs/go-bitfield"
	chainMock "github.com/prysmaticlabs/prysm/beacon-chain/blockchain/testing"
	"github.com/prysmaticlabs/prysm/beacon-chain/core/feed"
	blockfeed "github.com/prysmaticlabs/prysm/beacon-chain/core/feed/block"
	statefeed "github.com/prysmaticlabs/prysm/beacon-chain/core/feed/state"
	"github.com/prysmaticlabs/prysm/beacon-chain/core/helpers"
	dbTest "github.com/prysmaticlabs/prysm/beacon-chain/db/testing"
	stateTrie "github.com/prysmaticlabs/prysm/beacon-chain/state"
	"github.com/prysmaticlabs/prysm/beacon-chain/state/stategen"
	pbp2p "github.com/prysmaticlabs/prysm/proto/beacon/p2p/v1"
	"github.com/prysmaticlabs/prysm/shared/bytesutil"
	"github.com/prysmaticlabs/prysm/shared/cmd"
	"github.com/prysmaticlabs/prysm/shared/mock"
	"github.com/prysmaticlabs/prysm/shared/params"
	"github.com/prysmaticlabs/prysm/shared/testutil"
	"github.com/prysmaticlabs/prysm/shared/testutil/assert"
	"github.com/prysmaticlabs/prysm/shared/testutil/require"
)

func TestServer_ListBlocks_NoResults(t *testing.T) {
	db := dbTest.SetupDB(t)
	ctx := context.Background()

	bs := &Server{
		BeaconDB: db,
	}
	wanted := &ethpb.ListBlocksResponse{
		BlockContainers: make([]*ethpb.BeaconBlockContainer, 0),
		TotalSize:       int32(0),
		NextPageToken:   strconv.Itoa(0),
	}
	res, err := bs.ListBlocks(ctx, &ethpb.ListBlocksRequest{
		QueryFilter: &ethpb.ListBlocksRequest_Slot{
			Slot: 0,
		},
	})
	require.NoError(t, err)
	if !proto.Equal(wanted, res) {
		t.Errorf("Wanted %v, received %v", wanted, res)
	}
	res, err = bs.ListBlocks(ctx, &ethpb.ListBlocksRequest{
		QueryFilter: &ethpb.ListBlocksRequest_Slot{
			Slot: 0,
		},
	})
	require.NoError(t, err)
	if !proto.Equal(wanted, res) {
		t.Errorf("Wanted %v, received %v", wanted, res)
	}
	res, err = bs.ListBlocks(ctx, &ethpb.ListBlocksRequest{
		QueryFilter: &ethpb.ListBlocksRequest_Root{
			Root: make([]byte, 32),
		},
	})
	require.NoError(t, err)
	if !proto.Equal(wanted, res) {
		t.Errorf("Wanted %v, received %v", wanted, res)
	}
}

func TestServer_ListBlocks_Genesis(t *testing.T) {
	db := dbTest.SetupDB(t)
	ctx := context.Background()

	bs := &Server{
		BeaconDB: db,
	}

	// Should throw an error if no genesis block is found.
	_, err := bs.ListBlocks(ctx, &ethpb.ListBlocksRequest{
		QueryFilter: &ethpb.ListBlocksRequest_Genesis{
			Genesis: true,
		},
	})
	require.ErrorContains(t, "Could not find genesis", err)

	// Should return the proper genesis block if it exists.
	parentRoot := [32]byte{'a'}
	blk := testutil.NewBeaconBlock()
	blk.Block.ParentRoot = parentRoot[:]
	root, err := blk.Block.HashTreeRoot()
	require.NoError(t, err)
	require.NoError(t, db.SaveBlock(ctx, blk))
	require.NoError(t, db.SaveGenesisBlockRoot(ctx, root))
	wanted := &ethpb.ListBlocksResponse{
		BlockContainers: []*ethpb.BeaconBlockContainer{
			{
				Block:     blk,
				BlockRoot: root[:],
			},
		},
		NextPageToken: "0",
		TotalSize:     1,
	}
	res, err := bs.ListBlocks(ctx, &ethpb.ListBlocksRequest{
		QueryFilter: &ethpb.ListBlocksRequest_Genesis{
			Genesis: true,
		},
	})
	require.NoError(t, err)
	if !proto.Equal(wanted, res) {
		t.Errorf("Wanted %v, received %v", wanted, res)
	}
}

func TestServer_ListBlocks_Genesis_MultiBlocks(t *testing.T) {
	db := dbTest.SetupDB(t)
	ctx := context.Background()

	bs := &Server{
		BeaconDB: db,
	}
	// Should return the proper genesis block if it exists.
	parentRoot := [32]byte{1, 2, 3}
	blk := testutil.NewBeaconBlock()
	blk.Block.ParentRoot = parentRoot[:]
	root, err := blk.Block.HashTreeRoot()
	require.NoError(t, err)
	require.NoError(t, db.SaveBlock(ctx, blk))
	require.NoError(t, db.SaveGenesisBlockRoot(ctx, root))

	count := uint64(100)
	blks := make([]*ethpb.SignedBeaconBlock, count)
	blkContainers := make([]*ethpb.BeaconBlockContainer, count)
	for i := uint64(0); i < count; i++ {
		b := testutil.NewBeaconBlock()
		b.Block.Slot = i
		root, err := b.Block.HashTreeRoot()
		require.NoError(t, err)
		blks[i] = b
		blkContainers[i] = &ethpb.BeaconBlockContainer{Block: b, BlockRoot: root[:]}
	}
	require.NoError(t, db.SaveBlocks(ctx, blks))

	// Should throw an error if more than one blk returned.
	_, err = bs.ListBlocks(ctx, &ethpb.ListBlocksRequest{
		QueryFilter: &ethpb.ListBlocksRequest_Genesis{
			Genesis: true,
		},
	})
	require.NoError(t, err)
}

func TestServer_ListBlocks_Pagination(t *testing.T) {
	db := dbTest.SetupDB(t)
	ctx := context.Background()

	count := uint64(100)
	blks := make([]*ethpb.SignedBeaconBlock, count)
	blkContainers := make([]*ethpb.BeaconBlockContainer, count)
	for i := uint64(0); i < count; i++ {
		b := testutil.NewBeaconBlock()
		b.Block.Slot = i
		root, err := b.Block.HashTreeRoot()
		require.NoError(t, err)
		blks[i] = b
		blkContainers[i] = &ethpb.BeaconBlockContainer{Block: b, BlockRoot: root[:]}
	}
	require.NoError(t, db.SaveBlocks(ctx, blks))

	bs := &Server{
		BeaconDB: db,
	}

	root6, err := blks[6].Block.HashTreeRoot()
	require.NoError(t, err)

	tests := []struct {
		req *ethpb.ListBlocksRequest
		res *ethpb.ListBlocksResponse
	}{
		{req: &ethpb.ListBlocksRequest{
			PageToken:   strconv.Itoa(0),
			QueryFilter: &ethpb.ListBlocksRequest_Slot{Slot: 5},
			PageSize:    3},
			res: &ethpb.ListBlocksResponse{
				BlockContainers: []*ethpb.BeaconBlockContainer{{Block: testutil.HydrateSignedBeaconBlock(&ethpb.SignedBeaconBlock{
					Block: &ethpb.BeaconBlock{
<<<<<<< HEAD
						ParentRoot: make([]byte, 32),
						StateRoot:  make([]byte, 32),
						Body: &ethpb.BeaconBlockBody{
							SyncCommitteeBits:      bitfield.NewBitvector1024(),
							SyncCommitteeSignature: make([]byte, 96),
							RandaoReveal:           make([]byte, 96),
							Graffiti:               make([]byte, 32),
							Eth1Data: &ethpb.Eth1Data{
								BlockHash:   make([]byte, 32),
								DepositRoot: make([]byte, 32),
							},
						},
						Slot: 5}},
=======
						Slot: 5}}),
>>>>>>> 015102c2
					BlockRoot: blkContainers[5].BlockRoot}},
				NextPageToken: "",
				TotalSize:     1}},
		{req: &ethpb.ListBlocksRequest{
			PageToken:   strconv.Itoa(0),
			QueryFilter: &ethpb.ListBlocksRequest_Root{Root: root6[:]},
			PageSize:    3},
			res: &ethpb.ListBlocksResponse{
				BlockContainers: []*ethpb.BeaconBlockContainer{{Block: testutil.HydrateSignedBeaconBlock(&ethpb.SignedBeaconBlock{
					Block: &ethpb.BeaconBlock{
<<<<<<< HEAD
						ParentRoot: make([]byte, 32),
						StateRoot:  make([]byte, 32),
						Body: &ethpb.BeaconBlockBody{
							SyncCommitteeBits:      bitfield.NewBitvector1024(),
							SyncCommitteeSignature: make([]byte, 96),
							RandaoReveal:           make([]byte, 96),
							Graffiti:               make([]byte, 32),
							Eth1Data: &ethpb.Eth1Data{
								BlockHash:   make([]byte, 32),
								DepositRoot: make([]byte, 32),
							},
						},
						Slot: 6}},
=======
						Slot: 6}}),
>>>>>>> 015102c2
					BlockRoot: blkContainers[6].BlockRoot}},
				TotalSize: 1}},
		{req: &ethpb.ListBlocksRequest{QueryFilter: &ethpb.ListBlocksRequest_Root{Root: root6[:]}},
			res: &ethpb.ListBlocksResponse{
				BlockContainers: []*ethpb.BeaconBlockContainer{{Block: testutil.HydrateSignedBeaconBlock(&ethpb.SignedBeaconBlock{
					Block: &ethpb.BeaconBlock{
<<<<<<< HEAD
						ParentRoot: make([]byte, 32),
						StateRoot:  make([]byte, 32),
						Body: &ethpb.BeaconBlockBody{
							SyncCommitteeBits:      bitfield.NewBitvector1024(),
							SyncCommitteeSignature: make([]byte, 96),
							RandaoReveal:           make([]byte, 96),
							Graffiti:               make([]byte, 32),
							Eth1Data: &ethpb.Eth1Data{
								BlockHash:   make([]byte, 32),
								DepositRoot: make([]byte, 32),
							},
						},
						Slot: 6}},
=======
						Slot: 6}}),
>>>>>>> 015102c2
					BlockRoot: blkContainers[6].BlockRoot}},
				TotalSize: 1}},
		{req: &ethpb.ListBlocksRequest{
			PageToken:   strconv.Itoa(0),
			QueryFilter: &ethpb.ListBlocksRequest_Epoch{Epoch: 0},
			PageSize:    100},
			res: &ethpb.ListBlocksResponse{
				BlockContainers: blkContainers[0:params.BeaconConfig().SlotsPerEpoch],
				NextPageToken:   "",
				TotalSize:       int32(params.BeaconConfig().SlotsPerEpoch)}},
		{req: &ethpb.ListBlocksRequest{
			PageToken:   strconv.Itoa(1),
			QueryFilter: &ethpb.ListBlocksRequest_Epoch{Epoch: 5},
			PageSize:    3},
			res: &ethpb.ListBlocksResponse{
				BlockContainers: blkContainers[43:46],
				NextPageToken:   "2",
				TotalSize:       int32(params.BeaconConfig().SlotsPerEpoch)}},
		{req: &ethpb.ListBlocksRequest{
			PageToken:   strconv.Itoa(1),
			QueryFilter: &ethpb.ListBlocksRequest_Epoch{Epoch: 11},
			PageSize:    7},
			res: &ethpb.ListBlocksResponse{
				BlockContainers: blkContainers[95:96],
				NextPageToken:   "",
				TotalSize:       int32(params.BeaconConfig().SlotsPerEpoch)}},
		{req: &ethpb.ListBlocksRequest{
			PageToken:   strconv.Itoa(0),
			QueryFilter: &ethpb.ListBlocksRequest_Epoch{Epoch: 12},
			PageSize:    4},
			res: &ethpb.ListBlocksResponse{
				BlockContainers: blkContainers[96:100],
				NextPageToken:   "",
				TotalSize:       int32(params.BeaconConfig().SlotsPerEpoch / 2)}},
	}

	for i, test := range tests {
		t.Run(fmt.Sprintf("test_%d", i), func(t *testing.T) {
			res, err := bs.ListBlocks(ctx, test.req)
			require.NoError(t, err)
			if !proto.Equal(res, test.res) {
				t.Errorf("Incorrect blocks response, wanted %v, received %v", test.res, res)
			}
		})
	}
}

func TestServer_ListBlocks_Errors(t *testing.T) {
	db := dbTest.SetupDB(t)
	ctx := context.Background()

	bs := &Server{BeaconDB: db}
	exceedsMax := int32(cmd.Get().MaxRPCPageSize + 1)

	wanted := fmt.Sprintf("Requested page size %d can not be greater than max size %d", exceedsMax, cmd.Get().MaxRPCPageSize)
	req := &ethpb.ListBlocksRequest{PageToken: strconv.Itoa(0), PageSize: exceedsMax}
	_, err := bs.ListBlocks(ctx, req)
	assert.ErrorContains(t, wanted, err)

	wanted = "Must specify a filter criteria for fetching"
	req = &ethpb.ListBlocksRequest{}
	_, err = bs.ListBlocks(ctx, req)
	assert.ErrorContains(t, wanted, err)

	req = &ethpb.ListBlocksRequest{QueryFilter: &ethpb.ListBlocksRequest_Slot{Slot: 0}}
	res, err := bs.ListBlocks(ctx, req)
	require.NoError(t, err)
	assert.Equal(t, 0, len(res.BlockContainers), "Wanted empty list")
	assert.Equal(t, int32(0), res.TotalSize, "Wanted total size 0")

	req = &ethpb.ListBlocksRequest{QueryFilter: &ethpb.ListBlocksRequest_Slot{}}
	res, err = bs.ListBlocks(ctx, req)
	require.NoError(t, err)
	assert.Equal(t, 0, len(res.BlockContainers), "Wanted empty list")
	assert.Equal(t, int32(0), res.TotalSize, "Wanted total size 0")

	req = &ethpb.ListBlocksRequest{QueryFilter: &ethpb.ListBlocksRequest_Root{Root: []byte{'A'}}}
	res, err = bs.ListBlocks(ctx, req)
	require.NoError(t, err)
	assert.Equal(t, 0, len(res.BlockContainers), "Wanted empty list")
	assert.Equal(t, int32(0), res.TotalSize, "Wanted total size 0")

	req = &ethpb.ListBlocksRequest{QueryFilter: &ethpb.ListBlocksRequest_Root{Root: []byte{'A'}}}
	res, err = bs.ListBlocks(ctx, req)
	require.NoError(t, err)
	assert.Equal(t, 0, len(res.BlockContainers), "Wanted empty list")
	assert.Equal(t, int32(0), res.TotalSize, "Wanted total size 0")
}

func TestServer_GetChainHead_NoFinalizedBlock(t *testing.T) {
	db := dbTest.SetupDB(t)

	s := testutil.NewBeaconState()
	require.NoError(t, s.SetSlot(1))
	require.NoError(t, s.SetPreviousJustifiedCheckpoint(&ethpb.Checkpoint{Epoch: 3, Root: bytesutil.PadTo([]byte{'A'}, 32)}))
	require.NoError(t, s.SetCurrentJustifiedCheckpoint(&ethpb.Checkpoint{Epoch: 2, Root: bytesutil.PadTo([]byte{'B'}, 32)}))
	require.NoError(t, s.SetFinalizedCheckpoint(&ethpb.Checkpoint{Epoch: 1, Root: bytesutil.PadTo([]byte{'C'}, 32)}))

	genBlock := testutil.NewBeaconBlock()
	genBlock.Block.ParentRoot = bytesutil.PadTo([]byte{'G'}, 32)
	require.NoError(t, db.SaveBlock(context.Background(), genBlock))
	gRoot, err := genBlock.Block.HashTreeRoot()
	require.NoError(t, err)
	require.NoError(t, db.SaveGenesisBlockRoot(context.Background(), gRoot))

	bs := &Server{
		BeaconDB:    db,
		HeadFetcher: &chainMock.ChainService{Block: genBlock, State: s},
		FinalizationFetcher: &chainMock.ChainService{
			FinalizedCheckPoint:         s.FinalizedCheckpoint(),
			CurrentJustifiedCheckPoint:  s.CurrentJustifiedCheckpoint(),
			PreviousJustifiedCheckPoint: s.PreviousJustifiedCheckpoint()},
	}

	_, err = bs.GetChainHead(context.Background(), nil)
	require.ErrorContains(t, "Could not get finalized block", err)
}

func TestServer_GetChainHead_NoHeadBlock(t *testing.T) {
	bs := &Server{
		HeadFetcher: &chainMock.ChainService{Block: nil},
	}
	_, err := bs.GetChainHead(context.Background(), nil)
	assert.ErrorContains(t, "Head block of chain was nil", err)
}

func TestServer_GetChainHead(t *testing.T) {
	db := dbTest.SetupDB(t)

	genBlock := testutil.NewBeaconBlock()
	genBlock.Block.ParentRoot = bytesutil.PadTo([]byte{'G'}, 32)
	require.NoError(t, db.SaveBlock(context.Background(), genBlock))
	gRoot, err := genBlock.Block.HashTreeRoot()
	require.NoError(t, err)
	require.NoError(t, db.SaveGenesisBlockRoot(context.Background(), gRoot))

	finalizedBlock := testutil.NewBeaconBlock()
	finalizedBlock.Block.Slot = 1
	finalizedBlock.Block.ParentRoot = bytesutil.PadTo([]byte{'A'}, 32)
	require.NoError(t, db.SaveBlock(context.Background(), finalizedBlock))
	fRoot, err := finalizedBlock.Block.HashTreeRoot()
	require.NoError(t, err)

	justifiedBlock := testutil.NewBeaconBlock()
	justifiedBlock.Block.Slot = 2
	justifiedBlock.Block.ParentRoot = bytesutil.PadTo([]byte{'B'}, 32)
	require.NoError(t, db.SaveBlock(context.Background(), justifiedBlock))
	jRoot, err := justifiedBlock.Block.HashTreeRoot()
	require.NoError(t, err)

	prevJustifiedBlock := testutil.NewBeaconBlock()
	prevJustifiedBlock.Block.Slot = 3
	prevJustifiedBlock.Block.ParentRoot = bytesutil.PadTo([]byte{'C'}, 32)
	require.NoError(t, db.SaveBlock(context.Background(), prevJustifiedBlock))
	pjRoot, err := prevJustifiedBlock.Block.HashTreeRoot()
	require.NoError(t, err)

	s, err := stateTrie.InitializeFromProto(&pbp2p.BeaconState{
		Slot:                        1,
		PreviousJustifiedCheckpoint: &ethpb.Checkpoint{Epoch: 3, Root: pjRoot[:]},
		CurrentJustifiedCheckpoint:  &ethpb.Checkpoint{Epoch: 2, Root: jRoot[:]},
		FinalizedCheckpoint:         &ethpb.Checkpoint{Epoch: 1, Root: fRoot[:]},
	})
	require.NoError(t, err)

	b := testutil.NewBeaconBlock()
	b.Block.Slot, err = helpers.StartSlot(s.PreviousJustifiedCheckpoint().Epoch)
	require.NoError(t, err)
	b.Block.Slot++
	bs := &Server{
		BeaconDB:    db,
		HeadFetcher: &chainMock.ChainService{Block: b, State: s},
		FinalizationFetcher: &chainMock.ChainService{
			FinalizedCheckPoint:         s.FinalizedCheckpoint(),
			CurrentJustifiedCheckPoint:  s.CurrentJustifiedCheckpoint(),
			PreviousJustifiedCheckPoint: s.PreviousJustifiedCheckpoint()},
	}

	head, err := bs.GetChainHead(context.Background(), nil)
	require.NoError(t, err)
	assert.Equal(t, uint64(3), head.PreviousJustifiedEpoch, "Unexpected PreviousJustifiedEpoch")
	assert.Equal(t, uint64(2), head.JustifiedEpoch, "Unexpected JustifiedEpoch")
	assert.Equal(t, uint64(1), head.FinalizedEpoch, "Unexpected FinalizedEpoch")
	assert.Equal(t, uint64(24), head.PreviousJustifiedSlot, "Unexpected PreviousJustifiedSlot")
	assert.Equal(t, uint64(16), head.JustifiedSlot, "Unexpected JustifiedSlot")
	assert.Equal(t, uint64(8), head.FinalizedSlot, "Unexpected FinalizedSlot")
	assert.DeepEqual(t, pjRoot[:], head.PreviousJustifiedBlockRoot, "Unexpected PreviousJustifiedBlockRoot")
	assert.DeepEqual(t, jRoot[:], head.JustifiedBlockRoot, "Unexpected JustifiedBlockRoot")
	assert.DeepEqual(t, fRoot[:], head.FinalizedBlockRoot, "Unexpected FinalizedBlockRoot")
}

func TestServer_StreamChainHead_ContextCanceled(t *testing.T) {
	db := dbTest.SetupDB(t)
	ctx := context.Background()

	ctx, cancel := context.WithCancel(ctx)
	chainService := &chainMock.ChainService{}
	server := &Server{
		Ctx:           ctx,
		StateNotifier: chainService.StateNotifier(),
		BeaconDB:      db,
	}

	exitRoutine := make(chan bool)
	ctrl := gomock.NewController(t)
	defer ctrl.Finish()
	mockStream := mock.NewMockBeaconChain_StreamChainHeadServer(ctrl)
	mockStream.EXPECT().Context().Return(ctx)
	go func(tt *testing.T) {
		assert.ErrorContains(tt, "Context canceled", server.StreamChainHead(&ptypes.Empty{}, mockStream))
		<-exitRoutine
	}(t)
	cancel()
	exitRoutine <- true
}

func TestServer_StreamChainHead_OnHeadUpdated(t *testing.T) {
	db := dbTest.SetupDB(t)
	params.UseMainnetConfig()
	genBlock := testutil.NewBeaconBlock()
	genBlock.Block.ParentRoot = bytesutil.PadTo([]byte{'G'}, 32)
	require.NoError(t, db.SaveBlock(context.Background(), genBlock))
	gRoot, err := genBlock.Block.HashTreeRoot()
	require.NoError(t, err)
	require.NoError(t, db.SaveGenesisBlockRoot(context.Background(), gRoot))

	finalizedBlock := testutil.NewBeaconBlock()
	finalizedBlock.Block.Slot = 32
	finalizedBlock.Block.ParentRoot = bytesutil.PadTo([]byte{'A'}, 32)
	require.NoError(t, db.SaveBlock(context.Background(), finalizedBlock))
	fRoot, err := finalizedBlock.Block.HashTreeRoot()
	require.NoError(t, err)

	justifiedBlock := testutil.NewBeaconBlock()
	justifiedBlock.Block.Slot = 64
	justifiedBlock.Block.ParentRoot = bytesutil.PadTo([]byte{'B'}, 32)
	require.NoError(t, db.SaveBlock(context.Background(), justifiedBlock))
	jRoot, err := justifiedBlock.Block.HashTreeRoot()
	require.NoError(t, err)

	prevJustifiedBlock := testutil.NewBeaconBlock()
	prevJustifiedBlock.Block.Slot = 96
	prevJustifiedBlock.Block.ParentRoot = bytesutil.PadTo([]byte{'C'}, 32)
	require.NoError(t, db.SaveBlock(context.Background(), prevJustifiedBlock))
	pjRoot, err := prevJustifiedBlock.Block.HashTreeRoot()
	require.NoError(t, err)

	s, err := stateTrie.InitializeFromProto(&pbp2p.BeaconState{
		Slot:                        1,
		PreviousJustifiedCheckpoint: &ethpb.Checkpoint{Epoch: 3, Root: pjRoot[:]},
		CurrentJustifiedCheckpoint:  &ethpb.Checkpoint{Epoch: 2, Root: jRoot[:]},
		FinalizedCheckpoint:         &ethpb.Checkpoint{Epoch: 1, Root: fRoot[:]},
	})
	require.NoError(t, err)

	b := testutil.NewBeaconBlock()
	b.Block.Slot, err = helpers.StartSlot(s.PreviousJustifiedCheckpoint().Epoch)
	require.NoError(t, err)

	hRoot, err := b.Block.HashTreeRoot()
	require.NoError(t, err)

	chainService := &chainMock.ChainService{}
	ctx := context.Background()
	server := &Server{
		Ctx:           ctx,
		HeadFetcher:   &chainMock.ChainService{Block: b, State: s},
		BeaconDB:      db,
		StateNotifier: chainService.StateNotifier(),
		FinalizationFetcher: &chainMock.ChainService{
			FinalizedCheckPoint:         s.FinalizedCheckpoint(),
			CurrentJustifiedCheckPoint:  s.CurrentJustifiedCheckpoint(),
			PreviousJustifiedCheckPoint: s.PreviousJustifiedCheckpoint()},
	}
	exitRoutine := make(chan bool)
	ctrl := gomock.NewController(t)
	defer ctrl.Finish()
	mockStream := mock.NewMockBeaconChain_StreamChainHeadServer(ctrl)
	mockStream.EXPECT().Send(
		&ethpb.ChainHead{
			HeadSlot:                   b.Block.Slot,
			HeadEpoch:                  helpers.SlotToEpoch(b.Block.Slot),
			HeadBlockRoot:              hRoot[:],
			FinalizedSlot:              32,
			FinalizedEpoch:             1,
			FinalizedBlockRoot:         fRoot[:],
			JustifiedSlot:              64,
			JustifiedEpoch:             2,
			JustifiedBlockRoot:         jRoot[:],
			PreviousJustifiedSlot:      96,
			PreviousJustifiedEpoch:     3,
			PreviousJustifiedBlockRoot: pjRoot[:],
		},
	).Do(func(arg0 interface{}) {
		exitRoutine <- true
	})
	mockStream.EXPECT().Context().Return(ctx).AnyTimes()

	go func(tt *testing.T) {
		assert.NoError(tt, server.StreamChainHead(&ptypes.Empty{}, mockStream), "Could not call RPC method")
	}(t)

	// Send in a loop to ensure it is delivered (busy wait for the service to subscribe to the state feed).
	for sent := 0; sent == 0; {
		sent = server.StateNotifier.StateFeed().Send(&feed.Event{
			Type: statefeed.BlockProcessed,
			Data: &statefeed.BlockProcessedData{},
		})
	}
	<-exitRoutine
}

func TestServer_StreamBlocksVerified_ContextCanceled(t *testing.T) {
	db := dbTest.SetupDB(t)
	ctx := context.Background()

	chainService := &chainMock.ChainService{}
	ctx, cancel := context.WithCancel(ctx)
	server := &Server{
		Ctx:           ctx,
		StateNotifier: chainService.StateNotifier(),
		HeadFetcher:   chainService,
		BeaconDB:      db,
	}

	exitRoutine := make(chan bool)
	ctrl := gomock.NewController(t)
	defer ctrl.Finish()
	mockStream := mock.NewMockBeaconChain_StreamBlocksServer(ctrl)
	mockStream.EXPECT().Context().Return(ctx)
	go func(tt *testing.T) {
		assert.ErrorContains(tt, "Context canceled", server.StreamBlocks(&ethpb.StreamBlocksRequest{
			VerifiedOnly: true,
		}, mockStream))
		<-exitRoutine
	}(t)
	cancel()
	exitRoutine <- true
}

func TestServer_StreamBlocks_ContextCanceled(t *testing.T) {
	db := dbTest.SetupDB(t)
	ctx := context.Background()

	chainService := &chainMock.ChainService{}
	ctx, cancel := context.WithCancel(ctx)
	server := &Server{
		Ctx:           ctx,
		BlockNotifier: chainService.BlockNotifier(),
		HeadFetcher:   chainService,
		BeaconDB:      db,
	}

	exitRoutine := make(chan bool)
	ctrl := gomock.NewController(t)
	defer ctrl.Finish()
	mockStream := mock.NewMockBeaconChain_StreamBlocksServer(ctrl)
	mockStream.EXPECT().Context().Return(ctx)
	go func(tt *testing.T) {
		assert.ErrorContains(tt, "Context canceled", server.StreamBlocks(&ethpb.StreamBlocksRequest{}, mockStream))
		<-exitRoutine
	}(t)
	cancel()
	exitRoutine <- true
}

func TestServer_StreamBlocks_OnHeadUpdated(t *testing.T) {
	ctx := context.Background()
	beaconState, privs := testutil.DeterministicGenesisState(t, 32)
	b, err := testutil.GenerateFullBlock(beaconState, privs, testutil.DefaultBlockGenConfig(), 1)
	require.NoError(t, err)
	chainService := &chainMock.ChainService{State: beaconState}
	server := &Server{
		Ctx:           ctx,
		BlockNotifier: chainService.BlockNotifier(),
		HeadFetcher:   chainService,
	}
	exitRoutine := make(chan bool)
	ctrl := gomock.NewController(t)
	defer ctrl.Finish()
	mockStream := mock.NewMockBeaconChain_StreamBlocksServer(ctrl)
	mockStream.EXPECT().Send(b).Do(func(arg0 interface{}) {
		exitRoutine <- true
	})
	mockStream.EXPECT().Context().Return(ctx).AnyTimes()

	go func(tt *testing.T) {
		assert.NoError(tt, server.StreamBlocks(&ethpb.StreamBlocksRequest{}, mockStream), "Could not call RPC method")
	}(t)

	// Send in a loop to ensure it is delivered (busy wait for the service to subscribe to the state feed).
	for sent := 0; sent == 0; {
		sent = server.BlockNotifier.BlockFeed().Send(&feed.Event{
			Type: blockfeed.ReceivedBlock,
			Data: &blockfeed.ReceivedBlockData{SignedBlock: b},
		})
	}
	<-exitRoutine
}

func TestServer_StreamBlocksVerified_OnHeadUpdated(t *testing.T) {
	db := dbTest.SetupDB(t)
	ctx := context.Background()
	beaconState, privs := testutil.DeterministicGenesisState(t, 32)
	b, err := testutil.GenerateFullBlock(beaconState, privs, testutil.DefaultBlockGenConfig(), 1)
	require.NoError(t, err)
	r, err := b.Block.HashTreeRoot()
	require.NoError(t, err)
	require.NoError(t, db.SaveBlock(ctx, b))
	chainService := &chainMock.ChainService{State: beaconState}
	server := &Server{
		Ctx:           ctx,
		StateNotifier: chainService.StateNotifier(),
		HeadFetcher:   chainService,
		BeaconDB:      db,
	}
	exitRoutine := make(chan bool)
	ctrl := gomock.NewController(t)
	defer ctrl.Finish()
	mockStream := mock.NewMockBeaconChain_StreamBlocksServer(ctrl)
	mockStream.EXPECT().Send(b).Do(func(arg0 interface{}) {
		exitRoutine <- true
	})
	mockStream.EXPECT().Context().Return(ctx).AnyTimes()

	go func(tt *testing.T) {
		assert.NoError(tt, server.StreamBlocks(&ethpb.StreamBlocksRequest{
			VerifiedOnly: true,
		}, mockStream), "Could not call RPC method")
	}(t)

	// Send in a loop to ensure it is delivered (busy wait for the service to subscribe to the state feed).
	for sent := 0; sent == 0; {
		sent = server.StateNotifier.StateFeed().Send(&feed.Event{
			Type: statefeed.BlockProcessed,
			Data: &statefeed.BlockProcessedData{Slot: b.Block.Slot, BlockRoot: r, SignedBlock: b},
		})
	}
	<-exitRoutine
}

func TestServer_GetWeakSubjectivityCheckpoint(t *testing.T) {
	params.UseMainnetConfig()

	db := dbTest.SetupDB(t)
	ctx := context.Background()
	beaconState := testutil.NewBeaconState()
	b := testutil.NewBeaconBlock()
	r, err := b.HashTreeRoot()
	require.NoError(t, err)
	require.NoError(t, db.SaveBlock(ctx, b))
	require.NoError(t, db.SaveState(ctx, beaconState, r))
	require.NoError(t, db.SaveGenesisBlockRoot(ctx, r))
	chainService := &chainMock.ChainService{State: beaconState}
	server := &Server{
		Ctx:           ctx,
		BlockNotifier: chainService.BlockNotifier(),
		HeadFetcher:   chainService,
		BeaconDB:      db,
		StateGen:      stategen.New(db),
	}

	c, err := server.GetWeakSubjectivityCheckpoint(ctx, &ptypes.Empty{})
	require.NoError(t, err)
	e := uint64(256)
	require.Equal(t, e, c.Epoch)
	wsState, err := server.StateGen.StateBySlot(ctx, e*params.BeaconConfig().SlotsPerEpoch)
	require.NoError(t, err)
	sRoot, err := wsState.HashTreeRoot(ctx)
	require.NoError(t, err)
	require.DeepEqual(t, sRoot[:], c.StateRoot)
}<|MERGE_RESOLUTION|>--- conflicted
+++ resolved
@@ -10,7 +10,6 @@
 	ptypes "github.com/gogo/protobuf/types"
 	"github.com/golang/mock/gomock"
 	ethpb "github.com/prysmaticlabs/ethereumapis/eth/v1alpha1"
-	"github.com/prysmaticlabs/go-bitfield"
 	chainMock "github.com/prysmaticlabs/prysm/beacon-chain/blockchain/testing"
 	"github.com/prysmaticlabs/prysm/beacon-chain/core/feed"
 	blockfeed "github.com/prysmaticlabs/prysm/beacon-chain/core/feed/block"
@@ -188,23 +187,7 @@
 			res: &ethpb.ListBlocksResponse{
 				BlockContainers: []*ethpb.BeaconBlockContainer{{Block: testutil.HydrateSignedBeaconBlock(&ethpb.SignedBeaconBlock{
 					Block: &ethpb.BeaconBlock{
-<<<<<<< HEAD
-						ParentRoot: make([]byte, 32),
-						StateRoot:  make([]byte, 32),
-						Body: &ethpb.BeaconBlockBody{
-							SyncCommitteeBits:      bitfield.NewBitvector1024(),
-							SyncCommitteeSignature: make([]byte, 96),
-							RandaoReveal:           make([]byte, 96),
-							Graffiti:               make([]byte, 32),
-							Eth1Data: &ethpb.Eth1Data{
-								BlockHash:   make([]byte, 32),
-								DepositRoot: make([]byte, 32),
-							},
-						},
-						Slot: 5}},
-=======
 						Slot: 5}}),
->>>>>>> 015102c2
 					BlockRoot: blkContainers[5].BlockRoot}},
 				NextPageToken: "",
 				TotalSize:     1}},
@@ -215,46 +198,14 @@
 			res: &ethpb.ListBlocksResponse{
 				BlockContainers: []*ethpb.BeaconBlockContainer{{Block: testutil.HydrateSignedBeaconBlock(&ethpb.SignedBeaconBlock{
 					Block: &ethpb.BeaconBlock{
-<<<<<<< HEAD
-						ParentRoot: make([]byte, 32),
-						StateRoot:  make([]byte, 32),
-						Body: &ethpb.BeaconBlockBody{
-							SyncCommitteeBits:      bitfield.NewBitvector1024(),
-							SyncCommitteeSignature: make([]byte, 96),
-							RandaoReveal:           make([]byte, 96),
-							Graffiti:               make([]byte, 32),
-							Eth1Data: &ethpb.Eth1Data{
-								BlockHash:   make([]byte, 32),
-								DepositRoot: make([]byte, 32),
-							},
-						},
-						Slot: 6}},
-=======
 						Slot: 6}}),
->>>>>>> 015102c2
 					BlockRoot: blkContainers[6].BlockRoot}},
 				TotalSize: 1}},
 		{req: &ethpb.ListBlocksRequest{QueryFilter: &ethpb.ListBlocksRequest_Root{Root: root6[:]}},
 			res: &ethpb.ListBlocksResponse{
 				BlockContainers: []*ethpb.BeaconBlockContainer{{Block: testutil.HydrateSignedBeaconBlock(&ethpb.SignedBeaconBlock{
 					Block: &ethpb.BeaconBlock{
-<<<<<<< HEAD
-						ParentRoot: make([]byte, 32),
-						StateRoot:  make([]byte, 32),
-						Body: &ethpb.BeaconBlockBody{
-							SyncCommitteeBits:      bitfield.NewBitvector1024(),
-							SyncCommitteeSignature: make([]byte, 96),
-							RandaoReveal:           make([]byte, 96),
-							Graffiti:               make([]byte, 32),
-							Eth1Data: &ethpb.Eth1Data{
-								BlockHash:   make([]byte, 32),
-								DepositRoot: make([]byte, 32),
-							},
-						},
-						Slot: 6}},
-=======
 						Slot: 6}}),
->>>>>>> 015102c2
 					BlockRoot: blkContainers[6].BlockRoot}},
 				TotalSize: 1}},
 		{req: &ethpb.ListBlocksRequest{
