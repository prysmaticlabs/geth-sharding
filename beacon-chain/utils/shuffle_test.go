--- conflicted
+++ resolved
@@ -29,18 +29,11 @@
 	if err != nil {
 		t.Errorf("Shuffle failed with: %v", err)
 	} 
-<<<<<<< HEAD
 	
 
 	if reflect.DeepEqual(list1, list2) {
 		t.Errorf("2 shuffled lists shouldn't be equal")
 	}
-=======
-	if reflect.DeepEqual(list1, list2) {
-		t.Errorf("2 shuffled lists shouldn't be equal")
-	}
-
->>>>>>> 66f0b125
 	if !reflect.DeepEqual(list1, []uint64{8, 6, 8, 8, 8, 8, 8, 6, 8, 6}) {
 		t.Errorf("list 1 was incorrectly shuffled")
 	}
@@ -48,10 +41,6 @@
 		t.Errorf("list 2 was incorrectly shuffled")
 	}
 
-<<<<<<< HEAD
-
-=======
->>>>>>> 66f0b125
 }
 
 func TestSplitIndices_OK(t *testing.T) {
