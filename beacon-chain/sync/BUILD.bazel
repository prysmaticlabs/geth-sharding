load("@io_bazel_rules_go//go:def.bzl", "go_library", "go_test")

go_library(
    name = "go_default_library",
    srcs = ["service.go"],
    importpath = "github.com/prysmaticlabs/prysm/beacon-chain/sync",
    visibility = ["//beacon-chain:__subpackages__"],
    deps = [
        "//beacon-chain/types:go_default_library",
        "//proto/sharding/v1:go_default_library",
        "//shared/p2p:go_default_library",
        "@com_github_sirupsen_logrus//:go_default_library",
        "@org_golang_x_crypto//blake2b:go_default_library",
    ],
)

go_test(
    name = "go_default_test",
    srcs = ["service_test.go"],
    embed = [":go_default_library"],
    deps = [
        "//beacon-chain/types:go_default_library",
        "//proto/sharding/v1:go_default_library",
        "//shared/p2p:go_default_library",
        "//shared/testutil:go_default_library",
        "@com_github_ethereum_go_ethereum//event:go_default_library",
<<<<<<< HEAD
=======
        "@com_github_minio_blake2b_simd//:go_default_library",
>>>>>>> 9ab02849
        "@com_github_sirupsen_logrus//hooks/test:go_default_library",
    ],
)<|MERGE_RESOLUTION|>--- conflicted
+++ resolved
@@ -10,7 +10,6 @@
         "//proto/sharding/v1:go_default_library",
         "//shared/p2p:go_default_library",
         "@com_github_sirupsen_logrus//:go_default_library",
-        "@org_golang_x_crypto//blake2b:go_default_library",
     ],
 )
 
@@ -24,10 +23,7 @@
         "//shared/p2p:go_default_library",
         "//shared/testutil:go_default_library",
         "@com_github_ethereum_go_ethereum//event:go_default_library",
-<<<<<<< HEAD
-=======
-        "@com_github_minio_blake2b_simd//:go_default_library",
->>>>>>> 9ab02849
         "@com_github_sirupsen_logrus//hooks/test:go_default_library",
+        "@org_golang_x_crypto//blake2b:go_default_library",
     ],
 )