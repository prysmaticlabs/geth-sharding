--- conflicted
+++ resolved
@@ -183,17 +183,11 @@
 	if ctx.GlobalIsSet(utils.DataDirFlag.Name) {
 		path = ctx.GlobalString(utils.DataDirFlag.Name)
 	}
-<<<<<<< HEAD
-	shardDB, err := database.NewShardDB(path, shardChainDBName)
+	shardDB, err := database.NewShardDB(path, shardChainDBName, false)
 	if err != nil {
 		return fmt.Errorf("could not register shardDB service: %v", err)
 	}
 	return s.registerService(shardDB)
-=======
-	return s.Register(func(ctx *sharding.ServiceContext) (sharding.Service, error) {
-		return database.NewShardDB(path, shardChainDbName, false)
-	})
->>>>>>> 48d7384d
 }
 
 // registerP2P attaches a p2p server to the ShardEthereum instance.
@@ -292,7 +286,6 @@
 	return s.registerService(obs)
 }
 
-<<<<<<< HEAD
 func (s *ShardEthereum) registerSimulatorService(actorFlag string, config *params.Config, shardID int) error {
 	// Should not trigger simulation requests if actor is a notary, as this
 	// is supposed to "simulate" notaries sending requests via p2p.
@@ -337,26 +330,4 @@
 		return fmt.Errorf("could not register syncer service: %v", err)
 	}
 	return s.registerService(sync)
-=======
-func (s *ShardEthereum) registerSimulatorService(config *params.Config, shardID int) error {
-	return s.Register(func(ctx *sharding.ServiceContext) (sharding.Service, error) {
-		var p2p *p2p.Server
-		ctx.RetrieveService(&p2p)
-		var smcClient *mainchain.SMCClient
-		ctx.RetrieveService(&smcClient)
-		return simulator.NewSimulator(config, smcClient, p2p, shardID, 15) // 15 second delay between simulator requests.
-	})
-}
-
-func (s *ShardEthereum) registerSyncerService(config *params.Config, shardID int) error {
-	return s.Register(func(ctx *sharding.ServiceContext) (sharding.Service, error) {
-		var p2p *p2p.Server
-		ctx.RetrieveService(&p2p)
-		var smcClient *mainchain.SMCClient
-		ctx.RetrieveService(&smcClient)
-		var shardChainDB *database.ShardDB
-		ctx.RetrieveService(&shardChainDB)
-		return syncer.NewSyncer(config, smcClient, p2p, shardChainDB, shardID)
-	})
->>>>>>> 48d7384d
 }