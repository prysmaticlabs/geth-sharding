package simulator

import (
	"context"
	"fmt"
	"math/big"
	"time"

	"github.com/ethereum/go-ethereum/event"
	"github.com/ethereum/go-ethereum/log"
	"github.com/ethereum/go-ethereum/sharding/mainchain"
	"github.com/ethereum/go-ethereum/sharding/p2p"
	"github.com/ethereum/go-ethereum/sharding/params"
	"github.com/ethereum/go-ethereum/sharding/syncer"
<<<<<<< HEAD

	pb "github.com/ethereum/go-ethereum/sharding/p2p/proto"
=======
	"github.com/ethereum/go-ethereum/sharding/utils"
>>>>>>> f896d0dc
)

// Simulator is a service in a shard node that simulates requests from
// remote notes coming over the shardp2p network. For example, if
// we are running a proposer service, we would want to simulate notary requests
// requests coming to us via a p2p feed. This service will be removed
// once p2p internals and end-to-end testing across remote
// nodes have been implemented.
type Simulator struct {
	config      *params.Config
	client      *mainchain.SMCClient
	p2p         *p2p.Server
	shardID     int
	ctx         context.Context
	cancel      context.CancelFunc
	errChan     chan error // Useful channel for handling errors at the service layer.
	delay       time.Duration
	requestFeed *event.Feed
}

// NewSimulator creates a struct instance of a simulator service.
// It will have access to config, a mainchain client, a p2p server,
// and a shardID.
func NewSimulator(config *params.Config, client *mainchain.SMCClient, p2p *p2p.Server, shardID int, delay time.Duration) (*Simulator, error) {
	ctx, cancel := context.WithCancel(context.Background())
	errChan := make(chan error)
	return &Simulator{config, client, p2p, shardID, ctx, cancel, errChan, delay, nil}, nil
}

// Start the main loop for simulating p2p requests.
func (s *Simulator) Start() {
	log.Info("Starting simulator service")
<<<<<<< HEAD
	feed := s.p2p.Feed(pb.CollationBodyRequest{})
	go s.simulateNotaryRequests(s.fetcher, s.reader, feed)
	go s.handleServiceErrors()
=======
	s.requestFeed = s.p2p.Feed(messages.CollationBodyRequest{})
	go utils.HandleServiceErrors(s.ctx.Done(), s.errChan)
	go s.simulateNotaryRequests(s.client.SMCCaller(), s.client.ChainReader(), time.Tick(time.Second*s.delay))
>>>>>>> f896d0dc
}

// Stop the main loop for simulator requests.
func (s *Simulator) Stop() error {
	// Triggers a cancel call in the service's context which shuts down every goroutine
	// in this service.
	defer s.cancel()
	defer close(s.errChan)
	log.Warn("Stopping simulator service")
	return nil
}

// simulateNotaryRequests simulates p2p message sent out by notaries
// once the system is in production. Notaries will be performing
// this action within their own service when they are selected on a shard, period
// pair to perform their responsibilities. This function in particular simulates
// requests for collation bodies that will be relayed to the appropriate proposer
// by the p2p feed layer.
func (s *Simulator) simulateNotaryRequests(fetcher mainchain.RecordFetcher, reader mainchain.Reader, delayChan <-chan time.Time) {
	for {
		select {
		// Makes sure to close this goroutine when the service stops.
		case <-s.ctx.Done():
			log.Debug("Simulator context closed, exiting goroutine")
			return
<<<<<<< HEAD
		case <-time.After(s.delay):
=======
		case <-delayChan:
>>>>>>> f896d0dc
			blockNumber, err := reader.BlockByNumber(s.ctx, nil)
			if err != nil {
				s.errChan <- fmt.Errorf("could not fetch current block number: %v", err)
				continue
			}

			period := new(big.Int).Div(blockNumber.Number(), big.NewInt(s.config.PeriodLength))
			req, err := syncer.RequestCollationBody(fetcher, big.NewInt(int64(s.shardID)), period)
			if err != nil {
				s.errChan <- fmt.Errorf("error constructing collation body request: %v", err)
				continue
			}

			if req != nil {
				msg := p2p.Message{
					Peer: p2p.Peer{},
					Data: *req,
				}
<<<<<<< HEAD
				feed.Send(msg)
				s.requestSent <- 1
=======
				s.requestFeed.Send(msg)
				log.Info("Sent request for collation body via a shardp2p feed")
>>>>>>> f896d0dc
			}
		}
	}
}<|MERGE_RESOLUTION|>--- conflicted
+++ resolved
@@ -12,12 +12,9 @@
 	"github.com/ethereum/go-ethereum/sharding/p2p"
 	"github.com/ethereum/go-ethereum/sharding/params"
 	"github.com/ethereum/go-ethereum/sharding/syncer"
-<<<<<<< HEAD
+	"github.com/ethereum/go-ethereum/sharding/utils"
 
 	pb "github.com/ethereum/go-ethereum/sharding/p2p/proto"
-=======
-	"github.com/ethereum/go-ethereum/sharding/utils"
->>>>>>> f896d0dc
 )
 
 // Simulator is a service in a shard node that simulates requests from
@@ -50,15 +47,9 @@
 // Start the main loop for simulating p2p requests.
 func (s *Simulator) Start() {
 	log.Info("Starting simulator service")
-<<<<<<< HEAD
-	feed := s.p2p.Feed(pb.CollationBodyRequest{})
-	go s.simulateNotaryRequests(s.fetcher, s.reader, feed)
-	go s.handleServiceErrors()
-=======
-	s.requestFeed = s.p2p.Feed(messages.CollationBodyRequest{})
+	s.requestFeed = s.p2p.Feed(pb.CollationBodyRequest{})
 	go utils.HandleServiceErrors(s.ctx.Done(), s.errChan)
 	go s.simulateNotaryRequests(s.client.SMCCaller(), s.client.ChainReader(), time.Tick(time.Second*s.delay))
->>>>>>> f896d0dc
 }
 
 // Stop the main loop for simulator requests.
@@ -84,11 +75,7 @@
 		case <-s.ctx.Done():
 			log.Debug("Simulator context closed, exiting goroutine")
 			return
-<<<<<<< HEAD
-		case <-time.After(s.delay):
-=======
 		case <-delayChan:
->>>>>>> f896d0dc
 			blockNumber, err := reader.BlockByNumber(s.ctx, nil)
 			if err != nil {
 				s.errChan <- fmt.Errorf("could not fetch current block number: %v", err)
@@ -107,13 +94,8 @@
 					Peer: p2p.Peer{},
 					Data: *req,
 				}
-<<<<<<< HEAD
-				feed.Send(msg)
-				s.requestSent <- 1
-=======
 				s.requestFeed.Send(msg)
 				log.Info("Sent request for collation body via a shardp2p feed")
->>>>>>> f896d0dc
 			}
 		}
 	}
