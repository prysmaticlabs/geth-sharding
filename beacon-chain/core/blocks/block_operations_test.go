package blocks_test

import (
	"bytes"
	"crypto/rand"
	"encoding/binary"
	"fmt"
	"reflect"
	"strings"
	"testing"

	"github.com/gogo/protobuf/proto"
	"github.com/prysmaticlabs/go-ssz"
	"github.com/prysmaticlabs/prysm/beacon-chain/core/blocks"
	"github.com/prysmaticlabs/prysm/beacon-chain/core/helpers"
	"github.com/prysmaticlabs/prysm/beacon-chain/core/state"
	"github.com/prysmaticlabs/prysm/beacon-chain/core/state/stateutils"
	pb "github.com/prysmaticlabs/prysm/proto/beacon/p2p/v1"
	"github.com/prysmaticlabs/prysm/shared/bls"
	"github.com/prysmaticlabs/prysm/shared/featureconfig"
	"github.com/prysmaticlabs/prysm/shared/hashutil"
	"github.com/prysmaticlabs/prysm/shared/params"
	"github.com/prysmaticlabs/prysm/shared/testutil"
	"github.com/prysmaticlabs/prysm/shared/trieutil"
)

func init() {
	featureconfig.InitFeatureConfig(&featureconfig.FeatureFlagConfig{
		CacheTreeHash: false,
	})
}

func TestProcessBlockHeader_WrongProposerSig(t *testing.T) {
	t.Skip()
	// TODO(#2307) unskip after bls.Verify is finished
	if params.BeaconConfig().SlotsPerEpoch != 64 {
		t.Errorf("SlotsPerEpoch should be 64 for these tests to pass")
	}

	validators := make([]*pb.Validator, params.BeaconConfig().DepositsForChainStart)
	for i := 0; i < len(validators); i++ {
		validators[i] = &pb.Validator{
			ExitEpoch: params.BeaconConfig().FarFutureEpoch,
			Slashed:   true,
		}
	}

	state := &pb.BeaconState{
		Validators:        validators,
		Slot:              0,
		LatestBlockHeader: &pb.BeaconBlockHeader{Slot: 9},
		Fork: &pb.Fork{
			PreviousVersion: []byte{0, 0, 0, 0},
			CurrentVersion:  []byte{0, 0, 0, 0},
		},
		RandaoMixes:      make([][]byte, params.BeaconConfig().RandaoMixesLength),
		ActiveIndexRoots: make([][]byte, params.BeaconConfig().ActiveIndexRootsLength),
	}

	validators[5896].Slashed = false

	lbhsr, err := ssz.HashTreeRoot(state.LatestBlockHeader)
	if err != nil {
		t.Error(err)
	}
	currentEpoch := helpers.CurrentEpoch(state)
	dt := helpers.Domain(state, currentEpoch, params.BeaconConfig().DomainBeaconProposer)
	priv, err := bls.RandKey(rand.Reader)
	if err != nil {
		t.Errorf("failed to generate private key got: %v", err)
	}
	priv2, err := bls.RandKey(rand.Reader)
	if err != nil {
		t.Errorf("failed to generate private key got: %v", err)
	}
	wrongBlockSig := priv2.Sign([]byte("hello"), dt)
	validators[5896].Pubkey = priv.PublicKey().Marshal()
	block := &pb.BeaconBlock{
		Slot: 0,
		Body: &pb.BeaconBlockBody{
			RandaoReveal: []byte{'A', 'B', 'C'},
		},
		ParentRoot: lbhsr[:],
		Signature:  wrongBlockSig.Marshal(),
	}

	_, err = blocks.ProcessBlockHeader(state, block)
	want := "verify signature failed"
	if !strings.Contains(err.Error(), want) {
		t.Errorf("Expected %v, received %v", want, err)
	}

}

func TestProcessBlockHeader_DifferentSlots(t *testing.T) {
	if params.BeaconConfig().SlotsPerEpoch != 64 {
		t.Errorf("SlotsPerEpoch should be 64 for these tests to pass")
	}

	validators := make([]*pb.Validator, params.BeaconConfig().DepositsForChainStart)
	for i := 0; i < len(validators); i++ {
		validators[i] = &pb.Validator{
			ExitEpoch: params.BeaconConfig().FarFutureEpoch,
			Slashed:   true,
		}
	}

	state := &pb.BeaconState{
		Validators:        validators,
		Slot:              0,
		LatestBlockHeader: &pb.BeaconBlockHeader{Slot: 9},
		Fork: &pb.Fork{
			PreviousVersion: []byte{0, 0, 0, 0},
			CurrentVersion:  []byte{0, 0, 0, 0},
		},
		RandaoMixes:      make([][]byte, params.BeaconConfig().RandaoMixesLength),
		ActiveIndexRoots: make([][]byte, params.BeaconConfig().ActiveIndexRootsLength),
	}

	lbhsr, err := ssz.HashTreeRoot(state.LatestBlockHeader)
	if err != nil {
		t.Error(err)
	}
	currentEpoch := helpers.CurrentEpoch(state)
	dt := helpers.Domain(state, currentEpoch, params.BeaconConfig().DomainBeaconProposer)
	priv, err := bls.RandKey(rand.Reader)
	if err != nil {
		t.Errorf("failed to generate private key got: %v", err)
	}
	blockSig := priv.Sign([]byte("hello"), dt)
	validators[5896].Pubkey = priv.PublicKey().Marshal()
	block := &pb.BeaconBlock{
		Slot: 1,
		Body: &pb.BeaconBlockBody{
			RandaoReveal: []byte{'A', 'B', 'C'},
		},
		ParentRoot: lbhsr[:],
		Signature:  blockSig.Marshal(),
	}

	_, err = blocks.ProcessBlockHeader(state, block)
	want := "is different then block slot"
	if !strings.Contains(err.Error(), want) {
		t.Errorf("Expected %v, received %v", want, err)
	}
}

func TestProcessBlockHeader_PreviousBlockRootNotSignedRoot(t *testing.T) {
	if params.BeaconConfig().SlotsPerEpoch != 64 {
		t.Errorf("SlotsPerEpoch should be 64 for these tests to pass")
	}

	validators := make([]*pb.Validator, params.BeaconConfig().DepositsForChainStart)
	for i := 0; i < len(validators); i++ {
		validators[i] = &pb.Validator{
			ExitEpoch: params.BeaconConfig().FarFutureEpoch,
			Slashed:   true,
		}
	}

	state := &pb.BeaconState{
		Validators:        validators,
		Slot:              0,
		LatestBlockHeader: &pb.BeaconBlockHeader{Slot: 9},
		Fork: &pb.Fork{
			PreviousVersion: []byte{0, 0, 0, 0},
			CurrentVersion:  []byte{0, 0, 0, 0},
		},
		RandaoMixes:      make([][]byte, params.BeaconConfig().RandaoMixesLength),
		ActiveIndexRoots: make([][]byte, params.BeaconConfig().ActiveIndexRootsLength),
	}

	currentEpoch := helpers.CurrentEpoch(state)
	dt := helpers.Domain(state, currentEpoch, params.BeaconConfig().DomainBeaconProposer)
	priv, err := bls.RandKey(rand.Reader)
	if err != nil {
		t.Errorf("failed to generate private key got: %v", err)
	}
	blockSig := priv.Sign([]byte("hello"), dt)
	validators[5896].Pubkey = priv.PublicKey().Marshal()
	block := &pb.BeaconBlock{
		Slot: 0,
		Body: &pb.BeaconBlockBody{
			RandaoReveal: []byte{'A', 'B', 'C'},
		},
		ParentRoot: []byte{'A'},
		Signature:  blockSig.Marshal(),
	}

	_, err = blocks.ProcessBlockHeader(state, block)
	want := "does not match"
	if !strings.Contains(err.Error(), want) {
		t.Errorf("Expected %v, received %v", want, err)
	}
}

func TestProcessBlockHeader_SlashedProposer(t *testing.T) {
	if params.BeaconConfig().SlotsPerEpoch != 64 {
		t.Errorf("SlotsPerEpoch should be 64 for these tests to pass")
	}

	validators := make([]*pb.Validator, params.BeaconConfig().DepositsForChainStart)
	for i := 0; i < len(validators); i++ {
		validators[i] = &pb.Validator{
			ExitEpoch: params.BeaconConfig().FarFutureEpoch,
			Slashed:   true,
		}
	}

	state := &pb.BeaconState{
		Validators:        validators,
		Slot:              0,
		LatestBlockHeader: &pb.BeaconBlockHeader{Slot: 9},
		Fork: &pb.Fork{
			PreviousVersion: []byte{0, 0, 0, 0},
			CurrentVersion:  []byte{0, 0, 0, 0},
		},
		RandaoMixes:      make([][]byte, params.BeaconConfig().RandaoMixesLength),
		ActiveIndexRoots: make([][]byte, params.BeaconConfig().ActiveIndexRootsLength),
	}

	parentRoot, err := ssz.SigningRoot(state.LatestBlockHeader)
	if err != nil {
		t.Error(err)
	}
	currentEpoch := helpers.CurrentEpoch(state)
	dt := helpers.Domain(state, currentEpoch, params.BeaconConfig().DomainBeaconProposer)
	priv, err := bls.RandKey(rand.Reader)
	if err != nil {
		t.Errorf("failed to generate private key got: %v", err)
	}
	blockSig := priv.Sign([]byte("hello"), dt)
	validators[12683].Pubkey = priv.PublicKey().Marshal()
	block := &pb.BeaconBlock{
		Slot: 0,
		Body: &pb.BeaconBlockBody{
			RandaoReveal: []byte{'A', 'B', 'C'},
		},
		ParentRoot: parentRoot[:],
		Signature:  blockSig.Marshal(),
	}

	_, err = blocks.ProcessBlockHeader(state, block)
	want := "was previously slashed"
	if !strings.Contains(err.Error(), want) {
		t.Errorf("Expected %v, received %v", want, err)
	}
}

func TestProcessBlockHeader_OK(t *testing.T) {
	helpers.ClearAllCaches()

	if params.BeaconConfig().SlotsPerEpoch != 64 {
		t.Fatalf("SlotsPerEpoch should be 64 for these tests to pass")
	}

	validators := make([]*pb.Validator, params.BeaconConfig().DepositsForChainStart)
	for i := 0; i < len(validators); i++ {
		validators[i] = &pb.Validator{
			ExitEpoch: params.BeaconConfig().FarFutureEpoch,
			Slashed:   true,
		}
	}

	state := &pb.BeaconState{
		Validators:        validators,
		Slot:              0,
		LatestBlockHeader: &pb.BeaconBlockHeader{Slot: 9},
		Fork: &pb.Fork{
			PreviousVersion: []byte{0, 0, 0, 0},
			CurrentVersion:  []byte{0, 0, 0, 0},
		},
		RandaoMixes:      make([][]byte, params.BeaconConfig().RandaoMixesLength),
		ActiveIndexRoots: make([][]byte, params.BeaconConfig().ActiveIndexRootsLength),
	}

	validators[5593].Slashed = false

	latestBlockSignedRoot, err := ssz.SigningRoot(state.LatestBlockHeader)
	if err != nil {
		t.Error(err)
	}
	currentEpoch := helpers.CurrentEpoch(state)
	dt := helpers.Domain(state, currentEpoch, params.BeaconConfig().DomainBeaconProposer)
	priv, err := bls.RandKey(rand.Reader)
	if err != nil {
		t.Fatalf("Failed to generate private key got: %v", err)
	}
	blockSig := priv.Sign([]byte("hello"), dt)
	validators[5593].Pubkey = priv.PublicKey().Marshal()
	block := &pb.BeaconBlock{
		Slot: 0,
		Body: &pb.BeaconBlockBody{
			RandaoReveal: []byte{'A', 'B', 'C'},
		},
		ParentRoot: latestBlockSignedRoot[:],
		Signature:  blockSig.Marshal(),
	}
	bodyRoot, err := ssz.HashTreeRoot(block.Body)
	if err != nil {
		t.Fatalf("Failed to hash block bytes got: %v", err)
	}
	newState, err := blocks.ProcessBlockHeader(state, block)
	if err != nil {
		t.Fatalf("Failed to process block header got: %v", err)
	}
	var zeroHash [32]byte
	var zeroSig [96]byte
	nsh := newState.LatestBlockHeader
	expected := &pb.BeaconBlockHeader{
		Slot:       block.Slot,
		ParentRoot: latestBlockSignedRoot[:],
		BodyRoot:   bodyRoot[:],
		StateRoot:  zeroHash[:],
		Signature:  zeroSig[:],
	}
	if !proto.Equal(nsh, expected) {
		t.Errorf("Expected %v, received %vk9k", expected, nsh)
	}
}

func TestProcessRandao_IncorrectProposerFailsVerification(t *testing.T) {
	helpers.ClearAllCaches()

	deposits, privKeys := testutil.SetupInitialDeposits(t, 100, true)
	beaconState, err := state.GenesisBeaconState(deposits, uint64(0), nil)
	if err != nil {
		t.Fatal(err)
	}
	// We fetch the proposer's index as that is whom the RANDAO will be verified against.
	proposerIdx, err := helpers.BeaconProposerIndex(beaconState)
	if err != nil {
		t.Fatal(err)
	}
	epoch := uint64(0)
	buf := make([]byte, 32)
	binary.LittleEndian.PutUint64(buf, epoch)
	domain := helpers.Domain(beaconState, epoch, params.BeaconConfig().DomainRandao)

	// We make the previous validator's index sign the message instead of the proposer.
	epochSignature := privKeys[proposerIdx-1].Sign(buf, domain)
	block := &pb.BeaconBlock{
		Body: &pb.BeaconBlockBody{
			RandaoReveal: epochSignature.Marshal(),
		},
	}

	want := "block randao reveal signature did not verify"
	if _, err := blocks.ProcessRandao(
		beaconState,
		block.Body,
		true,  /* verify signatures */
		false, /* disable logging */
	); !strings.Contains(err.Error(), want) {
		t.Errorf("Expected %v, received %v", want, err)
	}
}

func TestProcessRandao_SignatureVerifiesAndUpdatesLatestStateMixes(t *testing.T) {
	deposits, privKeys := testutil.SetupInitialDeposits(t, 100, true)
	beaconState, err := state.GenesisBeaconState(deposits, uint64(0), nil)
	if err != nil {
		t.Fatal(err)
	}

	epoch := helpers.CurrentEpoch(beaconState)
	epochSignature, err := helpers.CreateRandaoReveal(beaconState, epoch, privKeys)
	if err != nil {
		t.Fatal(err)
	}

	block := &pb.BeaconBlock{
		Body: &pb.BeaconBlockBody{
			RandaoReveal: epochSignature,
		},
	}

	newState, err := blocks.ProcessRandao(
		beaconState,
		block.Body,
		true,  /* verify signatures */
		false, /* disable logging */
	)
	if err != nil {
		t.Errorf("Unexpected error processing block randao: %v", err)
	}
	currentEpoch := helpers.CurrentEpoch(beaconState)
	mix := newState.RandaoMixes[currentEpoch%params.BeaconConfig().RandaoMixesLength]

	if bytes.Equal(mix, params.BeaconConfig().ZeroHash[:]) {
		t.Errorf(
			"Expected empty signature to be overwritten by randao reveal, received %v",
			params.BeaconConfig().EmptySignature,
		)
	}
}

func TestProcessEth1Data_SetsCorrectly(t *testing.T) {
	beaconState := &pb.BeaconState{
		Eth1DataVotes: []*pb.Eth1Data{},
	}

	block := &pb.BeaconBlock{
		Body: &pb.BeaconBlockBody{
			Eth1Data: &pb.Eth1Data{
				DepositRoot: []byte{2},
				BlockHash:   []byte{3},
			},
		},
	}
	var err error
	for i := uint64(0); i < params.BeaconConfig().SlotsPerEth1VotingPeriod; i++ {
		beaconState, err = blocks.ProcessEth1DataInBlock(beaconState, block)
		if err != nil {
			t.Fatal(err)
		}
	}

	newETH1DataVotes := beaconState.Eth1DataVotes
	if len(newETH1DataVotes) <= 1 {
		t.Error("Expected new ETH1 data votes to have length > 1")
	}
	if !proto.Equal(beaconState.Eth1Data, block.Body.Eth1Data) {
		t.Errorf(
			"Expected latest eth1 data to have been set to %v, received %v",
			block.Body.Eth1Data,
			beaconState.Eth1Data,
		)
	}
}

<<<<<<< HEAD
=======
func TestProcessProposerSlashings_ThresholdReached(t *testing.T) {
	slashings := make([]*pb.ProposerSlashing, params.BeaconConfig().MaxProposerSlashings+1)
	registry := []*pb.Validator{}
	currentSlot := uint64(0)

	want := fmt.Sprintf(
		"number of proposer slashings (%d) exceeds allowed threshold of %d",
		params.BeaconConfig().MaxProposerSlashings+1,
		params.BeaconConfig().MaxProposerSlashings,
	)
	beaconState := &pb.BeaconState{
		Validators: registry,
		Slot:       currentSlot,
	}
	block := &pb.BeaconBlock{
		Body: &pb.BeaconBlockBody{
			ProposerSlashings: slashings,
		},
	}

	if _, err := blocks.ProcessProposerSlashings(

		beaconState,
		block,
		false,
	); !strings.Contains(err.Error(), want) {
		t.Errorf("Expected %s, received %v", want, err)
	}
}

>>>>>>> 06aae90f
func TestProcessProposerSlashings_UnmatchedHeaderEpochs(t *testing.T) {
	registry := make([]*pb.Validator, 2)
	currentSlot := uint64(0)
	slashings := []*pb.ProposerSlashing{
		{
			ProposerIndex: 1,
			Header_1: &pb.BeaconBlockHeader{
				Slot: params.BeaconConfig().SlotsPerEpoch + 1,
			},
			Header_2: &pb.BeaconBlockHeader{
				Slot: 0,
			},
		},
	}

	beaconState := &pb.BeaconState{
		Validators: registry,
		Slot:       currentSlot,
	}
	block := &pb.BeaconBlock{
		Body: &pb.BeaconBlockBody{
			ProposerSlashings: slashings,
		},
	}
	want := "mismatched header epochs"
	if _, err := blocks.ProcessProposerSlashings(
		beaconState,
		block.Body,
		false,
	); !strings.Contains(err.Error(), want) {
		t.Errorf("Expected %s, received %v", want, err)
	}
}

func TestProcessProposerSlashings_SameHeaders(t *testing.T) {
	registry := make([]*pb.Validator, 2)
	currentSlot := uint64(0)
	slashings := []*pb.ProposerSlashing{
		{
			ProposerIndex: 1,
			Header_1: &pb.BeaconBlockHeader{
				Slot: 0,
			},
			Header_2: &pb.BeaconBlockHeader{
				Slot: 0,
			},
		},
	}

	beaconState := &pb.BeaconState{
		Validators: registry,
		Slot:       currentSlot,
	}
	block := &pb.BeaconBlock{
		Body: &pb.BeaconBlockBody{
			ProposerSlashings: slashings,
		},
	}
	want := "expected slashing headers to differ"
	if _, err := blocks.ProcessProposerSlashings(

		beaconState,
		block.Body,
		false,
	); !strings.Contains(err.Error(), want) {
		t.Errorf("Expected %s, received %v", want, err)
	}
}

func TestProcessProposerSlashings_ValidatorNotSlashable(t *testing.T) {
	registry := []*pb.Validator{
		{
			Pubkey:            []byte("key"),
			Slashed:           true,
			ActivationEpoch:   0,
			WithdrawableEpoch: 0,
		},
	}
	currentSlot := uint64(0)
	slashings := []*pb.ProposerSlashing{
		{
			ProposerIndex: 0,
			Header_1: &pb.BeaconBlockHeader{
				Slot:      0,
				Signature: []byte("A"),
			},
			Header_2: &pb.BeaconBlockHeader{
				Slot:      0,
				Signature: []byte("B"),
			},
		},
	}

	beaconState := &pb.BeaconState{
		Validators: registry,
		Slot:       currentSlot,
	}
	block := &pb.BeaconBlock{
		Body: &pb.BeaconBlockBody{
			ProposerSlashings: slashings,
		},
	}
	want := fmt.Sprintf(
		"validator with key %#x is not slashable",
		beaconState.Validators[0].Pubkey,
	)

	if _, err := blocks.ProcessProposerSlashings(
		beaconState,
		block.Body,
		false,
	); !strings.Contains(err.Error(), want) {
		t.Errorf("Expected %s, received %v", want, err)
	}
}

func TestProcessProposerSlashings_AppliesCorrectStatus(t *testing.T) {
	// We test the case when data is correct and verify the validator
	// registry has been updated.
	helpers.ClearShuffledValidatorCache()
	validators := make([]*pb.Validator, 100)
	for i := 0; i < len(validators); i++ {
		validators[i] = &pb.Validator{
			EffectiveBalance:  params.BeaconConfig().MaxDepositAmount,
			Slashed:           false,
			ExitEpoch:         params.BeaconConfig().FarFutureEpoch,
			WithdrawableEpoch: params.BeaconConfig().FarFutureEpoch,
			ActivationEpoch:   0,
		}
	}
	validatorBalances := make([]uint64, len(validators))
	for i := 0; i < len(validatorBalances); i++ {
		validatorBalances[i] = params.BeaconConfig().MaxDepositAmount
	}

	slashings := []*pb.ProposerSlashing{
		{
			ProposerIndex: 1,
			Header_1: &pb.BeaconBlockHeader{
				Slot:      0,
				Signature: []byte("A"),
			},
			Header_2: &pb.BeaconBlockHeader{
				Slot:      0,
				Signature: []byte("B"),
			},
		},
	}
	currentSlot := uint64(0)
	beaconState := &pb.BeaconState{
		Validators:       validators,
		Slot:             currentSlot,
		Balances:         validatorBalances,
		Slashings:  make([]uint64, params.BeaconConfig().SlashedExitLength),
		RandaoMixes:      make([][]byte, params.BeaconConfig().RandaoMixesLength),
		ActiveIndexRoots: make([][]byte, params.BeaconConfig().ActiveIndexRootsLength),
	}
	block := &pb.BeaconBlock{
		Body: &pb.BeaconBlockBody{
			ProposerSlashings: slashings,
		},
	}

	newState, err := blocks.ProcessProposerSlashings(
		beaconState,
		block.Body,
		false,
	)
	if err != nil {
		t.Fatalf("Unexpected error: %s", err)
	}

	newStateVals := newState.Validators
	if newStateVals[1].ExitEpoch != validators[1].ExitEpoch {
		t.Errorf("Proposer with index 1 did not correctly exit,"+"wanted slot:%d, got:%d",
			newStateVals[1].ExitEpoch, validators[1].ExitEpoch)
	}
}
func TestSlashableAttestationData_CanSlash(t *testing.T) {
	att1 := &pb.AttestationData{
		TargetEpoch: 1,
		SourceRoot:  []byte{'A'},
	}
	att2 := &pb.AttestationData{
		TargetEpoch: 1,
		SourceRoot:  []byte{'B'},
	}
	if !blocks.IsSlashableAttestationData(att1, att2) {
		t.Error("atts should have been slashable")
	}
	att1.TargetEpoch = 4
	att1.SourceEpoch = 2
	att2.SourceEpoch = 3
	if !blocks.IsSlashableAttestationData(att1, att2) {
		t.Error("atts should have been slashable")
	}
}

<<<<<<< HEAD
=======
func TestProcessAttesterSlashings_ThresholdReached(t *testing.T) {
	slashings := make([]*pb.AttesterSlashing, params.BeaconConfig().MaxAttesterSlashings+1)
	registry := []*pb.Validator{}
	currentSlot := uint64(0)

	beaconState := &pb.BeaconState{
		Validators: registry,
		Slot:       currentSlot,
	}
	block := &pb.BeaconBlock{
		Body: &pb.BeaconBlockBody{
			AttesterSlashings: slashings,
		},
	}
	want := fmt.Sprintf(
		"number of attester slashings (%d) exceeds allowed threshold of %d",
		params.BeaconConfig().MaxAttesterSlashings+1,
		params.BeaconConfig().MaxAttesterSlashings,
	)

	if _, err := blocks.ProcessAttesterSlashings(
		beaconState,
		block,
		false,
	); !strings.Contains(err.Error(), want) {
		t.Errorf("Expected %s, received %v", want, err)
	}
}

>>>>>>> 06aae90f
func TestProcessAttesterSlashings_DataNotSlashable(t *testing.T) {
	slashings := []*pb.AttesterSlashing{
		{
			Attestation_1: &pb.IndexedAttestation{
				Data: &pb.AttestationData{
					SourceEpoch: 0,
					TargetEpoch: 0,
					Crosslink: &pb.Crosslink{
						Shard: 4,
					},
				},
			},
			Attestation_2: &pb.IndexedAttestation{
				Data: &pb.AttestationData{
					SourceEpoch: 1,
					TargetEpoch: 1,
					Crosslink: &pb.Crosslink{
						Shard: 3,
					},
				},
			},
		},
	}
	registry := []*pb.Validator{}
	currentSlot := uint64(0)

	beaconState := &pb.BeaconState{
		Validators: registry,
		Slot:       currentSlot,
	}
	block := &pb.BeaconBlock{
		Body: &pb.BeaconBlockBody{
			AttesterSlashings: slashings,
		},
	}
	want := fmt.Sprint("attestations are not slashable")

	if _, err := blocks.ProcessAttesterSlashings(
		beaconState,
		block.Body,
		false,
	); !strings.Contains(err.Error(), want) {
		t.Errorf("Expected %s, received %v", want, err)
	}
}

func TestProcessAttesterSlashings_IndexedAttestationFailedToVerify(t *testing.T) {
	slashings := []*pb.AttesterSlashing{
		{
			Attestation_1: &pb.IndexedAttestation{
				Data: &pb.AttestationData{
					SourceEpoch: 1,
					TargetEpoch: 0,
					Crosslink: &pb.Crosslink{
						Shard: 4,
					},
				},
				CustodyBit_0Indices: []uint64{0, 1, 2},
				CustodyBit_1Indices: []uint64{0, 1, 2},
			},
			Attestation_2: &pb.IndexedAttestation{
				Data: &pb.AttestationData{
					SourceEpoch: 0,
					TargetEpoch: 0,
					Crosslink: &pb.Crosslink{
						Shard: 4,
					},
				},
				CustodyBit_0Indices: []uint64{0, 1, 2},
				CustodyBit_1Indices: []uint64{0, 1, 2},
			},
		},
	}
	registry := []*pb.Validator{}
	currentSlot := uint64(0)

	beaconState := &pb.BeaconState{
		Validators: registry,
		Slot:       currentSlot,
	}
	block := &pb.BeaconBlock{
		Body: &pb.BeaconBlockBody{
			AttesterSlashings: slashings,
		},
	}
	want := fmt.Sprint("expected no bit 1 indices")

	if _, err := blocks.ProcessAttesterSlashings(
		beaconState,
		block.Body,
		false,
	); !strings.Contains(err.Error(), want) {
		t.Errorf("Expected %s, received %v", want, err)
	}

	slashings = []*pb.AttesterSlashing{
		{
			Attestation_1: &pb.IndexedAttestation{
				Data: &pb.AttestationData{
					SourceEpoch: 1,
					TargetEpoch: 0,
					Crosslink: &pb.Crosslink{
						Shard: 4,
					},
				},
				CustodyBit_0Indices: make([]uint64, params.BeaconConfig().MaxIndicesPerAttestation+1),
			},
			Attestation_2: &pb.IndexedAttestation{
				Data: &pb.AttestationData{
					SourceEpoch: 0,
					TargetEpoch: 0,
					Crosslink: &pb.Crosslink{
						Shard: 4,
					},
				},
				CustodyBit_0Indices: make([]uint64, params.BeaconConfig().MaxIndicesPerAttestation+1),
			},
		},
	}

	block.Body.AttesterSlashings = slashings
	want = fmt.Sprint("over max number of allowed indices")

	if _, err := blocks.ProcessAttesterSlashings(
		beaconState,
		block.Body,
		false,
	); !strings.Contains(err.Error(), want) {
		t.Errorf("Expected %s, received %v", want, err)
	}
}

func TestProcessAttesterSlashings_AppliesCorrectStatus(t *testing.T) {
	// We test the case when data is correct and verify the validator
	// registry has been updated.
	validators := make([]*pb.Validator, params.BeaconConfig().DepositsForChainStart)
	for i := 0; i < len(validators); i++ {
		validators[i] = &pb.Validator{
			ActivationEpoch:   0,
			ExitEpoch:         params.BeaconConfig().FarFutureEpoch,
			Slashed:           false,
			WithdrawableEpoch: 1 * params.BeaconConfig().SlotsPerEpoch,
		}
	}
	validatorBalances := make([]uint64, len(validators))
	for i := 0; i < len(validatorBalances); i++ {
		validatorBalances[i] = params.BeaconConfig().MaxDepositAmount
	}

	slashings := []*pb.AttesterSlashing{
		{
			Attestation_1: &pb.IndexedAttestation{
				Data: &pb.AttestationData{
					SourceEpoch: 1,
					TargetEpoch: 0,
					Crosslink: &pb.Crosslink{
						Shard: 4,
					},
				},
				CustodyBit_0Indices: []uint64{0, 1},
			},
			Attestation_2: &pb.IndexedAttestation{
				Data: &pb.AttestationData{
					SourceEpoch: 0,
					TargetEpoch: 0,
					Crosslink: &pb.Crosslink{
						Shard: 4,
					},
				},
				CustodyBit_0Indices: []uint64{0, 1},
			},
		},
	}

	currentSlot := 2 * params.BeaconConfig().SlotsPerEpoch
	beaconState := &pb.BeaconState{
		Validators:       validators,
		Slot:             currentSlot,
		Balances:         validatorBalances,
		RandaoMixes:      make([][]byte, params.BeaconConfig().RandaoMixesLength),
		Slashings:  make([]uint64, params.BeaconConfig().SlashedExitLength),
		ActiveIndexRoots: make([][]byte, params.BeaconConfig().ActiveIndexRootsLength),
	}
	block := &pb.BeaconBlock{
		Body: &pb.BeaconBlockBody{
			AttesterSlashings: slashings,
		},
	}
	newState, err := blocks.ProcessAttesterSlashings(
		beaconState,
		block.Body,
		false,
	)
	if err != nil {
		t.Fatal(err)
	}
	newRegistry := newState.Validators

	// Given the intersection of slashable indices is [1], only validator
	// at index 1 should be slashed and exited. We confirm this below.
	if newRegistry[1].ExitEpoch != validators[1].ExitEpoch {
		t.Errorf(
			`
			Expected validator at index 1's exit epoch to match
			%d, received %d instead
			`,
			validators[1].ExitEpoch,
			newRegistry[1].ExitEpoch,
		)
	}
}

func TestProcessBlockAttestations_InclusionDelayFailure(t *testing.T) {
	attestations := []*pb.Attestation{
		{
			Data: &pb.AttestationData{
				TargetEpoch: 0,
				Crosslink: &pb.Crosslink{
					Shard: 0,
				},
			},
		},
	}
	block := &pb.BeaconBlock{
		Body: &pb.BeaconBlockBody{
			Attestations: attestations,
		},
	}
	deposits, _ := testutil.SetupInitialDeposits(t, 100, false)
	beaconState, err := state.GenesisBeaconState(deposits, uint64(0), nil)
	if err != nil {
		t.Fatal(err)
	}

	attestationSlot, err := helpers.AttestationDataSlot(beaconState, attestations[0].Data)
	if err != nil {
		t.Fatal(err)
	}

	want := fmt.Sprintf(
		"attestation slot %d + inclusion delay %d > state slot %d",
		attestationSlot,
		params.BeaconConfig().MinAttestationInclusionDelay,
		beaconState.Slot,
	)
	if _, err := blocks.ProcessAttestations(
		beaconState,
		block.Body,
		false,
	); !strings.Contains(err.Error(), want) {
		t.Errorf("Expected %s, received %v", want, err)
	}
}

func TestProcessBlockAttestations_NeitherCurrentNorPrevEpoch(t *testing.T) {
	helpers.ClearActiveIndicesCache()
	helpers.ClearActiveCountCache()
	helpers.ClearStartShardCache()

	attestations := []*pb.Attestation{
		{
			Data: &pb.AttestationData{
				TargetEpoch: 0,
				Crosslink: &pb.Crosslink{
					Shard: 0,
				},
			},
		},
	}
	block := &pb.BeaconBlock{
		Body: &pb.BeaconBlockBody{
			Attestations: attestations,
		},
	}
	deposits, _ := testutil.SetupInitialDeposits(t, 100, false)
	beaconState, err := state.GenesisBeaconState(deposits, uint64(0), nil)
	if err != nil {
		t.Fatal(err)
	}
	beaconState.Slot += params.BeaconConfig().SlotsPerEpoch*4 + params.BeaconConfig().MinAttestationInclusionDelay

	want := fmt.Sprintf(
		"expected target epoch %d == %d or %d",
		attestations[0].Data.TargetEpoch,
		helpers.PrevEpoch(beaconState),
		helpers.CurrentEpoch(beaconState),
	)
	if _, err := blocks.ProcessAttestations(
		beaconState,
		block.Body,
		false,
	); !strings.Contains(err.Error(), want) {
		t.Errorf("Expected %s, received %v", want, err)
	}
}

func TestProcessBlockAttestations_CurrentEpochFFGDataMismatches(t *testing.T) {
	helpers.ClearAllCaches()

	attestations := []*pb.Attestation{
		{
			Data: &pb.AttestationData{
				TargetEpoch: 0,
				SourceEpoch: 1,
				Crosslink: &pb.Crosslink{
					Shard: 0,
				},
			},
		},
	}
	block := &pb.BeaconBlock{
		Body: &pb.BeaconBlockBody{
			Attestations: attestations,
		},
	}
	deposits, _ := testutil.SetupInitialDeposits(t, 100, false)
	beaconState, err := state.GenesisBeaconState(deposits, uint64(0), nil)
	if err != nil {
		t.Fatal(err)
	}
	beaconState.Slot += params.BeaconConfig().MinAttestationInclusionDelay
	beaconState.CurrentCrosslinks = []*pb.Crosslink{
		{
			Shard: 0,
		},
	}
	beaconState.CurrentJustifiedRoot = []byte("hello-world")
	beaconState.CurrentEpochAttestations = []*pb.PendingAttestation{}

	want := fmt.Sprintf(
		"expected source epoch %d, received %d",
		helpers.CurrentEpoch(beaconState),
		attestations[0].Data.SourceEpoch,
	)
	if _, err := blocks.ProcessAttestations(
		beaconState,
		block.Body,
		false,
	); !strings.Contains(err.Error(), want) {
		t.Errorf("Expected %s, received %v", want, err)
	}

	block.Body.Attestations[0].Data.SourceEpoch = helpers.CurrentEpoch(beaconState)
	block.Body.Attestations[0].Data.SourceRoot = []byte{}

	want = fmt.Sprintf(
		"expected source root %#x, received %#x",
		beaconState.CurrentJustifiedRoot,
		attestations[0].Data.SourceRoot,
	)
	if _, err := blocks.ProcessAttestations(
		beaconState,
		block.Body,
		false,
	); !strings.Contains(err.Error(), want) {
		t.Errorf("Expected %s, received %v", want, err)
	}
}

func TestProcessBlockAttestations_PrevEpochFFGDataMismatches(t *testing.T) {
	helpers.ClearAllCaches()

	attestations := []*pb.Attestation{
		{
			Data: &pb.AttestationData{
				TargetEpoch: 0,
				SourceEpoch: 1,
				Crosslink: &pb.Crosslink{
					Shard: 0,
				},
			},
		},
	}
	block := &pb.BeaconBlock{
		Body: &pb.BeaconBlockBody{
			Attestations: attestations,
		},
	}
	deposits, _ := testutil.SetupInitialDeposits(t, 100, false)
	beaconState, err := state.GenesisBeaconState(deposits, uint64(0), nil)
	if err != nil {
		t.Fatal(err)
	}
	beaconState.Slot += params.BeaconConfig().SlotsPerEpoch + params.BeaconConfig().MinAttestationInclusionDelay
	beaconState.PreviousCrosslinks = []*pb.Crosslink{
		{
			Shard: 0,
		},
	}
	beaconState.PreviousJustifiedRoot = []byte("hello-world")
	beaconState.PreviousEpochAttestations = []*pb.PendingAttestation{}

	want := fmt.Sprintf(
		"expected source epoch %d, received %d",
		helpers.PrevEpoch(beaconState),
		attestations[0].Data.SourceEpoch,
	)
	if _, err := blocks.ProcessAttestations(
		beaconState,
		block.Body,
		false,
	); !strings.Contains(err.Error(), want) {
		t.Errorf("Expected %s, received %v", want, err)
	}

	block.Body.Attestations[0].Data.SourceEpoch = helpers.PrevEpoch(beaconState)
	block.Body.Attestations[0].Data.SourceRoot = []byte{}

	want = fmt.Sprintf(
		"expected source root %#x, received %#x",
		beaconState.PreviousJustifiedRoot,
		attestations[0].Data.SourceRoot,
	)
	if _, err := blocks.ProcessAttestations(
		beaconState,
		block.Body,
		false,
	); !strings.Contains(err.Error(), want) {
		t.Errorf("Expected %s, received %v", want, err)
	}
}

func TestProcessBlockAttestations_CrosslinkMismatches(t *testing.T) {
	helpers.ClearAllCaches()

	attestations := []*pb.Attestation{
		{
			Data: &pb.AttestationData{
				TargetEpoch: 0,
				SourceEpoch: 0,
				SourceRoot:  []byte("hello-world"),
				Crosslink: &pb.Crosslink{
					Shard: 0,
				},
			},
		},
	}
	block := &pb.BeaconBlock{
		Body: &pb.BeaconBlockBody{
			Attestations: attestations,
		},
	}
	deposits, _ := testutil.SetupInitialDeposits(t, 100, false)
	beaconState, err := state.GenesisBeaconState(deposits, uint64(0), nil)
	if err != nil {
		t.Fatal(err)
	}
	beaconState.Slot += params.BeaconConfig().MinAttestationInclusionDelay
	beaconState.CurrentCrosslinks = []*pb.Crosslink{
		{
			Shard:      0,
			StartEpoch: 0,
		},
	}
	beaconState.CurrentJustifiedRoot = []byte("hello-world")
	beaconState.CurrentEpochAttestations = []*pb.PendingAttestation{}

	want := "mismatched parent crosslink root"
	if _, err := blocks.ProcessAttestations(
		beaconState,
		block.Body,
		false,
	); !strings.Contains(err.Error(), want) {
		t.Errorf("Expected %s, received %v", want, err)
	}

	block.Body.Attestations[0].Data.Crosslink.StartEpoch = 0
	if _, err := blocks.ProcessAttestations(
		beaconState,
		block.Body,
		false,
	); !strings.Contains(err.Error(), want) {
		t.Errorf("Expected %s, received %v", want, err)
	}
	encoded, err := ssz.HashTreeRoot(beaconState.CurrentCrosslinks[0])
	if err != nil {
		t.Fatal(err)
	}
	block.Body.Attestations[0].Data.Crosslink.ParentRoot = encoded[:]
	block.Body.Attestations[0].Data.Crosslink.DataRoot = encoded[:]

	want = fmt.Sprintf("expected data root %#x == ZERO_HASH", encoded)
	if _, err := blocks.ProcessAttestations(
		beaconState,
		block.Body,
		false,
	); !strings.Contains(err.Error(), want) {
		t.Errorf("Expected %s, received %v", want, err)
	}
}

func TestProcessBlockAttestations_OK(t *testing.T) {
	helpers.ClearAllCaches()

	attestations := []*pb.Attestation{
		{
			Data: &pb.AttestationData{
				TargetEpoch: 0,
				SourceEpoch: 0,
				SourceRoot:  []byte("hello-world"),
				Crosslink: &pb.Crosslink{
					Shard:      0,
					StartEpoch: 0,
				},
			},
			AggregationBits: []byte{0xC0, 0xC0, 0xC0, 0xC0},
			CustodyBits:     []byte{},
		},
	}
	block := &pb.BeaconBlock{
		Body: &pb.BeaconBlockBody{
			Attestations: attestations,
		},
	}
	deposits, _ := testutil.SetupInitialDeposits(t, params.BeaconConfig().DepositsForChainStart/8, false)
	beaconState, err := state.GenesisBeaconState(deposits, uint64(0), nil)
	if err != nil {
		t.Fatal(err)
	}
	beaconState.Slot += params.BeaconConfig().MinAttestationInclusionDelay
	beaconState.CurrentCrosslinks = []*pb.Crosslink{
		{
			Shard:      0,
			StartEpoch: 0,
		},
	}
	beaconState.CurrentJustifiedRoot = []byte("hello-world")
	beaconState.CurrentEpochAttestations = []*pb.PendingAttestation{}

	encoded, err := ssz.HashTreeRoot(beaconState.CurrentCrosslinks[0])
	if err != nil {
		t.Fatal(err)
	}
	block.Body.Attestations[0].Data.Crosslink.ParentRoot = encoded[:]
	block.Body.Attestations[0].Data.Crosslink.DataRoot = params.BeaconConfig().ZeroHash[:]

	if _, err := blocks.ProcessAttestations(
		beaconState,
		block.Body,
		false,
	); err != nil {
		t.Errorf("Unexpected error: %v", err)
	}
}

func TestConvertToIndexed_OK(t *testing.T) {
	helpers.ClearActiveIndicesCache()
	helpers.ClearActiveCountCache()
	helpers.ClearStartShardCache()
	helpers.ClearShuffledValidatorCache()

	if params.BeaconConfig().SlotsPerEpoch != 64 {
		t.Errorf("SlotsPerEpoch should be 64 for these tests to pass")
	}

	validators := make([]*pb.Validator, 2*params.BeaconConfig().SlotsPerEpoch)
	for i := 0; i < len(validators); i++ {
		validators[i] = &pb.Validator{
			ExitEpoch: params.BeaconConfig().FarFutureEpoch,
		}
	}

	state := &pb.BeaconState{
		Slot:             5,
		Validators:       validators,
		RandaoMixes:      make([][]byte, params.BeaconConfig().RandaoMixesLength),
		ActiveIndexRoots: make([][]byte, params.BeaconConfig().ActiveIndexRootsLength),
	}
	tests := []struct {
		aggregationBitfield      []byte
		custodyBitfield          []byte
		wantedCustodyBit0Indices []uint64
		wantedCustodyBit1Indices []uint64
	}{
		{
			aggregationBitfield:      []byte{0x03},
			custodyBitfield:          []byte{0x01},
			wantedCustodyBit0Indices: []uint64{71},
			wantedCustodyBit1Indices: []uint64{127},
		},
		{
			aggregationBitfield:      []byte{0x03},
			custodyBitfield:          []byte{0x02},
			wantedCustodyBit0Indices: []uint64{127},
			wantedCustodyBit1Indices: []uint64{71},
		},
		{
			aggregationBitfield:      []byte{0x03},
			custodyBitfield:          []byte{0x03},
			wantedCustodyBit0Indices: []uint64{},
			wantedCustodyBit1Indices: []uint64{71, 127},
		},
	}

	attestation := &pb.Attestation{
		Signature: []byte("signed"),
		Data: &pb.AttestationData{
			SourceEpoch: 0,
			TargetEpoch: 0,
			Crosslink: &pb.Crosslink{
				Shard: 3,
			},
		},
	}
	for _, tt := range tests {
		helpers.ClearAllCaches()

		attestation.AggregationBits = tt.aggregationBitfield
		attestation.CustodyBits = tt.custodyBitfield
		wanted := &pb.IndexedAttestation{
			CustodyBit_0Indices: tt.wantedCustodyBit0Indices,
			CustodyBit_1Indices: tt.wantedCustodyBit1Indices,
			Data:                attestation.Data,
			Signature:           attestation.Signature,
		}
		ia, err := blocks.ConvertToIndexed(state, attestation)
		if err != nil {
			t.Errorf("failed to convert attestation to indexed attestation: %v", err)
		}
		if !reflect.DeepEqual(wanted, ia) {
			t.Errorf("convert attestation to indexed attestation didn't result as wanted: %v got: %v", wanted, ia)
		}
	}
}

func TestValidateIndexedAttestation_AboveMaxLength(t *testing.T) {
	indexedAtt1 := &pb.IndexedAttestation{
		CustodyBit_0Indices: make([]uint64, params.BeaconConfig().MaxIndicesPerAttestation+5),
		CustodyBit_1Indices: []uint64{},
	}

	for i := uint64(0); i < params.BeaconConfig().MaxIndicesPerAttestation+5; i++ {
		indexedAtt1.CustodyBit_0Indices[i] = i
	}

	want := "over max number of allowed indices"
	if err := blocks.VerifyIndexedAttestation(
		indexedAtt1,
		false,
	); !strings.Contains(err.Error(), want) {
		t.Errorf("Expected verification to fail return false, received: %v", err)
	}
}

<<<<<<< HEAD
=======
func TestProcessValidatorDeposits_ThresholdReached(t *testing.T) {
	block := &pb.BeaconBlock{
		Body: &pb.BeaconBlockBody{
			Deposits: make([]*pb.Deposit, params.BeaconConfig().MaxDeposits+1),
		},
	}
	beaconState := &pb.BeaconState{
		Eth1Data: &pb.Eth1Data{
			DepositCount: params.BeaconConfig().MaxDeposits,
		},
		Eth1DepositIndex: 0,
	}
	want := "exceeds allowed threshold"
	if _, err := blocks.ProcessValidatorDeposits(
		beaconState,
		block,
		false, /* verifySignatures */
	); !strings.Contains(err.Error(), want) {
		t.Errorf("Expected error: %s, received %v", want, err)
	}
}

>>>>>>> 06aae90f
func TestProcessValidatorDeposits_MerkleBranchFailsVerification(t *testing.T) {
	deposit := &pb.Deposit{
		Data: &pb.DepositData{
			Pubkey: []byte{1, 2, 3},
		},
	}
	leaf, err := ssz.HashTreeRoot(deposit.Data)
	if err != nil {
		t.Fatal(err)
	}

	// We then create a merkle branch for the test.
	depositTrie, err := trieutil.GenerateTrieFromItems([][]byte{leaf[:]}, int(params.BeaconConfig().DepositContractTreeDepth))
	if err != nil {
		t.Fatalf("Could not generate trie: %v", err)
	}
	proof, err := depositTrie.MerkleProof(0)
	if err != nil {
		t.Fatalf("Could not generate proof: %v", err)
	}

	deposit.Proof = proof
	block := &pb.BeaconBlock{
		Body: &pb.BeaconBlockBody{
			Deposits: []*pb.Deposit{deposit},
		},
	}
	beaconState := &pb.BeaconState{
		Eth1Data: &pb.Eth1Data{
			DepositRoot: []byte{0},
			BlockHash:   []byte{1},
		},
	}
	want := "deposit root did not verify"
	if _, err := blocks.ProcessDeposits(
		beaconState,
		block.Body,
		false, /* verifySignatures */
	); !strings.Contains(err.Error(), want) {
		t.Errorf("Expected error: %s, received %v", want, err)
	}
}

func TestProcessValidatorDeposits_ProcessCorrectly(t *testing.T) {
	deposit := &pb.Deposit{
		Data: &pb.DepositData{
			Pubkey: []byte{1, 2, 3},
			Amount: params.BeaconConfig().MaxDepositAmount,
		},
	}
	leaf, err := ssz.HashTreeRoot(deposit.Data)
	if err != nil {
		t.Fatal(err)
	}

	// We then create a merkle branch for the test.
	depositTrie, err := trieutil.GenerateTrieFromItems([][]byte{leaf[:]}, int(params.BeaconConfig().DepositContractTreeDepth))
	if err != nil {
		t.Fatalf("Could not generate trie: %v", err)
	}
	proof, err := depositTrie.MerkleProof(0)
	if err != nil {
		t.Fatalf("Could not generate proof: %v", err)
	}

	deposit.Proof = proof
	block := &pb.BeaconBlock{
		Body: &pb.BeaconBlockBody{
			Deposits: []*pb.Deposit{deposit},
		},
	}
	registry := []*pb.Validator{
		{
			Pubkey:                []byte{1},
			WithdrawalCredentials: []byte{1, 2, 3},
		},
	}
	balances := []uint64{0}
	root := depositTrie.Root()
	beaconState := &pb.BeaconState{
		Validators: registry,
		Balances:   balances,
		Eth1Data: &pb.Eth1Data{
			DepositRoot: root[:],
			BlockHash:   root[:],
		},
	}
	newState, err := blocks.ProcessDeposits(
		beaconState,
		block.Body,
		false, /* verifySignatures */
	)
	if err != nil {
		t.Fatalf("Expected block deposits to process correctly, received: %v", err)
	}
	if newState.Balances[1] != deposit.Data.Amount {
		t.Errorf(
			"Expected state validator balances index 0 to equal %d, received %d",
			deposit.Data.Amount,
			newState.Balances[0],
		)
	}
}

func TestProcessDeposit_RepeatedDeposit(t *testing.T) {
	registry := []*pb.Validator{
		{
			Pubkey: []byte{1, 2, 3},
		},
		{
			Pubkey:                []byte{4, 5, 6},
			WithdrawalCredentials: []byte{1},
		},
	}
	balances := []uint64{0, 50}
	beaconState := &pb.BeaconState{
		Balances:   balances,
		Validators: registry,
	}

	deposit := &pb.Deposit{
		Proof: [][]byte{},
		Data: &pb.DepositData{
			Pubkey:                []byte{4, 5, 6},
			WithdrawalCredentials: []byte{1},
			Amount:                uint64(1000),
		},
	}

	newState, err := blocks.ProcessDeposit(
		beaconState,
		deposit,
		stateutils.ValidatorIndexMap(beaconState),
		false,
		false,
	)
	if err != nil {
		t.Fatalf("Process deposit failed: %v", err)
	}
	if newState.Balances[1] != 1050 {
		t.Errorf("Expected balance at index 1 to be 1050, received %d", newState.Balances[1])
	}
}

func TestProcessDeposit_PublicKeyDoesNotExist(t *testing.T) {
	registry := []*pb.Validator{
		{
			Pubkey:                []byte{1, 2, 3},
			WithdrawalCredentials: []byte{2},
		},
		{
			Pubkey:                []byte{4, 5, 6},
			WithdrawalCredentials: []byte{1},
		},
	}
	balances := []uint64{1000, 1000}
	beaconState := &pb.BeaconState{
		Balances:   balances,
		Validators: registry,
	}

	deposit := &pb.Deposit{
		Proof: [][]byte{},
		Data: &pb.DepositData{
			Pubkey:                []byte{7, 8, 9},
			WithdrawalCredentials: []byte{1},
			Amount:                uint64(2000),
		},
	}

	newState, err := blocks.ProcessDeposit(
		beaconState,
		deposit,
		stateutils.ValidatorIndexMap(beaconState),
		false,
		false,
	)
	if err != nil {
		t.Fatalf("Process deposit failed: %v", err)
	}
	if len(newState.Balances) != 3 {
		t.Errorf("Expected validator balances list to increase by 1, received len %d", len(newState.Balances))
	}
	if newState.Balances[2] != 2000 {
		t.Errorf("Expected new validator have balance of %d, received %d", 2000, newState.Balances[2])
	}
}

func TestProcessDeposit_PublicKeyDoesNotExistAndEmptyValidator(t *testing.T) {
	registry := []*pb.Validator{
		{
			Pubkey:                []byte{1, 2, 3},
			WithdrawalCredentials: []byte{2},
		},
		{
			Pubkey:                []byte{4, 5, 6},
			WithdrawalCredentials: []byte{1},
		},
	}
	balances := []uint64{0, 1000}
	beaconState := &pb.BeaconState{
		Slot:       params.BeaconConfig().SlotsPerEpoch,
		Balances:   balances,
		Validators: registry,
	}

	deposit := &pb.Deposit{
		Proof: [][]byte{},
		Data: &pb.DepositData{
			Pubkey:                []byte{7, 8, 9},
			WithdrawalCredentials: []byte{1},
			Amount:                uint64(2000),
		},
	}

	newState, err := blocks.ProcessDeposit(
		beaconState,
		deposit,
		stateutils.ValidatorIndexMap(beaconState),
		false,
		false,
	)
	if err != nil {
		t.Fatalf("Process deposit failed: %v", err)
	}
	if len(newState.Balances) != 3 {
		t.Errorf("Expected validator balances list to be 3, received len %d", len(newState.Balances))
	}
	if newState.Balances[len(newState.Balances)-1] != 2000 {
		t.Errorf("Expected validator at last index to have balance of %d, received %d", 2000, newState.Balances[0])
	}
}

<<<<<<< HEAD
=======
func TestProcessValidatorExits_ThresholdReached(t *testing.T) {
	exits := make([]*pb.VoluntaryExit, params.BeaconConfig().MaxVoluntaryExits+1)
	registry := []*pb.Validator{}
	state := &pb.BeaconState{
		Validators: registry,
	}
	block := &pb.BeaconBlock{
		Body: &pb.BeaconBlockBody{
			VoluntaryExits: exits,
		},
	}

	want := fmt.Sprintf(
		"number of exits (%d) exceeds allowed threshold of %d",
		params.BeaconConfig().MaxVoluntaryExits+1,
		params.BeaconConfig().MaxVoluntaryExits,
	)

	if _, err := blocks.ProcessValidatorExits(

		state,
		block,
		false,
	); !strings.Contains(err.Error(), want) {
		t.Errorf("Expected %s, received %v", want, err)
	}
}

>>>>>>> 06aae90f
func TestProcessValidatorExits_ValidatorNotActive(t *testing.T) {
	exits := []*pb.VoluntaryExit{
		{
			ValidatorIndex: 0,
		},
	}
	registry := []*pb.Validator{
		{
			ExitEpoch: 0,
		},
	}
	state := &pb.BeaconState{
		Validators: registry,
	}
	block := &pb.BeaconBlock{
		Body: &pb.BeaconBlockBody{
			VoluntaryExits: exits,
		},
	}

	want := "non-active validator cannot exit"

	if _, err := blocks.ProcessVolundaryExits(

		state,
		block.Body,
		false,
	); !strings.Contains(err.Error(), want) {
		t.Errorf("Expected %s, received %v", want, err)
	}
}

func TestProcessValidatorExits_InvalidExitEpoch(t *testing.T) {
	exits := []*pb.VoluntaryExit{
		{
			Epoch: 10,
		},
	}
	registry := []*pb.Validator{
		{
			ExitEpoch: params.BeaconConfig().FarFutureEpoch,
		},
	}
	state := &pb.BeaconState{
		Validators: registry,
		Slot:       0,
	}
	block := &pb.BeaconBlock{
		Body: &pb.BeaconBlockBody{
			VoluntaryExits: exits,
		},
	}

	want := "expected current epoch >= exit epoch"

	if _, err := blocks.ProcessVolundaryExits(

		state,
		block.Body,
		false,
	); !strings.Contains(err.Error(), want) {
		t.Errorf("Expected %s, received %v", want, err)
	}
}

func TestProcessValidatorExits_NotActiveLongEnoughToExit(t *testing.T) {
	exits := []*pb.VoluntaryExit{
		{
			ValidatorIndex: 0,
			Epoch:          0,
		},
	}
	registry := []*pb.Validator{
		{
			ExitEpoch: params.BeaconConfig().FarFutureEpoch,
		},
	}
	state := &pb.BeaconState{
		Validators: registry,
		Slot:       10,
	}
	block := &pb.BeaconBlock{
		Body: &pb.BeaconBlockBody{
			VoluntaryExits: exits,
		},
	}

	want := "validator has not been active long enough to exit"
	if _, err := blocks.ProcessVolundaryExits(

		state,
		block.Body,
		false,
	); !strings.Contains(err.Error(), want) {
		t.Errorf("Expected %s, received %v", want, err)
	}
}

func TestProcessValidatorExits_AppliesCorrectStatus(t *testing.T) {
	exits := []*pb.VoluntaryExit{
		{
			ValidatorIndex: 0,
			Epoch:          0,
		},
	}
	registry := []*pb.Validator{
		{
			ExitEpoch:       params.BeaconConfig().FarFutureEpoch,
			ActivationEpoch: 0,
		},
	}
	state := &pb.BeaconState{
		Validators: registry,
		Slot:       params.BeaconConfig().SlotsPerEpoch * 5,
	}
	state.Slot = state.Slot + (params.BeaconConfig().PersistentCommitteePeriod * params.BeaconConfig().SlotsPerEpoch)
	block := &pb.BeaconBlock{
		Body: &pb.BeaconBlockBody{
			VoluntaryExits: exits,
		},
	}
	newState, err := blocks.ProcessVolundaryExits(state, block.Body, false)
	if err != nil {
		t.Fatalf("Could not process exits: %v", err)
	}
	newRegistry := newState.Validators
	if newRegistry[0].ExitEpoch != helpers.DelayedActivationExitEpoch(state.Slot/params.BeaconConfig().SlotsPerEpoch) {
		t.Errorf("Expected validator exit epoch to be %d, got %d",
			helpers.DelayedActivationExitEpoch(state.Slot/params.BeaconConfig().SlotsPerEpoch), newRegistry[0].ExitEpoch)
	}
}

<<<<<<< HEAD
=======
func TestProcessBeaconTransfers_ThresholdReached(t *testing.T) {
	transfers := make([]*pb.Transfer, params.BeaconConfig().MaxTransfers+1)
	registry := []*pb.Validator{}
	state := &pb.BeaconState{
		Validators: registry,
	}
	block := &pb.BeaconBlock{
		Body: &pb.BeaconBlockBody{
			Transfers: transfers,
		},
	}

	want := fmt.Sprintf(
		"number of transfers (%d) exceeds allowed threshold of %d",
		params.BeaconConfig().MaxTransfers+1,
		params.BeaconConfig().MaxTransfers,
	)

	if _, err := blocks.ProcessTransfers(
		state,
		block,
		false,
	); !strings.Contains(err.Error(), want) {
		t.Errorf("Expected %s, received %v", want, err)
	}
}

func TestProcessBeaconTransfers_DuplicateTransfer(t *testing.T) {
	testConfig := params.BeaconConfig()
	testConfig.MaxTransfers = 2
	params.OverrideBeaconConfig(testConfig)
	transfers := []*pb.Transfer{
		{
			Amount: 1,
		},
		{
			Amount: 1,
		},
	}
	registry := []*pb.Validator{}
	state := &pb.BeaconState{
		Validators: registry,
	}
	block := &pb.BeaconBlock{
		Body: &pb.BeaconBlockBody{
			Transfers: transfers,
		},
	}

	want := "duplicate transfer"
	if _, err := blocks.ProcessTransfers(
		state,
		block,
		false,
	); !strings.Contains(err.Error(), want) {
		t.Errorf("Expected %s, received %v", want, err)
	}
}

>>>>>>> 06aae90f
func TestProcessBeaconTransfers_FailsVerification(t *testing.T) {
	testConfig := params.BeaconConfig()
	testConfig.MaxTransfers = 1
	params.OverrideBeaconConfig(testConfig)
	registry := []*pb.Validator{
		{
			ActivationEligibilityEpoch: params.BeaconConfig().FarFutureEpoch,
		},
		{
			ActivationEligibilityEpoch: params.BeaconConfig().FarFutureEpoch,
		},
	}
	balances := []uint64{params.BeaconConfig().MaxDepositAmount}
	state := &pb.BeaconState{
		Slot:       0,
		Validators: registry,
		Balances:   balances,
	}
	transfers := []*pb.Transfer{
		{
			Fee: params.BeaconConfig().MaxDepositAmount + 1,
		},
	}
	block := &pb.BeaconBlock{
		Body: &pb.BeaconBlockBody{
			Transfers: transfers,
		},
	}
	want := fmt.Sprintf(
		"expected sender balance %d >= %d",
		balances[0],
		transfers[0].Fee,
	)
	if _, err := blocks.ProcessTransfers(
		state,
		block.Body,
		false,
	); !strings.Contains(err.Error(), want) {
		t.Errorf("Expected %s, received %v", want, err)
	}

	block.Body.Transfers = []*pb.Transfer{
		{
			Fee:  params.BeaconConfig().MinDepositAmount,
			Slot: state.Slot + 1,
		},
	}
	want = fmt.Sprintf(
		"expected beacon state slot %d == transfer slot %d",
		state.Slot,
		block.Body.Transfers[0].Slot,
	)
	if _, err := blocks.ProcessTransfers(
		state,
		block.Body,
		false,
	); !strings.Contains(err.Error(), want) {
		t.Errorf("Expected %s, received %v", want, err)
	}

	state.Validators[0].WithdrawableEpoch = params.BeaconConfig().FarFutureEpoch
	state.Validators[0].ActivationEligibilityEpoch = 0
	block.Body.Transfers = []*pb.Transfer{
		{
			Fee:    params.BeaconConfig().MinDepositAmount,
			Amount: params.BeaconConfig().MaxDepositAmount,
			Slot:   state.Slot,
		},
	}
	want = "over max transfer"
	if _, err := blocks.ProcessTransfers(
		state,
		block.Body,
		false,
	); !strings.Contains(err.Error(), want) {
		t.Errorf("Expected %s, received %v", want, err)
	}

	state.Validators[0].WithdrawableEpoch = 0
	state.Validators[0].ActivationEligibilityEpoch = params.BeaconConfig().FarFutureEpoch
	buf := []byte{params.BeaconConfig().BLSWithdrawalPrefixByte}
	pubKey := []byte("B")
	hashed := hashutil.Hash(pubKey)
	buf = append(buf, hashed[:]...)
	state.Validators[0].WithdrawalCredentials = buf
	block.Body.Transfers = []*pb.Transfer{
		{
			Fee:    params.BeaconConfig().MinDepositAmount,
			Amount: params.BeaconConfig().MinDepositAmount,
			Slot:   state.Slot,
			Pubkey: []byte("A"),
		},
	}
	want = "invalid public key"
	if _, err := blocks.ProcessTransfers(
		state,
		block.Body,
		false,
	); !strings.Contains(err.Error(), want) {
		t.Errorf("Expected %s, received %v", want, err)
	}
}

func TestProcessBeaconTransfers_OK(t *testing.T) {
	helpers.ClearShuffledValidatorCache()
	testConfig := params.BeaconConfig()
	testConfig.MaxTransfers = 1
	params.OverrideBeaconConfig(testConfig)
	validators := make([]*pb.Validator, params.BeaconConfig().DepositsForChainStart/32)
	for i := 0; i < len(validators); i++ {
		validators[i] = &pb.Validator{
			ActivationEpoch:   0,
			ExitEpoch:         params.BeaconConfig().FarFutureEpoch,
			Slashed:           false,
			WithdrawableEpoch: 0,
		}
	}
	validatorBalances := make([]uint64, len(validators))
	for i := 0; i < len(validatorBalances); i++ {
		validatorBalances[i] = params.BeaconConfig().MaxDepositAmount
	}

	state := &pb.BeaconState{
		Validators:       validators,
		Slot:             0,
		Balances:         validatorBalances,
		RandaoMixes:      make([][]byte, params.BeaconConfig().RandaoMixesLength),
		Slashings:  make([]uint64, params.BeaconConfig().SlashedExitLength),
		ActiveIndexRoots: make([][]byte, params.BeaconConfig().ActiveIndexRootsLength),
	}
	transfers := []*pb.Transfer{
		{
			Sender:    0,
			Recipient: 1,
			Fee:       params.BeaconConfig().MinDepositAmount,
			Amount:    params.BeaconConfig().MinDepositAmount,
			Slot:      state.Slot,
			Pubkey:    []byte("A"),
		},
	}
	block := &pb.BeaconBlock{
		Body: &pb.BeaconBlockBody{
			Transfers: transfers,
		},
	}
	buf := []byte{params.BeaconConfig().BLSWithdrawalPrefixByte}
	pubKey := []byte("A")
	hashed := hashutil.Hash(pubKey)

	buf = append(buf, hashed[:][1:]...)
	state.Validators[0].WithdrawalCredentials = buf
	state.Validators[0].ActivationEligibilityEpoch = params.BeaconConfig().FarFutureEpoch
	newState, err := blocks.ProcessTransfers(
		state,
		block.Body,
		false,
	)
	if err != nil {
		t.Errorf("Unexpected error: %v", err)
	}
	expectedRecipient := params.BeaconConfig().MaxDepositAmount + block.Body.Transfers[0].Amount
	if newState.Balances[1] != expectedRecipient {
		t.Errorf("Expected recipient balance %d, received %d", newState.Balances[1], expectedRecipient)
	}
	expectedSender := params.BeaconConfig().MaxDepositAmount - block.Body.Transfers[0].Amount - block.Body.Transfers[0].Fee
	if newState.Balances[0] != expectedSender {
		t.Errorf("Expected sender balance %d, received %d", newState.Balances[0], expectedSender)
	}
}<|MERGE_RESOLUTION|>--- conflicted
+++ resolved
@@ -429,39 +429,6 @@
 	}
 }
 
-<<<<<<< HEAD
-=======
-func TestProcessProposerSlashings_ThresholdReached(t *testing.T) {
-	slashings := make([]*pb.ProposerSlashing, params.BeaconConfig().MaxProposerSlashings+1)
-	registry := []*pb.Validator{}
-	currentSlot := uint64(0)
-
-	want := fmt.Sprintf(
-		"number of proposer slashings (%d) exceeds allowed threshold of %d",
-		params.BeaconConfig().MaxProposerSlashings+1,
-		params.BeaconConfig().MaxProposerSlashings,
-	)
-	beaconState := &pb.BeaconState{
-		Validators: registry,
-		Slot:       currentSlot,
-	}
-	block := &pb.BeaconBlock{
-		Body: &pb.BeaconBlockBody{
-			ProposerSlashings: slashings,
-		},
-	}
-
-	if _, err := blocks.ProcessProposerSlashings(
-
-		beaconState,
-		block,
-		false,
-	); !strings.Contains(err.Error(), want) {
-		t.Errorf("Expected %s, received %v", want, err)
-	}
-}
-
->>>>>>> 06aae90f
 func TestProcessProposerSlashings_UnmatchedHeaderEpochs(t *testing.T) {
 	registry := make([]*pb.Validator, 2)
 	currentSlot := uint64(0)
@@ -615,7 +582,7 @@
 		Validators:       validators,
 		Slot:             currentSlot,
 		Balances:         validatorBalances,
-		Slashings:  make([]uint64, params.BeaconConfig().SlashedExitLength),
+		Slashings:        make([]uint64, params.BeaconConfig().SlashedExitLength),
 		RandaoMixes:      make([][]byte, params.BeaconConfig().RandaoMixesLength),
 		ActiveIndexRoots: make([][]byte, params.BeaconConfig().ActiveIndexRootsLength),
 	}
@@ -660,38 +627,6 @@
 	}
 }
 
-<<<<<<< HEAD
-=======
-func TestProcessAttesterSlashings_ThresholdReached(t *testing.T) {
-	slashings := make([]*pb.AttesterSlashing, params.BeaconConfig().MaxAttesterSlashings+1)
-	registry := []*pb.Validator{}
-	currentSlot := uint64(0)
-
-	beaconState := &pb.BeaconState{
-		Validators: registry,
-		Slot:       currentSlot,
-	}
-	block := &pb.BeaconBlock{
-		Body: &pb.BeaconBlockBody{
-			AttesterSlashings: slashings,
-		},
-	}
-	want := fmt.Sprintf(
-		"number of attester slashings (%d) exceeds allowed threshold of %d",
-		params.BeaconConfig().MaxAttesterSlashings+1,
-		params.BeaconConfig().MaxAttesterSlashings,
-	)
-
-	if _, err := blocks.ProcessAttesterSlashings(
-		beaconState,
-		block,
-		false,
-	); !strings.Contains(err.Error(), want) {
-		t.Errorf("Expected %s, received %v", want, err)
-	}
-}
-
->>>>>>> 06aae90f
 func TestProcessAttesterSlashings_DataNotSlashable(t *testing.T) {
 	slashings := []*pb.AttesterSlashing{
 		{
@@ -872,7 +807,7 @@
 		Slot:             currentSlot,
 		Balances:         validatorBalances,
 		RandaoMixes:      make([][]byte, params.BeaconConfig().RandaoMixesLength),
-		Slashings:  make([]uint64, params.BeaconConfig().SlashedExitLength),
+		Slashings:        make([]uint64, params.BeaconConfig().SlashedExitLength),
 		ActiveIndexRoots: make([][]byte, params.BeaconConfig().ActiveIndexRootsLength),
 	}
 	block := &pb.BeaconBlock{
@@ -1336,31 +1271,6 @@
 	}
 }
 
-<<<<<<< HEAD
-=======
-func TestProcessValidatorDeposits_ThresholdReached(t *testing.T) {
-	block := &pb.BeaconBlock{
-		Body: &pb.BeaconBlockBody{
-			Deposits: make([]*pb.Deposit, params.BeaconConfig().MaxDeposits+1),
-		},
-	}
-	beaconState := &pb.BeaconState{
-		Eth1Data: &pb.Eth1Data{
-			DepositCount: params.BeaconConfig().MaxDeposits,
-		},
-		Eth1DepositIndex: 0,
-	}
-	want := "exceeds allowed threshold"
-	if _, err := blocks.ProcessValidatorDeposits(
-		beaconState,
-		block,
-		false, /* verifySignatures */
-	); !strings.Contains(err.Error(), want) {
-		t.Errorf("Expected error: %s, received %v", want, err)
-	}
-}
-
->>>>>>> 06aae90f
 func TestProcessValidatorDeposits_MerkleBranchFailsVerification(t *testing.T) {
 	deposit := &pb.Deposit{
 		Data: &pb.DepositData{
@@ -1594,37 +1504,6 @@
 	}
 }
 
-<<<<<<< HEAD
-=======
-func TestProcessValidatorExits_ThresholdReached(t *testing.T) {
-	exits := make([]*pb.VoluntaryExit, params.BeaconConfig().MaxVoluntaryExits+1)
-	registry := []*pb.Validator{}
-	state := &pb.BeaconState{
-		Validators: registry,
-	}
-	block := &pb.BeaconBlock{
-		Body: &pb.BeaconBlockBody{
-			VoluntaryExits: exits,
-		},
-	}
-
-	want := fmt.Sprintf(
-		"number of exits (%d) exceeds allowed threshold of %d",
-		params.BeaconConfig().MaxVoluntaryExits+1,
-		params.BeaconConfig().MaxVoluntaryExits,
-	)
-
-	if _, err := blocks.ProcessValidatorExits(
-
-		state,
-		block,
-		false,
-	); !strings.Contains(err.Error(), want) {
-		t.Errorf("Expected %s, received %v", want, err)
-	}
-}
-
->>>>>>> 06aae90f
 func TestProcessValidatorExits_ValidatorNotActive(t *testing.T) {
 	exits := []*pb.VoluntaryExit{
 		{
@@ -1757,68 +1636,6 @@
 	}
 }
 
-<<<<<<< HEAD
-=======
-func TestProcessBeaconTransfers_ThresholdReached(t *testing.T) {
-	transfers := make([]*pb.Transfer, params.BeaconConfig().MaxTransfers+1)
-	registry := []*pb.Validator{}
-	state := &pb.BeaconState{
-		Validators: registry,
-	}
-	block := &pb.BeaconBlock{
-		Body: &pb.BeaconBlockBody{
-			Transfers: transfers,
-		},
-	}
-
-	want := fmt.Sprintf(
-		"number of transfers (%d) exceeds allowed threshold of %d",
-		params.BeaconConfig().MaxTransfers+1,
-		params.BeaconConfig().MaxTransfers,
-	)
-
-	if _, err := blocks.ProcessTransfers(
-		state,
-		block,
-		false,
-	); !strings.Contains(err.Error(), want) {
-		t.Errorf("Expected %s, received %v", want, err)
-	}
-}
-
-func TestProcessBeaconTransfers_DuplicateTransfer(t *testing.T) {
-	testConfig := params.BeaconConfig()
-	testConfig.MaxTransfers = 2
-	params.OverrideBeaconConfig(testConfig)
-	transfers := []*pb.Transfer{
-		{
-			Amount: 1,
-		},
-		{
-			Amount: 1,
-		},
-	}
-	registry := []*pb.Validator{}
-	state := &pb.BeaconState{
-		Validators: registry,
-	}
-	block := &pb.BeaconBlock{
-		Body: &pb.BeaconBlockBody{
-			Transfers: transfers,
-		},
-	}
-
-	want := "duplicate transfer"
-	if _, err := blocks.ProcessTransfers(
-		state,
-		block,
-		false,
-	); !strings.Contains(err.Error(), want) {
-		t.Errorf("Expected %s, received %v", want, err)
-	}
-}
-
->>>>>>> 06aae90f
 func TestProcessBeaconTransfers_FailsVerification(t *testing.T) {
 	testConfig := params.BeaconConfig()
 	testConfig.MaxTransfers = 1
@@ -1946,7 +1763,7 @@
 		Slot:             0,
 		Balances:         validatorBalances,
 		RandaoMixes:      make([][]byte, params.BeaconConfig().RandaoMixesLength),
-		Slashings:  make([]uint64, params.BeaconConfig().SlashedExitLength),
+		Slashings:        make([]uint64, params.BeaconConfig().SlashedExitLength),
 		ActiveIndexRoots: make([][]byte, params.BeaconConfig().ActiveIndexRootsLength),
 	}
 	transfers := []*pb.Transfer{
