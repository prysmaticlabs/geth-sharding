syntax = "proto3";

package ethereum.beacon.p2p.v1;

import "google/protobuf/timestamp.proto";

import "proto/common/messages.proto";

message BeaconState {
  // Validator registry [1-1000] 
  repeated ValidatorRecord validator_registry = 1;
  uint64 validator_registry_last_change_slot = 2;
  uint64 validator_registry_exit_count = 3;
  bytes validator_registry_delta_chain_tip_hash32 = 4;
  repeated uint64 validator_balances = 5; // Balance in Gwei

  // Randomness and committees [1001-2000]
  bytes next_seed_hash32 = 1002;
  repeated ShardAndCommitteeArray shard_and_committees_at_slots = 1003;
  repeated ethereum.common.Uint32List persistent_committees = 1004;
  repeated ShardReassignmentRecord persistent_committee_reassignments = 1005;
  repeated bytes latest_randao_mixes_hash32s = 1006;

  // Finality [2001-3000] 
  uint64 previous_justified_slot = 2001;
  uint64 justified_slot = 2002;
  uint64 justification_bitfield = 2003;
  uint64 finalized_slot = 2004;

  // Recent state [3001-4000]
  repeated CrosslinkRecord latest_crosslinks = 3001;
  uint64 last_state_recalculation_slot = 3002;
  repeated bytes latest_block_root_hash32s = 3003;
  repeated bytes batched_block_root_hash32s = 3004;
  repeated uint64 latest_penalized_exit_balances = 3005;
  repeated PendingAttestationRecord latest_attestations = 3006;

  // PoW receipt root [4001-5000]
  bytes processed_pow_receipt_root_hash32 = 4001;
  repeated CandidatePoWReceiptRootRecord candidate_pow_receipt_roots = 4002;

  // Miscellaneous [5001-6000]
  uint64 genesis_time = 5001;
  ForkData fork_data = 5002;
  uint64 slot = 5003;


  // Deprecated fields 
  // All fields must be annotated with [deprecated=true];
<<<<<<< HEAD
  bytes randao_mix_hash32 = 1001 [deprecated=true];
=======
>>>>>>> e95e3ed5
  uint64 justified_streak = 10007 [deprecated=true]; // Deprecated by changes in fork choice rule. See https://github.com/ethereum/eth2.0-specs/blob/master/specs/core/0_beacon-chain.md#beacon-chain-fork-choice-rule
  repeated ShardAndCommitteeArray shard_and_committees_for_slots = 10019 [deprecated=true]; // Renamed to shard_and_committee_at_slots
}

message ForkData {
  uint64 pre_fork_version = 1;
  uint64 post_fork_version = 2;
  uint64 fork_slot = 3;
}

message CandidatePoWReceiptRootRecord {
  bytes candidate_pow_receipt_root_hash32 = 1;
  uint64 vote_count = 2;
}

message PendingAttestationRecord {
  AttestationData data = 1;
  bytes participation_bitfield = 2;
  bytes custody_bitfield = 3;
  uint64 slot_included = 4;
}

message Attestation {
  AttestationData data = 1;
  bytes participation_bitfield = 2;
  bytes custody_bitfield = 3;
  bytes aggregate_signature = 4; // Type of [uint384] ?
}

message AttestationData {
  uint64 slot = 1;
  uint64 shard = 2;
  bytes beacon_block_root_hash32 = 3;
  bytes epoch_boundary_root_hash32  = 4;
  bytes shard_block_root_hash32 = 5;
  bytes latest_crosslink_root_hash32 = 6;
  uint64 justified_slot = 7;
  bytes justified_block_root_hash32 = 8;
}

message ValidatorRecord {
  bytes pubkey = 1;
  // TODO(781): The usage of withdrawal_credentials is not defined in spec. Not used in Prysm yet.
  bytes withdrawal_credentials = 2; // TODO(781): this is hash32, rename with suffix _hash32
  bytes randao_commitment_hash32 = 3;
  uint64 randao_layers = 4;
  // Possible validator status code:
  // https://github.com/ethereum/eth2.0-specs/blob/master/specs/core/0_beacon-chain.md#constants
  enum StatusCodes {
    PENDING_ACTIVATION = 0; // validator is queued and waiting to be active.
    ACTIVE = 1; // validator is participating validator duties.
    ACTIVE_PENDING_EXIT = 2; // validator is waiting to exit.
    EXITED_WITHOUT_PENALTY = 3; // validator has successfully withdrawn its balance.
    EXITED_WITH_PENALTY = 4; // validator got slashed and kicked out of validator pool.
  }
  StatusCodes status = 5;
  uint64 latest_status_change_slot = 6;
  uint64 exit_count = 7;

  // Deprecated fields
  // All fields must be annotated with [deprecated=true];
  // Balance in Gwei
  uint64 balance = 1000 [deprecated=true]; // Keeping this until we refactor epoch processing.
}

message ShardReassignmentRecord {
  uint32 validator_index = 1;
  uint64 shard = 2;
  uint64 slot = 3;
}

message SpecialRecord {
  uint32 kind = 1 [deprecated=true]; // Deprecated in favor of unify specials object w/ attestations.
  repeated bytes data = 2 [deprecated=true]; // Deprecated in favor of unify specials object w/ attestations.
}

message CrosslinkRecord {
  uint64 slot = 1;
  bytes shard_block_root_hash32 = 2;
}

message ShardAndCommitteeArray {
  repeated ShardAndCommittee array_shard_and_committee = 1;
}

message ShardAndCommittee {
  uint64 shard = 1;
  repeated uint32 committee = 2;
  uint64 total_validator_count = 3;
}

message BeaconBlock {
  uint64 slot = 1;
  bytes parent_root_hash32 = 2;
  bytes state_root_hash32 = 3;
  bytes randao_reveal_hash32 = 4;
  bytes candidate_pow_receipt_root_hash32 = 5;
  repeated bytes signature = 6; // Type of [uint384]?

  // Block Body
  BeaconBlockBody body = 7;

  // Deprecated fields
  // All fields must be annotated with [deprecated=true];
  google.protobuf.Timestamp timestamp = 1006 [deprecated=true]; // Keeping this until we refactor block validation.
}

message BeaconBlockBody {
  repeated Attestation attestations = 1;
  repeated ProposerSlashing proposer_slashings  = 2;
  repeated CasperSlashing casper_slashings = 3;
  repeated Deposit deposits = 4;
  repeated Exit exits = 5;
}

message DepositParameters {
  bytes pubkey = 1;
  bytes proof_of_possession = 2; // Type of ['uint384']??
  // TODO(781): The usage of withdrawal_credentials is not defined in spec. Not used in Prysm yet.
  bytes withdrawal_credentials_hash32 = 3;
  bytes randao_commitment_hash32 = 4;
}

message ProposalSignedData {
  uint64 slot = 1;
  uint64 shard = 2;
  bytes block_root_hash32 = 3;
}

message SlashableVoteData {
  repeated uint32 aggregate_signature_poc_0_indices = 1; // proof of custody indices for 0 bits.
  repeated uint32 aggregate_signature_poc_1_indices = 2; // proof of custody indices for 1 bits.
  AttestationData data = 3;
  bytes aggregate_signature = 4; // Type of [uint384]?
}

message DepositData {
  DepositParameters deposit_parameters = 1;
  uint64 value = 2;
  uint64 timestamp = 3;
}

message ProposerSlashing {
  uint32 proposer_index = 1;
  ProposalSignedData proposal_data_1 = 2;
  bytes proposal_signature_1 = 3; // Type of [uint384]?
  ProposalSignedData proposal_data_2 = 4;
  bytes proposal_signature_2 = 5;
}

message CasperSlashing {
  SlashableVoteData votes_1 = 1;
  SlashableVoteData votes_2 = 2;
}

message Deposit {
  repeated bytes merkle_branch_hash32s = 1;
  uint64 merkle_tree_index = 2;
  DepositData deposit_data = 3;
}

message Exit {
  uint64 slot = 1;
  uint64 validator_index = 2;
  bytes signature = 3; // Type of [uint384]?
}

message ValidatorRegistryDeltaBlock {
  bytes latest_registry_delta_root_hash32 = 1;
  uint32 validator_index = 2;
  bytes pubkey = 3;
  uint64 flag = 4;
}<|MERGE_RESOLUTION|>--- conflicted
+++ resolved
@@ -47,10 +47,6 @@
 
   // Deprecated fields 
   // All fields must be annotated with [deprecated=true];
-<<<<<<< HEAD
-  bytes randao_mix_hash32 = 1001 [deprecated=true];
-=======
->>>>>>> e95e3ed5
   uint64 justified_streak = 10007 [deprecated=true]; // Deprecated by changes in fork choice rule. See https://github.com/ethereum/eth2.0-specs/blob/master/specs/core/0_beacon-chain.md#beacon-chain-fork-choice-rule
   repeated ShardAndCommitteeArray shard_and_committees_for_slots = 10019 [deprecated=true]; // Renamed to shard_and_committee_at_slots
 }
