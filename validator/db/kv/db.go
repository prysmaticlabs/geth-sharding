--- conflicted
+++ resolved
@@ -113,25 +113,9 @@
 		}
 	}
 
-<<<<<<< HEAD
-=======
-	// We then fetch the attestation histories for each public key
-	// and store them in a map for usage at runtime.
-	if !featureconfig.Get().DisableAttestingHistoryDBCache {
-		// No need for a lock here as this function is only called once
-		// to initialize the database and would lead to deadlocks otherwise.
-		for _, pubKey := range pubKeys {
-			history, err := kv.AttestationHistoryForPubKeyV2(ctx, pubKey)
-			if err != nil {
-				return nil, err
-			}
-			kv.attestingHistoriesByPubKey[pubKey] = history
-		}
-	}
 	if err := kv.PruneAttestationsOlderThanCurrentWeakSubjectivity(ctx); err != nil {
 		return nil, errors.Wrap(err, "could not prune old attestations from DB")
 	}
->>>>>>> 0d5e2cfb
 	return kv, prometheus.Register(createBoltCollector(kv.db))
 }
 
