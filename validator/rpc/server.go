package rpc

import (
	"context"
	"fmt"
	"net"

	middleware "github.com/grpc-ecosystem/go-grpc-middleware"
	recovery "github.com/grpc-ecosystem/go-grpc-middleware/recovery"
	grpc_opentracing "github.com/grpc-ecosystem/go-grpc-middleware/tracing/opentracing"
	grpc_prometheus "github.com/grpc-ecosystem/go-grpc-prometheus"
	pb "github.com/prysmaticlabs/prysm/proto/validator/accounts/v2"
	"github.com/prysmaticlabs/prysm/shared/event"
	"github.com/prysmaticlabs/prysm/shared/rand"
	"github.com/prysmaticlabs/prysm/shared/traceutil"
	"github.com/prysmaticlabs/prysm/validator/client"
	"github.com/prysmaticlabs/prysm/validator/db"
	"github.com/sirupsen/logrus"
	"go.opencensus.io/plugin/ocgrpc"
	"google.golang.org/grpc"
	"google.golang.org/grpc/credentials"
	"google.golang.org/grpc/reflection"
)

var log logrus.FieldLogger

func init() {
	log = logrus.WithField("prefix", "rpc")
}

// Config options for the gRPC server.
type Config struct {
	Host                  string
	Port                  string
	CertFlag              string
	KeyFlag               string
	ValDB                 db.Database
	ValidatorService      *client.ValidatorService
	SyncChecker           client.SyncChecker
	WalletInitializedFeed *event.Feed
	WalletDir             string
}

// Server defining a gRPC server for the remote signer API.
type Server struct {
	valDB                 db.Database
	ctx                   context.Context
	cancel                context.CancelFunc
	host                  string
	port                  string
	listener              net.Listener
	withCert              string
	withKey               string
	credentialError       error
	grpcServer            *grpc.Server
	jwtKey                []byte
	validatorService      *client.ValidatorService
	syncChecker           client.SyncChecker
	walletDir             string
	walletInitializedFeed *event.Feed
	walletInitialized     bool
}

// NewServer instantiates a new gRPC server.
func NewServer(ctx context.Context, cfg *Config) *Server {
	ctx, cancel := context.WithCancel(ctx)
	return &Server{
		ctx:                   ctx,
		cancel:                cancel,
		host:                  cfg.Host,
		port:                  cfg.Port,
		withCert:              cfg.CertFlag,
		withKey:               cfg.KeyFlag,
		valDB:                 cfg.ValDB,
		validatorService:      cfg.ValidatorService,
		syncChecker:           cfg.SyncChecker,
		walletDir:             cfg.WalletDir,
		walletInitializedFeed: cfg.WalletInitializedFeed,
		walletInitialized:     false,
	}
}

// Start the gRPC server.
func (s *Server) Start() {
	// Setup the gRPC server options and TLS configuration.
	address := fmt.Sprintf("%s:%s", s.host, s.port)
	lis, err := net.Listen("tcp", address)
	if err != nil {
		log.Errorf("Could not listen to port in Start() %s: %v", address, err)
	}
	s.listener = lis

	// Register interceptors for metrics gathering as well as our
	// own, custom JWT unary interceptor.
	opts := []grpc.ServerOption{
		grpc.StatsHandler(&ocgrpc.ServerHandler{}),
		grpc.UnaryInterceptor(middleware.ChainUnaryServer(
			recovery.UnaryServerInterceptor(
				recovery.WithRecoveryHandlerContext(traceutil.RecoveryHandlerFunc),
			),
			grpc_prometheus.UnaryServerInterceptor,
			grpc_opentracing.UnaryServerInterceptor(),
			s.JWTInterceptor(),
		)),
	}
	grpc_prometheus.EnableHandlingTimeHistogram()

	if s.withCert != "" && s.withKey != "" {
		creds, err := credentials.NewServerTLSFromFile(s.withCert, s.withKey)
		if err != nil {
			log.Errorf("Could not load TLS keys: %s", err)
			s.credentialError = err
		}
		opts = append(opts, grpc.Creds(creds))
		log.WithFields(logrus.Fields{
			"crt-path": s.withCert,
			"key-path": s.withKey,
		}).Info("Loaded TLS certificates")
	}
	s.grpcServer = grpc.NewServer(opts...)

	// We create a new, random JWT key upon validator startup.
	r := rand.NewGenerator()
	jwtKey := make([]byte, 32)
	n, err := r.Read(jwtKey)
	if err != nil {
		log.WithError(err).Fatal("Could not initialize validator jwt key")
	}
	if n != len(jwtKey) {
		log.WithError(err).Fatal("Could not create random jwt key for validator")
	}
	s.jwtKey = jwtKey

	// Register services available for the gRPC server.
	reflection.Register(s.grpcServer)
	pb.RegisterAuthServer(s.grpcServer, s)
	pb.RegisterWalletServer(s.grpcServer, s)
<<<<<<< HEAD
	pb.RegisterHealthServer(s.grpcServer, s)
	pb.RegisterAccountsServer(s.grpcServer, s)
=======
>>>>>>> c2425e81

	go func() {
		if s.listener != nil {
			if err := s.grpcServer.Serve(s.listener); err != nil {
				log.Errorf("Could not serve: %v", err)
			}
		}
	}()
	log.WithField("address", address).Info("gRPC server listening on address")
}

// Stop the gRPC server.
func (s *Server) Stop() error {
	s.cancel()
	if s.listener != nil {
		s.grpcServer.GracefulStop()
		log.Debug("Initiated graceful stop of server")
	}
	return nil
}

// Status returns nil or credentialError.
func (s *Server) Status() error {
	return s.credentialError
}<|MERGE_RESOLUTION|>--- conflicted
+++ resolved
@@ -135,11 +135,7 @@
 	reflection.Register(s.grpcServer)
 	pb.RegisterAuthServer(s.grpcServer, s)
 	pb.RegisterWalletServer(s.grpcServer, s)
-<<<<<<< HEAD
 	pb.RegisterHealthServer(s.grpcServer, s)
-	pb.RegisterAccountsServer(s.grpcServer, s)
-=======
->>>>>>> c2425e81
 
 	go func() {
 		if s.listener != nil {
