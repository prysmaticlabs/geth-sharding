--- conflicted
+++ resolved
@@ -46,16 +46,10 @@
 
 		for j, validatorsForShard := range validatorsByShard {
 			shardID := (shardStart + uint64(j)) % params.BeaconConfig().ShardCount
-<<<<<<< HEAD
-			shardCommittees = append(shardCommittees, &pb.ShardAndCommittee{
-				Shard:               shardID,
-				Committee:           validatorsForShard,
-				TotalValidatorCount: uint64(len(shuffledValidatorRegistry)),
-=======
 			shardCommittees = append(shardCommittees, &pb.ShardCommittee{
 				Shard:     shardID,
 				Committee: validatorsForShard,
->>>>>>> 911d3003
+				TotalValidatorCount: uint64(len(shuffledValidatorRegistry)),
 			})
 		}
 
