--- conflicted
+++ resolved
@@ -91,13 +91,6 @@
 	}
 
 	au := aurora.NewAurora(true)
-<<<<<<< HEAD
-	fmt.Printf("Importing accounts: %s", au.BrightGreen(strings.Join(accountsImported, ", ")))
-	for i, accountName := range accountsImported {
-		if err := wallet.enterPasswordForAccount(cliCtx, accountName, pubKeysImported[i]); err != nil {
-			return errors.Wrap(err, "could not verify password for keystore")
-		}
-=======
 	formattedPubkeys := make([]string, len(pubKeysImported))
 	for i, pk := range pubKeysImported {
 		formattedPubkeys[i] = fmt.Sprintf("%#x", bytesutil.Trunc(pk))
@@ -105,7 +98,6 @@
 	fmt.Printf("Importing accounts: %s\n", au.BrightGreen(strings.Join(formattedPubkeys, ", ")))
 	if err := wallet.enterPasswordForAllAccounts(cliCtx, accountsImported, pubKeysImported); err != nil {
 		return errors.Wrap(err, "could not verify password for keystore")
->>>>>>> bde18f03
 	}
 
 	keymanager, err := wallet.InitializeKeymanager(context.Background(), true /* skip mnemonic confirm */)
