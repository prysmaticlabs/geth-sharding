package endtoend

import (
	"testing"

	ev "github.com/prysmaticlabs/prysm/endtoend/evaluators"
	"github.com/prysmaticlabs/prysm/shared/featureconfig"
	"github.com/prysmaticlabs/prysm/shared/params"
	"github.com/prysmaticlabs/prysm/shared/testutil"
)

func TestEndToEnd_MinimalConfig(t *testing.T) {
	testutil.ResetCache()
	params.UseMinimalConfig()

	minimalConfig := &end2EndConfig{
<<<<<<< HEAD
		beaconFlags: []string{
			"--minimal-config",
			"--enable-ssz-cache",
			"--cache-proposer-indices",
			"--cache-filtered-block-tree",
			"--enable-attestation-cache",
		},
		validatorFlags: []string{
			"--minimal-config",
			"--protect-attester",
			"--protect-proposer",
		},
		epochsToRun:    6,
=======
		beaconFlags: append(featureconfig.E2EBeaconChainFlags, "--minimal-config"),
		validatorFlags: append(featureconfig.E2EValidatorFlags, "--minimal-config"),
		epochsToRun:    5,
>>>>>>> 127f05d5
		numBeaconNodes: 4,
		numValidators:  params.BeaconConfig().MinGenesisActiveValidatorCount,
		evaluators: []ev.Evaluator{
			ev.ValidatorsAreActive,
			ev.ValidatorsParticipating,
			ev.FinalizationOccurs,
		},
	}
	runEndToEndTest(t, minimalConfig)
}<|MERGE_RESOLUTION|>--- conflicted
+++ resolved
@@ -14,25 +14,9 @@
 	params.UseMinimalConfig()
 
 	minimalConfig := &end2EndConfig{
-<<<<<<< HEAD
-		beaconFlags: []string{
-			"--minimal-config",
-			"--enable-ssz-cache",
-			"--cache-proposer-indices",
-			"--cache-filtered-block-tree",
-			"--enable-attestation-cache",
-		},
-		validatorFlags: []string{
-			"--minimal-config",
-			"--protect-attester",
-			"--protect-proposer",
-		},
-		epochsToRun:    6,
-=======
 		beaconFlags: append(featureconfig.E2EBeaconChainFlags, "--minimal-config"),
 		validatorFlags: append(featureconfig.E2EValidatorFlags, "--minimal-config"),
-		epochsToRun:    5,
->>>>>>> 127f05d5
+		epochsToRun:    6,
 		numBeaconNodes: 4,
 		numValidators:  params.BeaconConfig().MinGenesisActiveValidatorCount,
 		evaluators: []ev.Evaluator{
