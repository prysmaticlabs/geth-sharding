--- conflicted
+++ resolved
@@ -1,6 +1,7 @@
 package blockchain
 
 import (
+	"bytes"
 	"fmt"
 	"sync"
 
@@ -167,390 +168,6 @@
 	return b.db.Put(crystallizedStateLookupKey, encodedState)
 }
 
-<<<<<<< HEAD
-=======
-// IsCycleTransition checks if a new cycle has been reached. At that point,
-// a new crystallized state and active state transition will occur.
-func (b *BeaconChain) IsCycleTransition(slotNumber uint64) bool {
-	return slotNumber >= b.CrystallizedState().LastStateRecalc()+params.CycleLength
-}
-
-// CanProcessBlock is called to decide if an incoming p2p block can be processed into the chain's block trie,
-// it checks time stamp, beacon chain parent block hash. It also checks pow chain reference hash if it's a validator.
-func (b *BeaconChain) CanProcessBlock(fetcher types.POWBlockFetcher, block *types.Block, isValidator bool) (bool, error) {
-	if isValidator {
-		if _, err := fetcher.BlockByHash(context.Background(), block.PowChainRef()); err != nil {
-			return false, fmt.Errorf("fetching PoW block corresponding to mainchain reference failed: %v", err)
-		}
-	}
-
-	canProcess, err := b.verifyBlockTimeStamp(block)
-	if err != nil {
-		return false, fmt.Errorf("unable to process block: %v", err)
-	}
-	if !canProcess {
-		return false, fmt.Errorf("time stamp verification for beacon block %v failed", block.SlotNumber())
-	}
-	return canProcess, nil
-}
-
-// verifyBlockTimeStamp verifies node's local time is greater than or equal to
-// min timestamp as computed by GENESIS_TIME + slot_number * SLOT_DURATION.
-func (b *BeaconChain) verifyBlockTimeStamp(block *types.Block) (bool, error) {
-	slotDuration := time.Duration(block.SlotNumber()*params.SlotDuration) * time.Second
-	genesis, err := b.GenesisBlock()
-	if err != nil {
-		return false, err
-	}
-	genesisTime, err := genesis.Timestamp()
-	if err != nil {
-		return false, err
-	}
-	if clock.Now().Before(genesisTime.Add(slotDuration)) {
-		return false, nil
-	}
-	return true, nil
-}
-
-// computeNewActiveState for every newly processed beacon block.
-func (b *BeaconChain) computeNewActiveState(attestations []*pb.AttestationRecord, activeState *types.ActiveState, blockVoteCache map[[32]byte]*types.VoteCache, blockHash [32]byte) (*types.ActiveState, error) {
-	// TODO: Insert recent block hash.
-	activeState.SetBlockVoteCache(blockVoteCache)
-	activeState.NewPendingAttestation(attestations)
-	blockHashes := activeState.RecentBlockHashes()
-	blockHashes = append(blockHashes, blockHash)
-
-	for len(blockHashes) > 2*params.CycleLength {
-		blockHashes = blockHashes[1:]
-	}
-
-	activeState.ReplaceBlockHashes(blockHashes)
-
-	return activeState, nil
-}
-
-// processAttestation processes the attestations for one shard in an incoming block.
-func (b *BeaconChain) processAttestation(attestationIndex int, block *types.Block) error {
-	// Validate attestation's slot number has is within range of incoming block number.
-	slotNumber := int(block.SlotNumber())
-	attestation := block.Attestations()[attestationIndex]
-	if int(attestation.Slot) > slotNumber {
-		return fmt.Errorf("attestation slot number can't be higher than block slot number. Found: %d, Needed lower than: %d",
-			attestation.Slot,
-			slotNumber)
-	}
-	if int(attestation.Slot) < slotNumber-params.CycleLength {
-		return fmt.Errorf("attestation slot number can't be lower than block slot number by one CycleLength. Found: %v, Needed greater than: %v",
-			attestation.Slot,
-			slotNumber-params.CycleLength)
-	}
-
-	if attestation.JustifiedSlot != b.CrystallizedState().LastJustifiedSlot() {
-		return fmt.Errorf("attestation's last justified slot has to match crystallied state's last justified slot. Found: %d. Want: %d",
-			attestation.JustifiedSlot,
-			b.CrystallizedState().LastJustifiedSlot())
-	}
-
-	// TODO: Validate last justified block hash matches in the crystallizedState.
-
-	// Get all the block hashes up to cycle length.
-	parentHashes := b.getSignedParentHashes(block, attestation)
-	attesterIndices, err := b.getAttesterIndices(attestation)
-	if err != nil {
-		return fmt.Errorf("unable to get validator committee: %v", attesterIndices)
-	}
-
-	// Verify attester bitfields matches crystallized state's prev computed bitfield.
-	if err := b.validateAttesterBitfields(attestation, attesterIndices); err != nil {
-		return err
-	}
-
-	// TODO: Generate validators aggregated pub key.
-
-	// Hash parentHashes + shardID + slotNumber + shardBlockHash into a message to use to
-	// to verify with aggregated public key and aggregated attestation signature.
-	msg := make([]byte, binary.MaxVarintLen64)
-	var signedHashesStr []byte
-	for _, parentHash := range parentHashes {
-		signedHashesStr = append(signedHashesStr, parentHash[:]...)
-		signedHashesStr = append(signedHashesStr, byte(' '))
-	}
-	binary.PutUvarint(msg, attestation.Slot%params.CycleLength)
-	msg = append(msg, signedHashesStr...)
-	binary.PutUvarint(msg, attestation.ShardId)
-	msg = append(msg, attestation.ShardBlockHash...)
-
-	msgHash := blake2b.Sum512(msg)
-
-	log.Debugf("Attestation message for shard: %v, slot %v, block hash %v is: %v",
-		attestation.ShardId, attestation.Slot, attestation.ShardBlockHash, msgHash)
-
-	// TODO: Verify msgHash against aggregated pub key and aggregated signature.
-	return nil
-}
-
-// calculateBlockVoteCache calculates and updates active state's block vote cache.
-func (b *BeaconChain) calculateBlockVoteCache(attestationIndex int, block *types.Block) (map[[32]byte]*types.VoteCache, error) {
-	attestation := block.Attestations()[attestationIndex]
-	newVoteCache := b.ActiveState().GetBlockVoteCache()
-	parentHashes := b.getSignedParentHashes(block, attestation)
-	attesterIndices, err := b.getAttesterIndices(attestation)
-	if err != nil {
-		return nil, err
-	}
-
-	for _, h := range parentHashes {
-		// Skip calculating for this hash if the hash is part of oblique parent hashes.
-		var skip bool
-		for _, obliqueParentHash := range attestation.ObliqueParentHashes {
-			if bytes.Equal(h[:], obliqueParentHash) {
-				skip = true
-			}
-		}
-		if skip {
-			continue
-		}
-
-		// Initialize vote cache of a given block hash if it doesn't exist already.
-		if !b.ActiveState().IsVoteCacheEmpty(h) {
-			newVoteCache[h] = &types.VoteCache{VoterIndices: []uint32{}, VoteTotalDeposit: 0}
-		}
-
-		// Loop through attester indices, if the attester has voted but was not accounted for
-		// in the cache, then we add attester's index and balance to the block cache.
-		for i, attesterIndex := range attesterIndices {
-			var existingAttester bool
-			if !utils.CheckBit(attestation.AttesterBitfield, i) {
-				continue
-			}
-			for _, indexInCache := range newVoteCache[h].VoterIndices {
-				if attesterIndex == indexInCache {
-					existingAttester = true
-				}
-			}
-			if !existingAttester {
-				newVoteCache[h].VoterIndices = append(newVoteCache[h].VoterIndices, attesterIndex)
-				newVoteCache[h].VoteTotalDeposit += b.CrystallizedState().Validators()[attesterIndex].Balance
-			}
-		}
-	}
-	return newVoteCache, nil
-}
-
-// getSignedParentHashes returns all the parent hashes stored in active state up to last cycle length.
-func (b *BeaconChain) getSignedParentHashes(block *types.Block, attestation *pb.AttestationRecord) [][32]byte {
-	var signedParentHashes [][32]byte
-	start := block.SlotNumber() - attestation.Slot
-	end := block.SlotNumber() - attestation.Slot - uint64(len(attestation.ObliqueParentHashes)) + params.CycleLength
-
-	signedParentHashes = append(signedParentHashes, b.ActiveState().RecentBlockHashes()[start:end]...)
-
-	for _, obliqueParentHashes := range attestation.ObliqueParentHashes {
-		hashes := common.BytesToHash(obliqueParentHashes)
-		signedParentHashes = append(signedParentHashes, hashes)
-	}
-	return signedParentHashes
-}
-
-// getAttesterIndices returns the attester committee of based from attestation's shard ID and slot number.
-func (b *BeaconChain) getAttesterIndices(attestation *pb.AttestationRecord) ([]uint32, error) {
-	lastStateRecalc := b.CrystallizedState().LastStateRecalc()
-	// TODO: ShardAndCommitteesForSlots will return default value because the spec for dynasty transition is not finalized.
-	shardCommitteeArray := b.CrystallizedState().ShardAndCommitteesForSlots()
-	shardCommittee := shardCommitteeArray[attestation.Slot-lastStateRecalc].ArrayShardAndCommittee
-	for i := 0; i < len(shardCommittee); i++ {
-		if attestation.ShardId == shardCommittee[i].ShardId {
-			return shardCommittee[i].Committee, nil
-		}
-	}
-	return nil, fmt.Errorf("unable to find attestation based on slot: %v, shardID: %v", attestation.Slot, attestation.ShardId)
-}
-
-// validateAttesterBitfields validates the attester bitfields are equal between attestation and crystallized state's calculation.
-func (b *BeaconChain) validateAttesterBitfields(attestation *pb.AttestationRecord, attesterIndices []uint32) error {
-	// Validate attester bit field has the correct length.
-	if utils.BitLength(len(attesterIndices)) != len(attestation.AttesterBitfield) {
-		return fmt.Errorf("attestation has incorrect bitfield length. Found %v, expected %v",
-			len(attestation.AttesterBitfield), utils.BitLength(len(attesterIndices)))
-	}
-
-	// Valid attestation can not have non-zero trailing bits.
-	lastBit := len(attesterIndices)
-	if lastBit%8 != 0 {
-		for i := 0; i < 8-lastBit%8; i++ {
-			if utils.CheckBit(attestation.AttesterBitfield, lastBit+i) {
-				return errors.New("attestation has non-zero trailing bits")
-			}
-		}
-	}
-	return nil
-}
-
-// stateRecalc is called when a new cycle has been reached, beacon node
-// will re-compute active state and crystallized state during init cycle transition.
-func (b *BeaconChain) stateRecalc(
-	cState *types.CrystallizedState,
-	aState *types.ActiveState,
-	block *types.Block) (*types.CrystallizedState, *types.ActiveState, error) {
-
-	var blockVoteBalance uint64
-	justifiedStreak := cState.JustifiedStreak()
-	justifiedSlot := cState.LastJustifiedSlot()
-	finalizedSlot := cState.LastFinalizedSlot()
-	lastStateRecalc := cState.LastStateRecalc()
-	blockVoteCache := aState.GetBlockVoteCache()
-
-	// walk through all the slots from LastStateRecalc - cycleLength to LastStateRecalc - 1.
-	for i := uint64(0); i < params.CycleLength; i++ {
-		slot := lastStateRecalc - params.CycleLength + i
-		blockHash := aState.RecentBlockHashes()[i]
-		if _, ok := blockVoteCache[blockHash]; ok {
-			blockVoteBalance = blockVoteCache[blockHash].VoteTotalDeposit
-		} else {
-			blockVoteBalance = 0
-		}
-		if 3*blockVoteBalance >= 2*cState.TotalDeposits() {
-			if slot > justifiedSlot {
-				justifiedSlot = slot
-			}
-			justifiedStreak++
-		} else {
-			justifiedStreak = 0
-		}
-
-		if justifiedStreak >= params.CycleLength+1 && slot-params.CycleLength > finalizedSlot {
-			finalizedSlot = slot - params.CycleLength
-		}
-	}
-
-	newCrossLinkRecords, err := b.processCrosslinks(
-		cState.CrosslinkRecords(),
-		cState.Validators(),
-		aState.PendingAttestations(),
-		cState.CurrentDynasty(),
-		block.SlotNumber(),
-	)
-	if err != nil {
-		return nil, nil, err
-	}
-
-	// Remove attestations older than LastStateRecalc.
-	var newPendingAttestations []*pb.AttestationRecord
-	for _, attestation := range aState.PendingAttestations() {
-		if attestation.Slot > lastStateRecalc {
-			newPendingAttestations = append(newPendingAttestations, attestation)
-		}
-	}
-
-	// TODO: Full rewards and penalties design is not finalized according to the spec.
-	rewardedValidators, _ := casper.CalculateRewards(
-		aState.PendingAttestations(),
-		cState.Validators(),
-		cState.CurrentDynasty(),
-		cState.TotalDeposits())
-
-	// Get all active validators and calculate total balance for next cycle.
-	var nextCycleBalance uint64
-	nextCycleValidators := casper.ActiveValidatorIndices(cState.Validators(), cState.CurrentDynasty())
-	for _, index := range nextCycleValidators {
-		nextCycleBalance += cState.Validators()[index].Balance
-	}
-
-	// Construct new crystallized state for cycle transition.
-	newCrystallizedState := types.NewCrystallizedState(&pb.CrystallizedState{
-		Validators:                 rewardedValidators, // TODO: Stub. Static validator set because dynasty transition is not finalized according to the spec.
-		LastStateRecalc:            lastStateRecalc + params.CycleLength,
-		ShardAndCommitteesForSlots: cState.ShardAndCommitteesForSlots(), // TODO: Stub. This will be addresses by shuffling during dynasty transition.
-		LastJustifiedSlot:          justifiedSlot,
-		JustifiedStreak:            justifiedStreak,
-		LastFinalizedSlot:          finalizedSlot,
-		CrosslinkingStartShard:     0, // TODO: Stub. Need to see where this epoch left off.
-		CrosslinkRecords:           newCrossLinkRecords,
-		DynastySeedLastReset:       cState.DynastySeedLastReset(), // TODO: Stub. Dynasty transition is not finalized according to the spec.
-		TotalDeposits:              nextCycleBalance,
-	})
-
-	var recentBlockHashes [][]byte
-	for _, blockHashes := range aState.RecentBlockHashes() {
-		recentBlockHashes = append(recentBlockHashes, blockHashes[:])
-		// Drop the oldest block hash if the recent block hashes length is more than 2 * cycle length.
-		for len(recentBlockHashes) > 2*params.CycleLength {
-			// Delete attestation hash list that's corresponding to the block hash.
-			recentBlockHashes = recentBlockHashes[1:]
-		}
-	}
-
-	// Construct new active state for cycle transition.
-	newActiveState := types.NewActiveState(&pb.ActiveState{
-		PendingAttestations: newPendingAttestations,
-		RecentBlockHashes:   recentBlockHashes,
-	}, aState.GetBlockVoteCache())
-
-	return newCrystallizedState, newActiveState, nil
-}
-
-// processCrosslinks checks if the proposed shard block has recevied
-// 2/3 of the votes. If yes, we update crosslink record to point to
-// the proposed shard block with latest dynasty and slot numbers.
-func (b *BeaconChain) processCrosslinks(
-	crosslinkRecords []*pb.CrosslinkRecord,
-	validators []*pb.ValidatorRecord,
-	pendingAttestations []*pb.AttestationRecord,
-	dynasty uint64,
-	slot uint64) ([]*pb.CrosslinkRecord, error) {
-
-	type shardBlockHash struct {
-		id        uint64
-		blockHash []byte
-	}
-	shardBlockHashBalance := make(map[*shardBlockHash]uint64)
-
-	for _, attestation := range pendingAttestations {
-		sbh := shardBlockHash{
-			id:        attestation.ShardId,
-			blockHash: attestation.ShardBlockHash,
-		}
-		var keyExists bool
-		if _, ok := shardBlockHashBalance[&sbh]; ok {
-			keyExists = true
-		}
-		if !keyExists {
-			shardBlockHashBalance[&sbh] = 0
-		}
-
-		indices, err := b.getAttesterIndices(attestation)
-		if err != nil {
-			return nil, err
-		}
-
-		// find the total balance of the shard committee.
-		var totalBalances uint64
-		for _, attesterIndex := range indices {
-			totalBalances += validators[attesterIndex].Balance
-		}
-
-		// find the balance of votes cast in shard attestation.
-		var voteBalances uint64
-		for i, attesterIndex := range indices {
-			if utils.CheckBit(attestation.AttesterBitfield, i) {
-				voteBalances += validators[attesterIndex].Balance
-			}
-		}
-
-		// if 2/3 of committee voted on this crosslink, update the crosslink
-		// with latest dynasty number, shard block hash, and slot number.
-		if 3*voteBalances >= 2*totalBalances && dynasty > crosslinkRecords[attestation.ShardId].Dynasty {
-			crosslinkRecords[attestation.ShardId] = &pb.CrosslinkRecord{
-				Dynasty:   dynasty,
-				Blockhash: attestation.ShardBlockHash,
-				Slot:      slot,
-			}
-		}
-	}
-	return crosslinkRecords, nil
-}
-
->>>>>>> d4e8de95
 func (b *BeaconChain) hasBlock(blockhash [32]byte) (bool, error) {
 	return b.db.Has(blockKey(blockhash))
 }
@@ -568,6 +185,33 @@
 		return err
 	}
 	return b.db.Put(key, encodedState)
+}
+
+func (b *BeaconChain) saveBlockAndAttestations(block *types.Block) error {
+	err := b.saveBlock(block)
+	if err != nil {
+		return fmt.Errorf("failed to save block: %v", err)
+	}
+	blockHash, err := block.Hash()
+	if err != nil {
+		return fmt.Errorf("failed to get the hash for the block: %v", err)
+	}
+
+	for _, attestation := range block.Attestations() {
+		// Save processed attestation to local db.
+		if err := b.saveAttestation(types.NewAttestation(attestation)); err != nil {
+			return fmt.Errorf("failed to save the attestation: %v", err)
+		}
+		attestationHash, err := types.NewAttestation(attestation).Hash()
+		if err != nil {
+			return fmt.Errorf("failed to get the hash for the attestation: %v", err)
+		}
+		if err := b.saveAttestationHash(blockHash, attestationHash); err != nil {
+			return fmt.Errorf("failed to save the attestation hash: %v", err)
+		}
+	}
+
+	return nil
 }
 
 // saveCanonicalSlotNumber saves the slotnumber and blockhash of a canonical block
