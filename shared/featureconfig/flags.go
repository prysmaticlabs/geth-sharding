package featureconfig

import (
	"github.com/urfave/cli"
)

var (
	// GenesisDelayFlag disables the standard genesis delay.
	GenesisDelayFlag = cli.BoolFlag{
		Name:  "genesis-delay",
		Usage: "Wait and process the genesis event at the midnight of the next day rather than 30s after the ETH1 block time of the chainstart triggering deposit",
	}
	// MinimalConfigFlag enables the minimal configuration.
	MinimalConfigFlag = cli.BoolFlag{
		Name:  "minimal-config",
		Usage: "Use minimal config with parameters as defined in the spec.",
	}
	writeSSZStateTransitionsFlag = cli.BoolFlag{
		Name:  "interop-write-ssz-state-transitions",
		Usage: "Write ssz states to disk after attempted state transition",
	}
	// EnableAttestationCacheFlag see https://github.com/prysmaticlabs/prysm/issues/3106.
	EnableAttestationCacheFlag = cli.BoolFlag{
		Name:  "enable-attestation-cache",
		Usage: "Enable unsafe cache mechanism. See https://github.com/prysmaticlabs/prysm/issues/3106",
	}
	// EnableEth1DataVoteCacheFlag see https://github.com/prysmaticlabs/prysm/issues/3106.
	EnableEth1DataVoteCacheFlag = cli.BoolFlag{
		Name:  "enable-eth1-data-vote-cache",
		Usage: "Enable unsafe cache mechanism. See https://github.com/prysmaticlabs/prysm/issues/3106",
	}
	enableShuffledIndexCache = cli.BoolFlag{
		Name:  "enable-shuffled-index-cache",
		Usage: "Enable unsafe cache mechanism. See https://github.com/prysmaticlabs/prysm/issues/3106",
	}
	enableCommitteeCacheFlag = cli.BoolFlag{
		Name:  "enable-committee-cache",
		Usage: "Enable unsafe cache mechanism. See https://github.com/prysmaticlabs/prysm/issues/3106",
	}
	enableActiveIndicesCacheFlag = cli.BoolFlag{
		Name:  "enable-active-indices-cache",
		Usage: "Enable unsafe cache mechanism. See https://github.com/prysmaticlabs/prysm/issues/3106",
	}
	enableActiveCountCacheFlag = cli.BoolFlag{
		Name:  "enable-active-count-cache",
		Usage: "Enable unsafe cache mechanism. See https://github.com/prysmaticlabs/prysm/issues/3106",
	}
	// InitSyncNoVerifyFlag enables the initial sync no verify configuration.
	InitSyncNoVerifyFlag = cli.BoolFlag{
		Name:  "init-sync-no-verify",
		Usage: "Initial sync to finalized check point w/o verifying block's signature, RANDAO and attestation's aggregated signatures",
	}
	// NewCacheFlag enables the node to use the new caching scheme.
	NewCacheFlag = cli.BoolFlag{
		Name:  "new-cache",
		Usage: "Use the new shuffled indices cache for committee. Much improvement than previous caching implementations",
	}
	// SkipBLSVerifyFlag skips BLS signature verification across the runtime for development purposes.
	SkipBLSVerifyFlag = cli.BoolFlag{
		Name:  "skip-bls-verify",
		Usage: "Whether or not to skip BLS verification of signature at runtime, this is unsafe and should only be used for development",
	}
	enableBackupWebhookFlag = cli.BoolFlag{
		Name:  "enable-db-backup-webhook",
		Usage: "Serve HTTP handler to initiate database backups. The handler is served on the monitoring port at path /db/backup.",
	}
	enableBLSPubkeyCacheFlag = cli.BoolFlag{
		Name:  "enable-bls-pubkey-cache",
		Usage: "Enable BLS pubkey cache to improve wall time of PubkeyFromBytes",
	}
	// Scatter scatters sequential processes to  multiple cores
	pruneFinalizedStatesFlag = cli.BoolFlag{
		Name:  "prune-finalized-states",
		Usage: "Delete old states from the database after reaching new finalized checkpoint",
	}
	// enableSkipSlotsCache enables the skips slots lru cache to be used in runtime.
	enableSkipSlotsCache = cli.BoolFlag{
		Name:  "enable-skip-slots-cache",
		Usage: "Enables the skip slot cache to be used in the event of skipped slots.",
	}
)

// Deprecated flags list.
const deprecatedUsage = "DEPRECATED. DO NOT USE."

var (
	deprecatedNoGenesisDelayFlag = cli.BoolFlag{
		Name:   "no-genesis-delay",
		Usage:  deprecatedUsage,
		Hidden: true,
	}
	deprecatedEnableFinalizedBlockRootIndexFlag = cli.BoolFlag{
		Name:   "enable-finalized-block-root-index",
		Usage:  deprecatedUsage,
		Hidden: true,
	}
<<<<<<< HEAD
	deprecatedOptimizeProcessEpoch = cli.BoolFlag{
		Name:   "optimize-process-epoch",
=======
	deprecatedScatterFlag = cli.BoolFlag{
		Name:   "scatter",
>>>>>>> bdbd0aae
		Usage:  deprecatedUsage,
		Hidden: true,
	}
)

var deprecatedFlags = []cli.Flag{
	deprecatedNoGenesisDelayFlag,
	deprecatedEnableFinalizedBlockRootIndexFlag,
<<<<<<< HEAD
	deprecatedOptimizeProcessEpoch,
=======
	deprecatedScatterFlag,
>>>>>>> bdbd0aae
}

// ValidatorFlags contains a list of all the feature flags that apply to the validator client.
var ValidatorFlags = append(deprecatedFlags, []cli.Flag{
	MinimalConfigFlag,
}...)

// BeaconChainFlags contains a list of all the feature flags that apply to the beacon-chain client.
var BeaconChainFlags = append(deprecatedFlags, []cli.Flag{
	GenesisDelayFlag,
	MinimalConfigFlag,
	writeSSZStateTransitionsFlag,
	EnableAttestationCacheFlag,
	EnableEth1DataVoteCacheFlag,
	InitSyncNoVerifyFlag,
	NewCacheFlag,
	SkipBLSVerifyFlag,
<<<<<<< HEAD
	Scatter,
=======
	OptimizeProcessEpoch,
>>>>>>> bdbd0aae
	enableBackupWebhookFlag,
	enableBLSPubkeyCacheFlag,
	enableShuffledIndexCache,
	enableCommitteeCacheFlag,
	enableActiveIndicesCacheFlag,
	enableActiveCountCacheFlag,
	pruneFinalizedStatesFlag,
	enableSkipSlotsCache,
}...)<|MERGE_RESOLUTION|>--- conflicted
+++ resolved
@@ -94,13 +94,13 @@
 		Usage:  deprecatedUsage,
 		Hidden: true,
 	}
-<<<<<<< HEAD
 	deprecatedOptimizeProcessEpoch = cli.BoolFlag{
 		Name:   "optimize-process-epoch",
-=======
+		Usage:  deprecatedUsage,
+		Hidden: true,
+	}
 	deprecatedScatterFlag = cli.BoolFlag{
 		Name:   "scatter",
->>>>>>> bdbd0aae
 		Usage:  deprecatedUsage,
 		Hidden: true,
 	}
@@ -109,11 +109,8 @@
 var deprecatedFlags = []cli.Flag{
 	deprecatedNoGenesisDelayFlag,
 	deprecatedEnableFinalizedBlockRootIndexFlag,
-<<<<<<< HEAD
+	deprecatedScatterFlag,
 	deprecatedOptimizeProcessEpoch,
-=======
-	deprecatedScatterFlag,
->>>>>>> bdbd0aae
 }
 
 // ValidatorFlags contains a list of all the feature flags that apply to the validator client.
@@ -131,11 +128,6 @@
 	InitSyncNoVerifyFlag,
 	NewCacheFlag,
 	SkipBLSVerifyFlag,
-<<<<<<< HEAD
-	Scatter,
-=======
-	OptimizeProcessEpoch,
->>>>>>> bdbd0aae
 	enableBackupWebhookFlag,
 	enableBLSPubkeyCacheFlag,
 	enableShuffledIndexCache,
