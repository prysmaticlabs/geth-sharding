--- conflicted
+++ resolved
@@ -84,15 +84,11 @@
 		log.Warn("Enabled unsafe attestation cache")
 		cfg.EnableAttestationCache = true
 	}
-<<<<<<< HEAD
 	if ctx.GlobalBool(EnableSSZCache.Name) {
 		log.Warn("Enabled unsafe ssz cache")
 		cfg.EnableSSZCache = true
 	}
-	if ctx.GlobalBool(EnableEth1DataVoteCacheFlag.Name) {
-=======
 	if ctx.GlobalBool(enableEth1DataVoteCacheFlag.Name) {
->>>>>>> 2e5429c9
 		log.Warn("Enabled unsafe eth1 data vote cache")
 		cfg.EnableEth1DataVoteCache = true
 	}
