--- conflicted
+++ resolved
@@ -19,17 +19,8 @@
 func TestStatus(t *testing.T) {
 	maxBadResponses := 2
 	p := peers.NewStatus(maxBadResponses)
-<<<<<<< HEAD
-	if p == nil {
-		t.Fatalf("p not created")
-	}
-	if p.Scorer().BadResponsesThreshold() != maxBadResponses {
-		t.Errorf("maxBadResponses incorrect value: expected %v, received %v", maxBadResponses, p.Scorer().BadResponsesThreshold())
-	}
-=======
 	require.NotNil(t, p, "p not created")
-	assert.Equal(t, maxBadResponses, p.MaxBadResponses(), "maxBadResponses incorrect value")
->>>>>>> d9fd2521
+	assert.Equal(t, maxBadResponses, p.Scorer().BadResponsesThreshold(), "maxBadResponses incorrect value")
 }
 
 func TestPeerExplicitAdd(t *testing.T) {
@@ -125,15 +116,8 @@
 	_, err = p.ChainStateLastUpdated(id)
 	assert.ErrorContains(t, peers.ErrPeerUnknown.Error(), err)
 
-<<<<<<< HEAD
 	_, err = p.Scorer().BadResponses(id)
-	if err != peers.ErrPeerUnknown {
-		t.Errorf("Unexpected error: expected %v, received %v", peers.ErrPeerUnknown, err)
-	}
-=======
-	_, err = p.BadResponses(id)
-	assert.ErrorContains(t, peers.ErrPeerUnknown.Error(), err)
->>>>>>> d9fd2521
+	assert.ErrorContains(t, peers.ErrPeerUnknown.Error(), err)
 }
 
 func TestPeerCommitteeIndices(t *testing.T) {
@@ -252,14 +236,6 @@
 	p := peers.NewStatus(maxBadResponses)
 
 	id, err := peer.Decode("16Uiu2HAkyWZ4Ni1TpvDS8dPxsozmHY85KaiFjodQuV6Tz5tkHVeR")
-<<<<<<< HEAD
-	if err != nil {
-		t.Fatal(err)
-	}
-	if p.IsBad(id) {
-		t.Error("Peer marked as bad when should be good")
-	}
-=======
 	require.NoError(t, err)
 	{
 		_, err := id.MarshalBinary()
@@ -267,84 +243,34 @@
 	}
 
 	assert.Equal(t, false, p.IsBad(id), "Peer marked as bad when should be good")
->>>>>>> d9fd2521
 
 	address, err := ma.NewMultiaddr("/ip4/213.202.254.180/tcp/13000")
 	require.NoError(t, err, "Failed to create address")
 	direction := network.DirInbound
 	p.Add(new(enr.Record), id, address, direction)
 
-<<<<<<< HEAD
 	resBadResponses, err := p.Scorer().BadResponses(id)
-	if err != nil {
-		t.Fatalf("Unexpected error: %v", err)
-	}
-	if resBadResponses != 0 {
-		t.Errorf("Unexpected bad responses: expected 0, received %v", resBadResponses)
-	}
-	if p.IsBad(id) {
-		t.Error("Peer marked as bad when should be good")
-	}
+	require.NoError(t, err)
+	assert.Equal(t, 0, resBadResponses, "Unexpected bad responses")
+	assert.Equal(t, false, p.IsBad(id), "Peer marked as bad when should be good")
 
 	p.Scorer().IncrementBadResponses(id)
 	resBadResponses, err = p.Scorer().BadResponses(id)
-	if err != nil {
-		t.Fatalf("Unexpected error: %v", err)
-	}
-	if resBadResponses != 1 {
-		t.Errorf("Unexpected bad responses: expected 1, received %v", resBadResponses)
-	}
-	if p.IsBad(id) {
-		t.Error("Peer marked as bad when should be good")
-	}
+	require.NoError(t, err)
+	assert.Equal(t, 1, resBadResponses, "Unexpected bad responses")
+	assert.Equal(t, false, p.IsBad(id), "Peer marked as bad when should be good")
 
 	p.Scorer().IncrementBadResponses(id)
 	resBadResponses, err = p.Scorer().BadResponses(id)
-	if err != nil {
-		t.Fatalf("Unexpected error: %v", err)
-	}
-	if resBadResponses != 2 {
-		t.Errorf("Unexpected bad responses: expected 2, received %v", resBadResponses)
-	}
-	if !p.IsBad(id) {
-		t.Error("Peer not marked as bad when it should be")
-	}
+	require.NoError(t, err)
+	assert.Equal(t, 2, resBadResponses, "Unexpected bad responses")
+	assert.Equal(t, true, p.IsBad(id), "Peer not marked as bad when it should be")
 
 	p.Scorer().IncrementBadResponses(id)
 	resBadResponses, err = p.Scorer().BadResponses(id)
-	if err != nil {
-		t.Fatalf("Unexpected error: %v", err)
-	}
-	if resBadResponses != 3 {
-		t.Errorf("Unexpected bad responses: expected 3, received %v", resBadResponses)
-	}
-	if !p.IsBad(id) {
-		t.Error("Peer not marked as bad when it should be")
-	}
-=======
-	resBadResponses, err := p.BadResponses(id)
-	require.NoError(t, err)
-	assert.Equal(t, 0, resBadResponses, "Unexpected bad responses")
-	assert.Equal(t, false, p.IsBad(id), "Peer marked as bad when should be good")
-
-	p.IncrementBadResponses(id)
-	resBadResponses, err = p.BadResponses(id)
-	require.NoError(t, err)
-	assert.Equal(t, 1, resBadResponses, "Unexpected bad responses")
-	assert.Equal(t, false, p.IsBad(id), "Peer marked as bad when should be good")
-
-	p.IncrementBadResponses(id)
-	resBadResponses, err = p.BadResponses(id)
-	require.NoError(t, err)
-	assert.Equal(t, 2, resBadResponses, "Unexpected bad responses")
-	assert.Equal(t, true, p.IsBad(id), "Peer not marked as bad when it should be")
-
-	p.IncrementBadResponses(id)
-	resBadResponses, err = p.BadResponses(id)
 	require.NoError(t, err)
 	assert.Equal(t, 3, resBadResponses, "Unexpected bad responses")
 	assert.Equal(t, true, p.IsBad(id), "Peer not marked as bad when it should be")
->>>>>>> d9fd2521
 }
 
 func TestAddMetaData(t *testing.T) {
@@ -404,38 +330,6 @@
 	assert.Equal(t, numPeersAll, len(p.All()), "Unexpected number of peers")
 }
 
-<<<<<<< HEAD
-=======
-func TestDecay(t *testing.T) {
-	maxBadResponses := 2
-	p := peers.NewStatus(maxBadResponses)
-
-	// Peer 1 has 0 bad responses.
-	pid1 := addPeer(t, p, peers.PeerConnected)
-	// Peer 2 has 1 bad response.
-	pid2 := addPeer(t, p, peers.PeerConnected)
-	p.IncrementBadResponses(pid2)
-	// Peer 3 has 2 bad response.
-	pid3 := addPeer(t, p, peers.PeerConnected)
-	p.IncrementBadResponses(pid3)
-	p.IncrementBadResponses(pid3)
-
-	// Decay the values
-	p.Decay()
-
-	// Ensure the new values are as expected
-	badResponses1, err := p.BadResponses(pid1)
-	require.NoError(t, err)
-	assert.Equal(t, 0, badResponses1, "Unexpected bad responses for peer 1")
-	badResponses2, err := p.BadResponses(pid2)
-	require.NoError(t, err)
-	assert.Equal(t, 0, badResponses2, "Unexpected bad responses for peer 2")
-	badResponses3, err := p.BadResponses(pid3)
-	require.NoError(t, err)
-	assert.Equal(t, 1, badResponses3, "Unexpected bad responses for peer 3")
-}
-
->>>>>>> d9fd2521
 func TestTrimmedOrderedPeers(t *testing.T) {
 	p := peers.NewStatus(1)
 
