package sync

import (
	"context"
	"reflect"
	"time"

	libp2pcore "github.com/libp2p/go-libp2p-core"
	"github.com/libp2p/go-libp2p-core/network"
	pb "github.com/prysmaticlabs/prysm/proto/beacon/p2p/v1"
	"github.com/prysmaticlabs/prysm/shared/roughtime"
	"go.opencensus.io/trace"
)

// Time to first byte timeout. The maximum time to wait for first byte of
// request response (time-to-first-byte). The client is expected to give up if
// they don't receive the first byte within 5 seconds.
var ttfbTimeout = 5 * time.Second

// rpcHandler is responsible for handling and responding to any incoming message.
// This method may return an error to internal monitoring, but the error will
// not be relayed to the peer.
type rpcHandler func(context.Context, interface{}, libp2pcore.Stream) error

// registerRPCHandlers for p2p RPC.
func (r *RegularSync) registerRPCHandlers() {
	r.registerRPC(
		"/eth2/beacon_chain/req/status/1",
		&pb.Status{},
		r.statusRPCHandler,
	)
	r.registerRPC(
		"/eth2/beacon_chain/req/goodbye/1",
		new(uint64),
		r.goodbyeRPCHandler,
	)
	r.registerRPC(
		"/eth2/beacon_chain/req/beacon_blocks_by_range/1",
		&pb.BeaconBlocksByRangeRequest{},
		r.beaconBlocksByRangeRPCHandler,
	)
	r.registerRPC(
<<<<<<< HEAD
		"/eth2/beacon_chain/req/beacon_blocks_by_root/1",
		[][32]byte{},
		r.beaconBlocksRootRPCHandler,
=======
		"/eth2/beacon_chain/req/recent_beacon_blocks/1",
		[][32]byte{},
		r.recentBeaconBlocksRPCHandler,
>>>>>>> e8b69515
	)
}

// registerRPC for a given topic with an expected protobuf message type.
func (r *RegularSync) registerRPC(topic string, base interface{}, handle rpcHandler) {
	topic += r.p2p.Encoding().ProtocolSuffix()
	log := log.WithField("topic", topic)
	r.p2p.SetStreamHandler(topic, func(stream network.Stream) {
		ctx, cancel := context.WithTimeout(context.Background(), ttfbTimeout)
		defer cancel()
		defer stream.Close()
		ctx, span := trace.StartSpan(ctx, "sync.rpc")
		defer span.End()
		span.AddAttributes(trace.StringAttribute("topic", topic))

		if err := stream.SetReadDeadline(roughtime.Now().Add(ttfbTimeout)); err != nil {
			log.WithError(err).Error("Could not set stream read deadline")
			return
		}

<<<<<<< HEAD
		// Clone the base message type so we have a newly initialized message as the decoding
		// destination.
		msg := copyValues(base)
		if err := r.p2p.Encoding().DecodeWithLength(stream, msg); err != nil {
			log.WithError(err).Error("Failed to decode stream message")
			return
		}
		if err := handle(ctx, msg, stream); err != nil {
			// TODO(3147): Update metrics
			log.WithError(err).Error("Failed to handle p2p RPC")
=======
		// Given we have an input argument that can be pointer or [][32]byte, this gives us
		// a way to check for its reflect.Kind and based on the result, we can decode
		// accordingly.
		t := reflect.TypeOf(base)
		if t.Kind() == reflect.Ptr {
			msg := reflect.New(t.Elem())
			if err := r.p2p.Encoding().DecodeWithLength(stream, msg.Interface()); err != nil {
				log.WithError(err).Error("Failed to decode stream message")
				return
			}
			if err := handle(ctx, msg.Interface(), stream); err != nil {
				log.WithError(err).Error("Failed to handle p2p RPC")
			}
		} else {
			msg := reflect.New(t)
			if err := r.p2p.Encoding().DecodeWithLength(stream, msg.Interface()); err != nil {
				log.WithError(err).Error("Failed to decode stream message")
				return
			}
			if err := handle(ctx, msg.Elem().Interface(), stream); err != nil {
				log.WithError(err).Error("Failed to handle p2p RPC")
			}
>>>>>>> e8b69515
		}
	})
}

func copyValues(msg interface{}) interface{} {
	switch t := msg.(type) {
	case proto.Message:
		return proto.Clone(t)
	case uint64:
		return new(uint64)
	case [][32]byte:
		return [][32]byte{}
	default:
		return reflect.New(reflect.TypeOf(t).Elem())
	}
}<|MERGE_RESOLUTION|>--- conflicted
+++ resolved
@@ -40,15 +40,9 @@
 		r.beaconBlocksByRangeRPCHandler,
 	)
 	r.registerRPC(
-<<<<<<< HEAD
 		"/eth2/beacon_chain/req/beacon_blocks_by_root/1",
 		[][32]byte{},
 		r.beaconBlocksRootRPCHandler,
-=======
-		"/eth2/beacon_chain/req/recent_beacon_blocks/1",
-		[][32]byte{},
-		r.recentBeaconBlocksRPCHandler,
->>>>>>> e8b69515
 	)
 }
 
@@ -69,18 +63,6 @@
 			return
 		}
 
-<<<<<<< HEAD
-		// Clone the base message type so we have a newly initialized message as the decoding
-		// destination.
-		msg := copyValues(base)
-		if err := r.p2p.Encoding().DecodeWithLength(stream, msg); err != nil {
-			log.WithError(err).Error("Failed to decode stream message")
-			return
-		}
-		if err := handle(ctx, msg, stream); err != nil {
-			// TODO(3147): Update metrics
-			log.WithError(err).Error("Failed to handle p2p RPC")
-=======
 		// Given we have an input argument that can be pointer or [][32]byte, this gives us
 		// a way to check for its reflect.Kind and based on the result, we can decode
 		// accordingly.
@@ -103,7 +85,6 @@
 			if err := handle(ctx, msg.Elem().Interface(), stream); err != nil {
 				log.WithError(err).Error("Failed to handle p2p RPC")
 			}
->>>>>>> e8b69515
 		}
 	})
 }
