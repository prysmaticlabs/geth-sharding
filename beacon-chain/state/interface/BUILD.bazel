load("@prysm//tools/go:def.bzl", "go_library")

go_library(
    name = "go_default_library",
    srcs = [
        "altair.go",
        "phase0.go",
    ],
    importpath = "github.com/prysmaticlabs/prysm/beacon-chain/state/interface",
    visibility = [
        "//beacon-chain:__subpackages__",
        "//fuzz:__pkg__",
        "//proto/testing:__subpackages__",
        "//shared/aggregation:__subpackages__",
        "//shared/benchutil:__pkg__",
        "//shared/depositutil:__subpackages__",
        "//shared/testutil:__pkg__",
        "//slasher/rpc:__subpackages__",
        "//spectest:__subpackages__",
<<<<<<< HEAD
        "//tools:exploredb:__subpackages__",
=======
>>>>>>> 7d95881f
        "//tools/benchmark-files-gen:__pkg__",
        "//tools/exploredb:__pkg__",
        "//tools/pcli:__pkg__",
    ],
    deps = [
        "//proto/beacon/p2p/v1:go_default_library",
        "//proto/eth/v1:go_default_library",
        "//proto/eth/v1alpha1:go_default_library",
        "@com_github_prysmaticlabs_eth2_types//:go_default_library",
        "@com_github_prysmaticlabs_go_bitfield//:go_default_library",
    ],
)<|MERGE_RESOLUTION|>--- conflicted
+++ resolved
@@ -17,10 +17,6 @@
         "//shared/testutil:__pkg__",
         "//slasher/rpc:__subpackages__",
         "//spectest:__subpackages__",
-<<<<<<< HEAD
-        "//tools:exploredb:__subpackages__",
-=======
->>>>>>> 7d95881f
         "//tools/benchmark-files-gen:__pkg__",
         "//tools/exploredb:__pkg__",
         "//tools/pcli:__pkg__",
