--- conflicted
+++ resolved
@@ -27,11 +27,6 @@
 	CanonicalBlockFeed() *event.Feed
 	ReceiveBlock(ctx context.Context, block *pb.BeaconBlock) (*pb.BeaconState, error)
 	IsCanonical(slot uint64, hash []byte) bool
-<<<<<<< HEAD
-	InsertsCanonical(slot uint64, hash []byte)
-=======
-	CanonicalBlock(slot uint64) (*pb.BeaconBlock, error)
->>>>>>> e5cb1db5
 	RecentCanonicalRoots(count uint64) []*pbrpc.BlockRoot
 }
 
