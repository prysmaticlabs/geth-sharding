package accounts

import (
	"os"

	"github.com/prysmaticlabs/prysm/shared/cmd"
	"github.com/prysmaticlabs/prysm/shared/featureconfig"
	"github.com/prysmaticlabs/prysm/shared/tos"
	"github.com/prysmaticlabs/prysm/validator/flags"
	"github.com/urfave/cli/v2"
)

// AccountCommands for Prysm validators.
var AccountCommands = &cli.Command{
	Name:     "accounts",
	Category: "accounts",
	Usage:    "defines commands for interacting with eth2 validator accounts (work in progress)",
	Subcommands: []*cli.Command{
		{
			Name:        "delete",
			Description: `deletes the selected accounts from a users wallet.`,
			Flags: cmd.WrapFlags([]cli.Flag{
				flags.WalletDirFlag,
				flags.WalletPasswordFileFlag,
				flags.DeletePublicKeysFlag,
				featureconfig.Mainnet,
				featureconfig.PyrmontTestnet,
				featureconfig.ToledoTestnet,
				cmd.AcceptTosFlag,
			}),
			Before: func(cliCtx *cli.Context) error {
				if err := cmd.LoadFlagsFromConfig(cliCtx, cliCtx.Command.Flags); err != nil {
					return err
				}
				return tos.VerifyTosAcceptedOrPrompt(cliCtx)
			},
			Action: func(cliCtx *cli.Context) error {
				featureconfig.ConfigureValidator(cliCtx)
				if err := DeleteAccountCli(cliCtx); err != nil {
					log.Fatalf("Could not delete account: %v", err)
				}
				return nil
			},
		},
		{
<<<<<<< HEAD
=======
			Name:        "disable",
			Description: "Disable the selected accounts from a users wallet.",
			Flags: cmd.WrapFlags([]cli.Flag{
				flags.WalletDirFlag,
				flags.WalletPasswordFileFlag,
				flags.DisablePublicKeysFlag,
				featureconfig.Mainnet,
				featureconfig.PyrmontTestnet,
				featureconfig.ToledoTestnet,
				cmd.AcceptTosFlag,
			}),
			Before: func(cliCtx *cli.Context) error {
				if err := cmd.LoadFlagsFromConfig(cliCtx, cliCtx.Command.Flags); err != nil {
					return err
				}
				return tos.VerifyTosAcceptedOrPrompt(cliCtx)
			},
			Action: func(cliCtx *cli.Context) error {
				featureconfig.ConfigureValidator(cliCtx)
				if err := DisableAccountsCli(cliCtx); err != nil {
					log.Fatalf("Could not disable account: %v", err)
				}
				return nil
			},
		},
		{
			Name:        "enable",
			Description: "Enable the selected accounts from a users wallet.",
			Flags: cmd.WrapFlags([]cli.Flag{
				flags.WalletDirFlag,
				flags.WalletPasswordFileFlag,
				flags.EnablePublicKeysFlag,
				featureconfig.Mainnet,
				featureconfig.PyrmontTestnet,
				featureconfig.ToledoTestnet,
				cmd.AcceptTosFlag,
			}),
			Before: func(cliCtx *cli.Context) error {
				if err := cmd.LoadFlagsFromConfig(cliCtx, cliCtx.Command.Flags); err != nil {
					return err
				}
				return tos.VerifyTosAcceptedOrPrompt(cliCtx)
			},
			Action: func(cliCtx *cli.Context) error {
				featureconfig.ConfigureValidator(cliCtx)
				if err := EnableAccountsCli(cliCtx); err != nil {
					log.Fatalf("Could not enable account: %v", err)
				}
				return nil
			},
		},
		{
>>>>>>> 194ee7c4
			Name:        "list",
			Description: "Lists all validator accounts in a user's wallet directory",
			Flags: cmd.WrapFlags([]cli.Flag{
				flags.WalletDirFlag,
				flags.WalletPasswordFileFlag,
				flags.ShowDepositDataFlag,
				flags.ShowPrivateKeysFlag,
				featureconfig.Mainnet,
				featureconfig.PyrmontTestnet,
				featureconfig.ToledoTestnet,
				cmd.AcceptTosFlag,
			}),
			Before: func(cliCtx *cli.Context) error {
				if err := cmd.LoadFlagsFromConfig(cliCtx, cliCtx.Command.Flags); err != nil {
					return err
				}
				return tos.VerifyTosAcceptedOrPrompt(cliCtx)
			},
			Action: func(cliCtx *cli.Context) error {
				featureconfig.ConfigureValidator(cliCtx)
				if err := ListAccountsCli(cliCtx); err != nil {
					log.Fatalf("Could not list accounts: %v", err)
				}
				return nil
			},
		},
		{
			Name: "backup",
			Description: "backup accounts into EIP-2335 compliant keystore.json files zipped into a backup.zip file " +
				"at a desired output directory. Accounts to backup can also " +
				"be specified programmatically via a --backup-for-public-keys flag which specifies a comma-separated " +
				"list of hex string public keys",
			Flags: cmd.WrapFlags([]cli.Flag{
				flags.WalletDirFlag,
				flags.WalletPasswordFileFlag,
				flags.BackupDirFlag,
				flags.BackupPublicKeysFlag,
				flags.BackupPasswordFile,
				featureconfig.Mainnet,
				featureconfig.PyrmontTestnet,
				featureconfig.ToledoTestnet,
				cmd.AcceptTosFlag,
			}),
			Before: func(cliCtx *cli.Context) error {
				if err := cmd.LoadFlagsFromConfig(cliCtx, cliCtx.Command.Flags); err != nil {
					return err
				}
				return tos.VerifyTosAcceptedOrPrompt(cliCtx)
			},
			Action: func(cliCtx *cli.Context) error {
				featureconfig.ConfigureValidator(cliCtx)
				if err := BackupAccountsCli(cliCtx); err != nil {
					log.Fatalf("Could not backup accounts: %v", err)
				}
				return nil
			},
		},
		{
			Name:        "import",
			Description: `imports eth2 validator accounts stored in EIP-2335 keystore.json files from an external directory`,
			Flags: cmd.WrapFlags([]cli.Flag{
				flags.WalletDirFlag,
				flags.KeysDirFlag,
				flags.WalletPasswordFileFlag,
				flags.AccountPasswordFileFlag,
				flags.ImportPrivateKeyFileFlag,
				featureconfig.Mainnet,
				featureconfig.PyrmontTestnet,
				featureconfig.ToledoTestnet,
				cmd.AcceptTosFlag,
			}),
			Before: func(cliCtx *cli.Context) error {
				if err := cmd.LoadFlagsFromConfig(cliCtx, cliCtx.Command.Flags); err != nil {
					return err
				}
				return tos.VerifyTosAcceptedOrPrompt(cliCtx)
			},
			Action: func(cliCtx *cli.Context) error {
				featureconfig.ConfigureValidator(cliCtx)
				if err := ImportAccountsCli(cliCtx); err != nil {
					log.Fatalf("Could not import accounts: %v", err)
				}
				return nil
			},
		},
		{
			Name:        "voluntary-exit",
			Description: "Performs a voluntary exit on selected accounts",
			Flags: cmd.WrapFlags([]cli.Flag{
				flags.WalletDirFlag,
				flags.WalletPasswordFileFlag,
				flags.AccountPasswordFileFlag,
				flags.VoluntaryExitPublicKeysFlag,
				flags.BeaconRPCProviderFlag,
				cmd.GrpcMaxCallRecvMsgSizeFlag,
				flags.CertFlag,
				flags.GrpcHeadersFlag,
				flags.GrpcRetriesFlag,
				flags.GrpcRetryDelayFlag,
				featureconfig.Mainnet,
				featureconfig.PyrmontTestnet,
				featureconfig.ToledoTestnet,
				cmd.AcceptTosFlag,
			}),
			Before: func(cliCtx *cli.Context) error {
				if err := cmd.LoadFlagsFromConfig(cliCtx, cliCtx.Command.Flags); err != nil {
					return err
				}
				return tos.VerifyTosAcceptedOrPrompt(cliCtx)
			},
			Action: func(cliCtx *cli.Context) error {
				featureconfig.ConfigureValidator(cliCtx)
				if err := ExitAccountsCli(cliCtx, os.Stdin); err != nil {
					log.Fatalf("Could not perform voluntary exit: %v", err)
				}
				return nil
			},
		},
	},
}<|MERGE_RESOLUTION|>--- conflicted
+++ resolved
@@ -43,61 +43,6 @@
 			},
 		},
 		{
-<<<<<<< HEAD
-=======
-			Name:        "disable",
-			Description: "Disable the selected accounts from a users wallet.",
-			Flags: cmd.WrapFlags([]cli.Flag{
-				flags.WalletDirFlag,
-				flags.WalletPasswordFileFlag,
-				flags.DisablePublicKeysFlag,
-				featureconfig.Mainnet,
-				featureconfig.PyrmontTestnet,
-				featureconfig.ToledoTestnet,
-				cmd.AcceptTosFlag,
-			}),
-			Before: func(cliCtx *cli.Context) error {
-				if err := cmd.LoadFlagsFromConfig(cliCtx, cliCtx.Command.Flags); err != nil {
-					return err
-				}
-				return tos.VerifyTosAcceptedOrPrompt(cliCtx)
-			},
-			Action: func(cliCtx *cli.Context) error {
-				featureconfig.ConfigureValidator(cliCtx)
-				if err := DisableAccountsCli(cliCtx); err != nil {
-					log.Fatalf("Could not disable account: %v", err)
-				}
-				return nil
-			},
-		},
-		{
-			Name:        "enable",
-			Description: "Enable the selected accounts from a users wallet.",
-			Flags: cmd.WrapFlags([]cli.Flag{
-				flags.WalletDirFlag,
-				flags.WalletPasswordFileFlag,
-				flags.EnablePublicKeysFlag,
-				featureconfig.Mainnet,
-				featureconfig.PyrmontTestnet,
-				featureconfig.ToledoTestnet,
-				cmd.AcceptTosFlag,
-			}),
-			Before: func(cliCtx *cli.Context) error {
-				if err := cmd.LoadFlagsFromConfig(cliCtx, cliCtx.Command.Flags); err != nil {
-					return err
-				}
-				return tos.VerifyTosAcceptedOrPrompt(cliCtx)
-			},
-			Action: func(cliCtx *cli.Context) error {
-				featureconfig.ConfigureValidator(cliCtx)
-				if err := EnableAccountsCli(cliCtx); err != nil {
-					log.Fatalf("Could not enable account: %v", err)
-				}
-				return nil
-			},
-		},
-		{
->>>>>>> 194ee7c4
 			Name:        "list",
 			Description: "Lists all validator accounts in a user's wallet directory",
 			Flags: cmd.WrapFlags([]cli.Flag{
