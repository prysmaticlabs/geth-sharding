--- conflicted
+++ resolved
@@ -1121,20 +1121,7 @@
 	}
 
 	exit := signed.Exit
-<<<<<<< HEAD
-	numOfValidators := beaconState.NumofValidators()
-	if int(exit.ValidatorIndex) >= numOfValidators {
-		return fmt.Errorf("validator index out of bound %d > %d", exit.ValidatorIndex, numOfValidators)
-	}
-
-	validator, err := beaconState.ValidatorAtIndex(exit.ValidatorIndex)
-	if err != nil {
-		return err
-	}
-	currentEpoch := helpers.SlotToEpoch(beaconState.Slot())
-=======
 	currentEpoch := helpers.SlotToEpoch(currentSlot)
->>>>>>> 41defe86
 	// Verify the validator is active.
 	if !helpers.IsActiveValidator(validator, currentEpoch) {
 		return errors.New("non-active validator cannot exit")
