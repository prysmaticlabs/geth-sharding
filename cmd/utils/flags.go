--- conflicted
+++ resolved
@@ -531,7 +531,6 @@
 		Usage: "Minimum POW accepted",
 		Value: whisper.DefaultMinimumPoW,
 	}
-<<<<<<< HEAD
 	// Sharding Settings
 	DepositFlag = cli.BoolFlag{
 		Name:  "deposit",
@@ -544,7 +543,6 @@
 	ShardIDFlag = cli.IntFlag{
 		Name:  "shardid",
 		Usage: `use the --shardid to determine which shard to start p2p server, listen for incoming transactions and perform proposer/observer duties`,
-=======
 
 	// Metrics flags
 	MetricsEnabledFlag = cli.BoolFlag{
@@ -583,7 +581,6 @@
 		Name:  "metrics.influxdb.host.tag",
 		Usage: "InfluxDB `host` tag attached to all measurements",
 		Value: "localhost",
->>>>>>> 1990c9e6
 	}
 )
 
