package db

import (
	"crypto/rand"
	"fmt"
	"math/big"
	"os"
	"path"
	"testing"

<<<<<<< HEAD
=======
	"github.com/prysmaticlabs/prysm/slasher/flags"
>>>>>>> b0307711
	"github.com/urfave/cli"
)

// SetupSlasherDB instantiates and returns a SlasherDB instance.
func SetupSlasherDB(t testing.TB, ctx *cli.Context) *Store {
	randPath, err := rand.Int(rand.Reader, big.NewInt(1000000))
	if err != nil {
		t.Fatalf("Could not generate random file path: %v", err)
	}
	p := path.Join(TempDir(), fmt.Sprintf("/%d", randPath))
	if err := os.RemoveAll(p); err != nil {
		t.Fatalf("Failed to remove directory: %v", err)
	}
<<<<<<< HEAD
	db, err := NewDB(p, ctx, 0, 0)
=======
	cfg := &Config{cacheItems: 0, maxCacheSize: 0, SpanCacheEnabled: ctx.GlobalBool(flags.UseSpanCacheFlag.Name)}
	db, err := NewDB(p, cfg)
>>>>>>> b0307711
	if err != nil {
		t.Fatalf("Failed to instantiate DB: %v", err)
	}
	return db
}

// SetupSlasherDBDiffCacheSize instantiates and returns a SlasherDB instance with non default cache size.
<<<<<<< HEAD
func SetupSlasherDBDiffCacheSize(t testing.TB, ctx *cli.Context, cacheItems int64, maxCacheSize int64) *Store {
=======
func SetupSlasherDBDiffCacheSize(t testing.TB, cacheItems int64, maxCacheSize int64) *Store {
>>>>>>> b0307711
	randPath, err := rand.Int(rand.Reader, big.NewInt(1000000))
	if err != nil {
		t.Fatalf("Could not generate random file path: %v", err)
	}
	p := path.Join(TempDir(), fmt.Sprintf("/%d", randPath))
	if err := os.RemoveAll(p); err != nil {
		t.Fatalf("Failed to remove directory: %v", err)
	}
<<<<<<< HEAD
	db, err := NewDB(p, ctx, cacheItems, maxCacheSize)
=======
	cfg := &Config{cacheItems: cacheItems, maxCacheSize: maxCacheSize, SpanCacheEnabled: true}
	db, err := NewDB(p, cfg)
>>>>>>> b0307711
	if err != nil {
		t.Fatalf("Failed to instantiate DB: %v", err)
	}
	return db
}

// TempDir returns a directory path for temporary test storage.
func TempDir() string {
	d := os.Getenv("TEST_TMPDIR")
	// If the test is not run via bazel, the environment var won't be set.
	if d == "" {
		return os.TempDir()
	}
	return d
}

// TeardownSlasherDB cleans up a test BeaconDB instance.
func TeardownSlasherDB(t testing.TB, db *Store) {
	if err := db.Close(); err != nil {
		t.Fatalf("Failed to close database: %v", err)
	}
	if err := os.RemoveAll(db.DatabasePath()); err != nil {
		t.Fatalf("Failed to remove directory: %v", err)
	}
}<|MERGE_RESOLUTION|>--- conflicted
+++ resolved
@@ -8,10 +8,7 @@
 	"path"
 	"testing"
 
-<<<<<<< HEAD
-=======
 	"github.com/prysmaticlabs/prysm/slasher/flags"
->>>>>>> b0307711
 	"github.com/urfave/cli"
 )
 
@@ -25,12 +22,8 @@
 	if err := os.RemoveAll(p); err != nil {
 		t.Fatalf("Failed to remove directory: %v", err)
 	}
-<<<<<<< HEAD
-	db, err := NewDB(p, ctx, 0, 0)
-=======
 	cfg := &Config{cacheItems: 0, maxCacheSize: 0, SpanCacheEnabled: ctx.GlobalBool(flags.UseSpanCacheFlag.Name)}
 	db, err := NewDB(p, cfg)
->>>>>>> b0307711
 	if err != nil {
 		t.Fatalf("Failed to instantiate DB: %v", err)
 	}
@@ -38,11 +31,7 @@
 }
 
 // SetupSlasherDBDiffCacheSize instantiates and returns a SlasherDB instance with non default cache size.
-<<<<<<< HEAD
-func SetupSlasherDBDiffCacheSize(t testing.TB, ctx *cli.Context, cacheItems int64, maxCacheSize int64) *Store {
-=======
 func SetupSlasherDBDiffCacheSize(t testing.TB, cacheItems int64, maxCacheSize int64) *Store {
->>>>>>> b0307711
 	randPath, err := rand.Int(rand.Reader, big.NewInt(1000000))
 	if err != nil {
 		t.Fatalf("Could not generate random file path: %v", err)
@@ -51,12 +40,8 @@
 	if err := os.RemoveAll(p); err != nil {
 		t.Fatalf("Failed to remove directory: %v", err)
 	}
-<<<<<<< HEAD
-	db, err := NewDB(p, ctx, cacheItems, maxCacheSize)
-=======
 	cfg := &Config{cacheItems: cacheItems, maxCacheSize: maxCacheSize, SpanCacheEnabled: true}
 	db, err := NewDB(p, cfg)
->>>>>>> b0307711
 	if err != nil {
 		t.Fatalf("Failed to instantiate DB: %v", err)
 	}
