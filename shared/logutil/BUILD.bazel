--- conflicted
+++ resolved
@@ -1,27 +1,9 @@
-<<<<<<< HEAD
-load("@io_bazel_rules_go//go:def.bzl", "go_library", "go_test")
-=======
 load("@prysm//tools/go:def.bzl", "go_library")
->>>>>>> 63e2e8ac
 
 go_library(
     name = "go_default_library",
     srcs = ["logutil.go"],
     importpath = "github.com/prysmaticlabs/prysm/shared/logutil",
     visibility = ["//visibility:public"],
-    deps = [
-        "//shared/roughtime:go_default_library",
-        "@com_github_sirupsen_logrus//:go_default_library",
-    ],
-)
-
-go_test(
-    name = "go_default_test",
-    srcs = ["logutil_test.go"],
-    embed = [":go_default_library"],
-    deps = [
-        "//shared/roughtime:go_default_library",
-        "//shared/testutil:go_default_library",
-        "@com_github_sirupsen_logrus//hooks/test:go_default_library",
-    ],
+    deps = ["@com_github_sirupsen_logrus//:go_default_library"],
 )