package initialsync

import (
	"context"

	peer "github.com/libp2p/go-libp2p-peer"
	"github.com/prysmaticlabs/prysm/beacon-chain/core/validators"
	pb "github.com/prysmaticlabs/prysm/proto/beacon/p2p/v1"
	"github.com/prysmaticlabs/prysm/shared/bytesutil"
	"github.com/prysmaticlabs/prysm/shared/hashutil"
	"github.com/prysmaticlabs/prysm/shared/p2p"
	"github.com/prysmaticlabs/prysm/shared/params"
	"go.opencensus.io/trace"
)

func (s *InitialSync) processState(msg p2p.Message, chainHead *pb.ChainHeadResponse) error {
	ctx, span := trace.StartSpan(msg.Ctx, "beacon-chain.sync.initial-sync.processState")
	defer span.End()
	data := msg.Data.(*pb.BeaconStateResponse)
	finalizedState := data.FinalizedState
	recState.Inc()

	if err := s.db.SaveFinalizedState(finalizedState); err != nil {
		log.Errorf("Unable to set received last finalized state in db: %v", err)
		return nil
	}

	if err := s.db.SaveFinalizedBlock(finalizedState.LatestBlock); err != nil {
		log.Errorf("Could not save finalized block %v", err)
		return nil
	}

	if err := s.db.SaveBlock(finalizedState.LatestBlock); err != nil {
		log.Errorf("Could not save block %v", err)
		return nil
	}

	finalizedBlockRoot, err := hashutil.HashBeaconBlock(finalizedState.LatestBlock)
	if err != nil {
		log.Errorf("Could not hash finalized block %v", err)
		return nil
	}

	if err := s.db.SaveHistoricalState(ctx, finalizedState, finalizedBlockRoot); err != nil {
		log.Errorf("Could not save new historical state: %v", err)
		return nil
	}

	if err := s.db.SaveAttestationTarget(ctx, &pb.AttestationTarget{
		Slot:       finalizedState.LatestBlock.Slot,
		BlockRoot:  finalizedBlockRoot[:],
<<<<<<< HEAD
		ParentRoot: finalizedState.LatestBlock.ParentRootHash32,
=======
		ParentRoot: finalizedState.LatestBlock.ParentBlockRoot,
>>>>>>> c4c76c74
	}); err != nil {
		log.Errorf("Could not to save attestation target: %v", err)
		return nil
	}

	if err := s.db.SaveJustifiedState(finalizedState); err != nil {
		log.Errorf("Could not set beacon state for initial sync %v", err)
		return nil
	}

	if err := s.db.SaveJustifiedBlock(finalizedState.LatestBlock); err != nil {
		log.Errorf("Could not save finalized block %v", err)
		return nil
	}

	exists, _, err := s.powchain.BlockExists(ctx, bytesutil.ToBytes32(finalizedState.LatestEth1Data.BlockRoot))
	if err != nil {
		log.Errorf("Unable to get powchain block %v", err)
	}

	if !exists {
		log.Error("Latest ETH1 block doesn't exist in the pow chain")
		return nil
	}

	s.db.PrunePendingDeposits(ctx, finalizedState.DepositIndex)

	if err := s.db.UpdateChainHead(ctx, finalizedState.LatestBlock, finalizedState); err != nil {
		log.Errorf("Could not update chain head: %v", err)
		return nil
	}

	validators.InitializeValidatorStore(finalizedState)

	s.stateReceived = true
	log.Debugf(
		"Successfully saved beacon state with the last finalized slot: %d",
		finalizedState.Slot-params.BeaconConfig().GenesisSlot,
	)
	log.WithField("peer", msg.Peer.Pretty()).Info("Requesting batch blocks from peer")
	s.requestBatchedBlocks(ctx, finalizedBlockRoot[:], chainHead.CanonicalBlockRoot, msg.Peer)

	return nil
}

// requestStateFromPeer requests for the canonical state, finalized state, and justified state from a peer.
func (s *InitialSync) requestStateFromPeer(ctx context.Context, lastFinalizedRoot [32]byte, peer peer.ID) error {
	ctx, span := trace.StartSpan(ctx, "beacon-chain.sync.initial-sync.requestStateFromPeer")
	defer span.End()
	stateReq.Inc()
	return s.p2p.Send(ctx, &pb.BeaconStateRequest{
		FinalizedStateRootHash32S: lastFinalizedRoot[:],
	}, peer)
}<|MERGE_RESOLUTION|>--- conflicted
+++ resolved
@@ -49,11 +49,7 @@
 	if err := s.db.SaveAttestationTarget(ctx, &pb.AttestationTarget{
 		Slot:       finalizedState.LatestBlock.Slot,
 		BlockRoot:  finalizedBlockRoot[:],
-<<<<<<< HEAD
-		ParentRoot: finalizedState.LatestBlock.ParentRootHash32,
-=======
 		ParentRoot: finalizedState.LatestBlock.ParentBlockRoot,
->>>>>>> c4c76c74
 	}); err != nil {
 		log.Errorf("Could not to save attestation target: %v", err)
 		return nil
