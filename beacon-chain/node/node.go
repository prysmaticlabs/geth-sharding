// Package node is the main service which launches a beacon node and manages
// the lifecycle of all its associated services at runtime, such as p2p, RPC, sync,
// gracefully closing them if the process ends.
package node

import (
	"bytes"
	"context"
	"fmt"
	"os"
	"os/signal"
	"path/filepath"
	"strings"
	"sync"
	"syscall"

	"github.com/ethereum/go-ethereum/common"
	"github.com/pkg/errors"
	"github.com/prysmaticlabs/prysm/beacon-chain/blockchain"
	"github.com/prysmaticlabs/prysm/beacon-chain/cache/depositcache"
	"github.com/prysmaticlabs/prysm/beacon-chain/core/helpers"
	"github.com/prysmaticlabs/prysm/beacon-chain/db"
	"github.com/prysmaticlabs/prysm/beacon-chain/db/kv"
	"github.com/prysmaticlabs/prysm/beacon-chain/forkchoice"
	"github.com/prysmaticlabs/prysm/beacon-chain/forkchoice/protoarray"
	"github.com/prysmaticlabs/prysm/beacon-chain/gateway"
	interopcoldstart "github.com/prysmaticlabs/prysm/beacon-chain/interop-cold-start"
	"github.com/prysmaticlabs/prysm/beacon-chain/node/registration"
	"github.com/prysmaticlabs/prysm/beacon-chain/operations/attestations"
	"github.com/prysmaticlabs/prysm/beacon-chain/operations/slashings"
	"github.com/prysmaticlabs/prysm/beacon-chain/operations/voluntaryexits"
	"github.com/prysmaticlabs/prysm/beacon-chain/p2p"
	"github.com/prysmaticlabs/prysm/beacon-chain/powchain"
	"github.com/prysmaticlabs/prysm/beacon-chain/rpc"
	"github.com/prysmaticlabs/prysm/beacon-chain/state/stategen"
	regularsync "github.com/prysmaticlabs/prysm/beacon-chain/sync"
	initialsync "github.com/prysmaticlabs/prysm/beacon-chain/sync/initial-sync"
	"github.com/prysmaticlabs/prysm/cmd/beacon-chain/flags"
	"github.com/prysmaticlabs/prysm/shared"
	"github.com/prysmaticlabs/prysm/shared/backuputil"
	"github.com/prysmaticlabs/prysm/shared/cmd"
	"github.com/prysmaticlabs/prysm/shared/debug"
	"github.com/prysmaticlabs/prysm/shared/event"
	"github.com/prysmaticlabs/prysm/shared/featureconfig"
	"github.com/prysmaticlabs/prysm/shared/params"
	"github.com/prysmaticlabs/prysm/shared/prereq"
	"github.com/prysmaticlabs/prysm/shared/prometheus"
	"github.com/prysmaticlabs/prysm/shared/sliceutil"
	"github.com/prysmaticlabs/prysm/shared/version"
	"github.com/sirupsen/logrus"
	"github.com/urfave/cli/v2"
)

const testSkipPowFlag = "test-skip-pow"

// BeaconNode defines a struct that handles the services running a random beacon chain
// full PoS node. It handles the lifecycle of the entire system and registers
// services to a service registry.
type BeaconNode struct {
	cliCtx          *cli.Context
	ctx             context.Context
	cancel          context.CancelFunc
	services        *shared.ServiceRegistry
	lock            sync.RWMutex
	stop            chan struct{} // Channel to wait for termination notifications.
	db              db.Database
	attestationPool attestations.Pool
	exitPool        voluntaryexits.PoolManager
	slashingsPool   slashings.PoolManager
	depositCache    *depositcache.DepositCache
	stateFeed       *event.Feed
	blockFeed       *event.Feed
	opFeed          *event.Feed
	forkChoiceStore forkchoice.ForkChoicer
	stateGen        *stategen.State
}

// New creates a new node instance, sets up configuration options, and registers
// every required service to the node.
func New(cliCtx *cli.Context) (*BeaconNode, error) {
	if err := configureTracing(cliCtx); err != nil {
		return nil, err
	}
	prereq.WarnIfPlatformNotSupported(cliCtx.Context)
	featureconfig.ConfigureBeaconChain(cliCtx)
	cmd.ConfigureBeaconChain(cliCtx)
	flags.ConfigureGlobalFlags(cliCtx)
	configureChainConfig(cliCtx)
	configureHistoricalSlasher(cliCtx)
	configureSlotsPerArchivedPoint(cliCtx)
	configureProofOfWork(cliCtx)
	configureNetwork(cliCtx)

	registry := shared.NewServiceRegistry()

	ctx, cancel := context.WithCancel(cliCtx.Context)
	beacon := &BeaconNode{
		cliCtx:          cliCtx,
		ctx:             ctx,
		cancel:          cancel,
		services:        registry,
		stop:            make(chan struct{}),
		stateFeed:       new(event.Feed),
		blockFeed:       new(event.Feed),
		opFeed:          new(event.Feed),
		attestationPool: attestations.NewPool(),
		exitPool:        voluntaryexits.NewPool(),
		slashingsPool:   slashings.NewPool(),
	}

	depositAddress, err := registration.DepositContractAddress()
	if err != nil {
		return nil, err
	}
	if err := beacon.startDB(cliCtx, depositAddress); err != nil {
		return nil, err
	}

	beacon.startStateGen()

	if err := beacon.registerP2P(cliCtx); err != nil {
		return nil, err
	}

	if err := beacon.registerPOWChainService(); err != nil {
		return nil, err
	}

	if err := beacon.registerAttestationPool(); err != nil {
		return nil, err
	}

	if err := beacon.registerInteropServices(); err != nil {
		return nil, err
	}

	beacon.startForkChoice()

	if err := beacon.registerBlockchainService(); err != nil {
		return nil, err
	}

	if err := beacon.registerInitialSyncService(); err != nil {
		return nil, err
	}

	if err := beacon.registerSyncService(); err != nil {
		return nil, err
	}

	if err := beacon.registerRPCService(); err != nil {
		return nil, err
	}

	if err := beacon.registerGRPCGateway(); err != nil {
		return nil, err
	}

	if !cliCtx.Bool(cmd.DisableMonitoringFlag.Name) {
		if err := beacon.registerPrometheusService(cliCtx); err != nil {
			return nil, err
		}
	}

	return beacon, nil
}

// StateFeed implements statefeed.Notifier.
func (b *BeaconNode) StateFeed() *event.Feed {
	return b.stateFeed
}

// BlockFeed implements blockfeed.Notifier.
func (b *BeaconNode) BlockFeed() *event.Feed {
	return b.blockFeed
}

// OperationFeed implements opfeed.Notifier.
func (b *BeaconNode) OperationFeed() *event.Feed {
	return b.opFeed
}

// Start the BeaconNode and kicks off every registered service.
func (b *BeaconNode) Start() {
	b.lock.Lock()

	log.WithFields(logrus.Fields{
		"version": version.Version(),
	}).Info("Starting beacon node")

	b.services.StartAll()

	stop := b.stop
	b.lock.Unlock()

	go func() {
		sigc := make(chan os.Signal, 1)
		signal.Notify(sigc, syscall.SIGINT, syscall.SIGTERM)
		defer signal.Stop(sigc)
		<-sigc
		log.Info("Got interrupt, shutting down...")
		debug.Exit(b.cliCtx) // Ensure trace and CPU profile data are flushed.
		go b.Close()
		for i := 10; i > 0; i-- {
			<-sigc
			if i > 1 {
				log.WithField("times", i-1).Info("Already shutting down, interrupt more to panic")
			}
		}
		panic("Panic closing the beacon node")
	}()

	// Wait for stop channel to be closed.
	<-stop
}

// Close handles graceful shutdown of the system.
func (b *BeaconNode) Close() {
	b.lock.Lock()
	defer b.lock.Unlock()

	log.Info("Stopping beacon node")
	b.services.StopAll()
	if err := b.db.Close(); err != nil {
		log.Errorf("Failed to close database: %v", err)
	}
	b.cancel()
	close(b.stop)
}

func (b *BeaconNode) startForkChoice() {
	f := protoarray.New(0, 0, params.BeaconConfig().ZeroHash)
	b.forkChoiceStore = f
}

func (b *BeaconNode) startDB(cliCtx *cli.Context, depositAddress string) error {
	baseDir := cliCtx.String(cmd.DataDirFlag.Name)
	dbPath := filepath.Join(baseDir, kv.BeaconNodeDbDirName)
	clearDB := cliCtx.Bool(cmd.ClearDB.Name)
	forceClearDB := cliCtx.Bool(cmd.ForceClearDB.Name)

	log.WithField("database-path", dbPath).Info("Checking DB")

	d, err := db.NewDB(b.ctx, dbPath, &kv.Config{
		InitialMMapSize: cliCtx.Int(cmd.BoltMMapInitialSizeFlag.Name),
	})
	if err != nil {
		return err
	}
	clearDBConfirmed := false
	if clearDB && !forceClearDB {
		actionText := "This will delete your beacon chain database stored in your data directory. " +
			"Your database backups will not be removed - do you want to proceed? (Y/N)"
		deniedText := "Database will not be deleted. No changes have been made."
		clearDBConfirmed, err = cmd.ConfirmAction(actionText, deniedText)
		if err != nil {
			return err
		}
	}
	if clearDBConfirmed || forceClearDB {
		log.Warning("Removing database")
		if err := d.Close(); err != nil {
			return errors.Wrap(err, "could not close db prior to clearing")
		}
		if err := d.ClearDB(); err != nil {
			return errors.Wrap(err, "could not clear database")
		}
		d, err = db.NewDB(b.ctx, dbPath, &kv.Config{
			InitialMMapSize: cliCtx.Int(cmd.BoltMMapInitialSizeFlag.Name),
		})
		if err != nil {
			return errors.Wrap(err, "could not create new database")
		}
	}

	if err := d.RunMigrations(b.ctx); err != nil {
		return err
	}

	b.db = d

	depositCache, err := depositcache.New()
	if err != nil {
		return errors.Wrap(err, "could not create deposit cache")
	}

	b.depositCache = depositCache

	if cliCtx.IsSet(flags.GenesisStatePath.Name) {
		r, err := os.Open(cliCtx.String(flags.GenesisStatePath.Name))
		if err != nil {
			return err
		}
		defer func() {
			if err := r.Close(); err != nil {
				log.WithError(err).Error("Failed to close genesis file")
			}
		}()
		if err := b.db.LoadGenesis(b.ctx, r); err != nil {
			if err == db.ErrExistingGenesisState {
				return errors.New("Genesis state flag specified but a genesis state " +
					"exists already. Run again with --clear-db and/or ensure you are using the " +
					"appropriate testnet flag to load the given genesis state.")
			}
			return errors.Wrap(err, "could not load genesis from file")
		}
	}

	if err := b.db.EnsureEmbeddedGenesis(b.ctx); err != nil {
		return err
	}

	knownContract, err := b.db.DepositContractAddress(b.ctx)
	if err != nil {
		return err
	}
	addr := common.HexToAddress(depositAddress)
	if len(knownContract) == 0 {
		if err := b.db.SaveDepositContractAddress(b.ctx, addr); err != nil {
			return errors.Wrap(err, "could not save deposit contract")
		}
	}
	if len(knownContract) > 0 && !bytes.Equal(addr.Bytes(), knownContract) {
		return fmt.Errorf("database contract is %#x but tried to run with %#x. This likely means "+
			"you are trying to run on a different network than what the database contains. You can run once with "+
			"'--clear-db' to wipe the old database or use an alternative data directory with '--datadir'",
			knownContract, addr.Bytes())
	}
	log.Infof("Deposit contract: %#x", addr.Bytes())

	return nil
}

func (b *BeaconNode) startStateGen() {
	b.stateGen = stategen.New(b.db)
}

func (b *BeaconNode) registerP2P(cliCtx *cli.Context) error {
	bootstrapNodeAddrs, dataDir, err := registration.P2PPreregistration(cliCtx)
	if err != nil {
		return err
	}

	svc, err := p2p.NewService(b.ctx, &p2p.Config{
		NoDiscovery:       cliCtx.Bool(cmd.NoDiscovery.Name),
		StaticPeers:       sliceutil.SplitCommaSeparated(cliCtx.StringSlice(cmd.StaticPeers.Name)),
		BootstrapNodeAddr: bootstrapNodeAddrs,
		RelayNodeAddr:     cliCtx.String(cmd.RelayNode.Name),
		DataDir:           dataDir,
		LocalIP:           cliCtx.String(cmd.P2PIP.Name),
		HostAddress:       cliCtx.String(cmd.P2PHost.Name),
		HostDNS:           cliCtx.String(cmd.P2PHostDNS.Name),
		PrivateKey:        cliCtx.String(cmd.P2PPrivKey.Name),
		MetaDataDir:       cliCtx.String(cmd.P2PMetadata.Name),
		TCPPort:           cliCtx.Uint(cmd.P2PTCPPort.Name),
		UDPPort:           cliCtx.Uint(cmd.P2PUDPPort.Name),
		MaxPeers:          cliCtx.Uint(cmd.P2PMaxPeers.Name),
		AllowListCIDR:     cliCtx.String(cmd.P2PAllowList.Name),
		DenyListCIDR:      sliceutil.SplitCommaSeparated(cliCtx.StringSlice(cmd.P2PDenyList.Name)),
		EnableUPnP:        cliCtx.Bool(cmd.EnableUPnPFlag.Name),
		DisableDiscv5:     cliCtx.Bool(flags.DisableDiscv5.Name),
		StateNotifier:     b,
		DB:                b.db,
	})
	if err != nil {
		return err
	}
	return b.services.RegisterService(svc)
}

func (b *BeaconNode) fetchP2P() p2p.P2P {
	var p *p2p.Service
	if err := b.services.FetchService(&p); err != nil {
		panic(err)
	}
	return p
}

func (b *BeaconNode) registerAttestationPool() error {
	s, err := attestations.NewService(b.ctx, &attestations.Config{
		Pool: b.attestationPool,
	})
	if err != nil {
		return errors.Wrap(err, "could not register atts pool service")
	}
	return b.services.RegisterService(s)
}

func (b *BeaconNode) registerBlockchainService() error {
	var web3Service *powchain.Service
	if err := b.services.FetchService(&web3Service); err != nil {
		return err
	}

	var opsService *attestations.Service
	if err := b.services.FetchService(&opsService); err != nil {
		return err
	}

	wsp := b.cliCtx.String(flags.WeakSubjectivityCheckpt.Name)
	wsCheckpt, err := helpers.ParseWeakSubjectivityInputString(wsp)
	if err != nil {
		return err
	}

	maxRoutines := b.cliCtx.Int(cmd.MaxGoroutines.Name)
	blockchainService, err := blockchain.NewService(b.ctx, &blockchain.Config{
		BeaconDB:                b.db,
		DepositCache:            b.depositCache,
		ChainStartFetcher:       web3Service,
		AttPool:                 b.attestationPool,
		ExitPool:                b.exitPool,
		SlashingPool:            b.slashingsPool,
		P2p:                     b.fetchP2P(),
		MaxRoutines:             maxRoutines,
		StateNotifier:           b,
		ForkChoiceStore:         b.forkChoiceStore,
		OpsService:              opsService,
		StateGen:                b.stateGen,
		WeakSubjectivityCheckpt: wsCheckpt,
	})
	if err != nil {
		return errors.Wrap(err, "could not register blockchain service")
	}
	return b.services.RegisterService(blockchainService)
}

func (b *BeaconNode) registerPOWChainService() error {
	if b.cliCtx.Bool(testSkipPowFlag) {
		return b.services.RegisterService(&powchain.Service{})
	}

	depAddress, endpoints, err := registration.PowchainPreregistration(b.cliCtx)
	if err != nil {
		return err
	}
<<<<<<< HEAD

	primaryEndpoint := []string{b.cliCtx.String(flags.HTTPWeb3ProviderFlag.Name)}
	fallbackEndpoints := b.cliCtx.StringSlice(flags.FallbackWeb3ProviderFlag.Name)
=======
>>>>>>> a8716d29

	cfg := &powchain.Web3ServiceConfig{
		HttpEndpoints:      append(primaryEndpoint, fallbackEndpoints...),
		DepositContract:    common.HexToAddress(depAddress),
		BeaconDB:           b.db,
		DepositCache:       b.depositCache,
		StateNotifier:      b,
		StateGen:           b.stateGen,
		Eth1HeaderReqLimit: b.cliCtx.Uint64(flags.Eth1HeaderReqLimit.Name),
	}
	web3Service, err := powchain.NewService(b.ctx, cfg)
	if err != nil {
		return errors.Wrap(err, "could not register proof-of-work chain web3Service")
	}

	return b.services.RegisterService(web3Service)
}

func (b *BeaconNode) registerSyncService() error {
	var web3Service *powchain.Service
	if err := b.services.FetchService(&web3Service); err != nil {
		return err
	}

	var chainService *blockchain.Service
	if err := b.services.FetchService(&chainService); err != nil {
		return err
	}

	var initSync *initialsync.Service
	if err := b.services.FetchService(&initSync); err != nil {
		return err
	}

	rs := regularsync.NewService(b.ctx, &regularsync.Config{
		DB:                  b.db,
		P2P:                 b.fetchP2P(),
		Chain:               chainService,
		InitialSync:         initSync,
		StateNotifier:       b,
		BlockNotifier:       b,
		AttestationNotifier: b,
		AttPool:             b.attestationPool,
		ExitPool:            b.exitPool,
		SlashingPool:        b.slashingsPool,
		StateGen:            b.stateGen,
	})

	return b.services.RegisterService(rs)
}

func (b *BeaconNode) registerInitialSyncService() error {
	var chainService *blockchain.Service
	if err := b.services.FetchService(&chainService); err != nil {
		return err
	}

	is := initialsync.NewService(b.ctx, &initialsync.Config{
		DB:            b.db,
		Chain:         chainService,
		P2P:           b.fetchP2P(),
		StateNotifier: b,
		BlockNotifier: b,
	})
	return b.services.RegisterService(is)
}

func (b *BeaconNode) registerRPCService() error {
	var chainService *blockchain.Service
	if err := b.services.FetchService(&chainService); err != nil {
		return err
	}

	var web3Service *powchain.Service
	if err := b.services.FetchService(&web3Service); err != nil {
		return err
	}

	var syncService *initialsync.Service
	if err := b.services.FetchService(&syncService); err != nil {
		return err
	}

	genesisValidators := b.cliCtx.Uint64(flags.InteropNumValidatorsFlag.Name)
	genesisStatePath := b.cliCtx.String(flags.InteropGenesisStateFlag.Name)
	var depositFetcher depositcache.DepositFetcher
	var chainStartFetcher powchain.ChainStartFetcher
	if genesisValidators > 0 || genesisStatePath != "" {
		var interopService *interopcoldstart.Service
		if err := b.services.FetchService(&interopService); err != nil {
			return err
		}
		depositFetcher = interopService
		chainStartFetcher = interopService
	} else {
		depositFetcher = b.depositCache
		chainStartFetcher = web3Service
	}

	host := b.cliCtx.String(flags.RPCHost.Name)
	port := b.cliCtx.String(flags.RPCPort.Name)
	beaconMonitoringHost := b.cliCtx.String(cmd.MonitoringHostFlag.Name)
	beaconMonitoringPort := b.cliCtx.Int(flags.MonitoringPortFlag.Name)
	cert := b.cliCtx.String(flags.CertFlag.Name)
	key := b.cliCtx.String(flags.KeyFlag.Name)
	mockEth1DataVotes := b.cliCtx.Bool(flags.InteropMockEth1DataVotesFlag.Name)
	enableDebugRPCEndpoints := b.cliCtx.Bool(flags.EnableDebugRPCEndpoints.Name)
	maxMsgSize := b.cliCtx.Int(cmd.GrpcMaxCallRecvMsgSizeFlag.Name)
	p2pService := b.fetchP2P()
	rpcService := rpc.NewService(b.ctx, &rpc.Config{
		Host:                    host,
		Port:                    port,
		BeaconMonitoringHost:    beaconMonitoringHost,
		BeaconMonitoringPort:    beaconMonitoringPort,
		CertFlag:                cert,
		KeyFlag:                 key,
		BeaconDB:                b.db,
		Broadcaster:             p2pService,
		PeersFetcher:            p2pService,
		PeerManager:             p2pService,
		MetadataProvider:        p2pService,
		ChainInfoFetcher:        chainService,
		HeadFetcher:             chainService,
		CanonicalFetcher:        chainService,
		ForkFetcher:             chainService,
		FinalizationFetcher:     chainService,
		BlockReceiver:           chainService,
		AttestationReceiver:     chainService,
		GenesisTimeFetcher:      chainService,
		GenesisFetcher:          chainService,
		AttestationsPool:        b.attestationPool,
		ExitPool:                b.exitPool,
		SlashingsPool:           b.slashingsPool,
		POWChainService:         web3Service,
		ChainStartFetcher:       chainStartFetcher,
		MockEth1Votes:           mockEth1DataVotes,
		SyncService:             syncService,
		DepositFetcher:          depositFetcher,
		PendingDepositFetcher:   b.depositCache,
		BlockNotifier:           b,
		StateNotifier:           b,
		OperationNotifier:       b,
		StateGen:                b.stateGen,
		EnableDebugRPCEndpoints: enableDebugRPCEndpoints,
		MaxMsgSize:              maxMsgSize,
	})

	return b.services.RegisterService(rpcService)
}

func (b *BeaconNode) registerPrometheusService(cliCtx *cli.Context) error {
	var additionalHandlers []prometheus.Handler
	var p *p2p.Service
	if err := b.services.FetchService(&p); err != nil {
		panic(err)
	}
	additionalHandlers = append(additionalHandlers, prometheus.Handler{Path: "/p2p", Handler: p.InfoHandler})

	var c *blockchain.Service
	if err := b.services.FetchService(&c); err != nil {
		panic(err)
	}

	if cliCtx.IsSet(cmd.EnableBackupWebhookFlag.Name) {
		additionalHandlers = append(
			additionalHandlers,
			prometheus.Handler{
				Path:    "/db/backup",
				Handler: backuputil.BackupHandler(b.db, cliCtx.String(cmd.BackupWebhookOutputDir.Name)),
			},
		)
	}

	additionalHandlers = append(additionalHandlers, prometheus.Handler{Path: "/tree", Handler: c.TreeHandler})

	service := prometheus.NewService(
		fmt.Sprintf("%s:%d", b.cliCtx.String(cmd.MonitoringHostFlag.Name), b.cliCtx.Int(flags.MonitoringPortFlag.Name)),
		b.services,
		additionalHandlers...,
	)
	hook := prometheus.NewLogrusCollector()
	logrus.AddHook(hook)
	return b.services.RegisterService(service)
}

func (b *BeaconNode) registerGRPCGateway() error {
	if b.cliCtx.Bool(flags.DisableGRPCGateway.Name) {
		return nil
	}
	gatewayPort := b.cliCtx.Int(flags.GRPCGatewayPort.Name)
	gatewayHost := b.cliCtx.String(flags.GRPCGatewayHost.Name)
	rpcHost := b.cliCtx.String(flags.RPCHost.Name)
	selfAddress := fmt.Sprintf("%s:%d", rpcHost, b.cliCtx.Int(flags.RPCPort.Name))
	gatewayAddress := fmt.Sprintf("%s:%d", gatewayHost, gatewayPort)
	allowedOrigins := strings.Split(b.cliCtx.String(flags.GPRCGatewayCorsDomain.Name), ",")
	enableDebugRPCEndpoints := b.cliCtx.Bool(flags.EnableDebugRPCEndpoints.Name)
	selfCert := b.cliCtx.String(flags.CertFlag.Name)
	return b.services.RegisterService(
		gateway.New(
			b.ctx,
			selfAddress,
			selfCert,
			gatewayAddress,
			nil, /*optional mux*/
			allowedOrigins,
			enableDebugRPCEndpoints,
			b.cliCtx.Uint64(cmd.GrpcMaxCallRecvMsgSizeFlag.Name),
		),
	)
}

func (b *BeaconNode) registerInteropServices() error {
	genesisTime := b.cliCtx.Uint64(flags.InteropGenesisTimeFlag.Name)
	genesisValidators := b.cliCtx.Uint64(flags.InteropNumValidatorsFlag.Name)
	genesisStatePath := b.cliCtx.String(flags.InteropGenesisStateFlag.Name)

	if genesisValidators > 0 || genesisStatePath != "" {
		svc := interopcoldstart.NewService(b.ctx, &interopcoldstart.Config{
			GenesisTime:   genesisTime,
			NumValidators: genesisValidators,
			BeaconDB:      b.db,
			DepositCache:  b.depositCache,
			GenesisPath:   genesisStatePath,
		})

		return b.services.RegisterService(svc)
	}
	return nil
}<|MERGE_RESOLUTION|>--- conflicted
+++ resolved
@@ -434,15 +434,9 @@
 	if err != nil {
 		return err
 	}
-<<<<<<< HEAD
-
-	primaryEndpoint := []string{b.cliCtx.String(flags.HTTPWeb3ProviderFlag.Name)}
-	fallbackEndpoints := b.cliCtx.StringSlice(flags.FallbackWeb3ProviderFlag.Name)
-=======
->>>>>>> a8716d29
 
 	cfg := &powchain.Web3ServiceConfig{
-		HttpEndpoints:      append(primaryEndpoint, fallbackEndpoints...),
+		HttpEndpoints:      endpoints,
 		DepositContract:    common.HexToAddress(depAddress),
 		BeaconDB:           b.db,
 		DepositCache:       b.depositCache,
