// Copyright 2014 The go-ethereum Authors
// This file is part of the go-ethereum library.
//
// Modified by Prysmatic Labs 2018
//
// The go-ethereum library is free software: you can redistribute it and/or modify
// it under the terms of the GNU Lesser General Public License as published by
// the Free Software Foundation, either version 3 of the License, or
// (at your option) any later version.
//
// The go-ethereum library is distributed in the hope that it will be useful,
// but WITHOUT ANY WARRANTY; without even the implied warranty of
// MERCHANTABILITY or FITNESS FOR A PARTICULAR PURPOSE. See the
// GNU Lesser General Public License for more details.
//
// You should have received a copy of the GNU Lesser General Public License
// along with the go-ethereum library. If not, see <http://www.gnu.org/licenses/>.

package keystore

import (
	"encoding/hex"
	"encoding/json"
	"io"
	"io/ioutil"
	"os"
	"path/filepath"

	"github.com/pborman/uuid"
	"github.com/pkg/errors"
	"github.com/prysmaticlabs/prysm/shared/bls"
)

const (
	keyHeaderKDF = "scrypt"

	// StandardScryptN is the N parameter of Scrypt encryption algorithm, using 256MB
	// memory and taking approximately 1s CPU time on a modern processor.
	StandardScryptN = 1 << 18

	// StandardScryptP is the P parameter of Scrypt encryption algorithm, using 256MB
	// memory and taking approximately 1s CPU time on a modern processor.
	StandardScryptP = 1

	// LightScryptN is the N parameter of Scrypt encryption algorithm, using 4MB
	// memory and taking approximately 100ms CPU time on a modern processor.
	LightScryptN = 1 << 12

	// LightScryptP is the P parameter of Scrypt encryption algorithm, using 4MB
	// memory and taking approximately 100ms CPU time on a modern processor.
	LightScryptP = 6

	scryptR     = 8
	scryptDKLen = 32
)

// Key is the object that stores all the user data related to their public/secret keys.
type Key struct {
	ID uuid.UUID // Version 4 "random" for unique id not derived from key data

	PublicKey *bls.PublicKey // Represents the public key of the user.

	SecretKey *bls.SecretKey // Represents the private key of the user.
}

type keyStore interface {
	// Loads and decrypts the key from disk.
	GetKey(filename string, password string) (*Key, error)
	// Writes and encrypts the key.
	StoreKey(filename string, k *Key, auth string) error
	// Joins filename with the key directory unless it is already absolute.
	JoinPath(filename string) string
}

type plainKeyJSON struct {
	PublicKey string `json:"address"`
	SecretKey string `json:"privatekey"`
	ID        string `json:"id"`
}

type encryptedKeyJSON struct {
	PublicKey string     `json:"publickey"`
	Crypto    cryptoJSON `json:"crypto"`
	ID        string     `json:"id"`
}

type cryptoJSON struct {
	Cipher       string                 `json:"cipher"`
	CipherText   string                 `json:"ciphertext"`
	CipherParams cipherparamsJSON       `json:"cipherparams"`
	KDF          string                 `json:"kdf"`
	KDFParams    map[string]interface{} `json:"kdfparams"`
	MAC          string                 `json:"mac"`
}

type cipherparamsJSON struct {
	IV string `json:"iv"`
}

// MarshalJSON marshalls a key struct into a JSON blob.
func (k *Key) MarshalJSON() (j []byte, err error) {
	jStruct := plainKeyJSON{
		hex.EncodeToString(k.PublicKey.Marshal()),
		hex.EncodeToString(k.SecretKey.Marshal()),
		k.ID.String(),
	}
	j, err = json.Marshal(jStruct)
	return j, err
}

// UnmarshalJSON unmarshals a blob into a key struct.
func (k *Key) UnmarshalJSON(j []byte) (err error) {
	keyJSON := new(plainKeyJSON)
	err = json.Unmarshal(j, &keyJSON)
	if err != nil {
		return err
	}

	u := new(uuid.UUID)
	*u = uuid.Parse(keyJSON.ID)
	k.ID = *u
	pubkey, err := hex.DecodeString(keyJSON.PublicKey)
	if err != nil {
		return err
	}
	seckey, err := hex.DecodeString(keyJSON.SecretKey)
	if err != nil {
		return err
	}

	k.PublicKey, err = bls.PublicKeyFromBytes(pubkey)
	if err != nil {
		return err
	}
	k.SecretKey, err = bls.SecretKeyFromBytes(seckey)
	if err != nil {
		return err
	}
	return nil
}

<<<<<<< HEAD
=======
// NewKeyFromBLS creates a new keystore Key type using a BLS private key.
>>>>>>> 7beafa15
func NewKeyFromBLS(blsKey *bls.SecretKey) (*Key, error) {
	id := uuid.NewRandom()
	pubkey := blsKey.PublicKey()
	key := &Key{
		ID:        id,
		PublicKey: pubkey,
		SecretKey: blsKey,
	}
	return key, nil
}

// NewKey generates a new random key.
func NewKey(rand io.Reader) (*Key, error) {
	secretKey, err := bls.RandKey(rand)
	if err != nil {
		return nil, errors.Wrap(err, "could not generate random key")
	}
	return NewKeyFromBLS(secretKey)
}

func storeNewRandomKey(ks keyStore, rand io.Reader, password string) error {
	key, err := NewKey(rand)
	if err != nil {
		return err
	}
	if err := ks.StoreKey(ks.JoinPath(keyFileName(key.PublicKey)), key, password); err != nil {
		return err
	}
	return nil
}

func writeKeyFile(file string, content []byte) error {
	// Create the keystore directory with appropriate permissions
	// in case it is not present yet.
	const dirPerm = 0700
	if err := os.MkdirAll(filepath.Dir(file), dirPerm); err != nil {
		return err
	}
	// Atomic write: create a temporary hidden file first
	// then move it into place. TempFile assigns mode 0600.
	f, err := ioutil.TempFile(filepath.Dir(file), "."+filepath.Base(file)+".tmp")
	if err != nil {
		return err
	}
	if _, err := f.Write(content); err != nil {
		newErr := f.Close()
		if newErr != nil {
			err = newErr
		}
		newErr = os.Remove(f.Name())
		if newErr != nil {
			err = newErr
		}
		return err
	}
	if err := f.Close(); err != nil {
		return err
	}
	return os.Rename(f.Name(), file)
}<|MERGE_RESOLUTION|>--- conflicted
+++ resolved
@@ -139,10 +139,7 @@
 	return nil
 }
 
-<<<<<<< HEAD
-=======
 // NewKeyFromBLS creates a new keystore Key type using a BLS private key.
->>>>>>> 7beafa15
 func NewKeyFromBLS(blsKey *bls.SecretKey) (*Key, error) {
 	id := uuid.NewRandom()
 	pubkey := blsKey.PublicKey()
