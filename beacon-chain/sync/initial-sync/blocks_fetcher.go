package initialsync

import (
	"context"
	"fmt"
	"sync"
	"time"

	"github.com/kevinms/leakybucket-go"
	"github.com/libp2p/go-libp2p-core/peer"
	"github.com/pkg/errors"
	eth "github.com/prysmaticlabs/ethereumapis/eth/v1alpha1"
	"github.com/prysmaticlabs/prysm/beacon-chain/db"
	"github.com/prysmaticlabs/prysm/beacon-chain/flags"
	"github.com/prysmaticlabs/prysm/beacon-chain/p2p"
	p2pTypes "github.com/prysmaticlabs/prysm/beacon-chain/p2p/types"
	prysmsync "github.com/prysmaticlabs/prysm/beacon-chain/sync"
	p2ppb "github.com/prysmaticlabs/prysm/proto/beacon/p2p/v1"
	"github.com/prysmaticlabs/prysm/shared/featureconfig"
	"github.com/prysmaticlabs/prysm/shared/params"
	"github.com/prysmaticlabs/prysm/shared/rand"
	"github.com/sirupsen/logrus"
	"go.opencensus.io/trace"
)

const (
	// maxPendingRequests limits how many concurrent fetch request one can initiate.
	maxPendingRequests = 64
	// peersPercentagePerRequest caps percentage of peers to be used in a request.
	peersPercentagePerRequest = 0.75
	// handshakePollingInterval is a polling interval for checking the number of received handshakes.
	handshakePollingInterval = 5 * time.Second
	// peerLocksPollingInterval is a polling interval for checking if there are stale peer locks.
	peerLocksPollingInterval = 5 * time.Minute
	// peerLockMaxAge is maximum time before stale lock is purged.
	peerLockMaxAge = 60 * time.Minute
	// nonSkippedSlotsFullSearchEpochs how many epochs to check in full, before resorting to random
	// sampling of slots once per epoch
	nonSkippedSlotsFullSearchEpochs = 10
	// peerFilterCapacityWeight defines how peer's capacity affects peer's score. Provided as
	// percentage, i.e. 0.3 means capacity will determine 30% of peer's score.
	peerFilterCapacityWeight = 0.2
	// backtrackingMaxHops how many hops (during search for common ancestor in backtracking) to do
	// before giving up.
	backtrackingMaxHops = 128
)

var (
	errNoPeersAvailable      = errors.New("no peers available, waiting for reconnect")
	errFetcherCtxIsDone      = errors.New("fetcher's context is done, reinitialize")
	errSlotIsTooHigh         = errors.New("slot is higher than the finalized slot")
	errBlockAlreadyProcessed = errors.New("block is already processed")
	errParentDoesNotExist    = errors.New("beacon node doesn't have a parent in db with root")
<<<<<<< HEAD
	errInvalidFetchedData    = errors.New("invalid data returned from peer")
	errNoPeersWithAltBlocks  = errors.New("no peers with alternative blocks found")
=======
>>>>>>> 7acd73e1
)

// blocksFetcherConfig is a config to setup the block fetcher.
type blocksFetcherConfig struct {
	chain                    blockchainService
	p2p                      p2p.P2P
	db                       db.ReadOnlyDatabase
	peerFilterCapacityWeight float64
	mode                     syncMode
}

// blocksFetcher is a service to fetch chain data from peers.
// On an incoming requests, requested block range is evenly divided
// among available peers (for fair network load distribution).
type blocksFetcher struct {
	sync.Mutex
	ctx             context.Context
	cancel          context.CancelFunc
	rand            *rand.Rand
	chain           blockchainService
	p2p             p2p.P2P
	db              db.ReadOnlyDatabase
	blocksPerSecond uint64
	rateLimiter     *leakybucket.Collector
	peerLocks       map[peer.ID]*peerLock
	fetchRequests   chan *fetchRequestParams
	fetchResponses  chan *fetchRequestResponse
	capacityWeight  float64       // how remaining capacity affects peer selection
	mode            syncMode      // allows to use fetcher in different sync scenarios
	quit            chan struct{} // termination notifier
}

// peerLock restricts fetcher actions on per peer basis. Currently, used for rate limiting.
type peerLock struct {
	sync.Mutex
	accessed time.Time
}

// fetchRequestParams holds parameters necessary to schedule a fetch request.
type fetchRequestParams struct {
	ctx   context.Context // if provided, it is used instead of global fetcher's context
	start uint64          // starting slot
	count uint64          // how many slots to receive (fetcher may return fewer slots)
}

// fetchRequestResponse is a combined type to hold results of both successful executions and errors.
// Valid usage pattern will be to check whether result's `err` is nil, before using `blocks`.
type fetchRequestResponse struct {
	pid          peer.ID
	start, count uint64
	blocks       []*eth.SignedBeaconBlock
	err          error
}

// newBlocksFetcher creates ready to use fetcher.
func newBlocksFetcher(ctx context.Context, cfg *blocksFetcherConfig) *blocksFetcher {
	blocksPerSecond := flags.Get().BlockBatchLimit
	allowedBlocksBurst := flags.Get().BlockBatchLimitBurstFactor * flags.Get().BlockBatchLimit
	// Allow fetcher to go almost to the full burst capacity (less a single batch).
	rateLimiter := leakybucket.NewCollector(
		float64(blocksPerSecond), int64(allowedBlocksBurst-blocksPerSecond),
		false /* deleteEmptyBuckets */)

	capacityWeight := cfg.peerFilterCapacityWeight
	if capacityWeight >= 1 {
		capacityWeight = peerFilterCapacityWeight
	}

	ctx, cancel := context.WithCancel(ctx)
	return &blocksFetcher{
		ctx:             ctx,
		cancel:          cancel,
		rand:            rand.NewGenerator(),
		chain:           cfg.chain,
		p2p:             cfg.p2p,
		db:              cfg.db,
		blocksPerSecond: uint64(blocksPerSecond),
		rateLimiter:     rateLimiter,
		peerLocks:       make(map[peer.ID]*peerLock),
		fetchRequests:   make(chan *fetchRequestParams, maxPendingRequests),
		fetchResponses:  make(chan *fetchRequestResponse, maxPendingRequests),
		capacityWeight:  capacityWeight,
		mode:            cfg.mode,
		quit:            make(chan struct{}),
	}
}

// start boots up the fetcher, which starts listening for incoming fetch requests.
func (f *blocksFetcher) start() error {
	select {
	case <-f.ctx.Done():
		return errFetcherCtxIsDone
	default:
		go f.loop()
		return nil
	}
}

// stop terminates all fetcher operations.
func (f *blocksFetcher) stop() {
	defer func() {
		if f.rateLimiter != nil {
			f.rateLimiter.Free()
			f.rateLimiter = nil
		}
	}()
	f.cancel()
	<-f.quit // make sure that loop() is done
}

// requestResponses exposes a channel into which fetcher pushes generated request responses.
func (f *blocksFetcher) requestResponses() <-chan *fetchRequestResponse {
	return f.fetchResponses
}

// loop is a main fetcher loop, listens for incoming requests/cancellations, forwards outgoing responses.
func (f *blocksFetcher) loop() {
	defer close(f.quit)

	// Wait for all loop's goroutines to finish, and safely release resources.
	wg := &sync.WaitGroup{}
	defer func() {
		wg.Wait()
		close(f.fetchResponses)
	}()

	// Periodically remove stale peer locks.
	go func() {
		ticker := time.NewTicker(peerLocksPollingInterval)
		defer ticker.Stop()
		for {
			select {
			case <-ticker.C:
				f.removeStalePeerLocks(peerLockMaxAge)
			case <-f.ctx.Done():
				return
			}
		}
	}()

	// Main loop.
	for {
		// Make sure there is are available peers before processing requests.
		if _, err := f.waitForMinimumPeers(f.ctx); err != nil {
			log.Error(err)
		}

		select {
		case <-f.ctx.Done():
			log.Debug("Context closed, exiting goroutine (blocks fetcher)")
			return
		case req := <-f.fetchRequests:
			wg.Add(1)
			go func() {
				defer wg.Done()
				select {
				case <-f.ctx.Done():
				case f.fetchResponses <- f.handleRequest(req.ctx, req.start, req.count):
				}
			}()
		}
	}
}

// scheduleRequest adds request to incoming queue.
func (f *blocksFetcher) scheduleRequest(ctx context.Context, start, count uint64) error {
	if ctx.Err() != nil {
		return ctx.Err()
	}

	request := &fetchRequestParams{
		ctx:   ctx,
		start: start,
		count: count,
	}
	select {
	case <-f.ctx.Done():
		return errFetcherCtxIsDone
	case f.fetchRequests <- request:
	}
	return nil
}

// handleRequest parses fetch request and forwards it to response builder.
func (f *blocksFetcher) handleRequest(ctx context.Context, start, count uint64) *fetchRequestResponse {
	ctx, span := trace.StartSpan(ctx, "initialsync.handleRequest")
	defer span.End()

	response := &fetchRequestResponse{
		start:  start,
		count:  count,
		blocks: []*eth.SignedBeaconBlock{},
		err:    nil,
	}

	if ctx.Err() != nil {
		response.err = ctx.Err()
		return response
	}

	_, targetEpoch, peers := f.calculateHeadAndTargetEpochs()
	if len(peers) == 0 {
		response.err = errNoPeersAvailable
		return response
	}

	// Short circuit start far exceeding the highest finalized epoch in some infinite loop.
	if f.mode == modeStopOnFinalizedEpoch {
		highestFinalizedSlot := (targetEpoch + 1) * params.BeaconConfig().SlotsPerEpoch
		if start > highestFinalizedSlot {
			response.err = fmt.Errorf("%v, slot: %d, highest finalized slot: %d",
				errSlotIsTooHigh, start, highestFinalizedSlot)
			return response
		}
	}

	response.blocks, response.pid, response.err = f.fetchBlocksFromPeer(ctx, start, count, peers)
	return response
}

// fetchBlocksFromPeer fetches blocks from a single randomly selected peer.
func (f *blocksFetcher) fetchBlocksFromPeer(
	ctx context.Context,
	start, count uint64,
	peers []peer.ID,
) ([]*eth.SignedBeaconBlock, peer.ID, error) {
	ctx, span := trace.StartSpan(ctx, "initialsync.fetchBlocksFromPeer")
	defer span.End()

	var blocks []*eth.SignedBeaconBlock
	peers, err := f.filterPeers(ctx, peers, peersPercentagePerRequest)
	if err != nil {
		return blocks, "", err
	}
	req := &p2ppb.BeaconBlocksByRangeRequest{
		StartSlot: start,
		Count:     count,
		Step:      1,
	}
	for i := 0; i < len(peers); i++ {
		if blocks, err = f.requestBlocks(ctx, req, peers[i]); err == nil {
			if featureconfig.Get().EnablePeerScorer {
				f.p2p.Peers().Scorers().BlockProviderScorer().Touch(peers[i])
			}
			return blocks, peers[i], err
		}
	}
	return blocks, "", errNoPeersAvailable
}

// requestBlocks is a wrapper for handling BeaconBlocksByRangeRequest requests/streams.
func (f *blocksFetcher) requestBlocks(
	ctx context.Context,
	req *p2ppb.BeaconBlocksByRangeRequest,
	pid peer.ID,
) ([]*eth.SignedBeaconBlock, error) {
	if ctx.Err() != nil {
		return nil, ctx.Err()
	}
	l := f.getPeerLock(pid)
	l.Lock()
	log.WithFields(logrus.Fields{
		"peer":     pid,
		"start":    req.StartSlot,
		"count":    req.Count,
		"step":     req.Step,
		"capacity": f.rateLimiter.Remaining(pid.String()),
		"score":    f.p2p.Peers().Scorers().BlockProviderScorer().FormatScorePretty(pid),
	}).Debug("Requesting blocks")
	if f.rateLimiter.Remaining(pid.String()) < int64(req.Count) {
		if err := f.waitForBandwidth(pid); err != nil {
			return nil, err
		}
	}
	f.rateLimiter.Add(pid.String(), int64(req.Count))
	l.Unlock()

	return prysmsync.SendBeaconBlocksByRangeRequest(ctx, f.p2p, pid, req, nil)
}

// waitForBandwidth blocks up until peer's bandwidth is restored.
func (f *blocksFetcher) waitForBandwidth(pid peer.ID) error {
	log.WithField("peer", pid).Debug("Slowing down for rate limit")
	timer := time.NewTimer(f.rateLimiter.TillEmpty(pid.String()))
	defer timer.Stop()
	select {
	case <-f.ctx.Done():
		return errFetcherCtxIsDone
	case <-timer.C:
		// Peer has gathered enough capacity to be polled again.
	}
<<<<<<< HEAD
	return blocks, nil
}

// requestBlocksByRoot is a wrapper for handling BeaconBlockByRootsReq requests/streams.
func (f *blocksFetcher) requestBlocksByRoot(
	ctx context.Context,
	req *p2pTypes.BeaconBlockByRootsReq,
	pid peer.ID,
) ([]*eth.SignedBeaconBlock, error) {
	if ctx.Err() != nil {
		return nil, ctx.Err()
	}
	if req == nil {
		return nil, errors.New("nil request")
	}
	l := f.getPeerLock(pid)
	if l == nil {
		return nil, errors.New("cannot obtain lock")
	}
	l.Lock()
	log.WithFields(logrus.Fields{
		"peer":     pid,
		"numRoots": len(*req),
		"capacity": f.rateLimiter.Remaining(pid.String()),
		"score":    f.p2p.Peers().Scorers().BlockProviderScorer().FormatScorePretty(pid),
	}).Debug("Requesting blocks (by roots)")
	if f.rateLimiter.Remaining(pid.String()) < int64(len(*req)) {
		if err := f.waitForBandwidth(pid); err != nil {
			return nil, err
		}
	}
	f.rateLimiter.Add(pid.String(), int64(len(*req)))
	l.Unlock()

	stream, err := f.p2p.Send(ctx, req, p2p.RPCBlocksByRootTopic, pid)
	if err != nil {
		return nil, err
	}
	defer func() {
		if err := streamhelpers.FullClose(stream); err != nil && err.Error() != mux.ErrReset.Error() {
			log.WithError(err).Debugf("Failed to close stream with protocol %s", stream.Protocol())
		}
	}()

	blocks := make([]*eth.SignedBeaconBlock, 0)
	for i := 0; i < len(*req); i++ {
		isFirstChunk := i == 0
		blk, err := prysmsync.ReadChunkedBlock(stream, f.p2p, isFirstChunk)
		if errors.Is(err, io.EOF) {
			break
		}
		if err != nil {
			return nil, err
		}
		// Exit if peer sends more than max request blocks.
		if uint64(i) >= params.BeaconNetworkConfig().MaxRequestBlocks {
			break
		}
		blocks = append(blocks, blk)
	}
	return blocks, nil
}

// waitForBandwidth blocks up until peer's bandwidth is restored.
func (f *blocksFetcher) waitForBandwidth(pid peer.ID) error {
	log.WithField("peer", pid).Debug("Slowing down for rate limit")
	timer := time.NewTimer(f.rateLimiter.TillEmpty(pid.String()))
	defer timer.Stop()
	select {
	case <-f.ctx.Done():
		return errFetcherCtxIsDone
	case <-timer.C:
		// Peer has gathered enough capacity to be polled again.
	}
=======
>>>>>>> 7acd73e1
	return nil
}<|MERGE_RESOLUTION|>--- conflicted
+++ resolved
@@ -51,11 +51,7 @@
 	errSlotIsTooHigh         = errors.New("slot is higher than the finalized slot")
 	errBlockAlreadyProcessed = errors.New("block is already processed")
 	errParentDoesNotExist    = errors.New("beacon node doesn't have a parent in db with root")
-<<<<<<< HEAD
-	errInvalidFetchedData    = errors.New("invalid data returned from peer")
 	errNoPeersWithAltBlocks  = errors.New("no peers with alternative blocks found")
-=======
->>>>>>> 7acd73e1
 )
 
 // blocksFetcherConfig is a config to setup the block fetcher.
@@ -336,6 +332,40 @@
 	return prysmsync.SendBeaconBlocksByRangeRequest(ctx, f.p2p, pid, req, nil)
 }
 
+// requestBlocksByRoot is a wrapper for handling BeaconBlockByRootsReq requests/streams.
+func (f *blocksFetcher) requestBlocksByRoot(
+	ctx context.Context,
+	req *p2pTypes.BeaconBlockByRootsReq,
+	pid peer.ID,
+) ([]*eth.SignedBeaconBlock, error) {
+	if ctx.Err() != nil {
+		return nil, ctx.Err()
+	}
+	if req == nil {
+		return nil, errors.New("nil request")
+	}
+	l := f.getPeerLock(pid)
+	if l == nil {
+		return nil, errors.New("cannot obtain lock")
+	}
+	l.Lock()
+	log.WithFields(logrus.Fields{
+		"peer":     pid,
+		"numRoots": len(*req),
+		"capacity": f.rateLimiter.Remaining(pid.String()),
+		"score":    f.p2p.Peers().Scorers().BlockProviderScorer().FormatScorePretty(pid),
+	}).Debug("Requesting blocks (by roots)")
+	if f.rateLimiter.Remaining(pid.String()) < int64(len(*req)) {
+		if err := f.waitForBandwidth(pid); err != nil {
+			return nil, err
+		}
+	}
+	f.rateLimiter.Add(pid.String(), int64(len(*req)))
+	l.Unlock()
+
+	return prysmsync.SendBeaconBlocksByRootRequest(ctx, f.p2p, pid, req, nil)
+}
+
 // waitForBandwidth blocks up until peer's bandwidth is restored.
 func (f *blocksFetcher) waitForBandwidth(pid peer.ID) error {
 	log.WithField("peer", pid).Debug("Slowing down for rate limit")
@@ -347,82 +377,5 @@
 	case <-timer.C:
 		// Peer has gathered enough capacity to be polled again.
 	}
-<<<<<<< HEAD
-	return blocks, nil
-}
-
-// requestBlocksByRoot is a wrapper for handling BeaconBlockByRootsReq requests/streams.
-func (f *blocksFetcher) requestBlocksByRoot(
-	ctx context.Context,
-	req *p2pTypes.BeaconBlockByRootsReq,
-	pid peer.ID,
-) ([]*eth.SignedBeaconBlock, error) {
-	if ctx.Err() != nil {
-		return nil, ctx.Err()
-	}
-	if req == nil {
-		return nil, errors.New("nil request")
-	}
-	l := f.getPeerLock(pid)
-	if l == nil {
-		return nil, errors.New("cannot obtain lock")
-	}
-	l.Lock()
-	log.WithFields(logrus.Fields{
-		"peer":     pid,
-		"numRoots": len(*req),
-		"capacity": f.rateLimiter.Remaining(pid.String()),
-		"score":    f.p2p.Peers().Scorers().BlockProviderScorer().FormatScorePretty(pid),
-	}).Debug("Requesting blocks (by roots)")
-	if f.rateLimiter.Remaining(pid.String()) < int64(len(*req)) {
-		if err := f.waitForBandwidth(pid); err != nil {
-			return nil, err
-		}
-	}
-	f.rateLimiter.Add(pid.String(), int64(len(*req)))
-	l.Unlock()
-
-	stream, err := f.p2p.Send(ctx, req, p2p.RPCBlocksByRootTopic, pid)
-	if err != nil {
-		return nil, err
-	}
-	defer func() {
-		if err := streamhelpers.FullClose(stream); err != nil && err.Error() != mux.ErrReset.Error() {
-			log.WithError(err).Debugf("Failed to close stream with protocol %s", stream.Protocol())
-		}
-	}()
-
-	blocks := make([]*eth.SignedBeaconBlock, 0)
-	for i := 0; i < len(*req); i++ {
-		isFirstChunk := i == 0
-		blk, err := prysmsync.ReadChunkedBlock(stream, f.p2p, isFirstChunk)
-		if errors.Is(err, io.EOF) {
-			break
-		}
-		if err != nil {
-			return nil, err
-		}
-		// Exit if peer sends more than max request blocks.
-		if uint64(i) >= params.BeaconNetworkConfig().MaxRequestBlocks {
-			break
-		}
-		blocks = append(blocks, blk)
-	}
-	return blocks, nil
-}
-
-// waitForBandwidth blocks up until peer's bandwidth is restored.
-func (f *blocksFetcher) waitForBandwidth(pid peer.ID) error {
-	log.WithField("peer", pid).Debug("Slowing down for rate limit")
-	timer := time.NewTimer(f.rateLimiter.TillEmpty(pid.String()))
-	defer timer.Stop()
-	select {
-	case <-f.ctx.Done():
-		return errFetcherCtxIsDone
-	case <-timer.C:
-		// Peer has gathered enough capacity to be polled again.
-	}
-=======
->>>>>>> 7acd73e1
 	return nil
 }