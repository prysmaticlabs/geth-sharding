--- conflicted
+++ resolved
@@ -55,12 +55,12 @@
 	topicMapping  map[reflect.Type]string
 	bootstrapNode string
 	relayNodeAddr string
-	noDiscovery  bool
+	noDiscovery   bool
 }
 
 // ServerConfig for peer to peer networking.
 type ServerConfig struct {
-	NoDiscovery      bool
+	NoDiscovery       bool
 	BootstrapNodeAddr string
 	RelayNodeAddr     string
 	Port              int
@@ -114,7 +114,7 @@
 		topicMapping:  make(map[reflect.Type]string),
 		bootstrapNode: cfg.BootstrapNodeAddr,
 		relayNodeAddr: cfg.RelayNodeAddr,
-		noDiscovery:  cfg.NoDiscovery,
+		noDiscovery:   cfg.NoDiscovery,
 	}, nil
 }
 
@@ -142,11 +142,7 @@
 	defer span.End()
 	log.Info("Starting service")
 
-<<<<<<< HEAD
-	if !s.noDiscovery {
-=======
-	if !s.localNetwork && s.bootstrapNode != "" {
->>>>>>> 6ec5628b
+	if !s.noDiscovery && s.bootstrapNode != "" {
 		if err := startDHTDiscovery(ctx, s.host, s.bootstrapNode); err != nil {
 			log.Errorf("Could not start peer discovery via DHT: %v", err)
 		}
