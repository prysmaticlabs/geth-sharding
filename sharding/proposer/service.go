// Package proposer defines all relevant functionality for a Proposer actor
// within the minimal sharding protocol.
package proposer

import (
	"context"
	"math/big"

	gethTypes "github.com/ethereum/go-ethereum/core/types"
	"github.com/ethereum/go-ethereum/event"
<<<<<<< HEAD
	"github.com/ethereum/go-ethereum/log"
	"github.com/ethereum/go-ethereum/sharding"
	"github.com/ethereum/go-ethereum/sharding/database"
	"github.com/ethereum/go-ethereum/sharding/mainchain"
	"github.com/ethereum/go-ethereum/sharding/p2p"
	"github.com/ethereum/go-ethereum/sharding/p2p/messages"
	"github.com/ethereum/go-ethereum/sharding/params"
	"github.com/ethereum/go-ethereum/sharding/txpool"
=======
	"github.com/prysmaticlabs/geth-sharding/sharding/database"
	"github.com/prysmaticlabs/geth-sharding/sharding/mainchain"
	"github.com/prysmaticlabs/geth-sharding/sharding/p2p"
	"github.com/prysmaticlabs/geth-sharding/sharding/params"
	"github.com/prysmaticlabs/geth-sharding/sharding/syncer"
	"github.com/prysmaticlabs/geth-sharding/sharding/txpool"
	"github.com/prysmaticlabs/geth-sharding/sharding/types"
	log "github.com/sirupsen/logrus"
>>>>>>> a25577e3
)

// Proposer holds functionality required to run a collation proposer
// in a sharded system. Must satisfy the Service interface defined in
// sharding/service.go.
type Proposer struct {
	config    *params.Config
	client    *mainchain.SMCClient
	p2p       *p2p.Server
	txpool    *txpool.TXPool
	txpoolSub event.Subscription
	dbService *database.ShardDB
	shardID   int
	shard     *types.Shard
	ctx       context.Context
	cancel    context.CancelFunc
	sync      *syncer.Syncer
}

// NewProposer creates a struct instance of a proposer service.
// It will have access to a mainchain client, a p2p network,
// and a shard transaction pool.
func NewProposer(config *params.Config, client *mainchain.SMCClient, p2p *p2p.Server, txpool *txpool.TXPool, dbService *database.ShardDB, shardID int, sync *syncer.Syncer) (*Proposer, error) {
	ctx, cancel := context.WithCancel(context.Background())
	return &Proposer{
		config,
		client,
		p2p,
		txpool,
		nil,
		dbService,
		shardID,
		nil,
		ctx,
		cancel,
		sync}, nil
}

// Start the main loop for proposing collations.
func (p *Proposer) Start() {
	log.Info("Starting proposer service")
	shard := types.NewShard(big.NewInt(int64(p.shardID)), p.dbService.DB())
	p.shard = shard
	go p.proposeCollations()
	go p.sync.HandleCollationBodyRequests(p.shard, p.ctx.Done())
}

// Stop the main loop for proposing collations.
func (p *Proposer) Stop() error {
	log.Warnf("Stopping proposer service in shard %d", p.shard.ShardID())
	defer p.cancel()
	p.txpoolSub.Unsubscribe()
	return nil
}

// proposeCollations listens to the transaction feed and submits collations over an interval.
func (p *Proposer) proposeCollations() {
<<<<<<< HEAD
	feed := p.p2p.Feed(messages.TransactionBroadcast{})
	ch := make(chan p2p.Message, 20) // Is this buffer size too small?
	sub := feed.Subscribe(ch)
	defer sub.Unsubscribe()
	defer close(ch)
	for {
		select {
		case msg := <-ch:
			tx, ok := msg.Data.(messages.TransactionBroadcast)
			if !ok {
				log.Error("Received incorrect p2p message. Wanted a transaction broadcast message")
				break
			}
			log.Info(fmt.Sprintf("Received transaction with hash: %x", tx.Transaction.Hash()))
			if err := p.createCollation(p.ctx, []*types.Transaction{tx.Transaction}); err != nil {
				log.Error(fmt.Sprintf("Create collation failed: %v", err))
=======
	requests := make(chan *gethTypes.Transaction)
	p.txpoolSub = p.txpool.TransactionsFeed().Subscribe(requests)
	defer close(requests)
	for {
		select {
		case tx := <-requests:
			log.Infof("Received transaction: %x", tx.Hash())
			if err := p.createCollation(p.ctx, []*gethTypes.Transaction{tx}); err != nil {
				log.Errorf("Create collation failed: %v", err)
>>>>>>> a25577e3
			}
		case <-p.ctx.Done():
			log.Debug("Proposer context closed, exiting goroutine")
			return
		case <-p.txpoolSub.Err():
			log.Debug("Subscriber closed")
			return
		}
	}
}

func (p *Proposer) createCollation(ctx context.Context, txs []*gethTypes.Transaction) error {
	// Get current block number.
	blockNumber, err := p.client.ChainReader().BlockByNumber(ctx, nil)
	if err != nil {
		return err
	}
	period := new(big.Int).Div(blockNumber.Number(), big.NewInt(p.config.PeriodLength))

	// Create collation.
	collation, err := createCollation(p.client, p.client.Account(), p.client, p.shard.ShardID(), period, txs)
	if err != nil {
		return err
	}

	// Saves the collation to persistent storage in the shardDB.
	if err := p.shard.SaveCollation(collation); err != nil {
		log.Errorf("Could not save collation to persistent storage: %v", err)
		return nil
	}

	log.Infof("Saved collation with header hash %v to shardChainDB", collation.Header().Hash().Hex())

	// Check SMC if we can submit header before addHeader.
	canAdd, err := checkHeaderAdded(p.client, p.shard.ShardID(), period)
	if err != nil {
		return err
	}
	if canAdd {
		AddHeader(p.client, p.client, collation)
	}

	return nil
}<|MERGE_RESOLUTION|>--- conflicted
+++ resolved
@@ -8,25 +8,15 @@
 
 	gethTypes "github.com/ethereum/go-ethereum/core/types"
 	"github.com/ethereum/go-ethereum/event"
-<<<<<<< HEAD
-	"github.com/ethereum/go-ethereum/log"
-	"github.com/ethereum/go-ethereum/sharding"
-	"github.com/ethereum/go-ethereum/sharding/database"
-	"github.com/ethereum/go-ethereum/sharding/mainchain"
-	"github.com/ethereum/go-ethereum/sharding/p2p"
-	"github.com/ethereum/go-ethereum/sharding/p2p/messages"
-	"github.com/ethereum/go-ethereum/sharding/params"
-	"github.com/ethereum/go-ethereum/sharding/txpool"
-=======
 	"github.com/prysmaticlabs/geth-sharding/sharding/database"
 	"github.com/prysmaticlabs/geth-sharding/sharding/mainchain"
 	"github.com/prysmaticlabs/geth-sharding/sharding/p2p"
+	"github.com/prysmaticlabs/geth-sharding/sharding/p2p/messages"
 	"github.com/prysmaticlabs/geth-sharding/sharding/params"
 	"github.com/prysmaticlabs/geth-sharding/sharding/syncer"
 	"github.com/prysmaticlabs/geth-sharding/sharding/txpool"
 	"github.com/prysmaticlabs/geth-sharding/sharding/types"
 	log "github.com/sirupsen/logrus"
->>>>>>> a25577e3
 )
 
 // Proposer holds functionality required to run a collation proposer
@@ -84,9 +74,8 @@
 
 // proposeCollations listens to the transaction feed and submits collations over an interval.
 func (p *Proposer) proposeCollations() {
-<<<<<<< HEAD
 	feed := p.p2p.Feed(messages.TransactionBroadcast{})
-	ch := make(chan p2p.Message, 20) // Is this buffer size too small?
+	ch := make(chan p2p.Message, 20)
 	sub := feed.Subscribe(ch)
 	defer sub.Unsubscribe()
 	defer close(ch)
@@ -98,20 +87,9 @@
 				log.Error("Received incorrect p2p message. Wanted a transaction broadcast message")
 				break
 			}
-			log.Info(fmt.Sprintf("Received transaction with hash: %x", tx.Transaction.Hash()))
-			if err := p.createCollation(p.ctx, []*types.Transaction{tx.Transaction}); err != nil {
-				log.Error(fmt.Sprintf("Create collation failed: %v", err))
-=======
-	requests := make(chan *gethTypes.Transaction)
-	p.txpoolSub = p.txpool.TransactionsFeed().Subscribe(requests)
-	defer close(requests)
-	for {
-		select {
-		case tx := <-requests:
-			log.Infof("Received transaction: %x", tx.Hash())
-			if err := p.createCollation(p.ctx, []*gethTypes.Transaction{tx}); err != nil {
+			log.Infof("Received transaction: %x", tx.Transaction.Hash())
+			if err := p.createCollation(p.ctx, []*gethTypes.Transaction{tx.Transaction}); err != nil {
 				log.Errorf("Create collation failed: %v", err)
->>>>>>> a25577e3
 			}
 		case <-p.ctx.Done():
 			log.Debug("Proposer context closed, exiting goroutine")
