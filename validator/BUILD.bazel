load("@io_bazel_rules_go//go:def.bzl", "go_binary", "go_library", "go_test")
load("@io_bazel_rules_docker//go:image.bzl", "go_image")
load("@io_bazel_rules_docker//container:container.bzl", "container_bundle")
load("//tools:binary_targets.bzl", "binary_targets")
load("@io_bazel_rules_docker//contrib:push-all.bzl", "docker_push")

go_library(
    name = "go_default_library",
    srcs = [
        "main.go",
        "usage.go",
    ],
    importpath = "github.com/prysmaticlabs/prysm/validator",
    visibility = ["//validator:__subpackages__"],
    deps = [
        "//shared/cmd:go_default_library",
        "//shared/debug:go_default_library",
        "//shared/featureconfig:go_default_library",
        "//shared/logutil:go_default_library",
        "//shared/params:go_default_library",
        "//shared/version:go_default_library",
        "//validator/flags:go_default_library",
        "//validator/node:go_default_library",
        "@com_github_joonix_log//:go_default_library",
        "@com_github_sirupsen_logrus//:go_default_library",
        "@com_github_urfave_cli//:go_default_library",
        "@com_github_x_cray_logrus_prefixed_formatter//:go_default_library",
        "@org_uber_go_automaxprocs//:go_default_library",
    ],
)

go_image(
    name = "image",
    srcs = [
        "main.go",
        "usage.go",
    ],
    goarch = "amd64",
    goos = "linux",
    importpath = "github.com/prysmaticlabs/prysm/validator",
    pure = "off",
    race = "off",
    static = "on",
    tags = ["manual"],
    visibility = ["//visibility:private"],
    deps = [
        "//shared/cmd:go_default_library",
        "//shared/debug:go_default_library",
        "//shared/featureconfig:go_default_library",
        "//shared/logutil:go_default_library",
        "//shared/params:go_default_library",
        "//shared/version:go_default_library",
        "//validator/flags:go_default_library",
        "//validator/node:go_default_library",
        "@com_github_joonix_log//:go_default_library",
        "@com_github_sirupsen_logrus//:go_default_library",
        "@com_github_urfave_cli//:go_default_library",
        "@com_github_x_cray_logrus_prefixed_formatter//:go_default_library",
        "@org_uber_go_automaxprocs//:go_default_library",
    ],
)

container_bundle(
    name = "image_bundle",
    images = {
        "gcr.io/prysmaticlabs/prysm/validator:latest": ":image",
        "gcr.io/prysmaticlabs/prysm/validator:{DOCKER_TAG}": ":image",
    },
    tags = ["manual"],
)

docker_push(
    name = "push_images",
    bundle = ":image_bundle",
    tags = ["manual"],
)

go_binary(
    name = "validator",
    embed = [":go_default_library"],
    pure = "off",  # Enabled unless there is a valid reason to include cgo dep.
<<<<<<< HEAD
    visibility = [
        "//validator:__subpackages__",
        "//endtoend:__pkg__",
    ],
=======
    visibility = ["//validator:__subpackages__"],
>>>>>>> bb2f3295
)

[go_binary(
    name = "validator-{}-{}".format(
        pair[0],
        pair[1],
    ),
    embed = [":go_default_library"],
    goarch = pair[1],
    goos = pair[0],
    tags = ["manual"],
    visibility = ["//visibility:public"],
) for pair in binary_targets]

go_test(
    name = "go_default_test",
    srcs = ["usage_test.go"],
    embed = [":go_default_library"],
    deps = ["@com_github_urfave_cli//:go_default_library"],
)<|MERGE_RESOLUTION|>--- conflicted
+++ resolved
@@ -79,14 +79,10 @@
     name = "validator",
     embed = [":go_default_library"],
     pure = "off",  # Enabled unless there is a valid reason to include cgo dep.
-<<<<<<< HEAD
     visibility = [
         "//validator:__subpackages__",
         "//endtoend:__pkg__",
     ],
-=======
-    visibility = ["//validator:__subpackages__"],
->>>>>>> bb2f3295
 )
 
 [go_binary(
