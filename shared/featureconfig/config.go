/*
Package featureconfig defines which features are enabled for runtime
in order to selectively enable certain features to maintain a stable runtime.

The process for implementing new features using this package is as follows:
	1. Add a new CMD flag in flags.go, and place it in the proper list(s) var for its client.
	2. Add a condition for the flag in the proper Configure function(s) below.
	3. Place any "new" behavior in the `if flagEnabled` statement.
	4. Place any "previous" behavior in the `else` statement.
	5. Ensure any tests using the new feature fail if the flag isn't enabled.
	5a. Use the following to enable your flag for tests:
	cfg := &featureconfig.Flags{
		VerifyAttestationSigs: true,
	}
	featureconfig.Init(cfg)
	6. Add the string for the flags that should be running within E2E to E2EValidatorFlags
	and E2EBeaconChainFlags.
*/
package featureconfig

import (
	"github.com/prysmaticlabs/prysm/shared/params"
	"github.com/sirupsen/logrus"
	"gopkg.in/urfave/cli.v2"
)

var log = logrus.WithField("prefix", "flags")

// Flags is a struct to represent which features the client will perform on runtime.
type Flags struct {
	NoCustomConfig                             bool   // NoCustomConfigFlag determines whether to launch a beacon chain using real parameters or demo parameters.
	CustomGenesisDelay                         uint64 // CustomGenesisDelay signals how long of a delay to set to start the chain.
	MinimalConfig                              bool   // MinimalConfig as defined in the spec.
	WriteSSZStateTransitions                   bool   // WriteSSZStateTransitions to tmp directory.
	InitSyncNoVerify                           bool   // InitSyncNoVerify when initial syncing w/o verifying block's contents.
	EnableDynamicCommitteeSubnets              bool   // Enables dynamic attestation committee subnets via p2p.
	SkipBLSVerify                              bool   // Skips BLS verification across the runtime.
	EnableBackupWebhook                        bool   // EnableBackupWebhook to allow database backups to trigger from monitoring port /db/backup.
	PruneEpochBoundaryStates                   bool   // PruneEpochBoundaryStates prunes the epoch boundary state before last finalized check point.
	EnableSnappyDBCompression                  bool   // EnableSnappyDBCompression in the database.
	KafkaBootstrapServers                      string // KafkaBootstrapServers to find kafka servers to stream blocks, attestations, etc.
	ProtectProposer                            bool   // ProtectProposer prevents the validator client from signing any proposals that would be considered a slashable offense.
	ProtectAttester                            bool   // ProtectAttester prevents the validator client from signing any attestations that would be considered a slashable offense.
	DisableStrictAttestationPubsubVerification bool   // DisableStrictAttestationPubsubVerification will disabling strict signature verification in pubsub.
	DisableUpdateHeadPerAttestation            bool   // DisableUpdateHeadPerAttestation will disabling update head on per attestation basis.
	EnableByteMempool                          bool   // EnaableByteMempool memory management.
	EnableDomainDataCache                      bool   // EnableDomainDataCache caches validator calls to DomainData per epoch.
	EnableStateGenSigVerify                    bool   // EnableStateGenSigVerify verifies proposer and randao signatures during state gen.
	CheckHeadState                             bool   // CheckHeadState checks the current headstate before retrieving the desired state from the db.
	EnableNoise                                bool   // EnableNoise enables the beacon node to use NOISE instead of SECIO when performing a handshake with another peer.
	DontPruneStateStartUp                      bool   // DontPruneStateStartUp disables pruning state upon beacon node start up.
	NewStateMgmt                               bool   // NewStateMgmt enables the new experimental state mgmt service.
	EnableInitSyncQueue                        bool   // EnableInitSyncQueue enables the new initial sync implementation.
	EnableFieldTrie                            bool   // EnableFieldTrie enables the state from using field specific tries when computing the root.
	// DisableForkChoice disables using LMD-GHOST fork choice to update
	// the head of the chain based on attestations and instead accepts any valid received block
	// as the chain head. UNSAFE, use with caution.
	DisableForkChoice bool

	// BroadcastSlashings enables p2p broadcasting of proposer or attester slashing.
	BroadcastSlashings bool

	// Cache toggles.
	EnableSSZCache          bool // EnableSSZCache see https://github.com/prysmaticlabs/prysm/pull/4558.
	EnableEth1DataVoteCache bool // EnableEth1DataVoteCache; see https://github.com/prysmaticlabs/prysm/issues/3106.
	EnableSkipSlotsCache    bool // EnableSkipSlotsCache caches the state in skipped slots.
	EnableSlasherConnection bool // EnableSlasher enable retrieval of slashing events from a slasher instance.
	EnableBlockTreeCache    bool // EnableBlockTreeCache enable fork choice service to maintain latest filtered block tree.
}

var featureConfig *Flags

// Get retrieves feature config.
func Get() *Flags {
	if featureConfig == nil {
		return &Flags{}
	}
	return featureConfig
}

// Init sets the global config equal to the config that is passed in.
func Init(c *Flags) {
	featureConfig = c
}

// ConfigureBeaconChain sets the global config based
// on what flags are enabled for the beacon-chain client.
func ConfigureBeaconChain(ctx *cli.Context) {
	complainOnDeprecatedFlags(ctx)
	cfg := &Flags{}
<<<<<<< HEAD
	delay := ctx.Uint64(customGenesisDelayFlag.Name)
	if delay != params.BeaconConfig().MinGenesisDelay {
		log.Warnf("Starting ETH2 with genesis delay of %d seconds", delay)
	}
	cfg.CustomGenesisDelay = delay
	if ctx.Bool(minimalConfigFlag.Name) {
		log.Warn("Using minimal config")
		cfg.MinimalConfig = true
	}
	if ctx.Bool(writeSSZStateTransitionsFlag.Name) {
=======
	cfg = configureConfig(ctx, cfg)
	delay := params.BeaconConfig().MinGenesisDelay
	if ctx.GlobalIsSet(customGenesisDelayFlag.Name) {
		delay = ctx.GlobalUint64(customGenesisDelayFlag.Name)
		log.Warnf("Starting ETH2 with genesis delay of %d seconds", delay)
	}
	cfg.CustomGenesisDelay = delay
	if ctx.GlobalBool(writeSSZStateTransitionsFlag.Name) {
>>>>>>> 27193820
		log.Warn("Writing SSZ states and blocks after state transitions")
		cfg.WriteSSZStateTransitions = true
	}
	if ctx.Bool(disableForkChoiceUnsafeFlag.Name) {
		log.Warn("UNSAFE: Disabled fork choice for updating chain head")
		cfg.DisableForkChoice = true
	}
<<<<<<< HEAD
	if ctx.Bool(enableSSZCache.Name) {
=======
	if ctx.GlobalBool(enableDynamicCommitteeSubnets.Name) {
		log.Warn("Enabled dynamic attestation committee subnets")
		cfg.EnableDynamicCommitteeSubnets = true
	}
	if ctx.GlobalBool(enableSSZCache.Name) {
>>>>>>> 27193820
		log.Warn("Enabled unsafe ssz cache")
		cfg.EnableSSZCache = true
	}
	if ctx.Bool(enableEth1DataVoteCacheFlag.Name) {
		log.Warn("Enabled unsafe eth1 data vote cache")
		cfg.EnableEth1DataVoteCache = true
	}
	if ctx.Bool(initSyncVerifyEverythingFlag.Name) {
		log.Warn("Initial syncing with verifying all block's content signatures.")
		cfg.InitSyncNoVerify = false
	} else {
		cfg.InitSyncNoVerify = true
	}
	if ctx.Bool(skipBLSVerifyFlag.Name) {
		log.Warn("UNSAFE: Skipping BLS verification at runtime")
		cfg.SkipBLSVerify = true
	}
	if ctx.Bool(enableBackupWebhookFlag.Name) {
		log.Warn("Allowing database backups to be triggered from HTTP webhook.")
		cfg.EnableBackupWebhook = true
	}
	if ctx.Bool(enableSkipSlotsCacheFlag.Name) {
		log.Warn("Enabled skip slots cache.")
		cfg.EnableSkipSlotsCache = true
	}
	if ctx.String(kafkaBootstrapServersFlag.Name) != "" {
		log.Warn("Enabling experimental kafka streaming.")
		cfg.KafkaBootstrapServers = ctx.String(kafkaBootstrapServersFlag.Name)
	}
<<<<<<< HEAD
	if ctx.Bool(initSyncCacheStateFlag.Name) {
		log.Warn("Enabled initial sync cache state mode.")
		cfg.InitSyncCacheState = true
	}
	if ctx.Bool(enableSlasherFlag.Name) {
=======
	if ctx.GlobalBool(enableSlasherFlag.Name) {
>>>>>>> 27193820
		log.Warn("Enable slasher connection.")
		cfg.EnableSlasherConnection = true
	}
	if ctx.Bool(cacheFilteredBlockTreeFlag.Name) {
		log.Warn("Enabled filtered block tree cache for fork choice.")
		cfg.EnableBlockTreeCache = true
	}
	if ctx.Bool(disableStrictAttestationPubsubVerificationFlag.Name) {
		log.Warn("Disabled strict attestation signature verification in pubsub")
		cfg.DisableStrictAttestationPubsubVerification = true
	}
	if ctx.Bool(disableUpdateHeadPerAttestation.Name) {
		log.Warn("Disabled update head on per attestation basis")
		cfg.DisableUpdateHeadPerAttestation = true
	}
	if ctx.GlobalBool(enableByteMempool.Name) {
		log.Warn("Enabling experimental memory management for beacon state")
		cfg.EnableByteMempool = true
	}
	if ctx.GlobalBool(enableStateGenSigVerify.Name) {
		log.Warn("Enabling sig verify for state gen")
		cfg.EnableStateGenSigVerify = true
	}
	if ctx.GlobalBool(checkHeadState.Name) {
		log.Warn("Enabling check head state for chainservice")
		cfg.CheckHeadState = true
	}
	if ctx.GlobalBool(enableNoiseHandshake.Name) {
		log.Warn("Enabling noise handshake for peer")
		cfg.EnableNoise = true
	}
	if ctx.GlobalBool(dontPruneStateStartUp.Name) {
		log.Warn("Not enabling state pruning upon start up")
		cfg.DontPruneStateStartUp = true
	}
	if ctx.GlobalBool(newStateMgmt.Name) {
		log.Warn("Enabling experimental state management service")
		cfg.NewStateMgmt = true
	}
	if ctx.GlobalBool(enableInitSyncQueue.Name) {
		log.Warn("Enabling initial sync queue")
		cfg.EnableInitSyncQueue = true
	}
	if ctx.GlobalBool(enableFieldTrie.Name) {
		log.Warn("Enabling state field trie")
		cfg.EnableFieldTrie = true
	}
	Init(cfg)
}

// ConfigureValidator sets the global config based
// on what flags are enabled for the validator client.
func ConfigureValidator(ctx *cli.Context) {
	complainOnDeprecatedFlags(ctx)
	cfg := &Flags{}
<<<<<<< HEAD
	if ctx.Bool(minimalConfigFlag.Name) {
		log.Warn("Using minimal config")
		cfg.MinimalConfig = true
	}
	if ctx.Bool(protectProposerFlag.Name) {
=======
	cfg = configureConfig(ctx, cfg)
	if ctx.GlobalBool(protectProposerFlag.Name) {
>>>>>>> 27193820
		log.Warn("Enabled validator proposal slashing protection.")
		cfg.ProtectProposer = true
	}
	if ctx.Bool(protectAttesterFlag.Name) {
		log.Warn("Enabled validator attestation slashing protection.")
		cfg.ProtectAttester = true
	}
	if ctx.GlobalBool(enableDomainDataCacheFlag.Name) {
		log.Warn("Enabled domain data cache.")
		cfg.EnableDomainDataCache = true
	}
	Init(cfg)
}

func complainOnDeprecatedFlags(ctx *cli.Context) {
	for _, f := range deprecatedFlags {
		if ctx.IsSet(f.Names()[0]) {
			log.Errorf("%s is deprecated and has no effect. Do not use this flag, it will be deleted soon.", f.Names()[0])
		}
	}
}

func configureConfig(ctx *cli.Context, cfg *Flags) *Flags {
	if ctx.GlobalBool(noCustomConfigFlag.Name) {
		log.Warn("Using default mainnet config")
		cfg.NoCustomConfig = true
	}
	if ctx.GlobalBool(minimalConfigFlag.Name) {
		log.Warn("Using minimal config")
		cfg.MinimalConfig = true
	}
	// Use custom config values if the --no-custom-config flag is not set.
	if !cfg.NoCustomConfig {
		if cfg.MinimalConfig {
			log.WithField(
				"config", "minimal-spec",
			).Info("Using custom chain parameters")
			params.UseMinimalConfig()
		} else {
			log.WithField(
				"config", "demo",
			).Info("Using custom chain parameters")
			params.UseDemoBeaconConfig()
		}
	}
	return cfg
}<|MERGE_RESOLUTION|>--- conflicted
+++ resolved
@@ -88,27 +88,14 @@
 func ConfigureBeaconChain(ctx *cli.Context) {
 	complainOnDeprecatedFlags(ctx)
 	cfg := &Flags{}
-<<<<<<< HEAD
-	delay := ctx.Uint64(customGenesisDelayFlag.Name)
-	if delay != params.BeaconConfig().MinGenesisDelay {
-		log.Warnf("Starting ETH2 with genesis delay of %d seconds", delay)
-	}
-	cfg.CustomGenesisDelay = delay
-	if ctx.Bool(minimalConfigFlag.Name) {
-		log.Warn("Using minimal config")
-		cfg.MinimalConfig = true
-	}
-	if ctx.Bool(writeSSZStateTransitionsFlag.Name) {
-=======
 	cfg = configureConfig(ctx, cfg)
 	delay := params.BeaconConfig().MinGenesisDelay
-	if ctx.GlobalIsSet(customGenesisDelayFlag.Name) {
-		delay = ctx.GlobalUint64(customGenesisDelayFlag.Name)
+	if ctx.IsSet(customGenesisDelayFlag.Name) {
+		delay = ctx.Uint64(customGenesisDelayFlag.Name)
 		log.Warnf("Starting ETH2 with genesis delay of %d seconds", delay)
 	}
 	cfg.CustomGenesisDelay = delay
-	if ctx.GlobalBool(writeSSZStateTransitionsFlag.Name) {
->>>>>>> 27193820
+	if ctx.Bool(writeSSZStateTransitionsFlag.Name) {
 		log.Warn("Writing SSZ states and blocks after state transitions")
 		cfg.WriteSSZStateTransitions = true
 	}
@@ -116,15 +103,11 @@
 		log.Warn("UNSAFE: Disabled fork choice for updating chain head")
 		cfg.DisableForkChoice = true
 	}
-<<<<<<< HEAD
-	if ctx.Bool(enableSSZCache.Name) {
-=======
-	if ctx.GlobalBool(enableDynamicCommitteeSubnets.Name) {
+	if ctx.Bool(enableDynamicCommitteeSubnets.Name) {
 		log.Warn("Enabled dynamic attestation committee subnets")
 		cfg.EnableDynamicCommitteeSubnets = true
 	}
-	if ctx.GlobalBool(enableSSZCache.Name) {
->>>>>>> 27193820
+	if ctx.Bool(enableSSZCache.Name) {
 		log.Warn("Enabled unsafe ssz cache")
 		cfg.EnableSSZCache = true
 	}
@@ -154,15 +137,7 @@
 		log.Warn("Enabling experimental kafka streaming.")
 		cfg.KafkaBootstrapServers = ctx.String(kafkaBootstrapServersFlag.Name)
 	}
-<<<<<<< HEAD
-	if ctx.Bool(initSyncCacheStateFlag.Name) {
-		log.Warn("Enabled initial sync cache state mode.")
-		cfg.InitSyncCacheState = true
-	}
 	if ctx.Bool(enableSlasherFlag.Name) {
-=======
-	if ctx.GlobalBool(enableSlasherFlag.Name) {
->>>>>>> 27193820
 		log.Warn("Enable slasher connection.")
 		cfg.EnableSlasherConnection = true
 	}
@@ -178,35 +153,35 @@
 		log.Warn("Disabled update head on per attestation basis")
 		cfg.DisableUpdateHeadPerAttestation = true
 	}
-	if ctx.GlobalBool(enableByteMempool.Name) {
+	if ctx.Bool(enableByteMempool.Name) {
 		log.Warn("Enabling experimental memory management for beacon state")
 		cfg.EnableByteMempool = true
 	}
-	if ctx.GlobalBool(enableStateGenSigVerify.Name) {
+	if ctx.Bool(enableStateGenSigVerify.Name) {
 		log.Warn("Enabling sig verify for state gen")
 		cfg.EnableStateGenSigVerify = true
 	}
-	if ctx.GlobalBool(checkHeadState.Name) {
+	if ctx.Bool(checkHeadState.Name) {
 		log.Warn("Enabling check head state for chainservice")
 		cfg.CheckHeadState = true
 	}
-	if ctx.GlobalBool(enableNoiseHandshake.Name) {
+	if ctx.Bool(enableNoiseHandshake.Name) {
 		log.Warn("Enabling noise handshake for peer")
 		cfg.EnableNoise = true
 	}
-	if ctx.GlobalBool(dontPruneStateStartUp.Name) {
+	if ctx.Bool(dontPruneStateStartUp.Name) {
 		log.Warn("Not enabling state pruning upon start up")
 		cfg.DontPruneStateStartUp = true
 	}
-	if ctx.GlobalBool(newStateMgmt.Name) {
+	if ctx.Bool(newStateMgmt.Name) {
 		log.Warn("Enabling experimental state management service")
 		cfg.NewStateMgmt = true
 	}
-	if ctx.GlobalBool(enableInitSyncQueue.Name) {
+	if ctx.Bool(enableInitSyncQueue.Name) {
 		log.Warn("Enabling initial sync queue")
 		cfg.EnableInitSyncQueue = true
 	}
-	if ctx.GlobalBool(enableFieldTrie.Name) {
+	if ctx.Bool(enableFieldTrie.Name) {
 		log.Warn("Enabling state field trie")
 		cfg.EnableFieldTrie = true
 	}
@@ -218,16 +193,8 @@
 func ConfigureValidator(ctx *cli.Context) {
 	complainOnDeprecatedFlags(ctx)
 	cfg := &Flags{}
-<<<<<<< HEAD
-	if ctx.Bool(minimalConfigFlag.Name) {
-		log.Warn("Using minimal config")
-		cfg.MinimalConfig = true
-	}
+	cfg = configureConfig(ctx, cfg)
 	if ctx.Bool(protectProposerFlag.Name) {
-=======
-	cfg = configureConfig(ctx, cfg)
-	if ctx.GlobalBool(protectProposerFlag.Name) {
->>>>>>> 27193820
 		log.Warn("Enabled validator proposal slashing protection.")
 		cfg.ProtectProposer = true
 	}
@@ -235,7 +202,7 @@
 		log.Warn("Enabled validator attestation slashing protection.")
 		cfg.ProtectAttester = true
 	}
-	if ctx.GlobalBool(enableDomainDataCacheFlag.Name) {
+	if ctx.Bool(enableDomainDataCacheFlag.Name) {
 		log.Warn("Enabled domain data cache.")
 		cfg.EnableDomainDataCache = true
 	}
@@ -251,11 +218,11 @@
 }
 
 func configureConfig(ctx *cli.Context, cfg *Flags) *Flags {
-	if ctx.GlobalBool(noCustomConfigFlag.Name) {
+	if ctx.Bool(noCustomConfigFlag.Name) {
 		log.Warn("Using default mainnet config")
 		cfg.NoCustomConfig = true
 	}
-	if ctx.GlobalBool(minimalConfigFlag.Name) {
+	if ctx.Bool(minimalConfigFlag.Name) {
 		log.Warn("Using minimal config")
 		cfg.MinimalConfig = true
 	}
