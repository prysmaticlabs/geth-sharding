// Package state implements the whole state transition
// function which consists of per slot, per-epoch transitions.
// It also bootstraps the genesis beacon state for slot 0.
package state

import (
	"bytes"
	"context"
	"fmt"

	b "github.com/prysmaticlabs/prysm/beacon-chain/core/blocks"
	e "github.com/prysmaticlabs/prysm/beacon-chain/core/epoch"
	"github.com/prysmaticlabs/prysm/beacon-chain/core/helpers"
	pb "github.com/prysmaticlabs/prysm/proto/beacon/p2p/v1"
	"github.com/prysmaticlabs/prysm/shared/bytesutil"
	"github.com/prysmaticlabs/prysm/shared/hashutil"
	"github.com/prysmaticlabs/prysm/shared/params"
	"github.com/prysmaticlabs/prysm/shared/ssz"
	"github.com/sirupsen/logrus"
	"go.opencensus.io/trace"
)

var log = logrus.WithField("prefix", "core/state")

// TransitionConfig defines important configuration options
// for executing a state transition, which can have logging and signature
// verification on or off depending on when and where it is used.
type TransitionConfig struct {
	VerifySignatures bool
	Logging          bool
}

// DefaultConfig option for executing state transitions.
func DefaultConfig() *TransitionConfig {
	return &TransitionConfig{
		VerifySignatures: false,
		Logging:          false,
	}
}

// ExecuteStateTransition defines the procedure for a state transition function.
// Spec pseudocode definition:
//  We now define the state transition function. At a high level the state transition is made up of three parts:
//  - The per-slot transitions focuses on increasing the slot number and recording recent block headers.
//  - The per-epoch transitions focuses on the validator registry, adjusting balances, and finalizing slots.
//  - The per-block transitions focuses on verifying block operations, verifying attestations, and signatures.
func ExecuteStateTransition(
	ctx context.Context,
	state *pb.BeaconState,
	block *pb.BeaconBlock,
	config *TransitionConfig,
) (*pb.BeaconState, error) {
	if ctx.Err() != nil {
		return nil, ctx.Err()
	}
	ctx, span := trace.StartSpan(ctx, "beacon-chain.ChainService.StateTransition")
	defer span.End()
	var err error

	// Execute per slot transition.
	if state.Slot >= block.Slot {
		return nil, fmt.Errorf("expected state.slot %d < block.slot %d", state.Slot, block.Slot)
	}
	for state.Slot < block.Slot {
		state, err = ProcessSlot(ctx, state)
		if err != nil {
			return nil, fmt.Errorf("could not process slot: %v", err)
		}
		if e.CanProcessEpoch(state) {
			state, err = ProcessEpoch(ctx, state)
			if err != nil {
				return nil, fmt.Errorf("could not process epoch: %v", err)
			}
		}
		state.Slot++
	}

	// Execute per block transition.
	if block != nil {
		state, err = ProcessBlock(ctx, state, block, config)
		if err != nil {
			return nil, fmt.Errorf("could not process block: %v", err)
		}
	}
	// TODO(#2307): Validate state root.
	return state, nil
}

// ProcessSlot happens every slot and focuses on the slot counter and block roots record updates.
// It happens regardless if there's an incoming block or not.
func ProcessSlot(ctx context.Context, state *pb.BeaconState) (*pb.BeaconState, error) {
	ctx, span := trace.StartSpan(ctx, "beacon-chain.ChainService.state.ProcessSlot")
	defer span.End()
	prevStateRoot, err := ssz.TreeHash(state)
	if err != nil {
		return nil, fmt.Errorf("could not tree hash prev state root: %v", err)
	}
	state.LatestStateRoots[state.Slot%params.BeaconConfig().SlotsPerHistoricalRoot] = prevStateRoot[:]
	zeroHash := params.BeaconConfig().ZeroHash

	// Cache latest block header state root.
	if bytes.Equal(state.LatestBlockHeader.StateRoot, zeroHash[:]) {
		state.LatestBlockHeader.StateRoot = prevStateRoot[:]
	}
	prevBlockRoot, err := ssz.SigningRoot(state.LatestBlockHeader)
	if err != nil {
		return nil, fmt.Errorf("could not determine prev block root: %v", err)
	}
	// Cache the block root.
	state.LatestBlockRoots[state.Slot%params.BeaconConfig().SlotsPerHistoricalRoot] = prevBlockRoot[:]
	return state, nil
}

// ProcessBlock creates a new, modified beacon state by applying block operation
// transformations as defined in the Ethereum Serenity specification, including processing proposer slashings,
// processing block attestations, and more.
func ProcessBlock(
	ctx context.Context,
	state *pb.BeaconState,
	block *pb.BeaconBlock,
	config *TransitionConfig,
) (*pb.BeaconState, error) {
	ctx, span := trace.StartSpan(ctx, "beacon-chain.ChainService.state.ProcessBlock")
	defer span.End()

	r, err := hashutil.HashBeaconBlock(block)
	if err != nil {
		return nil, fmt.Errorf("could not hash block: %v", err)
	}

<<<<<<< HEAD
	// Save latest block.
	state.LatestBlock = block

	// Process the block's header into the state.
	state, err = b.ProcessBlockHeader(state, block)
	if err != nil {
		return nil, fmt.Errorf("could not process block header: %v", err)
	}
=======
>>>>>>> 901966c0
	// Verify block RANDAO.
	state, err = b.ProcessRandao(state, block.Body, config.VerifySignatures, config.Logging)
	if err != nil {
		return nil, fmt.Errorf("could not verify and process randao: %v", err)
	}
	// Process ETH1 data.
	state = b.ProcessEth1DataInBlock(state, block)

	state, err = b.ProcessAttesterSlashings(state, block, config.VerifySignatures)
	if err != nil {
		return nil, fmt.Errorf("could not verify block attester slashings: %v", err)
	}
	state, err = b.ProcessProposerSlashings(state, block, config.VerifySignatures)
	if err != nil {
		return nil, fmt.Errorf("could not verify block proposer slashings: %v", err)
	}
	state, err = b.ProcessBlockAttestations(state, block, config.VerifySignatures)
	if err != nil {
		return nil, fmt.Errorf("could not process block attestations: %v", err)
	}
	state, err = b.ProcessValidatorDeposits(state, block, config.VerifySignatures)
	if err != nil {
		return nil, fmt.Errorf("could not process block validator deposits: %v", err)
	}
	state, err = b.ProcessValidatorExits(state, block, config.VerifySignatures)
	if err != nil {
		return nil, fmt.Errorf("could not process validator exits: %v", err)
	}
	state, err = b.ProcessTransfers(state, block, config.VerifySignatures)
	if err != nil {
		return nil, fmt.Errorf("could not process block transfers: %v", err)
	}

	if config.Logging {
		log.WithField("blockRoot", fmt.Sprintf("%#x", bytesutil.Trunc(r[:]))).Debugf("Verified block slot == state slot")
		log.WithField("blockRoot", fmt.Sprintf("%#x", bytesutil.Trunc(r[:]))).Debugf("Verified and processed block RANDAO")
		log.WithField("blockRoot", fmt.Sprintf("%#x", bytesutil.Trunc(r[:]))).Debugf("Processed ETH1 data")
		log.WithField(
			"attestationsInBlock", len(block.Body.Attestations),
		).Info("Block attestations")
		log.WithField(
			"depositsInBlock", len(block.Body.Deposits),
		).Info("Block deposits")
	}
	return state, nil
}

// ProcessEpoch describes the per epoch operations that are performed on the
// beacon state. It focuses on the validator registry, adjusting balances, and finalizing slots.
// Spec pseudocode definition:
//
//  def process_epoch(state: BeaconState) -> None:
//    process_justification_and_finalization(state)
//    process_crosslinks(state)
//    process_rewards_and_penalties(state)
//    process_registry_updates(state)
//    process_slashings(state)
//    process_final_updates(state)
func ProcessEpoch(ctx context.Context, state *pb.BeaconState) (*pb.BeaconState, error) {
	ctx, span := trace.StartSpan(ctx, "beacon-chain.ChainService.state.ProcessEpoch")
	defer span.End()

	prevEpochAtts, err := e.MatchAttestations(state, helpers.PrevEpoch(state))
	if err != nil {
		return nil, fmt.Errorf("could not get target atts prev epoch %d: %v",
			helpers.PrevEpoch(state), err)
	}
	currentEpochAtts, err := e.MatchAttestations(state, helpers.CurrentEpoch(state))
	if err != nil {
		return nil, fmt.Errorf("could not get target atts current epoch %d: %v",
			helpers.CurrentEpoch(state), err)
	}
	prevEpochAttestedBalance, err := e.AttestingBalance(state, prevEpochAtts.Target)
	if err != nil {
		return nil, fmt.Errorf("could not get attesting balance prev epoch: %v", err)
	}
	currentEpochAttestedBalance, err := e.AttestingBalance(state, currentEpochAtts.Target)
	if err != nil {
		return nil, fmt.Errorf("could not get attesting balance current epoch: %v", err)
	}

	state, err = e.ProcessJustificationAndFinalization(state, prevEpochAttestedBalance, currentEpochAttestedBalance)
	if err != nil {
		return nil, fmt.Errorf("could not process justification: %v", err)
	}

	state, err = e.ProcessCrosslink(state)
	if err != nil {
		return nil, fmt.Errorf("could not process crosslink: %v", err)
	}

	state, err = e.ProcessRewardsAndPenalties(state)
	if err != nil {
		return nil, fmt.Errorf("could not process rewards and penalties: %v", err)
	}

	state = e.ProcessRegistryUpdates(state)

	state = e.ProcessSlashings(state)

	state, err = e.ProcessFinalUpdates(state)
	if err != nil {
		return nil, fmt.Errorf("could not process final updates: %v", err)
	}

	return state, nil
}<|MERGE_RESOLUTION|>--- conflicted
+++ resolved
@@ -128,17 +128,11 @@
 		return nil, fmt.Errorf("could not hash block: %v", err)
 	}
 
-<<<<<<< HEAD
-	// Save latest block.
-	state.LatestBlock = block
-
 	// Process the block's header into the state.
 	state, err = b.ProcessBlockHeader(state, block)
 	if err != nil {
 		return nil, fmt.Errorf("could not process block header: %v", err)
 	}
-=======
->>>>>>> 901966c0
 	// Verify block RANDAO.
 	state, err = b.ProcessRandao(state, block.Body, config.VerifySignatures, config.Logging)
 	if err != nil {
