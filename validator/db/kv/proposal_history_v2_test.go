--- conflicted
+++ resolved
@@ -224,7 +224,6 @@
 	require.Equal(t, false, shouldImport, "Proposals should not be re-imported")
 }
 
-<<<<<<< HEAD
 func TestStore_ProposedPublicKeys(t *testing.T) {
 	ctx := context.Background()
 	validatorDB, err := NewKVStore(t.TempDir(), nil)
@@ -240,13 +239,14 @@
 
 	pubKey := [48]byte{1}
 	dummyRoot := [32]byte{}
-	err = validatorDB.SaveProposalHistoryForSlot(ctx, pubKey[:], 1, dummyRoot[:])
+	err = validatorDB.SaveProposalHistoryForSlot(ctx, pubKey, 1, dummyRoot[:])
 	require.NoError(t, err)
 
 	keys, err = validatorDB.ProposedPublicKeys(ctx)
 	require.NoError(t, err)
 	assert.DeepEqual(t, [][48]byte{pubKey}, keys)
-=======
+}
+
 func TestStore_LowestSignedProposal(t *testing.T) {
 	ctx := context.Background()
 	pubkey := [48]byte{3}
@@ -321,5 +321,4 @@
 	slot, err = validatorDB.HighestSignedProposal(ctx, pubkey)
 	require.NoError(t, err)
 	assert.Equal(t, uint64(3), slot)
->>>>>>> edb40dde
 }