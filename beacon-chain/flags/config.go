--- conflicted
+++ resolved
@@ -54,16 +54,11 @@
 	if ctx.Bool(UnsafeSync.Name) {
 		cfg.UnsafeSync = true
 	}
-<<<<<<< HEAD
-	if ctx.GlobalBool(EnableDiscv5.Name) {
+	if ctx.Bool(EnableDiscv5.Name) {
 		cfg.EnableDiscv5 = true
 	}
-	cfg.MaxPageSize = ctx.GlobalInt(RPCMaxPageSize.Name)
-	cfg.DeploymentBlock = ctx.GlobalInt(ContractDeploymentBlock.Name)
-=======
 	cfg.MaxPageSize = ctx.Int(RPCMaxPageSize.Name)
 	cfg.DeploymentBlock = ctx.Int(ContractDeploymentBlock.Name)
->>>>>>> dc3fb018
 	configureMinimumPeers(ctx, cfg)
 
 	Init(cfg)
