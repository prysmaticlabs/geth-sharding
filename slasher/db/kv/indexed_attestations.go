package kv

import (
	"bytes"
	"context"
	"fmt"
	"reflect"
	"sort"

	"github.com/boltdb/bolt"
	"github.com/gogo/protobuf/proto"
	"github.com/pkg/errors"
	ethpb "github.com/prysmaticlabs/ethereumapis/eth/v1alpha1"
	slashpb "github.com/prysmaticlabs/prysm/proto/slashing"
	"github.com/prysmaticlabs/prysm/shared/bytesutil"
	"github.com/prysmaticlabs/prysm/shared/hashutil"
	"github.com/prysmaticlabs/prysm/shared/params"
	"go.opencensus.io/trace"
)

func unmarshalIdxAtt(ctx context.Context, enc []byte) (*ethpb.IndexedAttestation, error) {
	ctx, span := trace.StartSpan(ctx, "SlasherDB.unmarshalIdxAtt")
	defer span.End()
	protoIdxAtt := &ethpb.IndexedAttestation{}
	err := proto.Unmarshal(enc, protoIdxAtt)
	if err != nil {
		return nil, errors.Wrap(err, "failed to unmarshal encoded indexed attestation")
	}
	return protoIdxAtt, nil
}

func unmarshalCompressedIdxAttList(ctx context.Context, enc []byte) (*slashpb.CompressedIdxAttList, error) {
	ctx, span := trace.StartSpan(ctx, "SlasherDB.unmarshalCompressedIdxAttList")
	defer span.End()
	protoIdxAtt := &slashpb.CompressedIdxAttList{}
	err := proto.Unmarshal(enc, protoIdxAtt)
	if err != nil {
		return nil, errors.Wrap(err, "failed to unmarshal encoding")
	}
	return protoIdxAtt, nil
}

// IdxAttsForTargetFromID accepts a epoch and validator index and returns a list of
// indexed attestations from that validator for the given target epoch.
// Returns nil if the indexed attestation does not exist.
func (db *Store) IdxAttsForTargetFromID(ctx context.Context, targetEpoch uint64, validatorID uint64) ([]*ethpb.IndexedAttestation, error) {
	ctx, span := trace.StartSpan(ctx, "SlasherDB.IdxAttsForTargetFromID")
	defer span.End()
	var idxAtts []*ethpb.IndexedAttestation

	err := db.view(func(tx *bolt.Tx) error {
		bucket := tx.Bucket(compressedIdxAttsBucket)
		enc := bucket.Get(bytesutil.Bytes8(targetEpoch))
		if enc == nil {
			return nil
		}
		idToIdxAttsList, err := unmarshalCompressedIdxAttList(ctx, enc)
		if err != nil {
			return err
		}

		for _, idxAtt := range idToIdxAttsList.List {
			i := sort.Search(len(idxAtt.Indices), func(i int) bool {
				return idxAtt.Indices[i] >= validatorID
			})
			if i < len(idxAtt.Indices) && idxAtt.Indices[i] == validatorID {
				idxAttBucket := tx.Bucket(historicIndexedAttestationsBucket)
				key := encodeEpochSig(targetEpoch, idxAtt.Signature)
				enc = idxAttBucket.Get(key)
				if enc == nil {
					continue
				}
				att, err := unmarshalIdxAtt(ctx, enc)
				if err != nil {
					return err
				}
				idxAtts = append(idxAtts, att)
			}
		}
		return nil
	})

	return idxAtts, err
}

// IdxAttsForTarget accepts a target epoch and returns a list of
// indexed attestations.
// Returns nil if the indexed attestation does not exist with that target epoch.
func (db *Store) IdxAttsForTarget(ctx context.Context, targetEpoch uint64) ([]*ethpb.IndexedAttestation, error) {
	ctx, span := trace.StartSpan(ctx, "SlasherDB.IdxAttsForTarget")
	defer span.End()
	var idxAtts []*ethpb.IndexedAttestation
	key := bytesutil.Bytes8(targetEpoch)
	err := db.view(func(tx *bolt.Tx) error {
		c := tx.Bucket(historicIndexedAttestationsBucket).Cursor()
		for k, enc := c.Seek(key); k != nil && bytes.Equal(k[:8], key); k, _ = c.Next() {
			idxAtt, err := unmarshalIdxAtt(ctx, enc)
			if err != nil {
				return err
			}
			idxAtts = append(idxAtts, idxAtt)
		}
		return nil
	})
	return idxAtts, err
}

<<<<<<< HEAD
// IndexedAttestations --
func (db *Store) IndexedAttestations(ctx context.Context, targetEpoch uint64) ([]*ethpb.IndexedAttestation, error) {
	ctx, span := trace.StartSpan(ctx, "SlasherDB.IndexedAttestations")
=======
// IndexedAttestationsForEpoch retrieves all indexed attestations by target epoch
// by looking into a bucket of attestation roots by epoch first. Then, it
// retrieves all attestations that match that list of roots.
func (db *Store) IndexedAttestationsForEpoch(ctx context.Context, targetEpoch uint64) ([]*ethpb.IndexedAttestation, error) {
	ctx, span := trace.StartSpan(ctx, "SlasherDB.IndexedAttestationsForEpoch")
>>>>>>> b4509b4a
	defer span.End()
	var idxAtts []*ethpb.IndexedAttestation
	key := bytesutil.Bytes8(targetEpoch)
	err := db.view(func(tx *bolt.Tx) error {
		rootsBkt := tx.Bucket(indexedAttestationsRootsByTargetBucket)
		attRoots := rootsBkt.Get(key)
		splitRoots := make([][]byte, 0)
		for i := 0; i < len(attRoots); i += 32 {
			splitRoots = append(splitRoots, attRoots[i:i+32])
		}
		attsBkt := tx.Bucket(indexedAttestationsBucket)
		for i := 0; i < len(splitRoots); i++ {
			enc := attsBkt.Get(splitRoots[i])
			idxAtt, err := unmarshalIdxAtt(ctx, enc)
			if err != nil {
				return err
			}
			idxAtts = append(idxAtts, idxAtt)
		}
		return nil
	})
	return idxAtts, err
}

<<<<<<< HEAD
// SaveIncomingIndexedAttestations --
func (db *Store) SaveIncomingIndexedAttestations(ctx context.Context, atts []*ethpb.IndexedAttestation) error {
=======
// SaveIncomingIndexedAttestationsForEpoch stores a list of indexed attestations into the db
// by storing their roots into a bucket using their target epoch as the key.
func (db *Store) SaveIncomingIndexedAttestationsForEpoch(ctx context.Context, atts []*ethpb.IndexedAttestation) error {
>>>>>>> b4509b4a
	ctx, span := trace.StartSpan(ctx, "SlasherDB.SaveIndexedAttestations")
	defer span.End()
	encoded := make([][]byte, len(atts))
	encodedRoots := make([][]byte, len(atts))
	for i := 0; i < len(encoded); i++ {
		enc, err := proto.Marshal(atts[i])
		if err != nil {
			return errors.Wrap(err, "failed to marshal")
		}
		encoded[i] = enc
		root := hashutil.Hash(enc)
		encodedRoots[i] = root[:]
	}
	return db.update(func(tx *bolt.Tx) error {
		rootsBkt := tx.Bucket(indexedAttestationsRootsByTargetBucket)
		attsBkt := tx.Bucket(indexedAttestationsBucket)

		for i := 0; i < len(atts); i++ {
			targetEpochKey := bytesutil.Bytes8(atts[i].Data.Target.Epoch)
			attRoots := rootsBkt.Get(targetEpochKey)
			if err := rootsBkt.Put(targetEpochKey, append(attRoots, encodedRoots[i]...)); err != nil {
				return err
			}
			if err := attsBkt.Put(encodedRoots[i], encoded[i]); err != nil {
				return err
			}
		}
		return nil
	})
}

<<<<<<< HEAD
// SaveIncomingIndexedAttestation --
func (db *Store) SaveIncomingIndexedAttestation(ctx context.Context, att *ethpb.IndexedAttestation) error {
	ctx, span := trace.StartSpan(ctx, "SlasherDB.SaveIncomingIndexedAttestation")
=======
// SaveIncomingIndexedAttestationForEpoch stores an indexed attestations into the db
// by storing its root into a bucket and using its target epoch as the key.
func (db *Store) SaveIncomingIndexedAttestationForEpoch(ctx context.Context, att *ethpb.IndexedAttestation) error {
	ctx, span := trace.StartSpan(ctx, "SlasherDB.SaveIncomingIndexedAttestationForEpoch")
>>>>>>> b4509b4a
	defer span.End()
	enc, err := proto.Marshal(att)
	if err != nil {
		return errors.Wrap(err, "failed to marshal")
	}
	root := hashutil.Hash(enc)
	return db.update(func(tx *bolt.Tx) error {
		rootsBkt := tx.Bucket(indexedAttestationsRootsByTargetBucket)
		attsBkt := tx.Bucket(indexedAttestationsBucket)

		targetEpochKey := bytesutil.Bytes8(att.Data.Target.Epoch)
		attRoots := rootsBkt.Get(targetEpochKey)
		if err := rootsBkt.Put(targetEpochKey, append(attRoots, root[:]...)); err != nil {
			return err
		}
		if err := attsBkt.Put(root[:], enc); err != nil {
			return err
		}
		return nil
	})
}

// LatestIndexedAttestationsTargetEpoch returns latest target epoch in db
// returns 0 if there is no indexed attestations in db.
func (db *Store) LatestIndexedAttestationsTargetEpoch(ctx context.Context) (uint64, error) {
	ctx, span := trace.StartSpan(ctx, "SlasherDB.LatestIndexedAttestationsTargetEpoch")
	defer span.End()
	var lt uint64
	err := db.view(func(tx *bolt.Tx) error {
		c := tx.Bucket(historicIndexedAttestationsBucket).Cursor()
		k, _ := c.Last()
		if k == nil {
			return nil
		}
		lt = bytesutil.FromBytes8(k[:8])
		return nil
	})
	return lt, err
}

// LatestValidatorIdx returns latest validator id in db
// returns 0 if there is no validators in db.
func (db *Store) LatestValidatorIdx(ctx context.Context) (uint64, error) {
	ctx, span := trace.StartSpan(ctx, "SlasherDB.LatestValidatorIdx")
	defer span.End()
	var lt uint64
	err := db.view(func(tx *bolt.Tx) error {
		c := tx.Bucket(compressedIdxAttsBucket).Cursor()
		k, _ := c.Last()
		if k == nil {
			return nil
		}
		lt = bytesutil.FromBytes8(k[:8])
		return nil
	})
	return lt, err
}

// DoubleVotes looks up db for slashable attesting data that were preformed by the same validator.
func (db *Store) DoubleVotes(ctx context.Context, validatorIdx uint64, dataRoot []byte, origAtt *ethpb.IndexedAttestation) ([]*ethpb.AttesterSlashing, error) {
	ctx, span := trace.StartSpan(ctx, "SlasherDB.DoubleVotes")
	defer span.End()
	idxAtts, err := db.IdxAttsForTargetFromID(ctx, origAtt.Data.Target.Epoch, validatorIdx)
	if err != nil {
		return nil, err
	}
	if idxAtts == nil || len(idxAtts) == 0 {
		return nil, fmt.Errorf("can't check nil indexed attestation for double vote")
	}

	var idxAttsToSlash []*ethpb.IndexedAttestation
	for _, att := range idxAtts {
		if att.Data == nil {
			continue
		}
		root, err := hashutil.HashProto(att.Data)
		if err != nil {
			return nil, err
		}
		if !bytes.Equal(root[:], dataRoot) {
			idxAttsToSlash = append(idxAttsToSlash, att)
		}
	}

	var as []*ethpb.AttesterSlashing
	for _, idxAtt := range idxAttsToSlash {
		as = append(as, &ethpb.AttesterSlashing{
			Attestation_1: origAtt,
			Attestation_2: idxAtt,
		})
	}
	return as, nil
}

// HasIndexedAttestation accepts an epoch and validator id and returns true if the indexed attestation exists.
func (db *Store) HasIndexedAttestation(ctx context.Context, targetEpoch uint64, validatorID uint64) (bool, error) {
	ctx, span := trace.StartSpan(ctx, "SlasherDB.HasIndexedAttestation")
	defer span.End()
	key := bytesutil.Bytes8(targetEpoch)
	var hasAttestation bool
	// #nosec G104
	err := db.view(func(tx *bolt.Tx) error {
		bucket := tx.Bucket(compressedIdxAttsBucket)
		enc := bucket.Get(key)
		if enc == nil {
			return nil
		}
		iList, err := unmarshalCompressedIdxAttList(ctx, enc)
		if err != nil {
			return err
		}
		for _, idxAtt := range iList.List {
			i := sort.Search(len(idxAtt.Indices), func(i int) bool {
				return idxAtt.Indices[i] >= validatorID
			})
			if i < len(idxAtt.Indices) && idxAtt.Indices[i] == validatorID {
				hasAttestation = true
				return nil
			}
		}
		return nil
	})

	return hasAttestation, err
}

// SaveIndexedAttestation accepts epoch and indexed attestation and writes it to disk.
func (db *Store) SaveIndexedAttestation(ctx context.Context, idxAttestation *ethpb.IndexedAttestation) error {
	ctx, span := trace.StartSpan(ctx, "SlasherDB.SaveIndexedAttestation")
	defer span.End()
	key := encodeEpochSig(idxAttestation.Data.Target.Epoch, idxAttestation.Signature)
	enc, err := proto.Marshal(idxAttestation)
	if err != nil {
		return errors.Wrap(err, "failed to marshal")
	}
	err = db.update(func(tx *bolt.Tx) error {
		bucket := tx.Bucket(historicIndexedAttestationsBucket)
		//if data is in db skip put and index functions
		val := bucket.Get(key)
		if val != nil {
			return nil
		}
		if err := saveCompressedIdxAttToEpochList(ctx, idxAttestation, tx); err != nil {
			return errors.Wrap(err, "failed to save indices from indexed attestation")
		}
		if err := bucket.Put(key, enc); err != nil {
			return errors.Wrap(err, "failed to save indexed attestation into historical bucket")
		}

		return err
	})

	// Prune history to max size every PruneSlasherStoragePeriod epoch.
	if idxAttestation.Data.Source.Epoch%params.BeaconConfig().PruneSlasherStoragePeriod == 0 {
		wsPeriod := params.BeaconConfig().WeakSubjectivityPeriod
		if err = db.PruneAttHistory(ctx, idxAttestation.Data.Source.Epoch, wsPeriod); err != nil {
			return err
		}
	}
	return err
}

func saveCompressedIdxAttToEpochList(ctx context.Context, idxAttestation *ethpb.IndexedAttestation, tx *bolt.Tx) error {
	ctx, span := trace.StartSpan(ctx, "SlasherDB.saveCompressedIdxAttToEpochList")
	defer span.End()
	dataRoot, err := hashutil.HashProto(idxAttestation.Data)
	if err != nil {
		return errors.Wrap(err, "failed to hash indexed attestation data.")
	}
	protoIdxAtt := &slashpb.CompressedIdxAtt{
		Signature: idxAttestation.Signature,
		Indices:   idxAttestation.AttestingIndices,
		DataRoot:  dataRoot[:],
	}

	key := bytesutil.Bytes8(idxAttestation.Data.Target.Epoch)
	bucket := tx.Bucket(compressedIdxAttsBucket)
	enc := bucket.Get(key)
	compressedIdxAttList, err := unmarshalCompressedIdxAttList(ctx, enc)
	if err != nil {
		return errors.Wrap(err, "failed to decode value into CompressedIdxAtt")
	}
	compressedIdxAttList.List = append(compressedIdxAttList.List, protoIdxAtt)
	enc, err = proto.Marshal(compressedIdxAttList)
	if err != nil {
		return errors.Wrap(err, "failed to marshal")
	}
	if err := bucket.Put(key, enc); err != nil {
		return errors.Wrap(err, "failed to save indexed attestation into historical bucket")
	}
	return nil
}

// DeleteIndexedAttestation deletes a indexed attestation using the slot and its root as keys in their respective buckets.
func (db *Store) DeleteIndexedAttestation(ctx context.Context, idxAttestation *ethpb.IndexedAttestation) error {
	ctx, span := trace.StartSpan(ctx, "SlasherDB.DeleteIndexedAttestation")
	defer span.End()
	key := encodeEpochSig(idxAttestation.Data.Target.Epoch, idxAttestation.Signature)
	return db.update(func(tx *bolt.Tx) error {
		bucket := tx.Bucket(historicIndexedAttestationsBucket)
		enc := bucket.Get(key)
		if enc == nil {
			return nil
		}
		if err := removeIdxAttIndicesByEpochFromDB(ctx, idxAttestation, tx); err != nil {
			return err
		}
		if err := bucket.Delete(key); err != nil {
			if rollbackErr := tx.Rollback(); rollbackErr != nil {
				return errors.Wrapf(rollbackErr, "failed to rollback after %v", err)
			}
			return errors.Wrap(err, "failed to delete indexed attestation from historical bucket")
		}
		return nil
	})
}

func removeIdxAttIndicesByEpochFromDB(ctx context.Context, idxAttestation *ethpb.IndexedAttestation, tx *bolt.Tx) error {
	ctx, span := trace.StartSpan(ctx, "SlasherDB.removeIdxAttIndicesByEpochFromDB")
	defer span.End()
	dataRoot, err := hashutil.HashProto(idxAttestation.Data)
	if err != nil {
		return err
	}
	protoIdxAtt := &slashpb.CompressedIdxAtt{
		Signature: idxAttestation.Signature,
		Indices:   idxAttestation.AttestingIndices,
		DataRoot:  dataRoot[:],
	}
	key := bytesutil.Bytes8(idxAttestation.Data.Target.Epoch)
	bucket := tx.Bucket(compressedIdxAttsBucket)
	enc := bucket.Get(key)
	if enc == nil {
		return errors.New("requested to delete data that is not present")
	}
	vIdxList, err := unmarshalCompressedIdxAttList(ctx, enc)
	if err != nil {
		return errors.Wrap(err, "failed to decode value into ValidatorIDToIndexedAttestationList")
	}
	for i, attIdx := range vIdxList.List {
		if reflect.DeepEqual(attIdx, protoIdxAtt) {
			copy(vIdxList.List[i:], vIdxList.List[i+1:])
			vIdxList.List[len(vIdxList.List)-1] = nil // or the zero value of T
			vIdxList.List = vIdxList.List[:len(vIdxList.List)-1]
			break
		}
	}
	enc, err = proto.Marshal(vIdxList)
	if err != nil {
		return errors.Wrap(err, "failed to marshal")
	}
	if err := bucket.Put(key, enc); err != nil {
		return errors.Wrap(err, "failed to include indexed attestation in the historical bucket")
	}
	return nil
}

// PruneAttHistory removes all attestations from the DB older than the pruning epoch age.
func (db *Store) PruneAttHistory(ctx context.Context, currentEpoch uint64, pruningEpochAge uint64) error {
	ctx, span := trace.StartSpan(ctx, "SlasherDB.pruneAttHistory")
	defer span.End()
	pruneFromEpoch := int64(currentEpoch) - int64(pruningEpochAge)
	if pruneFromEpoch <= 0 {
		return nil
	}

	return db.update(func(tx *bolt.Tx) error {
		attBucket := tx.Bucket(historicIndexedAttestationsBucket)
		c := tx.Bucket(historicIndexedAttestationsBucket).Cursor()
		max := bytesutil.Bytes8(uint64(pruneFromEpoch))
		for k, _ := c.First(); k != nil && bytes.Compare(k[:8], max) <= 0; k, _ = c.Next() {
			if err := attBucket.Delete(k); err != nil {
				return errors.Wrap(err, "failed to delete indexed attestation from historical bucket")
			}
		}

		idxBucket := tx.Bucket(compressedIdxAttsBucket)
		c = tx.Bucket(compressedIdxAttsBucket).Cursor()
		for k, _ := c.First(); k != nil && bytes.Compare(k[:8], max) <= 0; k, _ = c.Next() {
			if err := idxBucket.Delete(k); err != nil {
				return errors.Wrap(err, "failed to delete indexed attestation from historical bucket")
			}
		}
		return nil
	})
}<|MERGE_RESOLUTION|>--- conflicted
+++ resolved
@@ -105,17 +105,11 @@
 	return idxAtts, err
 }
 
-<<<<<<< HEAD
-// IndexedAttestations --
-func (db *Store) IndexedAttestations(ctx context.Context, targetEpoch uint64) ([]*ethpb.IndexedAttestation, error) {
-	ctx, span := trace.StartSpan(ctx, "SlasherDB.IndexedAttestations")
-=======
 // IndexedAttestationsForEpoch retrieves all indexed attestations by target epoch
 // by looking into a bucket of attestation roots by epoch first. Then, it
 // retrieves all attestations that match that list of roots.
 func (db *Store) IndexedAttestationsForEpoch(ctx context.Context, targetEpoch uint64) ([]*ethpb.IndexedAttestation, error) {
 	ctx, span := trace.StartSpan(ctx, "SlasherDB.IndexedAttestationsForEpoch")
->>>>>>> b4509b4a
 	defer span.End()
 	var idxAtts []*ethpb.IndexedAttestation
 	key := bytesutil.Bytes8(targetEpoch)
@@ -140,14 +134,9 @@
 	return idxAtts, err
 }
 
-<<<<<<< HEAD
-// SaveIncomingIndexedAttestations --
-func (db *Store) SaveIncomingIndexedAttestations(ctx context.Context, atts []*ethpb.IndexedAttestation) error {
-=======
 // SaveIncomingIndexedAttestationsForEpoch stores a list of indexed attestations into the db
 // by storing their roots into a bucket using their target epoch as the key.
 func (db *Store) SaveIncomingIndexedAttestationsForEpoch(ctx context.Context, atts []*ethpb.IndexedAttestation) error {
->>>>>>> b4509b4a
 	ctx, span := trace.StartSpan(ctx, "SlasherDB.SaveIndexedAttestations")
 	defer span.End()
 	encoded := make([][]byte, len(atts))
@@ -179,16 +168,10 @@
 	})
 }
 
-<<<<<<< HEAD
-// SaveIncomingIndexedAttestation --
-func (db *Store) SaveIncomingIndexedAttestation(ctx context.Context, att *ethpb.IndexedAttestation) error {
-	ctx, span := trace.StartSpan(ctx, "SlasherDB.SaveIncomingIndexedAttestation")
-=======
 // SaveIncomingIndexedAttestationForEpoch stores an indexed attestations into the db
 // by storing its root into a bucket and using its target epoch as the key.
 func (db *Store) SaveIncomingIndexedAttestationForEpoch(ctx context.Context, att *ethpb.IndexedAttestation) error {
 	ctx, span := trace.StartSpan(ctx, "SlasherDB.SaveIncomingIndexedAttestationForEpoch")
->>>>>>> b4509b4a
 	defer span.End()
 	enc, err := proto.Marshal(att)
 	if err != nil {
