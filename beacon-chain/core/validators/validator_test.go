package validators

import (
	"bytes"
	"math/big"
	"reflect"
	"strings"
	"testing"

	pb "github.com/prysmaticlabs/prysm/proto/beacon/p2p/v1"
	"github.com/prysmaticlabs/prysm/proto/common"
	"github.com/prysmaticlabs/prysm/shared/bitutil"
	"github.com/prysmaticlabs/prysm/shared/params"
)

func TestHasVoted(t *testing.T) {
	// Setting bit field to 11111111.
	pendingAttestation := &pb.Attestation{
		ParticipationBitfield: []byte{255},
	}

	for i := 0; i < len(pendingAttestation.GetParticipationBitfield()); i++ {
		voted, err := bitutil.CheckBit(pendingAttestation.GetParticipationBitfield(), i)
		if err != nil {
			t.Errorf("checking bit failed at index: %d with : %v", i, err)
		}

		if !voted {
			t.Error("validator voted but received didn't vote")
		}
	}

	// Setting bit field to 01010101.
	pendingAttestation = &pb.Attestation{
		ParticipationBitfield: []byte{85},
	}

	for i := 0; i < len(pendingAttestation.GetParticipationBitfield()); i++ {
		voted, err := bitutil.CheckBit(pendingAttestation.GetParticipationBitfield(), i)
		if err != nil {
			t.Errorf("checking bit failed at index: %d : %v", i, err)
		}

		if i%2 == 0 && voted {
			t.Error("validator didn't vote but received voted")
		}
		if i%2 == 1 && !voted {
			t.Error("validator voted but received didn't vote")
		}
	}
}

func TestInitialValidatorRegistry(t *testing.T) {
	validators := InitialValidatorRegistry()
	for _, validator := range validators {
		if validator.GetStatus() != pb.ValidatorRecord_ACTIVE {
			t.Errorf("validator status is not active: %d", validator.GetStatus())
		}
	}
}

func TestAreAttesterBitfieldsValid(t *testing.T) {
	attestation := &pb.Attestation{
		ParticipationBitfield: []byte{'F'},
	}

	indices := []uint32{0, 1, 2, 3, 4, 5, 6, 7}

	isValid := AreAttesterBitfieldsValid(attestation, indices)
	if !isValid {
		t.Fatalf("expected validation to pass for bitfield %v and indices %v", attestation, indices)
	}
}

func TestAreAttesterBitfieldsValidFalse(t *testing.T) {
	attestation := &pb.Attestation{
		ParticipationBitfield: []byte{'F', 'F'},
	}

	indices := []uint32{0, 1, 2, 3, 4, 5, 6, 7}

	isValid := AreAttesterBitfieldsValid(attestation, indices)
	if isValid {
		t.Fatalf("expected validation to fail for bitfield %v and indices %v", attestation, indices)
	}
}

func TestAreAttesterBitfieldsValidZerofill(t *testing.T) {
	attestation := &pb.Attestation{
		ParticipationBitfield: []byte{'F'},
	}

	indices := []uint32{0, 1, 2, 3, 4, 5, 6}

	isValid := AreAttesterBitfieldsValid(attestation, indices)
	if !isValid {
		t.Fatalf("expected validation to pass for bitfield %v and indices %v", attestation, indices)
	}
}

func TestAreAttesterBitfieldsValidNoZerofill(t *testing.T) {
	attestation := &pb.Attestation{
		ParticipationBitfield: []byte{'E'},
	}

	var indices []uint32
	for i := uint32(0); i < uint32(params.BeaconConfig().TargetCommitteeSize)+1; i++ {
		indices = append(indices, i)
	}

	isValid := AreAttesterBitfieldsValid(attestation, indices)
	if isValid {
		t.Fatalf("expected validation to fail for bitfield %v and indices %v", attestation, indices)
	}
}

func TestProposerShardAndIndex(t *testing.T) {
	shardCommittees := []*pb.ShardAndCommitteeArray{
		{ArrayShardAndCommittee: []*pb.ShardAndCommittee{
			{Shard: 0, Committee: []uint32{0, 1, 2, 3, 4}},
			{Shard: 1, Committee: []uint32{5, 6, 7, 8, 9}},
		}},
		{ArrayShardAndCommittee: []*pb.ShardAndCommittee{
			{Shard: 2, Committee: []uint32{10, 11, 12, 13, 14}},
			{Shard: 3, Committee: []uint32{15, 16, 17, 18, 19}},
		}},
		{ArrayShardAndCommittee: []*pb.ShardAndCommittee{
			{Shard: 4, Committee: []uint32{20, 21, 22, 23, 24}},
			{Shard: 5, Committee: []uint32{25, 26, 27, 28, 29}},
		}},
	}
	if _, _, err := ProposerShardAndIndex(shardCommittees, 100, 0); err == nil {
		t.Error("ProposerShardAndIndex should have failed with invalid lcs")
	}
	shard, index, err := ProposerShardAndIndex(shardCommittees, 128, 65)
	if err != nil {
		t.Fatalf("ProposerShardAndIndex failed with %v", err)
	}
	if shard != 2 {
		t.Errorf("Invalid shard ID. Wanted 2, got %d", shard)
	}
	if index != 0 {
		t.Errorf("Invalid proposer index. Wanted 0, got %d", index)
	}
}

func TestValidatorIndex(t *testing.T) {
	var validators []*pb.ValidatorRecord
	for i := 0; i < 10; i++ {
		validators = append(validators, &pb.ValidatorRecord{Pubkey: []byte{}, Status: pb.ValidatorRecord_ACTIVE})
	}
	if _, err := ValidatorIndex([]byte("100"), validators); err == nil {
		t.Fatalf("ValidatorIndex should have failed,  there's no validator with pubkey 100")
	}
	validators[5].Pubkey = []byte("100")
	index, err := ValidatorIndex([]byte("100"), validators)
	if err != nil {
		t.Fatalf("call ValidatorIndex failed: %v", err)
	}
	if index != 5 {
		t.Errorf("Incorrect validator index. Wanted 5, Got %v", index)
	}
}

func TestValidatorShard(t *testing.T) {
	var validators []*pb.ValidatorRecord
	for i := 0; i < 21; i++ {
		validators = append(validators, &pb.ValidatorRecord{Pubkey: []byte{}, Status: pb.ValidatorRecord_ACTIVE})
	}
	shardCommittees := []*pb.ShardAndCommitteeArray{
		{ArrayShardAndCommittee: []*pb.ShardAndCommittee{
			{Shard: 0, Committee: []uint32{0, 1, 2, 3, 4, 5, 6}},
			{Shard: 1, Committee: []uint32{7, 8, 9, 10, 11, 12, 13}},
			{Shard: 2, Committee: []uint32{14, 15, 16, 17, 18, 19}},
		}},
	}
	validators[19].Pubkey = []byte("100")
	Shard, err := ValidatorShardID([]byte("100"), validators, shardCommittees)
	if err != nil {
		t.Fatalf("call ValidatorShard failed: %v", err)
	}
	if Shard != 2 {
		t.Errorf("Incorrect validator shard ID. Wanted 2, Got %v", Shard)
	}

	validators[19].Pubkey = []byte{}
	if _, err := ValidatorShardID([]byte("100"), validators, shardCommittees); err == nil {
		t.Fatalf("ValidatorShard should have failed, there's no validator with pubkey 100")
	}

	validators[20].Pubkey = []byte("100")
	if _, err := ValidatorShardID([]byte("100"), validators, shardCommittees); err == nil {
		t.Fatalf("ValidatorShard should have failed, validator indexed at 20 is not in the committee")
	}
}

func TestValidatorSlotAndResponsibility(t *testing.T) {
	var validators []*pb.ValidatorRecord
	for i := 0; i < 61; i++ {
		validators = append(validators, &pb.ValidatorRecord{Pubkey: []byte{}, Status: pb.ValidatorRecord_ACTIVE})
	}
	shardCommittees := []*pb.ShardAndCommitteeArray{
		{ArrayShardAndCommittee: []*pb.ShardAndCommittee{
			{Shard: 0, Committee: []uint32{0, 1, 2, 3, 4, 5, 6}},
			{Shard: 1, Committee: []uint32{7, 8, 9, 10, 11, 12, 13}},
			{Shard: 2, Committee: []uint32{14, 15, 16, 17, 18, 19}},
		}},
		{ArrayShardAndCommittee: []*pb.ShardAndCommittee{
			{Shard: 3, Committee: []uint32{20, 21, 22, 23, 24, 25, 26}},
			{Shard: 4, Committee: []uint32{27, 28, 29, 30, 31, 32, 33}},
			{Shard: 5, Committee: []uint32{34, 35, 36, 37, 38, 39}},
		}},
		{ArrayShardAndCommittee: []*pb.ShardAndCommittee{
			{Shard: 6, Committee: []uint32{40, 41, 42, 43, 44, 45, 46}},
			{Shard: 7, Committee: []uint32{47, 48, 49, 50, 51, 52, 53}},
			{Shard: 8, Committee: []uint32{54, 55, 56, 57, 58, 59}},
		}},
	}
	if _, _, err := ValidatorSlotAndRole([]byte("100"), validators, shardCommittees); err == nil {
		t.Fatalf("ValidatorSlot should have failed, there's no validator with pubkey 100")
	}

	validators[59].Pubkey = []byte("100")
	slot, _, err := ValidatorSlotAndRole([]byte("100"), validators, shardCommittees)
	if err != nil {
		t.Fatalf("call ValidatorSlot failed: %v", err)
	}
	if slot != 2 {
		t.Errorf("Incorrect validator slot ID. Wanted 1, Got %v", slot)
	}

	validators[60].Pubkey = []byte("101")
	if _, _, err := ValidatorSlotAndRole([]byte("101"), validators, shardCommittees); err == nil {
		t.Fatalf("ValidatorSlot should have failed, validator indexed at 60 is not in the committee")
	}
}

func TestTotalActiveValidatorDeposit(t *testing.T) {
	var validators []*pb.ValidatorRecord
	for i := 0; i < 10; i++ {
		validators = append(validators, &pb.ValidatorRecord{Balance: 1e9, Status: pb.ValidatorRecord_ACTIVE})
	}

	expectedTotalDeposit := new(big.Int)
	expectedTotalDeposit.SetString("10000000000", 10)

	totalDeposit := TotalActiveValidatorBalance(validators)
	if expectedTotalDeposit.Cmp(new(big.Int).SetUint64(totalDeposit)) != 0 {
		t.Fatalf("incorrect total deposit calculated %d", totalDeposit)
	}

	totalDepositETH := TotalActiveValidatorDepositInEth(validators)
	if totalDepositETH != 10 {
		t.Fatalf("incorrect total deposit in ETH calculated %d", totalDepositETH)
	}
}

func TestVotedBalanceInAttestation(t *testing.T) {
	var validators []*pb.ValidatorRecord
	defaultBalance := uint64(1e9)
	for i := 0; i < 100; i++ {
		validators = append(validators, &pb.ValidatorRecord{Balance: defaultBalance, Status: pb.ValidatorRecord_ACTIVE})
	}

	// Calculating balances with zero votes by attesters.
	attestation := &pb.Attestation{
		ParticipationBitfield: []byte{0},
	}

	indices := []uint32{4, 8, 10, 14, 30}
	expectedTotalBalance := uint64(len(indices)) * defaultBalance

	totalBalance, voteBalance, err := VotedBalanceInAttestation(validators, indices, attestation)

	if err != nil {
		t.Fatalf("unable to get voted balances in attestation %v", err)
	}

	if totalBalance != expectedTotalBalance {
		t.Errorf("incorrect total balance calculated %d", totalBalance)
	}

	if voteBalance != 0 {
		t.Errorf("incorrect vote balance calculated %d", voteBalance)
	}

	// Calculating balances with 3 votes by attesters.

	newAttestation := &pb.Attestation{
		ParticipationBitfield: []byte{224}, // 128 + 64 + 32
	}

	expectedTotalBalance = uint64(len(indices)) * defaultBalance

	totalBalance, voteBalance, err = VotedBalanceInAttestation(validators, indices, newAttestation)

	if err != nil {
		t.Fatalf("unable to get voted balances in attestation %v", err)
	}

	if totalBalance != expectedTotalBalance {
		t.Errorf("incorrect total balance calculated %d", totalBalance)
	}

	if voteBalance != defaultBalance*3 {
		t.Errorf("incorrect vote balance calculated %d", voteBalance)
	}

}

func TestAddValidatorRegistry(t *testing.T) {
	var existingValidatorRegistry []*pb.ValidatorRecord
	for i := 0; i < 10; i++ {
		existingValidatorRegistry = append(existingValidatorRegistry, &pb.ValidatorRecord{Status: pb.ValidatorRecord_ACTIVE})
	}

	// Create a new validator.
	validators := AddPendingValidator(existingValidatorRegistry, []byte{'A'}, []byte{'C'}, pb.ValidatorRecord_PENDING_ACTIVATION)

	// The newly added validator should be indexed 10.
	if validators[10].Status != pb.ValidatorRecord_PENDING_ACTIVATION {
		t.Errorf("Newly added validator should be pending")
	}
	if validators[10].Balance != uint64(params.BeaconConfig().MaxDeposit*params.BeaconConfig().Gwei) {
		t.Errorf("Incorrect deposit size")
	}

	// Set validator 6 to withdrawn
	existingValidatorRegistry[5].Status = pb.ValidatorRecord_EXITED_WITHOUT_PENALTY
	validators = AddPendingValidator(existingValidatorRegistry, []byte{'E'}, []byte{'F'}, pb.ValidatorRecord_PENDING_ACTIVATION)

	// The newly added validator should be indexed 5.
	if validators[5].Status != pb.ValidatorRecord_PENDING_ACTIVATION {
		t.Errorf("Newly added validator should be pending")
	}
	if validators[5].Balance != uint64(params.BeaconConfig().MaxDeposit*params.BeaconConfig().Gwei) {
		t.Errorf("Incorrect deposit size")
	}
}

func TestChangeValidatorRegistry(t *testing.T) {
	existingValidatorRegistry := []*pb.ValidatorRecord{
		{Pubkey: []byte{1}, Status: pb.ValidatorRecord_PENDING_ACTIVATION, Balance: uint64(params.BeaconConfig().MaxDeposit * params.BeaconConfig().Gwei), LatestStatusChangeSlot: params.BeaconConfig().MinWithdrawalPeriod},
		{Pubkey: []byte{2}, Status: pb.ValidatorRecord_ACTIVE_PENDING_EXIT, Balance: uint64(params.BeaconConfig().MaxDeposit * params.BeaconConfig().Gwei), LatestStatusChangeSlot: params.BeaconConfig().MinWithdrawalPeriod},
		{Pubkey: []byte{3}, Status: pb.ValidatorRecord_PENDING_ACTIVATION, Balance: uint64(params.BeaconConfig().MaxDeposit * params.BeaconConfig().Gwei), LatestStatusChangeSlot: params.BeaconConfig().MinWithdrawalPeriod},
		{Pubkey: []byte{4}, Status: pb.ValidatorRecord_ACTIVE_PENDING_EXIT, Balance: uint64(params.BeaconConfig().MaxDeposit * params.BeaconConfig().Gwei), LatestStatusChangeSlot: params.BeaconConfig().MinWithdrawalPeriod},
		{Pubkey: []byte{5}, Status: pb.ValidatorRecord_PENDING_ACTIVATION, Balance: uint64(params.BeaconConfig().MaxDeposit * params.BeaconConfig().Gwei), LatestStatusChangeSlot: params.BeaconConfig().MinWithdrawalPeriod},
		{Pubkey: []byte{6}, Status: pb.ValidatorRecord_ACTIVE_PENDING_EXIT, Balance: uint64(params.BeaconConfig().MaxDeposit * params.BeaconConfig().Gwei), LatestStatusChangeSlot: params.BeaconConfig().MinWithdrawalPeriod},
		{Pubkey: []byte{7}, Status: pb.ValidatorRecord_ACTIVE_PENDING_EXIT, Balance: uint64(params.BeaconConfig().MaxDeposit * params.BeaconConfig().Gwei)},
		{Pubkey: []byte{8}, Status: pb.ValidatorRecord_ACTIVE_PENDING_EXIT, Balance: uint64(params.BeaconConfig().MaxDeposit * params.BeaconConfig().Gwei)},
		{Pubkey: []byte{9}, Status: pb.ValidatorRecord_EXITED_WITH_PENALTY, Balance: uint64(params.BeaconConfig().MaxDeposit * params.BeaconConfig().Gwei)},
		{Pubkey: []byte{10}, Status: pb.ValidatorRecord_EXITED_WITH_PENALTY, Balance: uint64(params.BeaconConfig().MaxDeposit * params.BeaconConfig().Gwei)},
		{Pubkey: []byte{11}, Status: pb.ValidatorRecord_ACTIVE, Balance: uint64(params.BeaconConfig().MaxDeposit * params.BeaconConfig().Gwei)},
		{Pubkey: []byte{12}, Status: pb.ValidatorRecord_ACTIVE, Balance: uint64(params.BeaconConfig().MaxDeposit * params.BeaconConfig().Gwei)},
		{Pubkey: []byte{13}, Status: pb.ValidatorRecord_ACTIVE, Balance: uint64(params.BeaconConfig().MaxDeposit * params.BeaconConfig().Gwei)},
		{Pubkey: []byte{14}, Status: pb.ValidatorRecord_ACTIVE, Balance: uint64(params.BeaconConfig().MaxDeposit * params.BeaconConfig().Gwei)},
	}

	validators := ChangeValidatorRegistry(params.BeaconConfig().MinWithdrawalPeriod+1, 50*10e9, existingValidatorRegistry)

	if validators[0].Status != pb.ValidatorRecord_ACTIVE {
		t.Errorf("Wanted status Active. Got: %d", validators[0].Status)
	}
	if validators[0].Balance != uint64(params.BeaconConfig().MaxDeposit*params.BeaconConfig().Gwei) {
		t.Error("Failed to set validator balance")
	}
	if validators[1].Status != pb.ValidatorRecord_ACTIVE_PENDING_EXIT {
		t.Errorf("Wanted status PendingWithdraw. Got: %d", validators[1].Status)
	}
	if validators[1].LatestStatusChangeSlot != params.BeaconConfig().MinWithdrawalPeriod+1 {
		t.Errorf("Failed to set validator lastest status change slot")
	}
	if validators[2].Status != pb.ValidatorRecord_ACTIVE {
		t.Errorf("Wanted status Active. Got: %d", validators[2].Status)
	}
	if validators[2].Balance != uint64(params.BeaconConfig().MaxDeposit*params.BeaconConfig().Gwei) {
		t.Error("Failed to set validator balance")
	}
	if validators[3].Status != pb.ValidatorRecord_ACTIVE_PENDING_EXIT {
		t.Errorf("Wanted status PendingWithdraw. Got: %d", validators[3].Status)
	}
	if validators[3].LatestStatusChangeSlot != params.BeaconConfig().MinWithdrawalPeriod+1 {
		t.Errorf("Failed to set validator lastest status change slot")
	}
	// Reach max validation rotation case, this validator Couldn't be rotated.
	if validators[5].Status != pb.ValidatorRecord_ACTIVE_PENDING_EXIT {
		t.Errorf("Wanted status PendingExit. Got: %d", validators[5].Status)
	}
	if validators[7].Status != pb.ValidatorRecord_ACTIVE_PENDING_EXIT {
		t.Errorf("Wanted status Withdrawn. Got: %d", validators[7].Status)
	}
	if validators[8].Status != pb.ValidatorRecord_EXITED_WITHOUT_PENALTY {
		t.Errorf("Wanted status Withdrawn. Got: %d", validators[8].Status)
	}
}

func TestValidatorMinDeposit(t *testing.T) {
	minDeposit := params.BeaconConfig().MinOnlineDepositSize * params.BeaconConfig().Gwei
	currentSlot := uint64(99)
	validators := []*pb.ValidatorRecord{
		{Status: pb.ValidatorRecord_ACTIVE, Balance: uint64(minDeposit) + 1},
		{Status: pb.ValidatorRecord_ACTIVE, Balance: uint64(minDeposit)},
		{Status: pb.ValidatorRecord_ACTIVE, Balance: uint64(minDeposit) - 1},
	}
	newValidatorRegistry := CheckValidatorMinDeposit(validators, currentSlot)
	if newValidatorRegistry[0].Status != pb.ValidatorRecord_ACTIVE {
		t.Error("Validator should be active")
	}
	if newValidatorRegistry[1].Status != pb.ValidatorRecord_ACTIVE {
		t.Error("Validator should be active")
	}
	if newValidatorRegistry[2].Status != pb.ValidatorRecord_ACTIVE_PENDING_EXIT {
		t.Error("Validator should be pending exit")
	}
	if newValidatorRegistry[2].LatestStatusChangeSlot != currentSlot {
		t.Errorf("Validator's lastest status change slot should be %d got %d", currentSlot, newValidatorRegistry[2].LatestStatusChangeSlot)
	}
}

func TestMinEmptyExitedValidator(t *testing.T) {
	validators := []*pb.ValidatorRecord{
		{Status: pb.ValidatorRecord_ACTIVE},
		{Status: pb.ValidatorRecord_EXITED_WITHOUT_PENALTY},
		{Status: pb.ValidatorRecord_ACTIVE},
	}
	if minEmptyExitedValidator(validators) != 1 {
		t.Errorf("Min vaidator index should be 1")
	}

	validators[1].Status = pb.ValidatorRecord_ACTIVE
	if minEmptyExitedValidator(validators) != -1 {
		t.Errorf("Min vaidator index should be -1")
	}
}

func TestDeepCopyValidatorRegistry(t *testing.T) {
	var validators []*pb.ValidatorRecord
	defaultValidator := &pb.ValidatorRecord{
		Pubkey:                 []byte{'k', 'e', 'y'},
		RandaoCommitmentHash32: []byte{'r', 'a', 'n', 'd', 'a', 'o'},
		Balance:                uint64(1e9),
		Status:                 pb.ValidatorRecord_ACTIVE,
		LatestStatusChangeSlot: 10,
	}
	for i := 0; i < 100; i++ {
		validators = append(validators, defaultValidator)
	}

	newValidatorSet := CopyValidatorRegistry(validators)

	defaultValidator.Pubkey = []byte{'n', 'e', 'w', 'k', 'e', 'y'}
	defaultValidator.RandaoCommitmentHash32 = []byte{'n', 'e', 'w', 'r', 'a', 'n', 'd', 'a', 'o'}
	defaultValidator.Balance = uint64(2e9)
	defaultValidator.Status = pb.ValidatorRecord_ACTIVE_PENDING_EXIT
	defaultValidator.LatestStatusChangeSlot = 5

	if len(newValidatorSet) != len(validators) {
		t.Fatalf("validator set length is unequal, copy of set failed: %d", len(newValidatorSet))
	}

	for i, validator := range newValidatorSet {
		if bytes.Equal(validator.Pubkey, defaultValidator.Pubkey) {
			t.Errorf("validator with index %d was unable to have their pubkey copied correctly %v", i, validator.Pubkey)
		}

		if bytes.Equal(validator.RandaoCommitmentHash32, defaultValidator.RandaoCommitmentHash32) {
			t.Errorf("validator with index %d was unable to have their randao commitment copied correctly %v", i, validator.RandaoCommitmentHash32)
		}

		if validator.Balance == defaultValidator.Balance {
			t.Errorf("validator with index %d was unable to have their balance copied correctly %d", i, validator.Balance)
		}

		if validator.Status == defaultValidator.Status {
			t.Errorf("validator with index %d was unable to have their status copied correctly %d", i, validator.Status)
		}

		if validator.LatestStatusChangeSlot == defaultValidator.LatestStatusChangeSlot {
			t.Errorf("validator with index %d was unable to have their lastest status change slot copied correctly %d", i, validator.LatestStatusChangeSlot)
		}
	}

}

func TestShardAndCommitteesAtSlot_OK(t *testing.T) {
	if params.BeaconConfig().EpochLength != 64 {
		t.Errorf("EpochLength should be 64 for these tests to pass")
	}

	var shardAndCommittees []*pb.ShardAndCommitteeArray
	for i := uint64(0); i < params.BeaconConfig().EpochLength*2; i++ {
		shardAndCommittees = append(shardAndCommittees, &pb.ShardAndCommitteeArray{
			ArrayShardAndCommittee: []*pb.ShardAndCommittee{
				{Shard: i},
			},
		})
	}

	state := &pb.BeaconState{
		ShardAndCommitteesAtSlots: shardAndCommittees,
	}

	tests := []struct {
		slot          uint64
		stateSlot     uint64
		expectedShard uint64
	}{
		{
			slot:          0,
			stateSlot:     0,
			expectedShard: 0,
		},
		{
			slot:          1,
			stateSlot:     5,
			expectedShard: 1,
		},
		{
			stateSlot:     1024,
			slot:          1024,
			expectedShard: 64 - 0,
		}, {
			stateSlot:     2048,
			slot:          2000,
			expectedShard: 64 - 48,
		}, {
			stateSlot:     2048,
			slot:          2058,
			expectedShard: 64 + 10,
		},
	}

	for _, tt := range tests {
		state.Slot = tt.stateSlot

		result, err := ShardAndCommitteesAtSlot(state, tt.slot)
		if err != nil {
			t.Errorf("Failed to get shard and committees at slot: %v", err)
		}

		if result.ArrayShardAndCommittee[0].Shard != tt.expectedShard {
			t.Errorf(
				"Result shard was an unexpected value. Wanted %d, got %d",
				tt.expectedShard,
				result.ArrayShardAndCommittee[0].Shard,
			)
		}
	}
}

func TestShardAndCommitteesAtSlot_OutOfBounds(t *testing.T) {
	if params.BeaconConfig().EpochLength != 64 {
		t.Errorf("EpochLength should be 64 for these tests to pass")
	}

	state := &pb.BeaconState{
		Slot: params.BeaconConfig().EpochLength,
	}

	tests := []struct {
		expectedErr string
		slot        uint64
	}{
		{
			expectedErr: "slot 5000 out of bounds: 0 <= slot < 128",
			slot:        5000,
		},
		{
			expectedErr: "slot 129 out of bounds: 0 <= slot < 128",
			slot:        129,
		},
	}

	for _, tt := range tests {
		_, err := ShardAndCommitteesAtSlot(state, tt.slot)
		if err != nil && err.Error() != tt.expectedErr {
			t.Fatalf("Expected error \"%s\" got \"%v\"", tt.expectedErr, err)
		}

	}
}

func TestEffectiveBalance(t *testing.T) {
	defaultBalance := params.BeaconConfig().MaxDeposit * params.BeaconConfig().Gwei

	tests := []struct {
		a uint64
		b uint64
	}{
		{a: 0, b: 0},
		{a: defaultBalance - 1, b: defaultBalance - 1},
		{a: defaultBalance, b: defaultBalance},
		{a: defaultBalance + 1, b: defaultBalance},
		{a: defaultBalance * 100, b: defaultBalance},
	}
	for _, test := range tests {
		state := &pb.BeaconState{ValidatorBalances: []uint64{test.a}}
		if EffectiveBalance(state, 0) != test.b {
			t.Errorf("EffectiveBalance(%d) = %d, want = %d", test.a, EffectiveBalance(state, 0), test.b)
		}
	}
}

func TestTotalEffectiveBalance(t *testing.T) {
	state := &pb.BeaconState{ValidatorBalances: []uint64{
		27 * 1e9, 28 * 1e9, 32 * 1e9, 40 * 1e9,
	}}

	// 27 + 28 + 32 + 32 = 119
	if TotalEffectiveBalance(state, []uint32{0, 1, 2, 3}) != 119*1e9 {
		t.Errorf("Incorrect TotalEffectiveBalance. Wanted: 119, got: %d",
			TotalEffectiveBalance(state, []uint32{0, 1, 2, 3})/1e9)
	}
}

func TestIsActiveValidator(t *testing.T) {

	tests := []struct {
		a pb.ValidatorRecord_StatusCodes
		b bool
	}{
		{a: pb.ValidatorRecord_PENDING_ACTIVATION, b: false},
		{a: pb.ValidatorRecord_ACTIVE, b: true},
		{a: pb.ValidatorRecord_ACTIVE_PENDING_EXIT, b: true},
		{a: pb.ValidatorRecord_EXITED_WITHOUT_PENALTY + 1, b: false},
		{a: pb.ValidatorRecord_EXITED_WITH_PENALTY * 100, b: false},
	}
	for _, test := range tests {
		validator := &pb.ValidatorRecord{Status: test.a}
		if isActiveValidator(validator) != test.b {
			t.Errorf("isActiveValidator(%d) = %v, want = %v", validator.Status, isActiveValidator(validator), test.b)
		}
	}
}

func TestGetActiveValidatorRecord(t *testing.T) {
	inputValidators := []*pb.ValidatorRecord{
		{ExitCount: 0},
		{ExitCount: 1},
		{ExitCount: 2},
		{ExitCount: 3},
		{ExitCount: 4},
	}

	outputValidators := []*pb.ValidatorRecord{
		{ExitCount: 1},
		{ExitCount: 3},
	}

	state := &pb.BeaconState{
		ValidatorRegistry: inputValidators,
	}

	validators := ActiveValidator(state, []uint32{1, 3})

	if !reflect.DeepEqual(outputValidators, validators) {
		t.Errorf("Active validators don't match. Wanted: %v, Got: %v", outputValidators, validators)
	}
}

func TestBoundaryAttestingBalance(t *testing.T) {
	state := &pb.BeaconState{ValidatorBalances: []uint64{
		25 * 1e9, 26 * 1e9, 32 * 1e9, 33 * 1e9, 100 * 1e9,
	}}

	attestedBalances := AttestingBalance(state, []uint32{0, 1, 2, 3, 4})

	// 25 + 26 + 32 + 32 + 32 = 147
	if attestedBalances != 147*1e9 {
		t.Errorf("Incorrect attested balances. Wanted: %f, got: %d", 147*1e9, attestedBalances)
	}
}

func TestBoundaryAttesters(t *testing.T) {
	var validators []*pb.ValidatorRecord

	for i := 0; i < 100; i++ {
		validators = append(validators, &pb.ValidatorRecord{Pubkey: []byte{byte(i)}})
	}

	state := &pb.BeaconState{ValidatorRegistry: validators}

	boundaryAttesters := Attesters(state, []uint32{5, 2, 87, 42, 99, 0})

	expectedBoundaryAttesters := []*pb.ValidatorRecord{
		{Pubkey: []byte{byte(5)}},
		{Pubkey: []byte{byte(2)}},
		{Pubkey: []byte{byte(87)}},
		{Pubkey: []byte{byte(42)}},
		{Pubkey: []byte{byte(99)}},
		{Pubkey: []byte{byte(0)}},
	}

	if !reflect.DeepEqual(expectedBoundaryAttesters, boundaryAttesters) {
		t.Errorf("Incorrect boundary attesters. Wanted: %v, got: %v", expectedBoundaryAttesters, boundaryAttesters)
	}
}

func TestBoundaryAttesterIndices(t *testing.T) {
	if params.BeaconConfig().EpochLength != 64 {
		t.Errorf("EpochLength should be 64 for these tests to pass")
	}
	var committeeIndices []uint32
	for i := uint32(0); i < 8; i++ {
		committeeIndices = append(committeeIndices, i)
	}
	var shardAndCommittees []*pb.ShardAndCommitteeArray
	for i := uint64(0); i < params.BeaconConfig().EpochLength*2; i++ {
		shardAndCommittees = append(shardAndCommittees, &pb.ShardAndCommitteeArray{
			ArrayShardAndCommittee: []*pb.ShardAndCommittee{
				{Shard: 100, Committee: committeeIndices},
			},
		})
	}

	state := &pb.BeaconState{
		ShardAndCommitteesAtSlots: shardAndCommittees,
		Slot:                      5,
	}

	boundaryAttestations := []*pb.PendingAttestationRecord{
		{Data: &pb.AttestationData{Slot: 2, Shard: 100}, ParticipationBitfield: []byte{'F'}}, // returns indices 1,5,6
		{Data: &pb.AttestationData{Slot: 2, Shard: 100}, ParticipationBitfield: []byte{3}},   // returns indices 6,7
		{Data: &pb.AttestationData{Slot: 2, Shard: 100}, ParticipationBitfield: []byte{'A'}}, // returns indices 1,7
	}

	attesterIndices, err := ValidatorIndices(state, boundaryAttestations)
	if err != nil {
		t.Fatalf("Failed to run BoundaryAttesterIndices: %v", err)
	}

	if !reflect.DeepEqual(attesterIndices, []uint32{1, 5, 6, 7}) {
		t.Errorf("Incorrect boundary attester indices. Wanted: %v, got: %v", []uint32{1, 5, 6, 7}, attesterIndices)
	}
}

func TestBeaconProposerIndex(t *testing.T) {
	if params.BeaconConfig().EpochLength != 64 {
		t.Errorf("EpochLength should be 64 for these tests to pass")
	}

	var shardAndCommittees []*pb.ShardAndCommitteeArray
	for i := uint64(0); i < params.BeaconConfig().EpochLength*2; i++ {
		shardAndCommittees = append(shardAndCommittees, &pb.ShardAndCommitteeArray{
			ArrayShardAndCommittee: []*pb.ShardAndCommittee{
				{Committee: []uint32{9, 8, 311, 12, 92, 1, 23, 17}},
			},
		})
	}

	state := &pb.BeaconState{
		ShardAndCommitteesAtSlots: shardAndCommittees,
	}

	tests := []struct {
		slot  uint64
		index uint32
	}{
		{
			slot:  1,
			index: 8,
		},
		{
			slot:  10,
			index: 311,
		},
		{
			slot:  19,
			index: 12,
		},
		{
			slot:  30,
			index: 23,
		},
		{
			slot:  39,
			index: 17,
		},
	}

	for _, tt := range tests {
		result, err := BeaconProposerIndex(state, tt.slot)
		if err != nil {
			t.Errorf("Failed to get shard and committees at slot: %v", err)
		}

		if result != tt.index {
			t.Errorf(
				"Result index was an unexpected value. Wanted %d, got %d",
				tt.index,
				result,
			)
		}
	}
}

func TestAttestingValidatorIndices_Ok(t *testing.T) {
	if params.BeaconConfig().EpochLength != 64 {
		t.Errorf("EpochLength should be 64 for these tests to pass")
	}

	var committeeIndices []uint32
	for i := uint32(0); i < 8; i++ {
		committeeIndices = append(committeeIndices, i)
	}

	var shardAndCommittees []*pb.ShardAndCommitteeArray
	for i := uint64(0); i < params.BeaconConfig().EpochLength*2; i++ {
		shardAndCommittees = append(shardAndCommittees, &pb.ShardAndCommitteeArray{
			ArrayShardAndCommittee: []*pb.ShardAndCommittee{
				{Shard: i, Committee: committeeIndices},
			},
		})
	}

	state := &pb.BeaconState{
		ShardAndCommitteesAtSlots: shardAndCommittees,
		Slot:                      5,
	}

	prevAttestation := &pb.PendingAttestationRecord{
		Data: &pb.AttestationData{
			Slot:                 3,
			Shard:                3,
			ShardBlockRootHash32: []byte{'B'},
		},
		ParticipationBitfield: []byte{'A'}, // 01000001 = 1,7
	}

	thisAttestation := &pb.PendingAttestationRecord{
		Data: &pb.AttestationData{
			Slot:                 3,
			Shard:                3,
			ShardBlockRootHash32: []byte{'B'},
		},
		ParticipationBitfield: []byte{'F'}, // 01000110 = 1,5,6
	}

	indices, err := AttestingValidatorIndices(
		state,
		shardAndCommittees[3].ArrayShardAndCommittee[0],
		[]byte{'B'},
		[]*pb.PendingAttestationRecord{thisAttestation},
		[]*pb.PendingAttestationRecord{prevAttestation})
	if err != nil {
		t.Fatalf("Could not execute AttestingValidatorIndices: %v", err)
	}

	// Union(1,7,1,5,6) = 1,5,6,7
	if !reflect.DeepEqual(indices, []uint32{1, 5, 6, 7}) {
		t.Errorf("Could not get incorrect validator indices. Wanted: %v, got: %v",
			[]uint32{1, 5, 6, 7}, indices)
	}
}

func TestAttestingValidatorIndices_OutOfBound(t *testing.T) {
	shardAndCommittees := []*pb.ShardAndCommitteeArray{
		{ArrayShardAndCommittee: []*pb.ShardAndCommittee{
			{Shard: 1},
		}},
	}

	state := &pb.BeaconState{
		ShardAndCommitteesAtSlots: shardAndCommittees,
		Slot:                      5,
	}

	attestation := &pb.PendingAttestationRecord{
		Data: &pb.AttestationData{
			Slot:                 0,
			Shard:                1,
			ShardBlockRootHash32: []byte{'B'},
		},
		ParticipationBitfield: []byte{'A'}, // 01000001 = 1,7
	}

	_, err := AttestingValidatorIndices(
		state,
		shardAndCommittees[0].ArrayShardAndCommittee[0],
		[]byte{'B'},
		[]*pb.PendingAttestationRecord{attestation},
		nil)

	// This will fail because participation bitfield is length:1, committee bitfield is length 0.
	if err == nil {
		t.Fatal("AttestingValidatorIndices should have failed with incorrect bitfield")
	}
}

func TestAllValidatorIndices(t *testing.T) {
	tests := []struct {
		registries []*pb.ValidatorRecord
		indices    []uint32
	}{
		{registries: []*pb.ValidatorRecord{}, indices: []uint32{}},
		{registries: []*pb.ValidatorRecord{{}}, indices: []uint32{0}},
		{registries: []*pb.ValidatorRecord{{}, {}, {}, {}}, indices: []uint32{0, 1, 2, 3}},
	}
	for _, tt := range tests {
		state := &pb.BeaconState{ValidatorRegistry: tt.registries}
		if !reflect.DeepEqual(AllValidatorsIndices(state), tt.indices) {
			t.Errorf("AllValidatorsIndices(%v) = %v, wanted:%v",
				tt.registries, AllValidatorsIndices(state), tt.indices)
		}
	}
}

func TestAllActiveValidatorIndices(t *testing.T) {
	tests := []struct {
		registries []*pb.ValidatorRecord
		indices    []uint32
	}{
		{registries: []*pb.ValidatorRecord{
			{Status: pb.ValidatorRecord_ACTIVE},
			{Status: pb.ValidatorRecord_EXITED_WITH_PENALTY},
			{Status: pb.ValidatorRecord_PENDING_ACTIVATION},
			{Status: pb.ValidatorRecord_EXITED_WITHOUT_PENALTY}},
			indices: []uint32{0}},
		{registries: []*pb.ValidatorRecord{
			{Status: pb.ValidatorRecord_ACTIVE},
			{Status: pb.ValidatorRecord_ACTIVE},
			{Status: pb.ValidatorRecord_ACTIVE},
			{Status: pb.ValidatorRecord_ACTIVE}},
			indices: []uint32{0, 1, 2, 3}},
	}
	for _, tt := range tests {
		state := &pb.BeaconState{ValidatorRegistry: tt.registries}
		if !reflect.DeepEqual(AllActiveValidatorsIndices(state), tt.indices) {
			t.Errorf("AllActiveValidatorsIndices(%v) = %v, wanted:%v",
				tt.registries, AllActiveValidatorsIndices(state), tt.indices)
		}
	}
}

func TestNewRegistryDeltaChainTip(t *testing.T) {
	tests := []struct {
		flag                         uint64
		index                        uint32
		pubKey                       []byte
		currentRegistryDeltaChainTip []byte
		newRegistryDeltaChainTip     []byte
	}{
		{0, 100, []byte{'A'}, []byte{'B'},
			[]byte{35, 123, 149, 41, 92, 226, 26, 73, 96, 40, 4, 219, 59, 254, 27,
				38, 220, 125, 83, 177, 78, 12, 187, 74, 72, 115, 64, 91, 16, 144, 37, 245}},
		{2, 64, []byte{'Y'}, []byte{'Z'},
			[]byte{105, 155, 218, 237, 2, 246, 129, 117, 122, 234, 129, 145, 140,
				42, 123, 133, 57, 241, 58, 237, 43, 180, 158, 123, 236, 47, 141, 21, 71, 150, 237, 246}},
	}
	for _, tt := range tests {
		newChainTip, err := NewRegistryDeltaChainTip(
			pb.ValidatorRegistryDeltaBlock_ValidatorRegistryDeltaFlags(tt.flag),
			tt.index,
			tt.pubKey,
			tt.currentRegistryDeltaChainTip,
		)
		if err != nil {
			t.Fatalf("Could not execute NewRegistryDeltaChainTip:%v", err)
		}
		if !bytes.Equal(newChainTip[:], tt.newRegistryDeltaChainTip) {
			t.Errorf("Incorrect new chain tip. Wanted %#x, got %#x",
				tt.newRegistryDeltaChainTip, newChainTip[:])
		}
	}
}

func TestProcessDeposit_PublicKeyExistsBadWithdrawalCredentials(t *testing.T) {
	registry := []*pb.ValidatorRecord{
		{
			Pubkey: []byte{1, 2, 3},
		},
		{
			Pubkey:                []byte{4, 5, 6},
			WithdrawalCredentials: []byte{0},
		},
	}
	beaconState := &pb.BeaconState{
		ValidatorRegistry: registry,
	}
	pubkey := []byte{4, 5, 6}
	deposit := uint64(1000)
	proofOfPossession := []byte{}
	withdrawalCredentials := []byte{1}
	randaoCommitment := []byte{}
	pocCommitment := []byte{}

	want := "expected withdrawal credentials to match"
<<<<<<< HEAD
	if _, err := ProcessDeposit(
=======
	if _, _, err := ProcessDeposit(
>>>>>>> 2c2b30fa
		beaconState,
		pubkey,
		deposit,
		proofOfPossession,
		withdrawalCredentials,
		randaoCommitment,
		pocCommitment,
	); !strings.Contains(err.Error(), want) {
		t.Errorf("Wanted error to contain %s, received %v", want, err)
	}
}

func TestProcessDeposit_PublicKeyExistsGoodWithdrawalCredentials(t *testing.T) {
	registry := []*pb.ValidatorRecord{
		{
			Pubkey: []byte{1, 2, 3},
		},
		{
			Pubkey:                []byte{4, 5, 6},
			WithdrawalCredentials: []byte{1},
		},
	}
	balances := []uint64{0, 0}
	beaconState := &pb.BeaconState{
		ValidatorBalances: balances,
		ValidatorRegistry: registry,
	}
	pubkey := []byte{4, 5, 6}
	deposit := uint64(1000)
	proofOfPossession := []byte{}
	withdrawalCredentials := []byte{1}
	randaoCommitment := []byte{}
	pocCommitment := []byte{}

<<<<<<< HEAD
	newState, err := ProcessDeposit(
=======
	newState, _, err := ProcessDeposit(
>>>>>>> 2c2b30fa
		beaconState,
		pubkey,
		deposit,
		proofOfPossession,
		withdrawalCredentials,
		randaoCommitment,
		pocCommitment,
	)
	if err != nil {
		t.Fatalf("Process deposit failed: %v", err)
	}
	if newState.ValidatorBalances[1] != 1000 {
		t.Errorf("Expected balance at index 1 to be 1000, received %d", newState.ValidatorBalances[1])
	}
}

func TestProcessDeposit_PublicKeyDoesNotExistNoEmptyValidator(t *testing.T) {
	registry := []*pb.ValidatorRecord{
		{
			Pubkey:                []byte{1, 2, 3},
			WithdrawalCredentials: []byte{2},
		},
		{
			Pubkey:                []byte{4, 5, 6},
			WithdrawalCredentials: []byte{1},
		},
	}
	balances := []uint64{1000, 1000}
	beaconState := &pb.BeaconState{
		ValidatorBalances: balances,
		ValidatorRegistry: registry,
	}
	pubkey := []byte{7, 8, 9}
	deposit := uint64(2000)
	proofOfPossession := []byte{}
	withdrawalCredentials := []byte{1}
	randaoCommitment := []byte{}
	pocCommitment := []byte{}

<<<<<<< HEAD
	newState, err := ProcessDeposit(
=======
	newState, _, err := ProcessDeposit(
>>>>>>> 2c2b30fa
		beaconState,
		pubkey,
		deposit,
		proofOfPossession,
		withdrawalCredentials,
		randaoCommitment,
		pocCommitment,
	)
	if err != nil {
		t.Fatalf("Process deposit failed: %v", err)
	}
	if len(newState.ValidatorBalances) != 3 {
		t.Errorf("Expected validator balances list to increase by 1, received len %d", len(newState.ValidatorBalances))
	}
	if newState.ValidatorBalances[2] != 2000 {
		t.Errorf("Expected new validator have balance of %d, received %d", 2000, newState.ValidatorBalances[2])
	}
}

func TestProcessDeposit_PublicKeyDoesNotExistEmptyValidatorExists(t *testing.T) {
	registry := []*pb.ValidatorRecord{
		{
			Pubkey:                 []byte{1, 2, 3},
			WithdrawalCredentials:  []byte{2},
			LatestStatusChangeSlot: 0,
		},
		{
			Pubkey:                 []byte{4, 5, 6},
			WithdrawalCredentials:  []byte{1},
			LatestStatusChangeSlot: 0,
		},
	}
	balances := []uint64{0, 1000}
	beaconState := &pb.BeaconState{
		Slot:              0 + params.BeaconConfig().ZeroBalanceValidatorTTL,
		ValidatorBalances: balances,
		ValidatorRegistry: registry,
	}
	pubkey := []byte{7, 8, 9}
	deposit := uint64(2000)
	proofOfPossession := []byte{}
	withdrawalCredentials := []byte{1}
	randaoCommitment := []byte{}
	pocCommitment := []byte{}

<<<<<<< HEAD
	newState, err := ProcessDeposit(
=======
	newState, _, err := ProcessDeposit(
>>>>>>> 2c2b30fa
		beaconState,
		pubkey,
		deposit,
		proofOfPossession,
		withdrawalCredentials,
		randaoCommitment,
		pocCommitment,
	)
	if err != nil {
		t.Fatalf("Process deposit failed: %v", err)
	}
	if len(newState.ValidatorBalances) != 2 {
		t.Errorf("Expected validator balances list to stay the same, received len %d", len(newState.ValidatorBalances))
	}
	if newState.ValidatorBalances[0] != 2000 {
		t.Errorf("Expected validator at index 0 to have balance of %d, received %d", 2000, newState.ValidatorBalances[0])
	}
}

func TestActivateValidator_Ok(t *testing.T) {
	state := &pb.BeaconState{
		Slot:                                 100,
		ValidatorRegistryDeltaChainTipHash32: []byte{'A'},
		ValidatorRegistry: []*pb.ValidatorRecord{
			{Status: pb.ValidatorRecord_PENDING_ACTIVATION, Pubkey: []byte{'B'}},
		},
	}
	newState, err := activateValidator(state, 0)
	if err != nil {
		t.Fatalf("Could not execute activateValidator:%v", err)
	}
	if newState.ValidatorRegistry[0].Status != pb.ValidatorRecord_ACTIVE {
		t.Errorf("Wanted status ACTIVE, got %v", newState.ValidatorRegistry[0].Status)
	}
	if newState.ValidatorRegistry[0].LatestStatusChangeSlot != state.Slot {
		t.Errorf("Wanted last change slot %d, got %v",
			state.Slot, newState.ValidatorRegistry[0].LatestStatusChangeSlot)
	}
}

func TestActivateValidator_BadStatus(t *testing.T) {
	state := &pb.BeaconState{
		ValidatorRegistry: []*pb.ValidatorRecord{
			{Status: pb.ValidatorRecord_ACTIVE},
		},
	}
	if _, err := activateValidator(state, 0); err == nil {
		t.Fatal("activateValidator should have failed with incorrect status")
	}
}

func TestInitiateValidatorExit_Ok(t *testing.T) {
	state := &pb.BeaconState{
		Slot: 200,
		ValidatorRegistry: []*pb.ValidatorRecord{
			{Status: pb.ValidatorRecord_ACTIVE},
		},
	}
	newState, err := initiateValidatorExit(state, 0)
	if err != nil {
		t.Fatalf("Could not execute initiateValidatorExit:%v", err)
	}
	if newState.ValidatorRegistry[0].Status != pb.ValidatorRecord_ACTIVE_PENDING_EXIT {
		t.Errorf("Wanted status ACTIVE_PENDING_EXIT, got %v", newState.ValidatorRegistry[0].Status)
	}
	if newState.ValidatorRegistry[0].LatestStatusChangeSlot != state.Slot {
		t.Errorf("Wanted last change slot %d, got %v",
			state.Slot, newState.ValidatorRegistry[0].LatestStatusChangeSlot)
	}
}

func TestInitiateValidatorExit_BadStatus(t *testing.T) {
	state := &pb.BeaconState{
		ValidatorRegistry: []*pb.ValidatorRecord{
			{Status: pb.ValidatorRecord_ACTIVE_PENDING_EXIT},
		},
	}
	if _, err := initiateValidatorExit(state, 0); err == nil {
		t.Fatal("initiateValidatorExit should have failed with incorrect status")
	}
}

func TestExitValidatorWithPenalty_Ok(t *testing.T) {
	var shardAndCommittees []*pb.ShardAndCommitteeArray
	for i := uint64(0); i < params.BeaconConfig().EpochLength*2; i++ {
		shardAndCommittees = append(shardAndCommittees, &pb.ShardAndCommitteeArray{
			ArrayShardAndCommittee: []*pb.ShardAndCommittee{
				{Committee: []uint32{0, 1, 2, 3, 4, 5, 6, 7}},
			},
		})
	}
	state := &pb.BeaconState{
		Slot:                      100,
		ShardAndCommitteesAtSlots: shardAndCommittees,
		ValidatorBalances: []uint64{params.BeaconConfig().MaxDepositInGwei, params.BeaconConfig().MaxDepositInGwei,
			params.BeaconConfig().MaxDepositInGwei, params.BeaconConfig().MaxDepositInGwei, params.BeaconConfig().MaxDepositInGwei},
		ValidatorRegistryDeltaChainTipHash32: []byte{'A'},
		LatestPenalizedExitBalances:          []uint64{0},
		ValidatorRegistry: []*pb.ValidatorRecord{
			{Status: pb.ValidatorRecord_ACTIVE, Pubkey: []byte{'B'}},
		},
		PersistentCommittees: []*common.Uint32List{
			{List: []uint32{1, 2, 0, 4, 6}},
		},
	}
	newStatus := pb.ValidatorRecord_EXITED_WITH_PENALTY
	newState, err := exitValidator(state, 0, newStatus)
	if err != nil {
		t.Fatalf("Could not execute exitValidator:%v", err)
	}

	if newState.ValidatorRegistry[0].Status != newStatus {
		t.Errorf("Wanted status %v, got %v", newStatus, newState.ValidatorRegistry[0].Status)
	}
	if newState.ValidatorRegistry[0].LatestStatusChangeSlot != state.Slot {
		t.Errorf("Wanted last change slot %d, got %v",
			state.Slot, newState.ValidatorRegistry[0].LatestStatusChangeSlot)
	}
	if newState.ValidatorRegistry[0].ExitCount != 1 {
		t.Errorf("Wanted exit count 1, got %d", newState.ValidatorRegistry[0].ExitCount)
	}
	if newState.ValidatorBalances[0] != 0 {
		t.Errorf("Wanted validator balance 0, got %d", newState.ValidatorBalances[0])
	}
	if newState.ValidatorBalances[4] != 2*params.BeaconConfig().MaxDepositInGwei {
		t.Errorf("Wanted validator balance %d, got %d",
			2*params.BeaconConfig().MaxDepositInGwei, newState.ValidatorBalances[4])
	}
	for _, i := range newState.PersistentCommittees[0].List {
		if i == 0 {
			t.Errorf("Validator index 0 should be removed from persistent committee. Got: %v",
				newState.PersistentCommittees[0].List)
		}
	}
}

func TestExitValidator_AlreadyExitedWithPenalty(t *testing.T) {
	state := &pb.BeaconState{
		ValidatorRegistry: []*pb.ValidatorRecord{
			{Status: pb.ValidatorRecord_EXITED_WITH_PENALTY},
		},
	}
	if _, err := exitValidator(state, 0, pb.ValidatorRecord_EXITED_WITH_PENALTY); err == nil {
		t.Fatal("exitValidator should have failed with incorrect status")
	}
}

func TestExitValidator_AlreadyExitedWithOutPenalty(t *testing.T) {
	state := &pb.BeaconState{
		ValidatorRegistry: []*pb.ValidatorRecord{
			{Status: pb.ValidatorRecord_EXITED_WITHOUT_PENALTY},
		},
	}
	if _, err := exitValidator(state, 0, pb.ValidatorRecord_EXITED_WITHOUT_PENALTY); err == nil {
		t.Fatal("exitValidator should have failed with incorrect status")
	}
}

func TestUpdateValidatorStatus_Ok(t *testing.T) {
	var shardAndCommittees []*pb.ShardAndCommitteeArray
	for i := uint64(0); i < params.BeaconConfig().EpochLength*2; i++ {
		shardAndCommittees = append(shardAndCommittees, &pb.ShardAndCommitteeArray{
			ArrayShardAndCommittee: []*pb.ShardAndCommittee{
				{Committee: []uint32{0, 1, 2, 3, 4, 5, 6, 7}},
			},
		})
	}
	state := &pb.BeaconState{
		ShardAndCommitteesAtSlots:   shardAndCommittees,
		ValidatorBalances:           []uint64{params.BeaconConfig().MaxDepositInGwei},
		LatestPenalizedExitBalances: []uint64{0},
		ValidatorRegistry:           []*pb.ValidatorRecord{{}},
	}
	tests := []struct {
		currentStatus pb.ValidatorRecord_StatusCodes
		newStatus     pb.ValidatorRecord_StatusCodes
	}{
		{pb.ValidatorRecord_PENDING_ACTIVATION, pb.ValidatorRecord_ACTIVE},
		{pb.ValidatorRecord_ACTIVE, pb.ValidatorRecord_ACTIVE_PENDING_EXIT},
		{pb.ValidatorRecord_ACTIVE, pb.ValidatorRecord_EXITED_WITH_PENALTY},
		{pb.ValidatorRecord_ACTIVE, pb.ValidatorRecord_EXITED_WITHOUT_PENALTY},
	}
	for _, tt := range tests {
		state.ValidatorRegistry[0].Status = tt.currentStatus
		newState, err := UpdateStatus(state, 0, tt.newStatus)
		if err != nil {
			t.Fatalf("Could not execute UpdateStatus: %v", err)
		}
		if newState.ValidatorRegistry[0].Status != tt.newStatus {
			t.Errorf("Expected status:%v, got:%v",
				tt.newStatus, newState.ValidatorRegistry[0].Status)
		}
	}
}

func TestUpdateValidatorStatus_IncorrectStatus(t *testing.T) {
	if _, err := UpdateStatus(
		&pb.BeaconState{}, 0, pb.ValidatorRecord_PENDING_ACTIVATION); err == nil {
		t.Fatal("UpdateStatus should have failed with incorrect status")
	}
}<|MERGE_RESOLUTION|>--- conflicted
+++ resolved
@@ -985,11 +985,7 @@
 	pocCommitment := []byte{}
 
 	want := "expected withdrawal credentials to match"
-<<<<<<< HEAD
-	if _, err := ProcessDeposit(
-=======
 	if _, _, err := ProcessDeposit(
->>>>>>> 2c2b30fa
 		beaconState,
 		pubkey,
 		deposit,
@@ -1024,11 +1020,7 @@
 	randaoCommitment := []byte{}
 	pocCommitment := []byte{}
 
-<<<<<<< HEAD
-	newState, err := ProcessDeposit(
-=======
 	newState, _, err := ProcessDeposit(
->>>>>>> 2c2b30fa
 		beaconState,
 		pubkey,
 		deposit,
@@ -1068,11 +1060,7 @@
 	randaoCommitment := []byte{}
 	pocCommitment := []byte{}
 
-<<<<<<< HEAD
-	newState, err := ProcessDeposit(
-=======
 	newState, _, err := ProcessDeposit(
->>>>>>> 2c2b30fa
 		beaconState,
 		pubkey,
 		deposit,
@@ -1118,11 +1106,7 @@
 	randaoCommitment := []byte{}
 	pocCommitment := []byte{}
 
-<<<<<<< HEAD
-	newState, err := ProcessDeposit(
-=======
 	newState, _, err := ProcessDeposit(
->>>>>>> 2c2b30fa
 		beaconState,
 		pubkey,
 		deposit,
