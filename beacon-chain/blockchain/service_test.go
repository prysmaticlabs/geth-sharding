--- conflicted
+++ resolved
@@ -358,12 +358,7 @@
 
 	return parentHash, beaconState
 }
-<<<<<<< HEAD
 func TestChainService_OK(t *testing.T) {
-=======
-
-func TestRunningChainService(t *testing.T) {
->>>>>>> c3091326
 	hook := logTest.NewGlobal()
 	db := internal.SetupDB(t)
 	defer internal.TeardownDB(t, db)
