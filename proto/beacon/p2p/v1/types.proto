syntax = "proto3";

package ethereum.beacon.p2p.v1;

import "google/protobuf/timestamp.proto";

import "proto/common/messages.proto";

message BeaconState {
  // Validator registry [1-1000] 
  repeated ValidatorRecord validator_registry = 1;
  uint64 validator_registry_last_change_slot = 2;
  uint64 validator_registry_exit_count = 3;
  bytes validator_registry_delta_chain_tip_hash32 = 4;
  repeated uint64 validator_balances = 5; // Balance in Gwei

  // Randomness and committees [1001-2000]
  bytes next_seed_hash32 = 1002;
  repeated ShardAndCommitteeArray shard_and_committees_at_slots = 1003;
  repeated ethereum.common.Uint32List persistent_committees = 1004;
  repeated ShardReassignmentRecord persistent_committee_reassignments = 1005;
  repeated bytes latest_randao_mixes_hash32s = 1006;
  repeated bytes latest_vdf_outputs = 1007;

  // Finality [2001-3000] 
  uint64 previous_justified_slot = 2001;
  uint64 justified_slot = 2002;
  uint64 justification_bitfield = 2003;
  uint64 finalized_slot = 2004;

  // Recent state [3001-4000]
  repeated CrosslinkRecord latest_crosslinks = 3001;
  uint64 last_state_recalculation_slot = 3002;
  repeated bytes latest_block_root_hash32s = 3003;
  repeated bytes batched_block_root_hash32s = 3004;
  repeated uint64 latest_penalized_exit_balances = 3005;
  repeated PendingAttestationRecord latest_attestations = 3006;

  // PoW receipt root [4001-5000]
  bytes processed_pow_receipt_root_hash32 = 4001;
  repeated CandidatePoWReceiptRootRecord candidate_pow_receipt_roots = 4002;

  // Miscellaneous [5001-6000]
  uint64 genesis_time = 5001;
  ForkData fork_data = 5002;
  uint64 slot = 5003;

  // Proof of custody [6001-7000]
  // Placeholders, ProofOfCustodyChallenge is defined in phase 1,
  // the list will remain empty throughout phase 0
  repeated ProofOfCustodyChallenge poc_challenges = 6001;

  // Deprecated fields 
  // All fields must be annotated with [deprecated=true];
  uint64 justified_streak = 10007 [deprecated=true]; // Deprecated by changes in fork choice rule. See https://github.com/ethereum/eth2.0-specs/blob/master/specs/core/0_beacon-chain.md#beacon-chain-fork-choice-rule
  repeated ShardAndCommitteeArray shard_and_committees_for_slots = 10019 [deprecated=true]; // Renamed to shard_and_committee_at_slots
}

message ForkData {
  uint64 pre_fork_version = 1;
  uint64 post_fork_version = 2;
  uint64 fork_slot = 3;
}

message CandidatePoWReceiptRootRecord {
  bytes candidate_pow_receipt_root_hash32 = 1;
  uint64 vote_count = 2;
}

message PendingAttestationRecord {
  AttestationData data = 1;
  bytes participation_bitfield = 2;
  bytes custody_bitfield = 3;
  uint64 slot_included = 4;
}

message Attestation {
  AttestationData data = 1;
  bytes participation_bitfield = 2;
  bytes custody_bitfield = 3;
  bytes aggregate_signature = 4; // Type of [uint384] ?
}

message AttestationData {
  uint64 slot = 1;
  uint64 shard = 2;
  bytes beacon_block_root_hash32 = 3;
  bytes epoch_boundary_root_hash32  = 4;
  bytes shard_block_root_hash32 = 5;
  bytes latest_crosslink_root_hash32 = 6;
  uint64 justified_slot = 7;
  bytes justified_block_root_hash32 = 8;
}

message ValidatorRecord {
  bytes pubkey = 1;
  // TODO(781): The usage of withdrawal_credentials is not defined in spec. Not used in Prysm yet.
  bytes withdrawal_credentials = 2; // TODO(781): this is hash32, rename with suffix _hash32
  bytes randao_commitment_hash32 = 3;
  uint64 randao_layers = 4;
  // Possible validator status code:
  // https://github.com/ethereum/eth2.0-specs/blob/master/specs/core/0_beacon-chain.md#constants
  enum StatusCodes {
    PENDING_ACTIVATION = 0; // validator is queued and waiting to be active.
    ACTIVE = 1; // validator is participating validator duties.
    ACTIVE_PENDING_EXIT = 2; // validator is waiting to exit.
    EXITED_WITHOUT_PENALTY = 3; // validator has successfully withdrawn its balance.
    EXITED_WITH_PENALTY = 4; // validator got slashed and kicked out of validator pool.
  }
  StatusCodes status = 5;
  uint64 latest_status_change_slot = 6;
  uint64 exit_count = 7;
  bytes poc_commitment_hash32 = 8;
  uint64 last_poc_change_slot = 9;
  uint64 second_last_poc_change_slot = 10;

  // Deprecated fields
  // All fields must be annotated with [deprecated=true];
  // Balance in Gwei
  uint64 balance = 1000 [deprecated=true]; // Keeping this until we refactor epoch processing.
}

message ShardReassignmentRecord {
  uint32 validator_index = 1;
  uint64 shard = 2;
  uint64 slot = 3;
}

message SpecialRecord {
  uint32 kind = 1 [deprecated=true]; // Deprecated in favor of unify specials object w/ attestations.
  repeated bytes data = 2 [deprecated=true]; // Deprecated in favor of unify specials object w/ attestations.
}

message CrosslinkRecord {
  uint64 slot = 1;
  bytes shard_block_root_hash32 = 2;
}

message ShardAndCommitteeArray {
  repeated ShardAndCommittee array_shard_and_committee = 1;
}

message ShardAndCommittee {
  uint64 shard = 1;
  repeated uint32 committee = 2;
  uint64 total_validator_count = 3;
}

message BeaconBlock {
  uint64 slot = 1;
  bytes parent_root_hash32 = 2;
  bytes state_root_hash32 = 3;
  bytes randao_reveal_hash32 = 4;
  bytes candidate_pow_receipt_root_hash32 = 5;
  repeated bytes signature = 6; // Type of [uint384]?

  // Block Body
  BeaconBlockBody body = 7;

  // Deprecated fields
  // All fields must be annotated with [deprecated=true];
  google.protobuf.Timestamp timestamp = 1006 [deprecated=true]; // Keeping this until we refactor block validation.
}

message BeaconBlockBody {
  repeated Attestation attestations = 1;
  repeated ProposerSlashing proposer_slashings  = 2;
  repeated CasperSlashing casper_slashings = 3;
  repeated Deposit deposits = 4;
  repeated Exit exits = 5;
}

message DepositParameters {
  bytes pubkey = 1;
  bytes proof_of_possession = 2; // Type of ['uint384']??
  // TODO(781): The usage of withdrawal_credentials is not defined in spec. Not used in Prysm yet.
  bytes withdrawal_credentials_hash32 = 3;
  bytes randao_commitment_hash32 = 4;
}

message ProposalSignedData {
  uint64 slot = 1;
  uint64 shard = 2;
  bytes block_root_hash32 = 3;
}

message SlashableVoteData {
  repeated uint32 aggregate_signature_poc_0_indices = 1; // proof of custody indices for 0 bits.
  repeated uint32 aggregate_signature_poc_1_indices = 2; // proof of custody indices for 1 bits.
  AttestationData data = 3;
  bytes aggregate_signature = 4; // Type of [uint384]?
}

message DepositData {
  DepositParameters deposit_input = 1;
  uint64 value = 2;
  uint64 timestamp = 3;
}

message ProposerSlashing {
  uint32 proposer_index = 1;
  ProposalSignedData proposal_data_1 = 2;
  bytes proposal_signature_1 = 3; // Type of [uint384]?
  ProposalSignedData proposal_data_2 = 4;
  bytes proposal_signature_2 = 5;
}

message CasperSlashing {
  SlashableVoteData votes_1 = 1;
  SlashableVoteData votes_2 = 2;
}

message Deposit {
  repeated bytes merkle_branch_hash32s = 1;
  uint64 merkle_tree_index = 2;
  DepositData deposit_data = 3;
}

message Exit {
  uint64 slot = 1;
  uint64 validator_index = 2;
  bytes signature = 3; // Type of [uint384]?
}

message ValidatorRegistryDeltaBlock {
  bytes latest_registry_delta_root_hash32 = 1;
  uint32 validator_index = 2;
  bytes pubkey = 3;
<<<<<<< HEAD
  uint64 flag = 4;
}

message ProofOfCustodyChallenge {} // Empty until phase 1
=======
  enum ValidatorRegistryDeltaFlags {
      ACTIVATION = 0;
      EXIT = 1;
  }
  ValidatorRegistryDeltaFlags flag = 4;
}
>>>>>>> 2c2b30fa
<|MERGE_RESOLUTION|>--- conflicted
+++ resolved
@@ -170,12 +170,13 @@
   repeated Exit exits = 5;
 }
 
-message DepositParameters {
+message DepositInput {
   bytes pubkey = 1;
   bytes proof_of_possession = 2; // Type of ['uint384']??
   // TODO(781): The usage of withdrawal_credentials is not defined in spec. Not used in Prysm yet.
   bytes withdrawal_credentials_hash32 = 3;
   bytes randao_commitment_hash32 = 4;
+  bytes poc_commitment = 5;
 }
 
 message ProposalSignedData {
@@ -192,7 +193,7 @@
 }
 
 message DepositData {
-  DepositParameters deposit_input = 1;
+  DepositInput deposit_input = 1;
   uint64 value = 2;
   uint64 timestamp = 3;
 }
@@ -226,16 +227,11 @@
   bytes latest_registry_delta_root_hash32 = 1;
   uint32 validator_index = 2;
   bytes pubkey = 3;
-<<<<<<< HEAD
-  uint64 flag = 4;
-}
-
-message ProofOfCustodyChallenge {} // Empty until phase 1
-=======
   enum ValidatorRegistryDeltaFlags {
       ACTIVATION = 0;
       EXIT = 1;
   }
   ValidatorRegistryDeltaFlags flag = 4;
 }
->>>>>>> 2c2b30fa
+
+message ProofOfCustodyChallenge {} // Empty until phase 1