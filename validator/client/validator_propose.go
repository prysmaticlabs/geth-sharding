package client

// Validator client proposer functions.
import (
	"context"
	"encoding/binary"
	"encoding/hex"
	"fmt"

	"github.com/prysmaticlabs/go-ssz"
	pb "github.com/prysmaticlabs/prysm/proto/beacon/rpc/v1"
	"github.com/prysmaticlabs/prysm/shared/bytesutil"
	"github.com/prysmaticlabs/prysm/shared/params"
	"github.com/sirupsen/logrus"
	"go.opencensus.io/trace"
)

// ProposeBlock A new beacon block for a given slot. This method collects the
// previous beacon block, any pending deposits, and ETH1 data from the beacon
// chain node to construct the new block. The new block is then processed with
// the state root computation, and finally signed by the validator before being
// sent back to the beacon node for broadcasting.
func (v *validator) ProposeBlock(ctx context.Context, slot uint64, pk string) {
	if slot == 0 {
		log.Info("Assigned to genesis slot, skipping proposal")
		return
	}
	ctx, span := trace.StartSpan(ctx, "validator.ProposeBlock")
	defer span.End()

	tpk := hex.EncodeToString(v.keys[pk].PublicKey.Marshal())
	span.AddAttributes(trace.StringAttribute("validator", tpk))
	log := log.WithField("pubKey", fmt.Sprintf("%#x", tpk[:8]))

	epoch := slot / params.BeaconConfig().SlotsPerEpoch
	domain, err := v.validatorClient.DomainData(ctx, &pb.DomainRequest{Epoch: epoch, Domain: params.BeaconConfig().DomainRandao})
	if err != nil {
		log.WithError(err).Error("Failed to get domain data from beacon node")
		return
	}
	buf := make([]byte, 32)
	binary.LittleEndian.PutUint64(buf, epoch)
	randaoReveal := v.keys[pk].SecretKey.Sign(buf, domain.SignatureDomain)

	block, err := v.proposerClient.RequestBlock(ctx, &pb.BlockRequest{
		Slot:         slot,
		RandaoReveal: randaoReveal.Marshal(),
	})
	if err != nil {
		log.WithError(err).Error("Failed to request block from beacon node")
		return
	}

	domain, err = v.validatorClient.DomainData(ctx, &pb.DomainRequest{Epoch: epoch, Domain: params.BeaconConfig().DomainBeaconProposer})
	if err != nil {
		log.WithError(err).Error("Failed to get domain data from beacon node")
		return
	}
	root, err := ssz.SigningRoot(block)
	if err != nil {
		log.WithError(err).Error("Failed to sign block")
		return
	}
	signature := v.keys[pk].SecretKey.Sign(root[:], domain.SignatureDomain)
	block.Signature = signature.Marshal()

	// Broadcast network the signed block via beacon chain node.
	blkResp, err := v.proposerClient.ProposeBlock(ctx, block)
	if err != nil {
		log.WithError(err).Error("Failed to propose block")
		return
	}

	span.AddAttributes(
		trace.StringAttribute("blockRoot", fmt.Sprintf("%#x", blkResp.BlockRoot)),
		trace.Int64Attribute("numDeposits", int64(len(block.Body.Deposits))),
		trace.Int64Attribute("numAttestations", int64(len(block.Body.Attestations))),
	)

	blkRoot := fmt.Sprintf("%#x", bytesutil.Trunc(blkResp.BlockRoot))
	log.WithFields(logrus.Fields{
<<<<<<< HEAD
		"slot":            block.Slot,
		"blockRoot":       fmt.Sprintf("%#x", blkResp.BlockRoot),
		"numAttestations": len(block.Body.Attestations),
		"numDeposits":     len(block.Body.Deposits),
	}).Info("Proposed new beacon block")
=======
		"slot":            b.Slot,
		"blockRoot":       blkRoot,
		"numAttestations": len(b.Body.Attestations),
		"numDeposits":     len(b.Body.Deposits),
	}).Info("Submitted new block")
>>>>>>> 8bab55d8
}<|MERGE_RESOLUTION|>--- conflicted
+++ resolved
@@ -42,7 +42,7 @@
 	binary.LittleEndian.PutUint64(buf, epoch)
 	randaoReveal := v.keys[pk].SecretKey.Sign(buf, domain.SignatureDomain)
 
-	block, err := v.proposerClient.RequestBlock(ctx, &pb.BlockRequest{
+	b, err := v.proposerClient.RequestBlock(ctx, &pb.BlockRequest{
 		Slot:         slot,
 		RandaoReveal: randaoReveal.Marshal(),
 	})
@@ -56,16 +56,16 @@
 		log.WithError(err).Error("Failed to get domain data from beacon node")
 		return
 	}
-	root, err := ssz.SigningRoot(block)
+	root, err := ssz.SigningRoot(b)
 	if err != nil {
 		log.WithError(err).Error("Failed to sign block")
 		return
 	}
 	signature := v.keys[pk].SecretKey.Sign(root[:], domain.SignatureDomain)
-	block.Signature = signature.Marshal()
+	b.Signature = signature.Marshal()
 
 	// Broadcast network the signed block via beacon chain node.
-	blkResp, err := v.proposerClient.ProposeBlock(ctx, block)
+	blkResp, err := v.proposerClient.ProposeBlock(ctx, b)
 	if err != nil {
 		log.WithError(err).Error("Failed to propose block")
 		return
@@ -73,23 +73,15 @@
 
 	span.AddAttributes(
 		trace.StringAttribute("blockRoot", fmt.Sprintf("%#x", blkResp.BlockRoot)),
-		trace.Int64Attribute("numDeposits", int64(len(block.Body.Deposits))),
-		trace.Int64Attribute("numAttestations", int64(len(block.Body.Attestations))),
+		trace.Int64Attribute("numDeposits", int64(len(b.Body.Deposits))),
+		trace.Int64Attribute("numAttestations", int64(len(b.Body.Attestations))),
 	)
 
 	blkRoot := fmt.Sprintf("%#x", bytesutil.Trunc(blkResp.BlockRoot))
 	log.WithFields(logrus.Fields{
-<<<<<<< HEAD
-		"slot":            block.Slot,
-		"blockRoot":       fmt.Sprintf("%#x", blkResp.BlockRoot),
-		"numAttestations": len(block.Body.Attestations),
-		"numDeposits":     len(block.Body.Deposits),
-	}).Info("Proposed new beacon block")
-=======
 		"slot":            b.Slot,
 		"blockRoot":       blkRoot,
 		"numAttestations": len(b.Body.Attestations),
 		"numDeposits":     len(b.Body.Deposits),
 	}).Info("Submitted new block")
->>>>>>> 8bab55d8
 }