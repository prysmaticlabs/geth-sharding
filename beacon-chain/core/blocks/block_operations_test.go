--- conflicted
+++ resolved
@@ -61,8 +61,7 @@
 	// We make the previous validator's index sign the message instead of the proposer.
 	epochSignature := privKeys[proposerIdx-1].Sign(buf, domain)
 	block := &pb.BeaconBlock{
-<<<<<<< HEAD
-		RandaoRevealHash32: epochSignature.Marshal(),
+		RandaoReveal: epochSignature.Marshal(),
 	}
 
 	want := "block randao reveal signature did not verify"
@@ -92,15 +91,7 @@
 	epochSignature := privKeys[proposerIdx].Sign(buf, domain)
 
 	block := &pb.BeaconBlock{
-		RandaoRevealHash32: epochSignature.Marshal(),
-=======
-		RandaoReveal: randaoCommit[:],
-	}
-	beaconState := &pb.BeaconState{
-		ValidatorRegistry: validators,
-		Slot:              1,
-		LatestRandaoMixes: make([][]byte, params.BeaconConfig().LatestRandaoMixesLength),
->>>>>>> 2425bef5
+		RandaoReveal: epochSignature.Marshal(),
 	}
 
 	newState, err := blocks.ProcessBlockRandao(
@@ -110,20 +101,13 @@
 	if err != nil {
 		t.Errorf("Unexpected error processing block randao: %v", err)
 	}
-<<<<<<< HEAD
 	currentEpoch := helpers.CurrentEpoch(beaconState)
-	mix := newState.LatestRandaoMixesHash32S[currentEpoch%params.BeaconConfig().LatestRandaoMixesLength]
+	mix := newState.LatestRandaoMixes[currentEpoch%params.BeaconConfig().LatestRandaoMixesLength]
 	if bytes.Equal(mix, params.BeaconConfig().EmptySignature[:]) {
 		t.Errorf(
 			"Expected empty signature to be overwritten by randao reveal, received %v",
 			params.BeaconConfig().EmptySignature,
 		)
-=======
-
-	updatedLatestMix := newState.LatestRandaoMixes[newState.Slot%params.BeaconConfig().LatestRandaoMixesLength]
-	if !bytes.Equal(updatedLatestMix, randaoCommit[:]) {
-		t.Errorf("Expected randao mix to XOR correctly: wanted %#x, received %#x", randaoCommit[:], updatedLatestMix)
->>>>>>> 2425bef5
 	}
 }
 
