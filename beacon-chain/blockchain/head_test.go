--- conflicted
+++ resolved
@@ -213,51 +213,4 @@
 		}
 		require.DeepSSZEqual(t, wanted, eventHead)
 	})
-<<<<<<< HEAD
-}
-
-func Test_absoluteValueSlotDifference(t *testing.T) {
-	type args struct {
-		x types.Slot
-		y types.Slot
-	}
-	tests := []struct {
-		name string
-		args args
-		want uint64
-	}{
-		{
-			name: "x_<_y",
-			args: args{
-				x: types.Slot(3),
-				y: types.Slot(4),
-			},
-			want: 1,
-		},
-		{
-			name: "x_>_y",
-			args: args{
-				x: types.Slot(100),
-				y: types.Slot(4),
-			},
-			want: 96,
-		},
-		{
-			name: "x_==_y",
-			args: args{
-				x: types.Slot(100),
-				y: types.Slot(100),
-			},
-			want: 0,
-		},
-	}
-	for _, tt := range tests {
-		t.Run(tt.name, func(t *testing.T) {
-			if got := absoluteValueSlotDifference(tt.args.x, tt.args.y); got != tt.want {
-				t.Errorf("absoluteValueSlotDifference() = %v, want %v", got, tt.want)
-			}
-		})
-	}
-=======
->>>>>>> 7a6ce274
 }