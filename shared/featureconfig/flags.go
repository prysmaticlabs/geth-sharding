package featureconfig

import (
	"github.com/urfave/cli/v2"
)

var (
	devModeFlag = &cli.BoolFlag{
		Name:  "dev",
		Usage: "Enable experimental features still in development. These features may not be stable.",
	}
	disableBroadcastSlashingFlag = &cli.BoolFlag{
		Name:  "disable-broadcast-slashings",
		Usage: "Disables broadcasting slashings submitted to the beacon node.",
	}
	writeSSZStateTransitionsFlag = &cli.BoolFlag{
		Name:  "interop-write-ssz-state-transitions",
		Usage: "Write ssz states to disk after attempted state transition",
	}
	disableDynamicCommitteeSubnets = &cli.BoolFlag{
		Name:  "disable-dynamic-committee-subnets",
		Usage: "Disable dynamic committee attestation subnets.",
	}
	// disableForkChoiceUnsafeFlag disables using the LMD-GHOST fork choice to update
	// the head of the chain based on attestations and instead accepts any valid received block
	// as the chain head. UNSAFE, use with caution.
	disableForkChoiceUnsafeFlag = &cli.BoolFlag{
		Name:  "disable-fork-choice-unsafe",
		Usage: "UNSAFE: disable fork choice for determining head of the beacon chain.",
	}
	// disableSSZCache see https://github.com/prysmaticlabs/prysm/pull/4558.
	disableSSZCache = &cli.BoolFlag{
		Name:  "disable-ssz-cache",
		Usage: "Disable ssz state root cache mechanism.",
	}
	skipBLSVerifyFlag = &cli.BoolFlag{
		Name:  "skip-bls-verify",
		Usage: "Whether or not to skip BLS verification of signature at runtime, this is unsafe and should only be used for development",
	}
	enableBackupWebhookFlag = &cli.BoolFlag{
		Name:  "enable-db-backup-webhook",
		Usage: "Serve HTTP handler to initiate database backups. The handler is served on the monitoring port at path /db/backup.",
	}
	kafkaBootstrapServersFlag = &cli.StringFlag{
		Name:  "kafka-url",
		Usage: "Stream attestations and blocks to specified kafka servers. This field is used for bootstrap.servers kafka config field.",
	}
	initSyncVerifyEverythingFlag = &cli.BoolFlag{
		Name: "initial-sync-verify-all-signatures",
		Usage: "Initial sync to finalized checkpoint with verifying block's signature, RANDAO " +
			"and attestation's aggregated signatures. Without this flag, only the proposer " +
			"signature is verified until the node reaches the end of the finalized chain.",
	}
	enableSlasherFlag = &cli.BoolFlag{
		Name: "enable-slasher",
		Usage: "Enables connection to a slasher service in order to retrieve slashable events. Slasher is connected to the beacon node using gRPC and " +
			"the slasher-provider flag can be used to pass its address.",
	}
	cacheFilteredBlockTreeFlag = &cli.BoolFlag{
		Name: "cache-filtered-block-tree",
		Usage: "Cache filtered block tree by maintaining it rather than continually recalculating on the fly, " +
			"this is used for fork choice.",
	}
	enableProtectProposerFlag = &cli.BoolFlag{
		Name: "enable-protect-proposer",
		Usage: "Enables functionality to prevent the validator client from signing and " +
			"broadcasting 2 different block proposals in the same epoch. Protects from slashing.",
	}
	enableProtectAttesterFlag = &cli.BoolFlag{
		Name: "enable-protect-attester",
		Usage: "Enables functionality to prevent the validator client from signing and " +
			"broadcasting 2 any slashable attestations.",
	}
	enableExternalSlasherProtectionFlag = &cli.BoolFlag{
		Name: "enable-external-slasher-protection",
		Usage: "Enables the validator to connect to external slasher to prevent it from " +
			"transmitting a slashable offence over the network.",
	}
	disableStrictAttestationPubsubVerificationFlag = &cli.BoolFlag{
		Name:  "disable-strict-attestation-pubsub-verification",
		Usage: "Disable strict signature verification of attestations in pubsub. See PR 4782 for details.",
	}
	disableUpdateHeadPerAttestation = &cli.BoolFlag{
		Name:  "disable-update-head-attestation",
		Usage: "Disable update fork choice head on per attestation. See PR 4802 for details.",
	}
	disableDomainDataCacheFlag = &cli.BoolFlag{
		Name: "disable-domain-data-cache",
		Usage: "Disable caching of domain data requests per epoch. This feature reduces the total " +
			"calls to the beacon node for each assignment.",
	}
	enableStateGenSigVerify = &cli.BoolFlag{
		Name: "enable-state-gen-sig-verify",
		Usage: "Enable signature verification for state gen. This feature increases the cost to generate a historical state," +
			"the resulting state is signature verified.",
	}
	checkHeadState = &cli.BoolFlag{
		Name:  "check-head-state",
		Usage: "Enables the checking of head state in chainservice first before retrieving the desired state from the db.",
	}
	disableNoiseHandshake = &cli.BoolFlag{
		Name: "disable-noise",
		Usage: "This disables the beacon node from using NOISE and instead uses SECIO instead for performing handshakes between peers and " +
			"securing transports between peers",
	}
	dontPruneStateStartUp = &cli.BoolFlag{
		Name:  "dont-prune-state-start-up",
		Usage: "Don't prune historical states upon start up",
	}
	disableNewStateMgmt = &cli.BoolFlag{
		Name:  "disable-new-state-mgmt",
		Usage: "This disables the usage of state mgmt service across Prysm",
	}
	waitForSyncedFlag = &cli.BoolFlag{
		Name:  "wait-for-synced",
		Usage: "Uses WaitForSynced for validator startup, to ensure a validator is able to communicate with the beacon node as quick as possible",
	}
	enableHistoricalDetectionFlag = &cli.BoolFlag{
		Name:  "enable-historical-detection",
		Usage: "Enables historical attestation detection for the slasher",
	}
	disableLookbackFlag = &cli.BoolFlag{
		Name:  "disable-lookback",
		Usage: "Disables use of the lookback feature and updates attestation history for validators from head to epoch 0",
	}
	skipRegenHistoricalStates = &cli.BoolFlag{
		Name:  "skip-regen-historical-states",
		Usage: "Skips regeneration and saving of historical states from genesis to last finalized. This enables a quick switch-over to using `--enable-new-state-mgmt`",
	}
	disableReduceAttesterStateCopy = &cli.BoolFlag{
		Name:  "disable-reduce-attester-state-copy",
		Usage: "Disables the feature to reduce the amount of state copies for attester rpc",
	}
	enableStreamDuties = &cli.BoolFlag{
		Name:  "enable-stream-duties",
		Usage: "Enables validator duties streaming in the validator client",
	}
	disableGRPCConnectionLogging = &cli.BoolFlag{
		Name:  "disable-grpc-connection-logging",
		Usage: "Disables displaying logs for newly connected grpc clients",
	}
	attestationAggregationStrategy = &cli.StringFlag{
		Name:  "attestation-aggregation-strategy",
		Usage: "Which strategy to use when aggregating attestations, one of: naive, max_cover.",
		Value: "naive",
	}
	forceMaxCoverAttestationAggregation = &cli.BoolFlag{
		Name:  "attestation-aggregation-force-maxcover",
		Usage: "When enabled, forces --attestation-aggregation-strategy=max_cover setting.",
	}
	altonaTestnet = &cli.BoolFlag{
		Name:  "altona",
		Usage: "This defines the flag through which we can run on the Altona Multiclient Testnet",
	}
)

// devModeFlags holds list of flags that are set when development mode is on.
var devModeFlags = []cli.Flag{
	initSyncVerifyEverythingFlag,
	forceMaxCoverAttestationAggregation,
}

// Deprecated flags list.
const deprecatedUsage = "DEPRECATED. DO NOT USE."

var (
<<<<<<< HEAD
	deprecatedP2PEncoding = &cli.StringFlag{
		Name:   "p2p-encoding",
=======
	deprecatedP2PPubsub = &cli.StringFlag{
		Name:   "p2p-pubsub",
>>>>>>> 6c7131cb
		Usage:  deprecatedUsage,
		Hidden: true,
	}
	deprecatedEnableKadDht = &cli.BoolFlag{
		Name:   "enable-kad-dht",
		Usage:  deprecatedUsage,
		Hidden: true,
	}
	deprecatedWeb3ProviderFlag = &cli.StringFlag{
		Name:   "web3provider",
		Usage:  deprecatedUsage,
		Hidden: true,
	}
	deprecatedEnableDynamicCommitteeSubnets = &cli.BoolFlag{
		Name:   "enable-dynamic-committee-subnets",
		Usage:  deprecatedUsage,
		Hidden: true,
	}
	deprecatedNoCustomConfigFlag = &cli.BoolFlag{
		Name:   "no-custom-config",
		Usage:  deprecatedUsage,
		Hidden: true,
	}
	deprecatedEnableInitSyncQueue = &cli.BoolFlag{
		Name:   "enable-initial-sync-queue",
		Usage:  deprecatedUsage,
		Hidden: true,
	}
	deprecatedEnableFinalizedBlockRootIndexFlag = &cli.BoolFlag{
		Name:   "enable-finalized-block-root-index",
		Usage:  deprecatedUsage,
		Hidden: true,
	}
	deprecatedOptimizeProcessEpochFlag = &cli.BoolFlag{
		Name:   "optimize-process-epoch",
		Usage:  deprecatedUsage,
		Hidden: true,
	}
	deprecatedPruneFinalizedStatesFlag = &cli.BoolFlag{
		Name:   "prune-finalized-states",
		Usage:  deprecatedUsage,
		Hidden: true,
	}
	deprecatedScatterFlag = &cli.BoolFlag{
		Name:   "scatter",
		Usage:  deprecatedUsage,
		Hidden: true,
	}
	deprecatedEnableSnappyDBCompressionFlag = &cli.BoolFlag{
		Name:   "snappy",
		Usage:  deprecatedUsage,
		Hidden: true,
	}
	deprecatedEnableSkipSlotsCacheFlag = &cli.BoolFlag{
		Name:   "enable-skip-slots-cache",
		Usage:  deprecatedUsage,
		Hidden: true,
	}
	deprecatedEnablePruneBoundaryStateFlag = &cli.BoolFlag{
		Name:   "prune-states",
		Usage:  deprecatedUsage,
		Hidden: true,
	}
	deprecatedEnableActiveIndicesCacheFlag = &cli.BoolFlag{
		Name:   "enable-active-indices-cache",
		Usage:  deprecatedUsage,
		Hidden: true,
	}
	deprecatedEnableActiveCountCacheFlag = &cli.BoolFlag{
		Name:   "enable-active-count-cache",
		Usage:  deprecatedUsage,
		Hidden: true,
	}

	deprecatedEnableCustomStateSSZFlag = &cli.BoolFlag{
		Name:   "enable-custom-state-ssz",
		Usage:  deprecatedUsage,
		Hidden: true,
	}
	deprecatedEnableCommitteeCacheFlag = &cli.BoolFlag{
		Name:   "enable-committee-cache",
		Usage:  deprecatedUsage,
		Hidden: true,
	}
	deprecatedEnableBLSPubkeyCacheFlag = &cli.BoolFlag{
		Name:   "enable-bls-pubkey-cache",
		Usage:  deprecatedUsage,
		Hidden: true,
	}
	deprecatedFastCommitteeAssignmentsFlag = &cli.BoolFlag{
		Name:   "fast-assignments",
		Usage:  deprecatedUsage,
		Hidden: true,
	}
	deprecatedGenesisDelayFlag = &cli.BoolFlag{
		Name:   "genesis-delay",
		Usage:  deprecatedUsage,
		Hidden: true,
	}
	deprecatedNewCacheFlag = &cli.BoolFlag{
		Name:   "new-cache",
		Usage:  deprecatedUsage,
		Hidden: true,
	}
	deprecatedEnableShuffledIndexCacheFlag = &cli.BoolFlag{
		Name:   "enable-shuffled-index-cache",
		Usage:  deprecatedUsage,
		Hidden: true,
	}
	deprecatedSaveDepositDataFlag = &cli.BoolFlag{
		Name:   "save-deposit-data",
		Usage:  deprecatedUsage,
		Hidden: true,
	}
	deprecatedCacheProposerIndicesFlag = &cli.BoolFlag{
		Name:   "cache-proposer-indices",
		Usage:  deprecatedUsage,
		Hidden: true,
	}
	deprecatedprotoArrayForkChoice = &cli.BoolFlag{
		Name:   "proto-array-forkchoice",
		Usage:  deprecatedUsage,
		Hidden: true,
	}
	deprecatedForkchoiceAggregateAttestations = &cli.BoolFlag{
		Name:   "forkchoice-aggregate-attestations",
		Usage:  deprecatedUsage,
		Hidden: true,
	}
	deprecatedEnableAttestationCacheFlag = &cli.BoolFlag{
		Name:   "enable-attestation-cache",
		Usage:  deprecatedUsage,
		Hidden: true,
	}
	deprecatedInitSyncCacheStateFlag = &cli.BoolFlag{
		Name:   "initial-sync-cache-state",
		Usage:  deprecatedUsage,
		Hidden: true,
	}
	deprecatedProtectProposerFlag = &cli.BoolFlag{
		Name:   "protect-proposer",
		Usage:  deprecatedUsage,
		Hidden: true,
	}
	deprecatedProtectAttesterFlag = &cli.BoolFlag{
		Name:   "protect-attester",
		Usage:  deprecatedUsage,
		Hidden: true,
	}
	deprecatedDiscv5Flag = &cli.BoolFlag{
		Name:   "enable-discv5",
		Usage:  deprecatedUsage,
		Hidden: true,
	}
	deprecatedEnableSSZCache = &cli.BoolFlag{
		Name:   "enable-ssz-cache",
		Usage:  deprecatedUsage,
		Hidden: true,
	}
	deprecatedUseSpanCacheFlag = &cli.BoolFlag{
		Name:   "span-map-cache",
		Usage:  deprecatedUsage,
		Hidden: true,
	}
	deprecatedDisableProtectProposerFlag = &cli.BoolFlag{
		Name:   "disable-protect-proposer",
		Usage:  deprecatedUsage,
		Hidden: true,
	}
	deprecatedDisableProtectAttesterFlag = &cli.BoolFlag{
		Name:   "disable-protect-attester",
		Usage:  deprecatedUsage,
		Hidden: true,
	}
	deprecatedEnableCustomBlockHTR = &cli.BoolFlag{
		Name:   "enable-custom-block-htr",
		Usage:  deprecatedUsage,
		Hidden: true,
	}
	deprecatedDisableInitSyncQueueFlag = &cli.BoolFlag{
		Name:   "disable-init-sync-queue",
		Usage:  deprecatedUsage,
		Hidden: true,
	}
	deprecatedEnableEth1DataVoteCacheFlag = &cli.BoolFlag{
		Name:   "enable-eth1-data-vote-cache",
		Usage:  deprecatedUsage,
		Hidden: true,
	}
	deprecatedAccountMetricsFlag = &cli.BoolFlag{
		Name:   "enable-account-metrics",
		Usage:  deprecatedUsage,
		Hidden: true,
	}
	deprecatedEnableDomainDataCacheFlag = &cli.BoolFlag{
		Name:   "enable-domain-data-cache",
		Usage:  deprecatedUsage,
		Hidden: true,
	}
	deprecatedEnableByteMempool = &cli.BoolFlag{
		Name:   "enable-byte-mempool",
		Usage:  deprecatedUsage,
		Hidden: true,
	}
	deprecatedBroadcastSlashingFlag = &cli.BoolFlag{
		Name:   "broadcast-slashing",
		Usage:  deprecatedUsage,
		Hidden: true,
	}
	deprecatedDisableHistoricalDetectionFlag = &cli.BoolFlag{
		Name:   "disable-historical-detection",
		Usage:  deprecatedUsage,
		Hidden: true,
	}
	deprecateEnableStateRefCopy = &cli.BoolFlag{
		Name:   "enable-state-ref-copy",
		Usage:  deprecatedUsage,
		Hidden: true,
	}
	deprecateEnableFieldTrie = &cli.BoolFlag{
		Name:   "enable-state-field-trie",
		Usage:  deprecatedUsage,
		Hidden: true,
	}
	deprecateEnableNewStateMgmt = &cli.BoolFlag{
		Name:   "enable-new-state-mgmt",
		Usage:  deprecatedUsage,
		Hidden: true,
	}
	deprecatedP2PWhitelist = &cli.StringFlag{
		Name:   "p2p-whitelist",
		Usage:  deprecatedUsage,
		Hidden: true,
	}
	deprecatedP2PBlacklist = &cli.StringFlag{
		Name:   "p2p-blacklist",
		Usage:  deprecatedUsage,
		Hidden: true,
	}
	deprecatedSchlesiTestnetFlag = &cli.BoolFlag{
		Name:   "schlesi-testnet",
		Usage:  deprecatedUsage,
		Hidden: true,
	}
	deprecateReduceAttesterStateCopies = &cli.BoolFlag{
		Name:   "reduce-attester-state-copy",
		Usage:  deprecatedUsage,
		Hidden: true,
	}
	deprecatedDisableStateRefCopy = &cli.BoolFlag{
		Name:   "disable-state-ref-copy",
		Usage:  deprecatedUsage,
		Hidden: true,
	}
	deprecatedDisableFieldTrie = &cli.BoolFlag{
		Name:   "disable-state-field-trie",
		Usage:  deprecatedUsage,
		Hidden: true,
	}
	deprecateddisableInitSyncBatchSaveBlocks = &cli.BoolFlag{
		Name:   "disable-init-sync-batch-save-blocks",
		Usage:  deprecatedUsage,
		Hidden: true,
	}
	deprecatedDisableInitSyncWeightedRoundRobin = &cli.BoolFlag{
		Name:   "disable-init-sync-wrr",
		Usage:  deprecatedUsage,
		Hidden: true,
	}
	deprecatedEnableNoise = &cli.BoolFlag{
		Name:   "enable-noise",
		Usage:  deprecatedUsage,
		Hidden: true,
	}
)

var deprecatedFlags = []cli.Flag{
<<<<<<< HEAD
	deprecatedP2PEncoding,
=======
	deprecatedP2PPubsub,
>>>>>>> 6c7131cb
	deprecatedEnableKadDht,
	deprecatedWeb3ProviderFlag,
	deprecatedEnableDynamicCommitteeSubnets,
	deprecatedNoCustomConfigFlag,
	deprecatedEnableInitSyncQueue,
	deprecatedEnableFinalizedBlockRootIndexFlag,
	deprecatedScatterFlag,
	deprecatedPruneFinalizedStatesFlag,
	deprecatedOptimizeProcessEpochFlag,
	deprecatedEnableSnappyDBCompressionFlag,
	deprecatedEnableSkipSlotsCacheFlag,
	deprecatedEnablePruneBoundaryStateFlag,
	deprecatedEnableActiveIndicesCacheFlag,
	deprecatedEnableActiveCountCacheFlag,
	deprecatedEnableCustomStateSSZFlag,
	deprecatedEnableCommitteeCacheFlag,
	deprecatedEnableBLSPubkeyCacheFlag,
	deprecatedFastCommitteeAssignmentsFlag,
	deprecatedGenesisDelayFlag,
	deprecatedNewCacheFlag,
	deprecatedEnableShuffledIndexCacheFlag,
	deprecatedSaveDepositDataFlag,
	deprecatedCacheProposerIndicesFlag,
	deprecatedprotoArrayForkChoice,
	deprecatedForkchoiceAggregateAttestations,
	deprecatedEnableAttestationCacheFlag,
	deprecatedInitSyncCacheStateFlag,
	deprecatedProtectAttesterFlag,
	deprecatedProtectProposerFlag,
	deprecatedDiscv5Flag,
	deprecatedEnableSSZCache,
	deprecatedUseSpanCacheFlag,
	deprecatedDisableProtectProposerFlag,
	deprecatedDisableProtectAttesterFlag,
	deprecatedDisableInitSyncQueueFlag,
	deprecatedEnableCustomBlockHTR,
	deprecatedEnableEth1DataVoteCacheFlag,
	deprecatedAccountMetricsFlag,
	deprecatedEnableDomainDataCacheFlag,
	deprecatedEnableByteMempool,
	deprecatedBroadcastSlashingFlag,
	deprecatedDisableHistoricalDetectionFlag,
	deprecateEnableStateRefCopy,
	deprecateEnableFieldTrie,
	deprecateEnableNewStateMgmt,
	deprecatedP2PWhitelist,
	deprecatedP2PBlacklist,
	deprecatedSchlesiTestnetFlag,
	deprecateReduceAttesterStateCopies,
	deprecatedDisableInitSyncWeightedRoundRobin,
	deprecatedDisableStateRefCopy,
	deprecatedDisableFieldTrie,
	deprecateddisableInitSyncBatchSaveBlocks,
	deprecatedEnableNoise,
}

// ValidatorFlags contains a list of all the feature flags that apply to the validator client.
var ValidatorFlags = append(deprecatedFlags, []cli.Flag{
	enableProtectAttesterFlag,
	enableProtectProposerFlag,
	enableStreamDuties,
	enableExternalSlasherProtectionFlag,
	disableDomainDataCacheFlag,
	waitForSyncedFlag,
	altonaTestnet,
}...)

// SlasherFlags contains a list of all the feature flags that apply to the slasher client.
var SlasherFlags = append(deprecatedFlags, []cli.Flag{
	enableHistoricalDetectionFlag,
	disableLookbackFlag,
}...)

// E2EValidatorFlags contains a list of the validator feature flags to be tested in E2E.
var E2EValidatorFlags = []string{
	"--wait-for-synced",
	"--enable-protect-attester",
	"--enable-protect-proposer",
	// "--enable-stream-duties", // Currently disabled due to e2e flakes.
}

// BeaconChainFlags contains a list of all the feature flags that apply to the beacon-chain client.
var BeaconChainFlags = append(deprecatedFlags, []cli.Flag{
	devModeFlag,
	writeSSZStateTransitionsFlag,
	disableForkChoiceUnsafeFlag,
	disableDynamicCommitteeSubnets,
	disableSSZCache,
	initSyncVerifyEverythingFlag,
	skipBLSVerifyFlag,
	kafkaBootstrapServersFlag,
	enableBackupWebhookFlag,
	enableSlasherFlag,
	cacheFilteredBlockTreeFlag,
	disableStrictAttestationPubsubVerificationFlag,
	disableUpdateHeadPerAttestation,
	enableStateGenSigVerify,
	checkHeadState,
	disableNoiseHandshake,
	dontPruneStateStartUp,
	disableBroadcastSlashingFlag,
	waitForSyncedFlag,
	skipRegenHistoricalStates,
	disableNewStateMgmt,
	disableReduceAttesterStateCopy,
	disableGRPCConnectionLogging,
	attestationAggregationStrategy,
	forceMaxCoverAttestationAggregation,
	altonaTestnet,
}...)

// E2EBeaconChainFlags contains a list of the beacon chain feature flags to be tested in E2E.
var E2EBeaconChainFlags = []string{
	"--cache-filtered-block-tree",
	"--enable-state-gen-sig-verify",
	"--check-head-state",
	"--attestation-aggregation-strategy=max_cover",
	"--dev",
}<|MERGE_RESOLUTION|>--- conflicted
+++ resolved
@@ -164,13 +164,13 @@
 const deprecatedUsage = "DEPRECATED. DO NOT USE."
 
 var (
-<<<<<<< HEAD
 	deprecatedP2PEncoding = &cli.StringFlag{
 		Name:   "p2p-encoding",
-=======
+		Usage:  deprecatedUsage,
+		Hidden: true,
+	}
 	deprecatedP2PPubsub = &cli.StringFlag{
 		Name:   "p2p-pubsub",
->>>>>>> 6c7131cb
 		Usage:  deprecatedUsage,
 		Hidden: true,
 	}
@@ -448,11 +448,8 @@
 )
 
 var deprecatedFlags = []cli.Flag{
-<<<<<<< HEAD
 	deprecatedP2PEncoding,
-=======
 	deprecatedP2PPubsub,
->>>>>>> 6c7131cb
 	deprecatedEnableKadDht,
 	deprecatedWeb3ProviderFlag,
 	deprecatedEnableDynamicCommitteeSubnets,
