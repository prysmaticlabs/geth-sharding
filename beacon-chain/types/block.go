--- conflicted
+++ resolved
@@ -19,11 +19,7 @@
 
 var log = logrus.WithField("prefix", "types")
 
-<<<<<<< HEAD
-// GenesisTime used by the protocol.
-=======
 // GenesisTime in the protocol.
->>>>>>> 190a976d
 var GenesisTime = time.Date(2018, 9, 0, 0, 0, 0, 0, time.UTC) // September 2018
 var clock utils.Clock = &utils.RealClock{}
 
@@ -56,19 +52,10 @@
 }
 
 // NewGenesisBlock returns the canonical, genesis block for the beacon chain protocol.
-<<<<<<< HEAD
-func NewGenesisBlock() (*Block, error) {
-	protoGenesis, err := ptypes.TimestampProto(GenesisTime)
-	if err != nil {
-		return nil, err
-	}
-
-=======
 func NewGenesisBlock() *Block {
 	// Genesis time here is static so error can be safely ignored.
 	// #nosec G104
 	protoGenesis, _ := ptypes.TimestampProto(GenesisTime)
->>>>>>> 190a976d
 	gb := NewBlock(nil)
 	gb.data.Timestamp = protoGenesis
 	return gb
@@ -153,10 +140,6 @@
 func (b *Block) isSlotValid() bool {
 	slotDuration := time.Duration(b.SlotNumber()*params.SlotDuration) * time.Second
 	validTimeThreshold := GenesisTime.Add(slotDuration)
-<<<<<<< HEAD
-=======
-
->>>>>>> 190a976d
 	return clock.Now().After(validTimeThreshold)
 }
 
