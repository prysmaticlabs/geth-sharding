--- conflicted
+++ resolved
@@ -94,7 +94,6 @@
     ],
 )
 
-<<<<<<< HEAD
 http_archive(
     name = "fuzzit_linux",
     build_file_content = "exports_files([\"fuzzit\"])",
@@ -102,14 +101,6 @@
     urls = ["https://github.com/fuzzitdev/fuzzit/releases/download/v2.4.76/fuzzit_Linux_x86_64.zip"],
 )
 
-http_archive(
-    name = "build_bazel_rules_nodejs",
-    sha256 = "0942d188f4d0de6ddb743b9f6642a26ce1ad89f09c0035a9a5ca5ba9615c96aa",
-    urls = ["https://github.com/bazelbuild/rules_nodejs/releases/download/0.38.1/rules_nodejs-0.38.1.tar.gz"],
-)
-
-=======
->>>>>>> 546196a6
 git_repository(
     name = "graknlabs_bazel_distribution",
     commit = "962f3a7e56942430c0ec120c24f9e9f2a9c2ce1a",
