package flags

import (
	"github.com/prysmaticlabs/prysm/shared/cmd"
	log "github.com/sirupsen/logrus"
	"gopkg.in/urfave/cli.v2"
)

// GlobalFlags specifies all the global flags for the
// beacon node.
type GlobalFlags struct {
	EnableArchive                     bool
	EnableArchivedValidatorSetChanges bool
	EnableArchivedBlocks              bool
	EnableArchivedAttestations        bool
	MinimumSyncPeers                  int
	MaxPageSize                       int
	DeploymentBlock                   int
	UnsafeSync                        bool
}

var globalConfig *GlobalFlags

// Get retrieves the global config.
func Get() *GlobalFlags {
	if globalConfig == nil {
		return &GlobalFlags{}
	}
	return globalConfig
}

// Init sets the global config equal to the config that is passed in.
func Init(c *GlobalFlags) {
	globalConfig = c
}

// ConfigureGlobalFlags initializes the global config.
// based on the provided cli context.
func ConfigureGlobalFlags(ctx *cli.Context) {
	cfg := &GlobalFlags{}
	if ctx.Bool(ArchiveEnableFlag.Name) {
		cfg.EnableArchive = true
	}
	if ctx.Bool(ArchiveValidatorSetChangesFlag.Name) {
		cfg.EnableArchivedValidatorSetChanges = true
	}
	if ctx.Bool(ArchiveBlocksFlag.Name) {
		cfg.EnableArchivedBlocks = true
	}
	if ctx.Bool(ArchiveAttestationsFlag.Name) {
		cfg.EnableArchivedAttestations = true
	}
<<<<<<< HEAD
	cfg.MaxPageSize = ctx.Int(RPCMaxPageSize.Name)
	cfg.DeploymentBlock = ctx.Int(ContractDeploymentBlock.Name)
=======
	if ctx.GlobalBool(UnsafeSync.Name) {
		cfg.UnsafeSync = true
	}
	cfg.MaxPageSize = ctx.GlobalInt(RPCMaxPageSize.Name)
	cfg.DeploymentBlock = ctx.GlobalInt(ContractDeploymentBlock.Name)
>>>>>>> 27193820
	configureMinimumPeers(ctx, cfg)

	Init(cfg)
}

func configureMinimumPeers(ctx *cli.Context, cfg *GlobalFlags) {
	cfg.MinimumSyncPeers = ctx.Int(MinSyncPeers.Name)
	maxPeers := int(ctx.Int64(cmd.P2PMaxPeers.Name))
	if cfg.MinimumSyncPeers > maxPeers {
		log.Warnf("Changing Minimum Sync Peers to %d", maxPeers)
		cfg.MinimumSyncPeers = maxPeers
	}
}<|MERGE_RESOLUTION|>--- conflicted
+++ resolved
@@ -50,16 +50,11 @@
 	if ctx.Bool(ArchiveAttestationsFlag.Name) {
 		cfg.EnableArchivedAttestations = true
 	}
-<<<<<<< HEAD
+	if ctx.Bool(UnsafeSync.Name) {
+		cfg.UnsafeSync = true
+	}
 	cfg.MaxPageSize = ctx.Int(RPCMaxPageSize.Name)
 	cfg.DeploymentBlock = ctx.Int(ContractDeploymentBlock.Name)
-=======
-	if ctx.GlobalBool(UnsafeSync.Name) {
-		cfg.UnsafeSync = true
-	}
-	cfg.MaxPageSize = ctx.GlobalInt(RPCMaxPageSize.Name)
-	cfg.DeploymentBlock = ctx.GlobalInt(ContractDeploymentBlock.Name)
->>>>>>> 27193820
 	configureMinimumPeers(ctx, cfg)
 
 	Init(cfg)
