--- conflicted
+++ resolved
@@ -512,21 +512,11 @@
 //    Process ``Attestation`` operation.
 //    """
 //    data = attestation.data
-<<<<<<< HEAD
 //    assert data.index < get_committee_count_at_slot(state, data.slot)
 //    assert data.target.epoch in (get_previous_epoch(state), get_current_epoch(state))
 //    assert data.slot + MIN_ATTESTATION_INCLUSION_DELAY <= state.slot <= data.slot + SLOTS_PER_EPOCH
 //
 //    committee = get_beacon_committee(state, data.slot, data.index)
-=======
-//    assert data.crosslink.shard < SHARD_COUNT
-//    assert data.target.epoch in (get_previous_epoch(state), get_current_epoch(state))
-//
-//    attestation_slot = get_attestation_data_slot(state, data)
-//    assert attestation_slot + MIN_ATTESTATION_INCLUSION_DELAY <= state.slot <= attestation_slot + SLOTS_PER_EPOCH
-//
-//    committee = get_crosslink_committee(state, data.target.epoch, data.crosslink.shard)
->>>>>>> 5f67bbb1
 //    assert len(attestation.aggregation_bits) == len(attestation.custody_bits) == len(committee)
 //
 //    pending_attestation = PendingAttestation(
