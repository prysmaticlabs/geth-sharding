--- conflicted
+++ resolved
@@ -2745,13 +2745,8 @@
         name = "com_github_prysmaticlabs_ethereumapis",
         build_file_generation = "off",
         importpath = "github.com/prysmaticlabs/ethereumapis",
-<<<<<<< HEAD
         sum = "h1:Qjx3gKrexZ6vgZXCUBA7nobolDoTxDmEAijA/jHEnps=",
         version = "v0.0.0-20210524211446-3d86aead8a9e",
-=======
-        sum = "h1:WawW3Bwrgj96kQ15Bfrhy8Yb3Frc54K8wpaoFDBh7fw=",
-        version = "v0.0.0-20210523153729-7bb446ee5dbb",
->>>>>>> aa0fb058
     )
     go_repository(
         name = "com_github_prysmaticlabs_go_bitfield",
