--- conflicted
+++ resolved
@@ -23,14 +23,11 @@
 // NewCrystallizedState creates a new crystallized state with a explicitly set data field.
 func NewCrystallizedState(data *pb.CrystallizedStateResponse) *CrystallizedState {
 	return &CrystallizedState{data: data}
-<<<<<<< HEAD
 }
 
 // NewActiveState creates a new active state with a explicitly set data field.
 func NewActiveState(data *pb.ActiveStateResponse) *ActiveState {
 	return &ActiveState{data: data}
-=======
->>>>>>> 33c56092
 }
 
 // NewGenesisStates initializes a beacon chain with starting parameters.
@@ -59,7 +56,6 @@
 	return active, crystallized
 }
 
-<<<<<<< HEAD
 // Marshal encodes active state object into the wire format.
 func (a *ActiveState) Marshal() ([]byte, error) {
 	return proto.Marshal(a.data)
@@ -95,8 +91,6 @@
 	a.data.AttesterBitfield = bitfield
 }
 
-=======
->>>>>>> 33c56092
 // Marshal encodes crystallized state object into the wire format.
 func (c *CrystallizedState) Marshal() ([]byte, error) {
 	return proto.Marshal(c.data)
