--- conflicted
+++ resolved
@@ -42,10 +42,7 @@
     deps = [
         "//proto/sharding/p2p/v1:go_default_library",
         "//proto/testing:go_default_library",
-<<<<<<< HEAD
-=======
         "//shared/event:go_default_library",
->>>>>>> f3dec630
         "//shared/p2p/mock:go_default_library",
         "@com_github_golang_mock//gomock:go_default_library",
         "@com_github_golang_protobuf//proto:go_default_library",
