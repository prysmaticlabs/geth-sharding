// Package node defines a validator client which connects to a
// full beacon node as part of the Ethereum Serenity specification.
package node

import (
	"context"
	"fmt"
	"os"
	"os/signal"
	"sync"
	"syscall"

	"github.com/prysmaticlabs/prysm/shared"
	"github.com/prysmaticlabs/prysm/shared/cmd"
	"github.com/prysmaticlabs/prysm/shared/debug"
	"github.com/prysmaticlabs/prysm/shared/featureconfig"
	"github.com/prysmaticlabs/prysm/shared/params"
	"github.com/prysmaticlabs/prysm/shared/prometheus"
	"github.com/prysmaticlabs/prysm/shared/tracing"
	"github.com/prysmaticlabs/prysm/shared/version"
	"github.com/prysmaticlabs/prysm/validator/client"
	"github.com/prysmaticlabs/prysm/validator/types"
	"github.com/sirupsen/logrus"
	"github.com/urfave/cli"
)

var log = logrus.WithField("prefix", "node")

// ValidatorClient defines an instance of a sharding validator that manages
// the entire lifecycle of services attached to it participating in
// Ethereum Serenity.
type ValidatorClient struct {
	ctx      *cli.Context
	services *shared.ServiceRegistry // Lifecycle and service store.
	lock     sync.RWMutex
	stop     chan struct{} // Channel to wait for termination notifications.
}

// NewValidatorClient creates a new, Ethereum Serenity validator client.
func NewValidatorClient(ctx *cli.Context, password string) (*ValidatorClient, error) {
	if err := tracing.Setup(
		"validator", // service name
		ctx.GlobalString(cmd.TracingEndpointFlag.Name),
		ctx.GlobalFloat64(cmd.TraceSampleFractionFlag.Name),
		ctx.GlobalBool(cmd.EnableTracingFlag.Name),
	); err != nil {
		return nil, err
	}
	registry := shared.NewServiceRegistry()
	ValidatorClient := &ValidatorClient{
		ctx:      ctx,
		services: registry,
		stop:     make(chan struct{}),
	}

	// Use custom config values if the --no-custom-config flag is set.
	if !ctx.GlobalBool(types.NoCustomConfigFlag.Name) {
		log.Info("Using custom parameter configuration")
		params.UseDemoBeaconConfig()
	}

	featureconfig.ConfigureBeaconFeatures(ctx)

	if err := ValidatorClient.registerPrometheusService(ctx); err != nil {
		return nil, err
	}

	if err := ValidatorClient.registerClientService(ctx, password); err != nil {
		return nil, err
	}

	return ValidatorClient, nil
}

// Start every service in the validator client.
func (s *ValidatorClient) Start() {
	s.lock.Lock()

	log.WithFields(logrus.Fields{
		"version": version.GetVersion(),
	}).Info("Starting validator node")

	s.services.StartAll()

	stop := s.stop
	s.lock.Unlock()

	go func() {
		sigc := make(chan os.Signal, 1)
		signal.Notify(sigc, syscall.SIGINT, syscall.SIGTERM)
		defer signal.Stop(sigc)
		<-sigc
		log.Info("Got interrupt, shutting down...")
		debug.Exit(s.ctx) // Ensure trace and CPU profile data are flushed.
		go s.Close()
		for i := 10; i > 0; i-- {
			<-sigc
			if i > 1 {
				log.Info("Already shutting down, interrupt more to panic.", "times", i-1)
			}
		}
		panic("Panic closing the sharding validator")
	}()

	// Wait for stop channel to be closed.
	<-stop
}

// Close handles graceful shutdown of the system.
func (s *ValidatorClient) Close() {
	s.lock.Lock()
	defer s.lock.Unlock()

	s.services.StopAll()
	log.Info("Stopping sharding validator")

	close(s.stop)
}

func (s *ValidatorClient) registerPrometheusService(ctx *cli.Context) error {
	service := prometheus.NewPrometheusService(
		fmt.Sprintf(":%d", ctx.GlobalInt64(cmd.MonitoringPortFlag.Name)),
		s.services,
	)
	logrus.AddHook(prometheus.NewLogrusCollector())
	return s.services.RegisterService(service)
}

func (s *ValidatorClient) registerClientService(ctx *cli.Context, password string) error {
	endpoint := ctx.GlobalString(types.BeaconRPCProviderFlag.Name)
	keystoreDirectory := ctx.GlobalString(types.KeystorePathFlag.Name)
<<<<<<< HEAD
	keystorePassword := ctx.String(types.PasswordFlag.Name)
	logValidatorBalances := !ctx.GlobalBool(types.DisablePenaltyRewardLogFlag.Name)
	v, err := client.NewValidatorService(context.Background(), &client.Config{
		Endpoint:             endpoint,
		KeystorePath:         keystoreDirectory,
		Password:             keystorePassword,
		LogValidatorBalances: logValidatorBalances,
=======
	v, err := client.NewValidatorService(context.Background(), &client.Config{
		Endpoint:     endpoint,
		KeystorePath: keystoreDirectory,
		Password:     password,
>>>>>>> 6c1740ee
	})
	if err != nil {
		return fmt.Errorf("could not initialize client service: %v", err)
	}
	return s.services.RegisterService(v)
}<|MERGE_RESOLUTION|>--- conflicted
+++ resolved
@@ -129,7 +129,6 @@
 func (s *ValidatorClient) registerClientService(ctx *cli.Context, password string) error {
 	endpoint := ctx.GlobalString(types.BeaconRPCProviderFlag.Name)
 	keystoreDirectory := ctx.GlobalString(types.KeystorePathFlag.Name)
-<<<<<<< HEAD
 	keystorePassword := ctx.String(types.PasswordFlag.Name)
 	logValidatorBalances := !ctx.GlobalBool(types.DisablePenaltyRewardLogFlag.Name)
 	v, err := client.NewValidatorService(context.Background(), &client.Config{
@@ -137,12 +136,6 @@
 		KeystorePath:         keystoreDirectory,
 		Password:             keystorePassword,
 		LogValidatorBalances: logValidatorBalances,
-=======
-	v, err := client.NewValidatorService(context.Background(), &client.Config{
-		Endpoint:     endpoint,
-		KeystorePath: keystoreDirectory,
-		Password:     password,
->>>>>>> 6c1740ee
 	})
 	if err != nil {
 		return fmt.Errorf("could not initialize client service: %v", err)
