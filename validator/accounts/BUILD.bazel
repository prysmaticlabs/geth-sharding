--- conflicted
+++ resolved
@@ -21,11 +21,8 @@
         "//validator/db:go_default_library",
         "//validator/flags:go_default_library",
         "@com_github_pkg_errors//:go_default_library",
-<<<<<<< HEAD
         "@com_github_prysmaticlabs_go_bitfield//:go_default_library",
-=======
         "@com_github_prysmaticlabs_ethereumapis//eth/v1alpha1:go_default_library",
->>>>>>> 4fb3307d
         "@com_github_sirupsen_logrus//:go_default_library",
         "@in_gopkg_urfave_cli_v2//:go_default_library",
         "@io_opencensus_go//trace:go_default_library",
