package sync

import (
	"bytes"
	"context"
	"encoding/hex"
	"sort"
	"sync"
	"time"

	"github.com/pkg/errors"
	ethpb "github.com/prysmaticlabs/ethereumapis/eth/v1alpha1"
	"github.com/prysmaticlabs/prysm/beacon-chain/core/helpers"
	"github.com/prysmaticlabs/prysm/beacon-chain/p2p/types"
	"github.com/prysmaticlabs/prysm/shared/bytesutil"
	"github.com/prysmaticlabs/prysm/shared/params"
	"github.com/prysmaticlabs/prysm/shared/rand"
	"github.com/prysmaticlabs/prysm/shared/runutil"
	"github.com/prysmaticlabs/prysm/shared/slotutil"
	"github.com/prysmaticlabs/prysm/shared/sszutil"
	"github.com/prysmaticlabs/prysm/shared/traceutil"
	"github.com/sirupsen/logrus"
	"github.com/trailofbits/go-mutexasserts"
	"go.opencensus.io/trace"
)

var processPendingBlocksPeriod = slotutil.DivideSlotBy(3 /* times per slot */)

const maxPeerRequest = 50
const numOfTries = 5
const maxBlocksPerSlot = 3

// processes pending blocks queue on every processPendingBlocksPeriod
func (s *Service) processPendingBlocksQueue() {
	// Prevents multiple queue processing goroutines (invoked by RunEvery) from contending for data.
	locker := new(sync.Mutex)
	runutil.RunEvery(s.ctx, processPendingBlocksPeriod, func() {
		locker.Lock()
		if err := s.processPendingBlocks(s.ctx); err != nil {
			log.WithError(err).Debug("Could not process pending blocks")
		}
		locker.Unlock()
	})
}

// processes the block tree inside the queue
func (s *Service) processPendingBlocks(ctx context.Context) error {
	ctx, span := trace.StartSpan(ctx, "processPendingBlocks")
	defer span.End()

	pids := s.p2p.Peers().Connected()
	if err := s.validatePendingSlots(); err != nil {
		return errors.Wrap(err, "could not validate pending slots")
	}
	slots := s.sortedPendingSlots()
	var parentRoots [][32]byte

	span.AddAttributes(
		trace.Int64Attribute("numSlots", int64(len(slots))),
		trace.Int64Attribute("numPeers", int64(len(pids))),
	)

	randGen := rand.NewGenerator()
	for _, slot := range slots {
		ctx, span := trace.StartSpan(ctx, "processPendingBlocks.InnerLoop")
		span.AddAttributes(trace.Int64Attribute("slot", int64(slot)))

		s.pendingQueueLock.RLock()
		bs := s.pendingBlocksInCache(slot)
		// Skip if there's no block in the queue.
		if len(bs) == 0 {
			s.pendingQueueLock.RUnlock()
			span.End()
			continue
		}
		s.pendingQueueLock.RUnlock()

		// Loop through the pending queue and mark the potential parent blocks as seen.
		for _, b := range bs {
			if b == nil || b.Block == nil {
				span.End()
				continue
			}

			s.pendingQueueLock.RLock()
			inPendingQueue := s.seenPendingBlocks[bytesutil.ToBytes32(b.Block.ParentRoot)]
			s.pendingQueueLock.RUnlock()

			blkRoot, err := b.Block.HashTreeRoot()
			if err != nil {
				traceutil.AnnotateError(span, err)
				span.End()
				return err
			}
			parentIsBad := s.hasBadBlock(bytesutil.ToBytes32(b.Block.ParentRoot))
			blockIsBad := s.hasBadBlock(blkRoot)
			// Check if parent is a bad block.
			if parentIsBad || blockIsBad {
				// Set block as bad if its parent block is bad too.
				if parentIsBad {
					s.setBadBlock(ctx, blkRoot)
				}
				// Remove block from queue.
				s.pendingQueueLock.Lock()
				if err := s.deleteBlockFromPendingQueue(slot, b, blkRoot); err != nil {
					s.pendingQueueLock.Unlock()
					return err
				}
				s.pendingQueueLock.Unlock()
				span.End()
				continue
			}

			inDB := s.db.HasBlock(ctx, bytesutil.ToBytes32(b.Block.ParentRoot))
			hasPeer := len(pids) != 0

			// Only request for missing parent block if it's not in DB, not in pending cache
			// and has peer in the peer list.
			if !inPendingQueue && !inDB && hasPeer {
				log.WithFields(logrus.Fields{
					"currentSlot": b.Block.Slot,
					"parentRoot":  hex.EncodeToString(bytesutil.Trunc(b.Block.ParentRoot)),
				}).Debug("Requesting parent block")
				parentRoots = append(parentRoots, bytesutil.ToBytes32(b.Block.ParentRoot))

				span.End()
				continue
			}

			if !inDB {
				span.End()
				continue
			}

			if err := s.validateBeaconBlock(ctx, b, blkRoot); err != nil {
				log.Debugf("Could not validate block from slot %d: %v", b.Block.Slot, err)
				s.setBadBlock(ctx, blkRoot)
				traceutil.AnnotateError(span, err)
				// In the next iteration of the queue, this block will be removed from
				// the pending queue as it has been marked as a 'bad' block.
				span.End()
				continue
			}

			if err := s.chain.ReceiveBlock(ctx, b, blkRoot); err != nil {
				log.Debugf("Could not process block from slot %d: %v", b.Block.Slot, err)
				s.setBadBlock(ctx, blkRoot)
				traceutil.AnnotateError(span, err)
				// In the next iteration of the queue, this block will be removed from
				// the pending queue as it has been marked as a 'bad' block.
				span.End()
				continue
			}

			s.setSeenBlockIndexSlot(b.Block.Slot, b.Block.ProposerIndex)

			// Broadcasting the block again once a node is able to process it.
			if err := s.p2p.Broadcast(ctx, b); err != nil {
				log.WithError(err).Debug("Could not broadcast block")
			}

			s.pendingQueueLock.Lock()
			if err := s.deleteBlockFromPendingQueue(slot, b, blkRoot); err != nil {
				return err
			}
			s.pendingQueueLock.Unlock()

			log.WithFields(logrus.Fields{
				"slot":      slot,
				"blockRoot": hex.EncodeToString(bytesutil.Trunc(blkRoot[:])),
			}).Debug("Processed pending block and cleared it in cache")

			span.End()
		}
	}

	return s.sendBatchRootRequest(ctx, parentRoots, randGen)
}

func (s *Service) sendBatchRootRequest(ctx context.Context, roots [][32]byte, randGen *rand.Rand) error {
	ctx, span := trace.StartSpan(ctx, "sendBatchRootRequest")
	defer span.End()

	if len(roots) == 0 {
		return nil
	}

	_, bestPeers := s.p2p.Peers().BestFinalized(maxPeerRequest, s.chain.FinalizedCheckpt().Epoch)
	if len(bestPeers) == 0 {
		return nil
	}
	roots = s.dedupRoots(roots)
	// Randomly choose a peer to query from our best peers. If that peer cannot return
	// all the requested blocks, we randomly select another peer.
	pid := bestPeers[randGen.Int()%len(bestPeers)]
	for i := 0; i < numOfTries; i++ {
		req := types.BeaconBlockByRootsReq(roots)
		if len(roots) > int(params.BeaconNetworkConfig().MaxRequestBlocks) {
			req = roots[:params.BeaconNetworkConfig().MaxRequestBlocks]
		}
		if err := s.sendRecentBeaconBlocksRequest(ctx, &req, pid); err != nil {
			traceutil.AnnotateError(span, err)
			log.Debugf("Could not send recent block request: %v", err)
		}
		newRoots := make([][32]byte, 0, len(roots))
		s.pendingQueueLock.RLock()
		for _, rt := range roots {
			if !s.seenPendingBlocks[rt] {
				newRoots = append(newRoots, rt)
			}
		}
		s.pendingQueueLock.RUnlock()
		if len(newRoots) == 0 {
			break
		}
		// Choosing a new peer with the leftover set of
		// roots to request.
		roots = newRoots
		pid = bestPeers[randGen.Int()%len(bestPeers)]
	}
	return nil
}

func (s *Service) sortedPendingSlots() []uint64 {
	s.pendingQueueLock.RLock()
	defer s.pendingQueueLock.RUnlock()

	items := s.slotToPendingBlocks.Items()

	slots := make([]uint64, 0, len(items))
	for k := range items {
		slot := cacheKeyToSlot(k)
		slots = append(slots, slot)
	}
	sort.Slice(slots, func(i, j int) bool {
		return slots[i] < slots[j]
	})
	return slots
}

// validatePendingSlots validates the pending blocks
// by their slot. If they are before the current finalized
// checkpoint, these blocks are removed from the queue.
func (s *Service) validatePendingSlots() error {
	s.pendingQueueLock.Lock()
	defer s.pendingQueueLock.Unlock()
	oldBlockRoots := make(map[[32]byte]bool)

	finalizedEpoch := s.chain.FinalizedCheckpt().Epoch
	if s.slotToPendingBlocks == nil {
		return errors.New("slotToPendingBlocks cache can't be nil")
	}
	items := s.slotToPendingBlocks.Items()
	for k := range items {
		slot := cacheKeyToSlot(k)
		blks := s.pendingBlocksInCache(slot)
		for _, b := range blks {
			epoch := helpers.SlotToEpoch(slot)
			// remove all descendant blocks of old blocks
			if oldBlockRoots[bytesutil.ToBytes32(b.Block.ParentRoot)] {
				root, err := b.Block.HashTreeRoot()
				if err != nil {
					return err
				}
				oldBlockRoots[root] = true
				if err := s.deleteBlockFromPendingQueue(slot, b, root); err != nil {
					return err
				}
				continue
			}
			// don't process old blocks
			if finalizedEpoch > 0 && epoch <= finalizedEpoch {
				blkRoot, err := b.Block.HashTreeRoot()
				if err != nil {
					return err
				}
				oldBlockRoots[blkRoot] = true
				if err := s.deleteBlockFromPendingQueue(slot, b, blkRoot); err != nil {
					return err
				}
			}
		}
	}
	return nil
}

func (s *Service) clearPendingSlots() {
	s.pendingQueueLock.Lock()
	defer s.pendingQueueLock.Unlock()
	s.slotToPendingBlocks.Flush()
	s.seenPendingBlocks = make(map[[32]byte]bool)
}

// Delete block from the list from the pending queue using the slot as key.
// Note: this helper is not thread safe.
func (s *Service) deleteBlockFromPendingQueue(slot uint64, b *ethpb.SignedBeaconBlock, r [32]byte) error {
	mutexasserts.AssertRWMutexLocked(&s.pendingQueueLock)

	blks := s.pendingBlocksInCache(slot)
	if len(blks) == 0 {
		return nil
	}

	newBlks := make([]*ethpb.SignedBeaconBlock, 0, len(blks))
	for _, blk := range blks {
<<<<<<< HEAD
		expectedRoot, err := blk.HashTreeRoot()
		if err != nil {
			log.Fatal(err)
		}
		receivedRoot, err := b.HashTreeRoot()
		if err != nil {
			log.Fatal(err)
		}
		if bytes.Equal(expectedRoot[:], receivedRoot[:]) {
=======
		if sszutil.DeepEqual(blk, b) {
>>>>>>> 9369bb67
			continue
		}
		newBlks = append(newBlks, blk)
	}
	if len(newBlks) == 0 {
		s.slotToPendingBlocks.Delete(slotToCacheKey(slot))
		return nil
	}

	// Decrease exp time in proportion to how many blocks are still in the cache for slot key.
	d := pendingBlockExpTime / time.Duration(len(newBlks))
	if err := s.slotToPendingBlocks.Replace(slotToCacheKey(slot), newBlks, d); err != nil {
		return err
	}
	delete(s.seenPendingBlocks, r)
	return nil
}

// Insert block to the list in the pending queue using the slot as key.
// Note: this helper is not thread safe.
func (s *Service) insertBlockToPendingQueue(slot uint64, b *ethpb.SignedBeaconBlock, r [32]byte) error {
	mutexasserts.AssertRWMutexLocked(&s.pendingQueueLock)

	if s.seenPendingBlocks[r] {
		return nil
	}

	if err := s.addPendingBlockToCache(b); err != nil {
		return err
	}

	s.seenPendingBlocks[r] = true
	return nil
}

// This returns signed beacon blocks given input key from slotToPendingBlocks.
func (s *Service) pendingBlocksInCache(slot uint64) []*ethpb.SignedBeaconBlock {
	k := slotToCacheKey(slot)
	value, ok := s.slotToPendingBlocks.Get(k)
	if !ok {
		return []*ethpb.SignedBeaconBlock{}
	}
	blks, ok := value.([]*ethpb.SignedBeaconBlock)
	if !ok {
		return []*ethpb.SignedBeaconBlock{}
	}
	return blks
}

// This adds input signed beacon block to slotToPendingBlocks cache.
func (s *Service) addPendingBlockToCache(b *ethpb.SignedBeaconBlock) error {
	if b == nil || b.Block == nil {
		return errors.New("nil block")
	}

	blks := s.pendingBlocksInCache(b.Block.Slot)

	if len(blks) >= maxBlocksPerSlot {
		return nil
	}

	blks = append(blks, b)
	k := slotToCacheKey(b.Block.Slot)
	s.slotToPendingBlocks.Set(k, blks, pendingBlockExpTime)
	return nil
}

// This converts input string to slot number in uint64.
func cacheKeyToSlot(s string) uint64 {
	b := []byte(s)
	return bytesutil.BytesToUint64BigEndian(b)
}

// This converts input slot number to a key to be used for slotToPendingBlocks cache.
func slotToCacheKey(s uint64) string {
	b := bytesutil.Uint64ToBytesBigEndian(s)
	return string(b)
}<|MERGE_RESOLUTION|>--- conflicted
+++ resolved
@@ -1,7 +1,6 @@
 package sync
 
 import (
-	"bytes"
 	"context"
 	"encoding/hex"
 	"sort"
@@ -303,19 +302,7 @@
 
 	newBlks := make([]*ethpb.SignedBeaconBlock, 0, len(blks))
 	for _, blk := range blks {
-<<<<<<< HEAD
-		expectedRoot, err := blk.HashTreeRoot()
-		if err != nil {
-			log.Fatal(err)
-		}
-		receivedRoot, err := b.HashTreeRoot()
-		if err != nil {
-			log.Fatal(err)
-		}
-		if bytes.Equal(expectedRoot[:], receivedRoot[:]) {
-=======
 		if sszutil.DeepEqual(blk, b) {
->>>>>>> 9369bb67
 			continue
 		}
 		newBlks = append(newBlks, blk)
