package initialsync

import (
	"bytes"
	"context"
	"fmt"
	"io"
	"math/rand"
	"sort"
	"sync"
	"time"

	"github.com/kevinms/leakybucket-go"
	"github.com/libp2p/go-libp2p-core/peer"
	"github.com/pkg/errors"
	eth "github.com/prysmaticlabs/ethereumapis/eth/v1alpha1"
	"github.com/prysmaticlabs/prysm/beacon-chain/blockchain"
	"github.com/prysmaticlabs/prysm/beacon-chain/core/helpers"
	"github.com/prysmaticlabs/prysm/beacon-chain/p2p"
	prysmsync "github.com/prysmaticlabs/prysm/beacon-chain/sync"
	p2ppb "github.com/prysmaticlabs/prysm/proto/beacon/p2p/v1"
	"github.com/prysmaticlabs/prysm/shared/params"
	"github.com/sirupsen/logrus"
	"go.opencensus.io/trace"
)

var (
	errNoPeersAvailable   = errors.New("no peers available, waiting for reconnect")
	errFetcherCtxIsDone   = errors.New("fetcher's context is done, reinitialize")
	errStartSlotIsTooHigh = errors.New("start slot is bigger than highest finalized slot")
)

// blocksFetcherConfig is a config to setup the block fetcher.
type blocksFetcherConfig struct {
	headFetcher blockchain.HeadFetcher
	p2p         p2p.P2P
}

// blocksFetcher is a service to fetch chain data from peers.
// On an incoming requests, requested block range is evenly divided
// among available peers (for fair network load distribution).
type blocksFetcher struct {
	ctx            context.Context
	cancel         context.CancelFunc
	headFetcher    blockchain.HeadFetcher
	p2p            p2p.P2P
	rateLimiter    *leakybucket.Collector
	fetchRequests  chan *fetchRequestParams
	fetchResponses chan *fetchRequestResponse
	quit           chan struct{} // termination notifier
}

// fetchRequestParams holds parameters necessary to schedule a fetch request.
type fetchRequestParams struct {
	ctx   context.Context // if provided, it is used instead of global fetcher's context
	start uint64          // starting slot
	count uint64          // how many slots to receive (fetcher may return fewer slots)
}

// fetchRequestResponse is a combined type to hold results of both successful executions and errors.
// Valid usage pattern will be to check whether result's `err` is nil, before using `blocks`.
type fetchRequestResponse struct {
	start, count uint64
	blocks       []*eth.SignedBeaconBlock
	err          error
	peers        []peer.ID
}

// newBlocksFetcher creates ready to use fetcher.
func newBlocksFetcher(ctx context.Context, cfg *blocksFetcherConfig) *blocksFetcher {
	ctx, cancel := context.WithCancel(ctx)
	rateLimiter := leakybucket.NewCollector(
		allowedBlocksPerSecond, /* rate */
		allowedBlocksPerSecond, /* capacity */
		false                   /* deleteEmptyBuckets */)

	return &blocksFetcher{
		ctx:            ctx,
		cancel:         cancel,
		headFetcher:    cfg.headFetcher,
		p2p:            cfg.p2p,
		rateLimiter:    rateLimiter,
<<<<<<< HEAD
		fetchRequests:  make(chan *fetchRequestParams, queueMaxPendingRequests),
		fetchResponses: make(chan *fetchRequestResponse, queueMaxPendingRequests),
=======
		fetchRequests:  make(chan *fetchRequestParams, fetchRequestsBuffer),
		fetchResponses: make(chan *fetchRequestResponse, fetchRequestsBuffer),
>>>>>>> 5657535c
		quit:           make(chan struct{}),
	}
}

// start boots up the fetcher, which starts listening for incoming fetch requests.
func (f *blocksFetcher) start() error {
	select {
	case <-f.ctx.Done():
		return errFetcherCtxIsDone
	default:
		go f.loop()
		return nil
	}
}

// stop terminates all fetcher operations.
func (f *blocksFetcher) stop() {
	f.cancel()
	<-f.quit // make sure that loop() is done
}

// requestResponses exposes a channel into which fetcher pushes generated request responses.
func (f *blocksFetcher) requestResponses() <-chan *fetchRequestResponse {
	return f.fetchResponses
}

// loop is a main fetcher loop, listens for incoming requests/cancellations, forwards outgoing responses.
func (f *blocksFetcher) loop() {
	defer close(f.quit)

	// Wait for all loop's goroutines to finish, and safely release resources.
	wg := &sync.WaitGroup{}
	defer func() {
		wg.Wait()
		close(f.fetchResponses)
	}()

	for {
		select {
		case <-f.ctx.Done():
			log.Debug("Context closed, exiting goroutine (blocks fetcher)")
			return
		case req := <-f.fetchRequests:
			wg.Add(1)
			go func() {
				defer wg.Done()
				select {
				case <-f.ctx.Done():
				case f.fetchResponses <- f.handleRequest(req.ctx, req.start, req.count):
				}
			}()
		}
	}
}

// scheduleRequest adds request to incoming queue.
func (f *blocksFetcher) scheduleRequest(ctx context.Context, start, count uint64) error {
	if ctx.Err() != nil {
		return ctx.Err()
	}

	request := &fetchRequestParams{
		ctx:   ctx,
		start: start,
		count: count,
	}
	select {
	case <-f.ctx.Done():
		return errFetcherCtxIsDone
	case f.fetchRequests <- request:
	}
	return nil
}

// handleRequest parses fetch request and forwards it to response builder.
func (f *blocksFetcher) handleRequest(ctx context.Context, start, count uint64) *fetchRequestResponse {
	ctx, span := trace.StartSpan(ctx, "initialsync.handleRequest")
	defer span.End()

	response := &fetchRequestResponse{
		start:  start,
		count:  count,
		blocks: []*eth.SignedBeaconBlock{},
		err:    nil,
		peers:  []peer.ID{},
	}

	if ctx.Err() != nil {
		response.err = ctx.Err()
		return response
	}

	headEpoch := helpers.SlotToEpoch(f.headFetcher.HeadSlot())
	root, finalizedEpoch, peers := f.p2p.Peers().BestFinalized(params.BeaconConfig().MaxPeersToSync, headEpoch)

	if len(peers) == 0 {
		response.err = errNoPeersAvailable
		return response
	}

	// Short circuit start far exceeding the highest finalized epoch in some infinite loop.
	highestFinalizedSlot := helpers.StartSlot(finalizedEpoch + 1)
	if start > highestFinalizedSlot {
		response.err = errStartSlotIsTooHigh
		return response
	}

	blocks, err := f.collectPeerResponses(ctx, root, finalizedEpoch, start, 1, count, peers)
	if err != nil {
		response.err = err
		return response
	}

	response.blocks = blocks
	response.peers = peers
	return response
}

// collectPeerResponses orchestrates block fetching from the available peers.
// In each request a range of blocks is to be requested from multiple peers.
// Example:
//   - number of peers = 4
//   - range of block slots is 64...128
//   Four requests will be spread across the peers using step argument to distribute the load
//   i.e. the first peer is asked for block 64, 68, 72... while the second peer is asked for
//   65, 69, 73... and so on for other peers.
func (f *blocksFetcher) collectPeerResponses(
	ctx context.Context,
	root []byte,
	finalizedEpoch, start, step, count uint64,
	peers []peer.ID,
) ([]*eth.SignedBeaconBlock, error) {
	ctx, span := trace.StartSpan(ctx, "initialsync.collectPeerResponses")
	defer span.End()

	if ctx.Err() != nil {
		return nil, ctx.Err()
	}

	if len(peers) == 0 {
		return nil, errNoPeersAvailable
	}

	// Shuffle peers to prevent a bad peer from
	// stalling sync with invalid blocks.
	randGenerator := rand.New(rand.NewSource(time.Now().Unix()))
	randGenerator.Shuffle(len(peers), func(i, j int) {
		peers[i], peers[j] = peers[j], peers[i]
	})

	p2pRequests := new(sync.WaitGroup)
	errChan := make(chan error)
	blocksChan := make(chan []*eth.SignedBeaconBlock)

	p2pRequests.Add(len(peers))
	go func() {
		p2pRequests.Wait()
		close(blocksChan)
	}()

	// Short circuit start far exceeding the highest finalized epoch in some infinite loop.
	highestFinalizedSlot := helpers.StartSlot(finalizedEpoch + 1)
	if start > highestFinalizedSlot {
		return nil, errStartSlotIsTooHigh
	}

	// Spread load evenly among available peers.
	perPeerCount := count / uint64(len(peers))
	remainder := int(count % uint64(len(peers)))
	for i, pid := range peers {
		start, step := start+uint64(i)*step, step*uint64(len(peers))

		// If the count was divided by an odd number of peers, there will be some blocks
		// missing from the first requests so we accommodate that scenario.
		count := perPeerCount
		if i < remainder {
			count++
		}
		// Asking for no blocks may cause the client to hang.
		if count == 0 {
			p2pRequests.Done()
			continue
		}

		go func(ctx context.Context, pid peer.ID) {
			defer p2pRequests.Done()

			blocks, err := f.requestBeaconBlocksByRange(ctx, pid, root, start, step, count)
			if err != nil {
				select {
				case <-ctx.Done():
				case errChan <- err:
					return
				}
			}
			select {
			case <-ctx.Done():
			case blocksChan <- blocks:
			}
		}(ctx, pid)
	}

	var unionRespBlocks []*eth.SignedBeaconBlock
	for {
		select {
		case <-ctx.Done():
			return nil, ctx.Err()
		case err := <-errChan:
			return nil, err
		case resp, ok := <-blocksChan:
			if ok {
				unionRespBlocks = append(unionRespBlocks, resp...)
			} else {
				sort.Slice(unionRespBlocks, func(i, j int) bool {
					return unionRespBlocks[i].Block.Slot < unionRespBlocks[j].Block.Slot
				})
				return unionRespBlocks, nil
			}
		}
	}
}

// requestBeaconBlocksByRange prepares BeaconBlocksByRange request, and handles possible stale peers
// (by resending the request).
func (f *blocksFetcher) requestBeaconBlocksByRange(
	ctx context.Context,
	pid peer.ID,
	root []byte,
	start, step, count uint64,
) ([]*eth.SignedBeaconBlock, error) {
	if ctx.Err() != nil {
		return nil, ctx.Err()
	}

	req := &p2ppb.BeaconBlocksByRangeRequest{
		HeadBlockRoot: root,
		StartSlot:     start,
		Count:         count,
		Step:          step,
	}

	resp, respErr := f.requestBlocks(ctx, req, pid)
	if respErr != nil {
		// Fail over to some other, randomly selected, peer.
		headSlot := helpers.SlotToEpoch(f.headFetcher.HeadSlot())
		root1, _, peers := f.p2p.Peers().BestFinalized(params.BeaconConfig().MaxPeersToSync, headSlot)
		if bytes.Compare(root, root1) != 0 {
			return nil, errors.Errorf("can not resend, root mismatch: %x:%x", root, root1)
		}
		newPID, err := selectFailOverPeer(pid, peers)
		if err != nil {
			return nil, err
		}

		log.WithError(respErr).WithFields(logrus.Fields{
			"numPeers":   len(peers),
			"failedPeer": pid.Pretty(),
			"newPeer":    newPID.Pretty(),
		}).Debug("Request failed, trying to forward request to another peer")

		return f.requestBeaconBlocksByRange(ctx, newPID, root, start, step, count)
	}

	return resp, nil
}

// requestBlocks is a wrapper for handling BeaconBlocksByRangeRequest requests/streams.
func (f *blocksFetcher) requestBlocks(
	ctx context.Context,
	req *p2ppb.BeaconBlocksByRangeRequest,
	pid peer.ID,
) ([]*eth.SignedBeaconBlock, error) {
	if f.rateLimiter.Remaining(pid.String()) < int64(req.Count) {
		log.WithField("peer", pid).Debug("Slowing down for rate limit")
		time.Sleep(f.rateLimiter.TillEmpty(pid.String()))
	}
	f.rateLimiter.Add(pid.String(), int64(req.Count))
	log.WithFields(logrus.Fields{
		"peer":  pid,
		"start": req.StartSlot,
		"count": req.Count,
		"step":  req.Step,
		"head":  fmt.Sprintf("%#x", req.HeadBlockRoot),
	}).Debug("Requesting blocks")
	stream, err := f.p2p.Send(ctx, req, pid)
	if err != nil {
		return nil, err
	}
	defer stream.Close()

	resp := make([]*eth.SignedBeaconBlock, 0, req.Count)
	for {
		blk, err := prysmsync.ReadChunkedBlock(stream, f.p2p)
		if err == io.EOF {
			break
		}
		if err != nil {
			return nil, err
		}
		resp = append(resp, blk)
	}

	return resp, nil
}

// selectFailOverPeer randomly selects fail over peer from the list of available peers.
func selectFailOverPeer(excludedPID peer.ID, peers []peer.ID) (peer.ID, error) {
	for i, pid := range peers {
		if pid == excludedPID {
			peers = append(peers[:i], peers[i+1:]...)
			break
		}
	}

	if len(peers) == 0 {
		return "", errNoPeersAvailable
	}

	randGenerator := rand.New(rand.NewSource(time.Now().Unix()))
	randGenerator.Shuffle(len(peers), func(i, j int) {
		peers[i], peers[j] = peers[j], peers[i]
	})

	return peers[0], nil
}<|MERGE_RESOLUTION|>--- conflicted
+++ resolved
@@ -80,13 +80,8 @@
 		headFetcher:    cfg.headFetcher,
 		p2p:            cfg.p2p,
 		rateLimiter:    rateLimiter,
-<<<<<<< HEAD
 		fetchRequests:  make(chan *fetchRequestParams, queueMaxPendingRequests),
 		fetchResponses: make(chan *fetchRequestResponse, queueMaxPendingRequests),
-=======
-		fetchRequests:  make(chan *fetchRequestParams, fetchRequestsBuffer),
-		fetchResponses: make(chan *fetchRequestResponse, fetchRequestsBuffer),
->>>>>>> 5657535c
 		quit:           make(chan struct{}),
 	}
 }
