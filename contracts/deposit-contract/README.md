## Deposit Contract

A validator will deposit 32 ETH to the deposit
contract. The contract will generate a log showing the validator as a
qualified validator. 
The deposit is considered to be burned. As you burn the 32 ETH to participate,
the beacon chain will see it and will credit the validator with the validator bond,
At some point in the future, after a hard fork,
the original deposit + interest can be withdrawn back on one of the shards.  
To call the `registration` function, it takes arguments of `pubkey`, 
`proof_of_possession`, `withdrawal_credentials`.
If the user wants to deposit more than `DEPOSIT_SIZE` ETH, they would
need to make multiple `deposit` calls.  
When the contract publishes the `ChainStart` log, beacon nodes will
start off the beacon chain with slot 0 and last recorded `block.timestamp`
as beacon chain genesis time.
The registration contract generate logs with the various arguments
for consumption by beacon nodes. It does not validate `proof_of_possession`
and `withdrawal_credentials`, pushing the validation logic to the
beacon chain.

## How to generate bindings for vyper contract

This requires that you have vyper and abigen installed in your local machine.
Vyper: https://github.com/ethereum/vyper
Abigen: https://github.com/ethereum/go-ethereum/tree/master/cmd/abigen

To generate the abi using the vyper compiler, you can use

```

docker run -v $(pwd):/code ethereum/vyper:0.1.0b12  -f abi /code/depositContract.v.py > abi.json

```

Then the abi will be outputted and you can save it in `abi.json` in the folder. 

To generate the bytecode you can then use 

```

docker run -v $(pwd):/code ethereum/vyper:0.1.0b12 /code/depositContract.v.py > bytecode.bin

```

and save the bytecode in `bytecode.bin` in the folder. Now with both the abi and bytecode
we can generate the go bindings. 

```

bazel run @com_github_ethereum_go_ethereum//cmd/abigen -- -bin $(pwd)/bytecode.bin -abi $(pwd)/abi.json -out $(pwd)/depositContract.go --pkg depositcontract --type DepositContract

```

## How to execute tests

```
bazel test //contracts/deposit-contract:go_default_test

```

Run with `-v` option for detailed log output

```
<<<<<<< HEAD
go test ./... -v
=======
bazel test //contracts/deposit-contract:go_default_test --test_arg=-test.v --test_output=streamed 
>>>>>>> 4f2a7819
=== RUN   TestSetupRegistrationContract_OK
--- PASS: TestSetupRegistrationContract_OK (0.07s)
=== RUN   TestRegister_Below1ETH
--- PASS: TestRegister_Below1ETH (0.02s)
=== RUN   TestRegister_Above32Eth
--- PASS: TestRegister_Above32Eth (0.02s)
=== RUN   TestValidatorRegister_OK
--- PASS: TestValidatorRegister_OK (0.08s)
=== RUN   TestDrain
--- PASS: TestDrain (0.04s)
PASS
ok      contracts/deposit-contract        0.633s
```<|MERGE_RESOLUTION|>--- conflicted
+++ resolved
@@ -62,11 +62,7 @@
 Run with `-v` option for detailed log output
 
 ```
-<<<<<<< HEAD
-go test ./... -v
-=======
 bazel test //contracts/deposit-contract:go_default_test --test_arg=-test.v --test_output=streamed 
->>>>>>> 4f2a7819
 === RUN   TestSetupRegistrationContract_OK
 --- PASS: TestSetupRegistrationContract_OK (0.07s)
 === RUN   TestRegister_Below1ETH
