package utils

import (
	"testing"
	"time"
)

func TestRealClockIsAccurate(t *testing.T) {
	var clock Clock = &RealClock{}
	clockTime := clock.Now().Second()
	actualTime := time.Now().Second()

	if clockTime != actualTime {
		t.Errorf("The time from the Clock interface should equal the actual time. Got: %v, Expected: %v", clockTime, actualTime)
	}
<<<<<<< HEAD
	WaitUntilTimestamp(0)
=======
	BlockingWait(0)
>>>>>>> 48c07bfe
	CurrentBeaconSlot()
}<|MERGE_RESOLUTION|>--- conflicted
+++ resolved
@@ -13,10 +13,7 @@
 	if clockTime != actualTime {
 		t.Errorf("The time from the Clock interface should equal the actual time. Got: %v, Expected: %v", clockTime, actualTime)
 	}
-<<<<<<< HEAD
-	WaitUntilTimestamp(0)
-=======
+
 	BlockingWait(0)
->>>>>>> 48c07bfe
 	CurrentBeaconSlot()
 }