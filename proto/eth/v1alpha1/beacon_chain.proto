--- conflicted
+++ resolved
@@ -326,11 +326,7 @@
     // Validator indices to filter for the given epoch.
     repeated uint64 indices = 4;
 
-<<<<<<< HEAD
-    // The maximum number of to return in the response.
-=======
     // The maximum number of items to return in the response.
->>>>>>> 858dbbf0
     // This field is optional.
     int32 page_size = 5;
 
