--- conflicted
+++ resolved
@@ -12,12 +12,8 @@
 	"github.com/prysmaticlabs/prysm/beacon-chain/blockchain"
 	"github.com/prysmaticlabs/prysm/beacon-chain/database"
 	"github.com/prysmaticlabs/prysm/beacon-chain/powchain"
-<<<<<<< HEAD
 	"github.com/prysmaticlabs/prysm/beacon-chain/simulator"
-	rbcSync "github.com/prysmaticlabs/prysm/beacon-chain/sync"
-=======
 	rbcsync "github.com/prysmaticlabs/prysm/beacon-chain/sync"
->>>>>>> 9ab02849
 	"github.com/prysmaticlabs/prysm/beacon-chain/utils"
 	"github.com/prysmaticlabs/prysm/shared"
 	"github.com/prysmaticlabs/prysm/shared/cmd"
@@ -55,11 +51,10 @@
 		return nil, err
 	}
 
-	if err := beacon.registerP2P(); err != nil {
+	if err := beacon.registerPOWChainService(); err != nil {
 		return nil, err
 	}
 
-<<<<<<< HEAD
 	if ctx.GlobalBool(utils.SimulatorFlag.Name) {
 		if err := beacon.registerSimulatorService(); err != nil {
 			return nil, err
@@ -69,9 +64,6 @@
 
 	path := ctx.GlobalString(cmd.DataDirFlag.Name)
 	if err := beacon.registerBeaconDB(path); err != nil {
-=======
-	if err := beacon.registerPOWChainService(); err != nil {
->>>>>>> 9ab02849
 		return nil, err
 	}
 
@@ -177,25 +169,12 @@
 
 func (b *BeaconNode) registerSyncService() error {
 	var chainService *blockchain.ChainService
-<<<<<<< HEAD
-	if err := b.services.FetchService(&chainService); err != nil {
-		return err
-	}
-
-	var p2pService *p2p.Server
-	if err := b.services.FetchService(&p2pService); err != nil {
-		return err
-	}
-
-	syncService := rbcSync.NewSyncService(context.Background(), rbcSync.DefaultConfig(), p2pService, chainService)
-=======
 	b.services.FetchService(&chainService)
 
 	var p2pService *p2p.Server
 	b.services.FetchService(&p2pService)
 
 	syncService := rbcsync.NewSyncService(context.Background(), rbcsync.DefaultConfig(), p2pService, chainService)
->>>>>>> 9ab02849
 	return b.services.RegisterService(syncService)
 }
 
