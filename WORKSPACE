load("@bazel_tools//tools/build_defs/repo:http.bzl", "http_archive")

http_archive(
    name = "bazel_skylib",
    sha256 = "2ea8a5ed2b448baf4a6855d3ce049c4c452a6470b1efd1504fdb7c1c134d220a",
    strip_prefix = "bazel-skylib-0.8.0",
    url = "https://github.com/bazelbuild/bazel-skylib/archive/0.8.0.tar.gz",
)

http_archive(
    name = "io_bazel_rules_go",
    sha256 = "a82a352bffae6bee4e95f68a8d80a70e87f42c4741e6a448bec11998fcc82329",
    url = "https://github.com/bazelbuild/rules_go/releases/download/0.18.5/rules_go-0.18.5.tar.gz",
)

http_archive(
    name = "bazel_gazelle",
    sha256 = "3c681998538231a2d24d0c07ed5a7658cb72bfb5fd4bf9911157c0e9ac6a2687",
    urls = ["https://github.com/bazelbuild/bazel-gazelle/releases/download/0.17.0/bazel-gazelle-0.17.0.tar.gz"],
)

http_archive(
    name = "com_github_atlassian_bazel_tools",
    sha256 = "723f53b4ea6d1524c921b2bc373d3fc7d37322311d9b3bac011314f6d6a56d0d",
    strip_prefix = "bazel-tools-20cbdb188d18c5470697783258cd2ec2b531b710",
    urls = ["https://github.com/atlassian/bazel-tools/archive/20cbdb188d18c5470697783258cd2ec2b531b710.tar.gz"],
)

http_archive(
    name = "io_bazel_rules_docker",
    sha256 = "aed1c249d4ec8f703edddf35cbe9dfaca0b5f5ea6e4cd9e83e99f3b0d1136c3d",
    strip_prefix = "rules_docker-0.7.0",
    url = "https://github.com/bazelbuild/rules_docker/archive/v0.7.0.tar.gz",
)

http_archive(
    name = "build_bazel_rules_nodejs",
    sha256 = "1db950bbd27fb2581866e307c0130983471d4c3cd49c46063a2503ca7b6770a4",
    urls = ["https://github.com/bazelbuild/rules_nodejs/releases/download/0.29.0/rules_nodejs-0.29.0.tar.gz"],
)

http_archive(
    name = "io_bazel_rules_k8s",
    sha256 = "4c4fea5c7fb0768bd440e6bf0a893bdb0449f3f41707522eaa9ada3d1152402f",
    strip_prefix = "rules_k8s-7475ba20133e4a3f585a3648db6d055e7d1c5f78",
    url = "https://github.com/bazelbuild/rules_k8s/archive/7475ba20133e4a3f585a3648db6d055e7d1c5f78.tar.gz",
)

load(
    "@io_bazel_rules_docker//repositories:repositories.bzl",
    container_repositories = "repositories",
)

container_repositories()

load("@build_bazel_rules_nodejs//:defs.bzl", "node_repositories", "yarn_install")

node_repositories()

yarn_install(
    name = "npm",
    package_json = "//:package.json",
    yarn_lock = "//:yarn.lock",
)

# This requires rules_docker to be fully instantiated before it is pulled in.
load("@io_bazel_rules_k8s//k8s:k8s.bzl", "k8s_defaults", "k8s_repositories")

k8s_repositories()

[k8s_defaults(
    name = "k8s_" + kind,
    cluster = "minikube",  # DO NOT CHANGE THIS!
    kind = kind,
) for kind in [
    "cluster_role",
    "configmap",
    "deploy",
    "ingress",
    "issuer",
    "job",
    "gateway",
    "namespace",
    "pod",
    "priority_class",
    "secret",
    "service",
    "service_account",
]]

load("@io_bazel_rules_go//go:deps.bzl", "go_register_toolchains", "go_rules_dependencies")

go_rules_dependencies()

go_register_toolchains(nogo = "@//:nogo")

load("@bazel_gazelle//:deps.bzl", "gazelle_dependencies", "go_repository")

gazelle_dependencies()

load("@com_github_atlassian_bazel_tools//gometalinter:deps.bzl", "gometalinter_dependencies")

gometalinter_dependencies()

load(
    "@io_bazel_rules_docker//go:image.bzl",
    _go_image_repos = "repositories",
)

_go_image_repos()

http_archive(
    name = "prysm_testnet_site",
    build_file_content = """
proto_library(
  name = "faucet_proto",
  srcs = ["src/proto/faucet.proto"],
  visibility = ["//visibility:public"],
)""",
    sha256 = "92c8e4d408704cd636ae528aeae9b4dd7da8448ae951e76ed93c2700e56d4735",
    strip_prefix = "prysm-testnet-site-5afe7bf22b10a2b65c4c6a7a767280c9f32c49a8",
    url = "https://github.com/prestonvanloon/prysm-testnet-site/archive/5afe7bf22b10a2b65c4c6a7a767280c9f32c49a8.tar.gz",
)

http_archive(
    name = "io_kubernetes_build",
    sha256 = "4a8384320fba401cbf21fef177aa113ed8fe35952ace98e00b796cac87ae7868",
    strip_prefix = "repo-infra-df02ded38f9506e5bbcbf21702034b4fef815f2f",
    url = "https://github.com/kubernetes/repo-infra/archive/df02ded38f9506e5bbcbf21702034b4fef815f2f.tar.gz",
)

go_repository(
    name = "com_github_golang_mock",
    commit = "51421b967af1f557f93a59e0057aaf15ca02e29c",  # v1.2.0
    importpath = "github.com/golang/mock",
)

# External dependencies

go_repository(
    name = "com_github_ethereum_go_ethereum",
    commit = "099afb3fd89784f9e3e594b7c2ed11335ca02a9b",
    importpath = "github.com/ethereum/go-ethereum",
    # Note: go-ethereum is not bazel-friendly with regards to cgo. We have a
    # a fork that has resolved these issues by disabling HID/USB support and
    # some manual fixes for c imports in the crypto package. This is forked
    # branch should be updated from time to time with the latest go-ethereum
    # code.
    remote = "https://github.com/prysmaticlabs/bazel-go-ethereum",
    vcs = "git",
)

go_repository(
    name = "com_github_urfave_cli",
    commit = "cfb38830724cc34fedffe9a2a29fb54fa9169cd1",  # v1.20.0
    importpath = "github.com/urfave/cli",
)

go_repository(
    name = "com_github_go_yaml_yaml",
    commit = "51d6538a90f86fe93ac480b35f37b2be17fef232",  # v2.2.2
    importpath = "github.com/go-yaml/yaml",
)

go_repository(
    name = "com_github_x_cray_logrus_prefixed_formatter",
    commit = "bb2702d423886830dee131692131d35648c382e2",  # v0.5.2
    importpath = "github.com/x-cray/logrus-prefixed-formatter",
)

go_repository(
    name = "com_github_mgutz_ansi",
    commit = "9520e82c474b0a04dd04f8a40959027271bab992",
    importpath = "github.com/mgutz/ansi",
)

go_repository(
    name = "com_github_fjl_memsize",
    commit = "2a09253e352a56f419bd88effab0483f52da4c7d",
    importpath = "github.com/fjl/memsize",
)

go_repository(
    name = "com_github_libp2p_go_libp2p",
    commit = "e37301c3440bed13002e4d9f1926fb90e76cc589",  # v0.0.23
    importpath = "github.com/libp2p/go-libp2p",
)

go_repository(
    name = "com_github_libp2p_go_libp2p_peer",
    commit = "6312b41b8e7efdafc625d914a9b8e14b04be316c",  # v0.1.1
    importpath = "github.com/libp2p/go-libp2p-peer",
)

go_repository(
    name = "com_github_libp2p_go_libp2p_crypto",
    build_file_proto_mode = "disable_global",
    commit = "b5d56559c07acc725b7c790138d8b66a9c6e0569",  # v0.0.2
    importpath = "github.com/libp2p/go-libp2p-crypto",
)

go_repository(
    name = "com_github_multiformats_go_multiaddr",
    commit = "ce21123d5172669bbf37a166078bc5f9d345ec2f",  # v0.0.2
    importpath = "github.com/multiformats/go-multiaddr",
)

go_repository(
    name = "com_github_ipfs_go_log",
    commit = "91b837264c0f35dd4e2be341d711316b91d3573d",  # v0.0.1
    importpath = "github.com/ipfs/go-log",
)

go_repository(
    name = "com_github_multiformats_go_multihash",
    commit = "043d98569fdc31461b049f0c9fe267291fcbc087",  # v0.0.5
    importpath = "github.com/multiformats/go-multihash",
)

go_repository(
    name = "com_github_libp2p_go_libp2p_swarm",
    commit = "688f64125c469829608b4c5b75d500d93646604e",  # v0.0.3
    importpath = "github.com/libp2p/go-libp2p-swarm",
)

go_repository(
    name = "com_github_libp2p_go_libp2p_host",
    commit = "520b4f10a059fd5c9a8e9473556709b64b0f66e4",  # v0.0.3
    importpath = "github.com/libp2p/go-libp2p-host",
)

go_repository(
    name = "com_github_libp2p_go_libp2p_peerstore",
    commit = "2dd94506d962d6b86d9d730ff49b3d3965dce5d8",  # v0.0.5
    importpath = "github.com/libp2p/go-libp2p-peerstore",
)

go_repository(
    name = "com_github_libp2p_go_libp2p_circuit",
    commit = "ac02326941fa6d199a269956d5ef8f2b70ca9af0",  # v0.0.6
    importpath = "github.com/libp2p/go-libp2p-circuit",
)

go_repository(
    name = "com_github_coreos_go_semver",
    commit = "6e25b691b0ebe9657dd0ee60d73a9f8716f0c6f5",  # v0.3.0
    importpath = "github.com/coreos/go-semver",
)

go_repository(
    name = "com_github_libp2p_go_libp2p_interface_connmgr",
    commit = "8a8303b8a881105c9c4ca01ab51892c7048bb429",  # v0.0.4
    importpath = "github.com/libp2p/go-libp2p-interface-connmgr",
)

go_repository(
    name = "com_github_libp2p_go_conn_security_multistream",
    commit = "6b0762ae2e6aa1f4bdd58d96b26a67ad75961c2d",  # v0.0.2
    importpath = "github.com/libp2p/go-conn-security-multistream",
)

go_repository(
    name = "com_github_libp2p_go_libp2p_metrics",
    commit = "f7021db7729eb519a86ec6a90b5b476e6072f6f7",  # v0.0.1
    importpath = "github.com/libp2p/go-libp2p-metrics",
)

go_repository(
    name = "com_github_libp2p_go_libp2p_net",
    commit = "e1b54a3fd69634603ac02b34e4eefcf5aca50ed9",  # v0.0.2
    importpath = "github.com/libp2p/go-libp2p-net",
)

go_repository(
    name = "com_github_whyrusleeping_mafmt",
    commit = "158fbc0fcc20b3d8a251df520466e16f66eb3651",  # v1.2.8
    importpath = "github.com/whyrusleeping/mafmt",
)

go_repository(
    name = "com_github_multiformats_go_multiaddr_net",
    commit = "bd61b0499a3cfc893a8eb109c5669342b1671881",  # v0.0.1
    importpath = "github.com/multiformats/go-multiaddr-net",
)

go_repository(
    name = "com_github_agl_ed25519",
    commit = "5312a61534124124185d41f09206b9fef1d88403",
    importpath = "github.com/agl/ed25519",
)

go_repository(
    name = "com_github_minio_blake2b_simd",
    commit = "3f5f724cb5b182a5c278d6d3d55b40e7f8c2efb4",
    importpath = "github.com/minio/blake2b-simd",
)

go_repository(
    name = "com_github_gxed_hashland",
    commit = "a72cc0875a1e95edd309d3134bc7c11bf2d7360b",
    importpath = "github.com/gxed/hashland",
)

go_repository(
    name = "com_github_mattn_go_colorable",
    commit = "8029fb3788e5a4a9c00e415f586a6d033f5d38b3",  # v0.1.2
    importpath = "github.com/mattn/go-colorable",
)

go_repository(
    name = "com_github_whyrusleeping_mdns",
    commit = "ef14215e6b30606f4ce84174ed7a644a05cb1af3",
    importpath = "github.com/whyrusleeping/mdns",
)

go_repository(
    name = "com_github_btcsuite_btcd",
    commit = "306aecffea325e97f513b3ff0cf7895a5310651d",
    importpath = "github.com/btcsuite/btcd",
)

go_repository(
    name = "com_github_minio_sha256_simd",
    commit = "05b4dd3047e5d6e86cb4e0477164b850cd896261",  # v0.1.0
    importpath = "github.com/minio/sha256-simd",
)

go_repository(
    name = "com_github_mr_tron_base58",
    commit = "89529c6904fcd077434931b4eac8b4b2f0991baf",  # v1.1.0
    importpath = "github.com/mr-tron/base58",
)

go_repository(
    name = "com_github_whyrusleeping_go_smux_yamux",
    commit = "7402600b69ab8af34116420d9b9cd4e1b8968901",  # v2.0.9
    importpath = "github.com/whyrusleeping/go-smux-yamux",
)

go_repository(
    name = "com_github_libp2p_go_libp2p_secio",
    build_file_proto_mode = "disable_global",
    commit = "a1c285be4bd81a8ced3179064005e9e35ea4f495",  # v0.0.3
    importpath = "github.com/libp2p/go-libp2p-secio",
)

go_repository(
    name = "com_github_libp2p_go_tcp_transport",
    commit = "280af4c75cb2f1f61355ed9dc327928705f6de89",  # v0.0.2
    importpath = "github.com/libp2p/go-tcp-transport",
)

go_repository(
    name = "com_github_libp2p_go_libp2p_protocol",
    commit = "c170ad966a647835bda0cbe4dc710cf9f94949b6",  # v0.0.1
    importpath = "github.com/libp2p/go-libp2p-protocol",
)

go_repository(
    name = "com_github_jbenet_goprocess",
    commit = "1dc239722b2ba3784472fb5301f62640fa5a8bc3",  # v0.1.3
    importpath = "github.com/jbenet/goprocess",
)

go_repository(
    name = "com_github_multiformats_go_multistream",
    commit = "5fb8f3e4262b9fad08188e0700640003c7c5df8f",  # v0.0.3
    importpath = "github.com/multiformats/go-multistream",
)

go_repository(
    name = "com_github_libp2p_go_libp2p_loggables",
    commit = "332c68ea465a3353571377635eb0fc257a0c38c4",  # v0.0.1
    importpath = "github.com/libp2p/go-libp2p-loggables",
)

go_repository(
    name = "com_github_libp2p_go_libp2p_nat",
    commit = "3efa307896b71a07705d8d0cf7f19a4595c62d4f",  # v0.0.2
    importpath = "github.com/libp2p/go-libp2p-nat",
)

go_repository(
    name = "com_github_multiformats_go_multiaddr_dns",
    commit = "e7c544d7a325c57bdbd7e9ba9c035a6701c5c7d2",  # v0.0.2
    importpath = "github.com/multiformats/go-multiaddr-dns",
)

go_repository(
    name = "com_github_fd_go_nat",
    commit = "d6a8fd67f078b7cc7a16d623ee52e859b2daccd5",  # v1.0.0
    importpath = "github.com/fd/go-nat",
)

go_repository(
    name = "com_github_whyrusleeping_go_logging",
    commit = "0457bb6b88fc1973573aaf6b5145d8d3ae972390",
    importpath = "github.com/whyrusleeping/go-logging",
)

go_repository(
    name = "com_github_mattn_go_isatty",
    commit = "1311e847b0cb909da63b5fecfb5370aa66236465",  # v0.0.8
    importpath = "github.com/mattn/go-isatty",
)

go_repository(
    name = "com_github_libp2p_go_stream_muxer",
    commit = "96b8d4dc6b2577782a7c6c33776c115e3d2eacf6",  # v0.0.1
    importpath = "github.com/libp2p/go-stream-muxer",
)

go_repository(
    name = "com_github_libp2p_go_libp2p_transport_upgrader",
    commit = "ff9702e0f87f607f8f51c98b84962eb34c10fb3e",  # v0.0.2
    importpath = "github.com/libp2p/go-libp2p-transport-upgrader",
)

go_repository(
    name = "com_github_libp2p_go_testutil",
    commit = "425d0bf3c5d09720ab62cb2b79107d83651f271b",  # v0.0.1
    importpath = "github.com/libp2p/go-testutil",
)

go_repository(
    name = "com_github_whyrusleeping_go_smux_multistream",
    commit = "90c0868b4933b5cb1bbcf68a3ca11c6767ccc048",  # v2.0.2
    importpath = "github.com/whyrusleeping/go-smux-multistream",
)

go_repository(
    name = "com_github_libp2p_go_maddr_filter",
    commit = "e3cdd802c04babcbec2c4711721d105cfe822cd3",  # v0.0.2
    importpath = "github.com/libp2p/go-maddr-filter",
)

go_repository(
    name = "com_github_libp2p_go_libp2p_transport",
    commit = "760cba29c65701ce7b688f238f6c93cc1d899dde",  # v0.0.4
    importpath = "github.com/libp2p/go-libp2p-transport",
)

go_repository(
    name = "com_github_libp2p_go_addr_util",
    commit = "4cd36c0f325f9e38f1e31ff7a10b9d94d53a11cf",  # v0.0.1
    importpath = "github.com/libp2p/go-addr-util",
)

go_repository(
    name = "com_github_libp2p_go_libp2p_interface_pnet",
    commit = "b02026130a4daafb8001e039e116121cb92ae1a9",  # v0.0.1
    importpath = "github.com/libp2p/go-libp2p-interface-pnet",
)

go_repository(
    name = "com_github_libp2p_go_conn_security",
    commit = "80b6115ae32f104b2ed14d16a8551248f4599338",  # v0.0.1
    importpath = "github.com/libp2p/go-conn-security",
)

go_repository(
    name = "com_github_whyrusleeping_timecache",
    commit = "cfcb2f1abfee846c430233aef0b630a946e0a5a6",
    importpath = "github.com/whyrusleeping/timecache",
)

go_repository(
    name = "com_github_miekg_dns",
    commit = "8fc2e5773bbd308ca2fcc962fd8d25c1bd0f6743",  # v1.1.4
    importpath = "github.com/miekg/dns",
)

go_repository(
    name = "com_github_opentracing_opentracing_go",
    commit = "1949ddbfd147afd4d964a9f00b24eb291e0e7c38",  # v1.0.2
    importpath = "github.com/opentracing/opentracing-go",
)

go_repository(
    name = "com_github_libp2p_go_reuseport",
    commit = "3e6d618acfdfacbbeff71cb2bd70fc188f897a0f",  # v0.0.1
    importpath = "github.com/libp2p/go-reuseport",
)

go_repository(
    name = "com_github_huin_goupnp",
    commit = "656e61dfadd241c7cbdd22a023fa81ecb6860ea8",  # v1.0.0
    importpath = "github.com/huin/goupnp",
)

go_repository(
    name = "com_github_spaolacci_murmur3",
    commit = "f09979ecbc725b9e6d41a297405f65e7e8804acc",  # v1.1.0
    importpath = "github.com/spaolacci/murmur3",
)

go_repository(
    name = "com_github_jbenet_go_temp_err_catcher",
    commit = "aac704a3f4f27190b4ccc05f303a4931fd1241ff",
    importpath = "github.com/jbenet/go-temp-err-catcher",
)

go_repository(
    name = "com_github_satori_go_uuid",
    commit = "fe3bd84a0754cc4deb35c1398cd0ebd23f1d8a41",  # v1.2.0
    importpath = "github.com/satori/go.uuid",
)

go_repository(
    name = "com_github_sirupsen_logrus",
    commit = "e1e72e9de974bd926e5c56f83753fba2df402ce5",  # v1.3.0
    importpath = "github.com/sirupsen/logrus",
)

go_repository(
    name = "org_golang_x_sys",
    commit = "a34e9553db1e492c9a76e60db2296ae7e5fbb772",
    importpath = "golang.org/x/sys",
)

go_repository(
    name = "com_github_whyrusleeping_yamux",
    commit = "5364a42fe4b5efa5967c11c8f9b0f049cac0c4a9",  # v1.1.5
    importpath = "github.com/whyrusleeping/yamux",
)

go_repository(
    name = "com_github_libp2p_go_flow_metrics",
    commit = "1f5b3acc846b2c8ce4c4e713296af74f5c24df55",  # v0.0.1
    importpath = "github.com/libp2p/go-flow-metrics",
)

go_repository(
    name = "com_github_libp2p_go_msgio",
    commit = "d166a44c787c5308c27c8dae8b75dc7b182752b7",  # v0.0.2
    importpath = "github.com/libp2p/go-msgio",
)

go_repository(
    name = "com_github_jackpal_gateway",
    commit = "bfe829fefc91f676644aee0dc057097c605ae5ab",  # v1.0.5
    importpath = "github.com/jackpal/gateway",
)

go_repository(
    name = "com_github_whyrusleeping_multiaddr_filter",
    commit = "e903e4adabd70b78bc9293b6ee4f359afb3f9f59",
    importpath = "github.com/whyrusleeping/multiaddr-filter",
)

go_repository(
    name = "com_github_libp2p_go_ws_transport",
    commit = "4b96e98ce72baa5da81813c7621490e83c6363c0",  # v0.0.2
    importpath = "github.com/libp2p/go-ws-transport",
)

go_repository(
    name = "org_golang_x_crypto",
    commit = "8dd112bcdc25174059e45e07517d9fc663123347",
    importpath = "golang.org/x/crypto",
)

go_repository(
    name = "com_github_jackpal_go_nat_pmp",
    commit = "d89d09f6f3329bc3c2479aa3cafd76a5aa93a35c",
    importpath = "github.com/jackpal/go-nat-pmp",
)

go_repository(
    name = "com_github_libp2p_go_reuseport_transport",
    commit = "613b9f8934b2fa21208fe052314c82d296577c37",  # v0.0.2
    importpath = "github.com/libp2p/go-reuseport-transport",
)

go_repository(
    name = "com_github_libp2p_go_sockaddr",
    commit = "864d6651a43fce610e83b4c32dc80f5f85b6d28b",  # v0.0.1
    importpath = "github.com/libp2p/go-sockaddr",
)

go_repository(
    name = "com_github_whyrusleeping_go_notifier",
    commit = "097c5d47330ff6a823f67e3515faa13566a62c6f",
    importpath = "github.com/whyrusleeping/go-notifier",
)

go_repository(
    name = "com_github_gorilla_websocket",
    commit = "66b9c49e59c6c48f0ffce28c2d8b8a5678502c6d",  # v1.4.0
    importpath = "github.com/gorilla/websocket",
)

go_repository(
    name = "com_github_whyrusleeping_go_smux_multiplex",
    commit = "69b7a74ecfb84be57bdcf4b264a7042d80569287",  # v3.0.16
    importpath = "github.com/whyrusleeping/go-smux-multiplex",
)

go_repository(
    name = "com_github_gxed_eventfd",
    commit = "80a92cca79a8041496ccc9dd773fcb52a57ec6f9",
    importpath = "github.com/gxed/eventfd",
)

go_repository(
    name = "com_github_gxed_goendian",
    commit = "0f5c6873267e5abf306ffcdfcfa4bf77517ef4a7",
    importpath = "github.com/gxed/GoEndian",
)

go_repository(
    name = "com_github_syndtr_goleveldb",
    commit = "4217c9f31f5816db02addc94e56061da77f288d8",
    importpath = "github.com/syndtr/goleveldb",
)

go_repository(
    name = "com_github_libp2p_go_libp2p_blankhost",
    commit = "177484ab3c284e75a9fa25b3114b2c5a4395deaa",  # v0.0.1
    importpath = "github.com/libp2p/go-libp2p-blankhost",
)

go_repository(
    name = "com_github_steakknife_hamming",
    commit = "c99c65617cd3d686aea8365fe563d6542f01d940",
    importpath = "github.com/steakknife/hamming",
)

go_repository(
    name = "io_opencensus_go",
    commit = "fd90d04f12c9f72a32364672932b5a21005b8d7e",  # v0.21.0
    importpath = "go.opencensus.io",
)

go_repository(
    name = "io_opencensus_go_contrib_exporter_jaeger",
    commit = "5b8293c22f362562285c2acbc52f4a1870a47a33",
    importpath = "contrib.go.opencensus.io/exporter/jaeger",
    remote = "http://github.com/census-ecosystem/opencensus-go-exporter-jaeger",
    vcs = "git",
)

go_repository(
    name = "org_golang_google_api",
    commit = "721295fe20d585ce7e948146f82188429d14da33",  # v0.5.0
    importpath = "google.golang.org/api",
)

go_repository(
    name = "org_golang_x_sync",
    commit = "e225da77a7e68af35c70ccbf71af2b83e6acac3c",
    importpath = "golang.org/x/sync",
)

go_repository(
    name = "com_github_golang_lint",
    commit = "5b3e6a55c961c61f4836ae6868c17b070744c590",
    importpath = "github.com/golang/lint",
)

go_repository(
    name = "org_golang_x_lint",
    commit = "5b3e6a55c961c61f4836ae6868c17b070744c590",
    importpath = "golang.org/x/lint",
)

go_repository(
    name = "com_github_aristanetworks_goarista",
    commit = "728bce664cf5dfb921941b240828f989a2c8f8e3",
    importpath = "github.com/aristanetworks/goarista",
)

go_repository(
    name = "com_github_prometheus_client_golang",
    commit = "662e8a9ffaaa74a4d050023c2cb26902cd9bab63",  # v0.9.3
    importpath = "github.com/prometheus/client_golang",
)

go_repository(
    name = "com_github_prometheus_client_model",
    commit = "fd36f4220a901265f90734c3183c5f0c91daa0b8",
    importpath = "github.com/prometheus/client_model",
)

go_repository(
    name = "com_github_prometheus_common",
    commit = "7d6a80ca5263a2575832c437c6f35181243c4bec",  # v0.4.1
    importpath = "github.com/prometheus/common",
)

go_repository(
    name = "com_github_prometheus_procfs",
    commit = "bbced9601137e764853b2fad7ec3e2dc4c504e02",
    importpath = "github.com/prometheus/procfs",
)

go_repository(
    name = "com_github_prometheus_prometheus",
    commit = "ed970a17fe1585310bd79093b788602df9fc73c3",  # v2.7.2
    importpath = "github.com/prometheus/prometheus",
)

go_repository(
    name = "com_github_beorn7_perks",
    commit = "4ded152d4a3e2847f17f185a27b2041ae7b63979",  # v1.0.0
    importpath = "github.com/beorn7/perks",
)

go_repository(
    name = "com_github_matttproud_golang_protobuf_extensions",
    commit = "c12348ce28de40eed0136aa2b644d0ee0650e56c",  # v1.0.1
    importpath = "github.com/matttproud/golang_protobuf_extensions",
)

go_repository(
    name = "com_github_boltdb_bolt",
    commit = "2f1ce7a837dcb8da3ec595b1dac9d0632f0f99e8",  # v1.3.1
    importpath = "github.com/boltdb/bolt",
)

go_repository(
    name = "com_github_pborman_uuid",
    commit = "8b1b92947f46224e3b97bb1a3a5b0382be00d31e",  # v1.2.0
    importpath = "github.com/pborman/uuid",
)

go_repository(
    name = "com_github_libp2p_go_buffer_pool",
    commit = "eecb57f6a721b4a66062ebeb61d1da7ce1c38fbf",  # v0.0.1
    importpath = "github.com/libp2p/go-buffer-pool",
)

go_repository(
    name = "com_github_libp2p_go_mplex",
    commit = "9c275bbc0db278ffa399cbbefcaa7aab4c9653d5",  # v0.0.2
    importpath = "github.com/libp2p/go-mplex",
)

go_repository(
    name = "com_github_libp2p_go_libp2p_pubsub",
    build_file_proto_mode = "disable_global",
    commit = "9db3dbdde90f44d1c420192c5cefd60682fbdbb9",  # v0.0.2
    importpath = "github.com/libp2p/go-libp2p-pubsub",
)

go_repository(
    name = "com_github_ipfs_go_ipfs_util",
    commit = "a4bb5361e49427531f9a716ead2ce4bd9bdd7959",  # v0.0.1
    importpath = "github.com/ipfs/go-ipfs-util",
)

go_repository(
    name = "com_github_google_uuid",
    commit = "0cd6bf5da1e1c83f8b45653022c74f71af0538a4",  # v1.1.1
    importpath = "github.com/google/uuid",
)

go_repository(
    name = "com_github_libp2p_go_libp2p_kad_dht",
    build_file_proto_mode = "disable_global",
    commit = "f279358375f2ce20df85ebdf2afa211055513b60",  # v0.0.10
    importpath = "github.com/libp2p/go-libp2p-kad-dht",
)

go_repository(
    name = "com_github_ipfs_go_datastore",
    commit = "f8bd98feaffb64c335ac5e74f0a3d3aedbfd13ba",  # v0.0.5
    importpath = "github.com/ipfs/go-datastore",
)

go_repository(
    name = "com_github_whyrusleeping_base32",
    commit = "c30ac30633ccdabefe87eb12465113f06f1bab75",
    importpath = "github.com/whyrusleeping/base32",
)

go_repository(
    name = "com_github_ipfs_go_cid",
    commit = "e7e67e08cfba888a4297224402e12832bdc15ea0",  # v0.0.1
    importpath = "github.com/ipfs/go-cid",
)

go_repository(
    name = "com_github_libp2p_go_libp2p_record",
    build_file_proto_mode = "disable_global",
    commit = "4c2093f40950fe401a612a725ef0765c0c767b60",  # v0.0.1
    importpath = "github.com/libp2p/go-libp2p-record",
)

go_repository(
    name = "com_github_libp2p_go_libp2p_routing",
    commit = "ab366780f22ac0d2625105a9f6d3cace1817dd30",  # v0.0.1
    importpath = "github.com/libp2p/go-libp2p-routing",
)

go_repository(
    name = "com_github_libp2p_go_libp2p_kbucket",
    commit = "156082e365307f3f5585c23acb433ec6df93bfb8",  # v0.1.1
    importpath = "github.com/libp2p/go-libp2p-kbucket",
)

go_repository(
    name = "com_github_jbenet_go_context",
    commit = "d14ea06fba99483203c19d92cfcd13ebe73135f4",
    importpath = "github.com/jbenet/go-context",
)

go_repository(
    name = "com_github_ipfs_go_todocounter",
    commit = "bc75efcf13e6e50fbba27679ba5451585d70c954",  # v0.0.1
    importpath = "github.com/ipfs/go-todocounter",
)

go_repository(
    name = "com_github_whyrusleeping_go_keyspace",
    commit = "5b898ac5add1da7178a4a98e69cb7b9205c085ee",
    importpath = "github.com/whyrusleeping/go-keyspace",
)

go_repository(
    name = "com_github_multiformats_go_multibase",
    commit = "d63641945dc1749baa23686ad0564ad63fef0493",  # v0.0.1
    importpath = "github.com/multiformats/go-multibase",
)

go_repository(
    name = "com_github_hashicorp_golang_lru",
    commit = "7087cb70de9f7a8bc0a10c375cb0d2280a8edf9c",
    importpath = "github.com/hashicorp/golang-lru",
)

go_repository(
    name = "com_github_ipfs_go_ipfs_addr",
    commit = "ac4881d4db36effbbeebf93d9172fcb20ed04c15",  # v0.0.1
    importpath = "github.com/ipfs/go-ipfs-addr",
)

go_repository(
    name = "com_github_libp2p_go_libp2p_discovery",
    commit = "4cb4193d603389a75bccd07336de74d54bea6b00",  # v0.0.2
    importpath = "github.com/libp2p/go-libp2p-discovery",
)

go_repository(
    name = "com_github_libp2p_go_libp2p_autonat",
    commit = "22b9ad627d2ff57437408c9a74652befc2c694ad",  # v0.0.4
    importpath = "github.com/libp2p/go-libp2p-autonat",
)

go_repository(
    name = "com_github_konsorten_go_windows_terminal_sequences",
    commit = "f55edac94c9bbba5d6182a4be46d86a2c9b5b50e",
    importpath = "github.com/konsorten/go-windows-terminal-sequences",
)

go_repository(
    name = "com_github_libp2p_go_libp2p_interface_conn",
    commit = "c7cda99284db0bea441058da8fd1f1373c763ed6",
    importpath = "github.com/libp2p/go-libp2p-interface-conn",
)

go_repository(
    name = "io_k8s_client_go",
    commit = "8abb21031259350aad0799bb42ba213ee8bb3399",
    importpath = "k8s.io/client-go",
)

go_repository(
    name = "io_k8s_apimachinery",
    build_file_proto_mode = "disable_global",
    commit = "4a9a8137c0a17bc4594f544987b3f0d48b2e3d3a",
    importpath = "k8s.io/apimachinery",
)

go_repository(
    name = "io_k8s_klog",
    commit = "9be023858d57e1beb4d7c29fa54093cea2cf9583",
    importpath = "k8s.io/klog",
)

go_repository(
    name = "com_github_google_gofuzz",
    commit = "f140a6486e521aad38f5917de355cbf147cc0496",  # v1.0.0
    importpath = "github.com/google/gofuzz",
)

go_repository(
    name = "io_k8s_api",
    build_file_proto_mode = "disable_global",
    commit = "b7bd5f2d334ce968edc54f5fdb2ac67ce39c56d5",
    importpath = "k8s.io/api",
)

go_repository(
    name = "com_github_shyiko_kubesec",
    commit = "7718facdb5e5529cecff1fe42fc3aaa4cc837d5d",
    importpath = "github.com/shyiko/kubesec",
)

go_repository(
    name = "in_gopkg_yaml_v2",
    commit = "51d6538a90f86fe93ac480b35f37b2be17fef232",  # v2.2.2
    importpath = "gopkg.in/yaml.v2",
)

go_repository(
    name = "com_github_spf13_pflag",
    commit = "298182f68c66c05229eb03ac171abe6e309ee79a",  # v1.0.3
    importpath = "github.com/spf13/pflag",
)

go_repository(
    name = "com_github_spf13_cobra",
    commit = "67fc4837d267bc9bfd6e47f77783fcc3dffc68de",  # v0.0.4
    importpath = "github.com/spf13/cobra",
)

go_repository(
    name = "com_github_aws_aws_sdk_go",
    commit = "36cc7fd7051ac4707bd56c8774825df9e8de5918",
    importpath = "github.com/aws/aws-sdk-go",
)

go_repository(
    name = "com_github_posener_complete",
    commit = "699ede78373dfb0168f00170591b698042378437",
    importpath = "github.com/posener/complete",
    remote = "https://github.com/shyiko/complete",
    vcs = "git",
)

go_repository(
    name = "org_golang_x_oauth2",
    commit = "e64efc72b421e893cbf63f17ba2221e7d6d0b0f3",
    importpath = "golang.org/x/oauth2",
)

go_repository(
    name = "com_github_hashicorp_go_multierror",
    commit = "886a7fbe3eb1c874d46f623bfa70af45f425b3d1",  # v1.0.0
    importpath = "github.com/hashicorp/go-multierror",
)

go_repository(
    name = "com_github_hashicorp_errwrap",
    commit = "8a6fb523712970c966eefc6b39ed2c5e74880354",  # v1.0.0
    importpath = "github.com/hashicorp/errwrap",
)

go_repository(
    name = "com_google_cloud_go",
    commit = "775730d6e48254a2430366162cf6298e5368833c",  # v0.39.0
    importpath = "cloud.google.com/go",
)

go_repository(
    name = "com_github_inconshreveable_mousetrap",
    commit = "76626ae9c91c4f2a10f34cad8ce83ea42c93bb75",  # v1.0.0
    importpath = "github.com/inconshreveable/mousetrap",
)

go_repository(
    name = "com_github_deckarep_golang_set",
    commit = "cbaa98ba5575e67703b32b4b19f73c91f3c4159e",  # v1.7.1
    importpath = "github.com/deckarep/golang-set",
)

go_repository(
    name = "com_github_go_stack_stack",
    commit = "f66e05c21cd224e01c8a3ee7bc867aa79439e207",  # v1.8.0
    importpath = "github.com/go-stack/stack",
)

go_repository(
    name = "com_github_rs_cors",
    commit = "9a47f48565a795472d43519dd49aac781f3034fb",  # v1.6.0
    importpath = "github.com/rs/cors",
)

go_repository(
    name = "com_github_golang_snappy",
    commit = "2a8bb927dd31d8daada140a5d09578521ce5c36a",
    importpath = "github.com/golang/snappy",
)

go_repository(
    name = "in_gopkg_urfave_cli_v1",
    commit = "cfb38830724cc34fedffe9a2a29fb54fa9169cd1",  # v1.20.0
    importpath = "gopkg.in/urfave/cli.v1",
)

go_repository(
    name = "com_github_rjeczalik_notify",
    commit = "69d839f37b13a8cb7a78366f7633a4071cb43be7",  # v0.9.2
    importpath = "github.com/rjeczalik/notify",
)

go_repository(
    name = "com_github_edsrzf_mmap_go",
    commit = "188cc3b666ba704534fa4f96e9e61f21f1e1ba7c",  # v1.0.0
    importpath = "github.com/edsrzf/mmap-go",
)

go_repository(
    name = "com_github_pkg_errors",
    commit = "27936f6d90f9c8e1145f11ed52ffffbfdb9e0af7",
    importpath = "github.com/pkg/errors",
)

go_repository(
    name = "in_gopkg_natefinch_npipe_v2",
    commit = "c1b8fa8bdccecb0b8db834ee0b92fdbcfa606dd6",
    importpath = "gopkg.in/natefinch/npipe.v2",
)

go_repository(
    name = "org_gonum_v1_gonum",
    commit = "70a1e933af10e87000d2ccabdd509b87d8626153",
    importpath = "gonum.org/v1/gonum",
)

go_repository(
    name = "org_golang_x_exp",
    commit = "438050ddec5e7f808979ed57d041cebbc8e2d8a9",
    importpath = "golang.org/x/exp",
)

go_repository(
    name = "com_github_prestonvanloon_go_recaptcha",
    commit = "0834cef6e8bd3a7ebdb3ac7def9440ee47d501a4",
    importpath = "github.com/prestonvanloon/go-recaptcha",
)

go_repository(
    name = "com_github_phoreproject_bls",
    commit = "0b6cefc7f7eee050e3ac6d66d66ae8e469a4fbf1",
    importpath = "github.com/phoreproject/bls",
)

go_repository(
    name = "com_github_multiformats_go_base32",
    commit = "a9c2755c3d1672dbe6a7e4a5d182169fa30b6a8e",  # v0.0.3
    importpath = "github.com/multiformats/go-base32",
)

go_repository(
    name = "com_github_allegro_bigcache",
    commit = "84a0ff3f153cbd7e280a19029a864bb04b504e62",  # v1.2.0
    importpath = "github.com/allegro/bigcache",
)

go_repository(
    name = "org_golang_x_xerrors",
    commit = "a5947ffaace3e882f334c1750858b4a6a7e52422",
    importpath = "golang.org/x/xerrors",
)

go_repository(
    name = "com_github_grpc_ecosystem_go_grpc_middleware",
    commit = "c250d6563d4d4c20252cd865923440e829844f4e",  # v1.0.0
    importpath = "github.com/grpc-ecosystem/go-grpc-middleware",
)

go_repository(
    name = "com_github_apache_thrift",
    commit = "384647d290e2e4a55a14b1b7ef1b7e66293a2c33",  # v0.12.0
    importpath = "github.com/apache/thrift",
)

go_repository(
    name = "com_github_grpc_ecosystem_go_grpc_prometheus",
    commit = "502116f1a0a0c1140aab04fd3787489209b357d3",  # v1.2.0
    importpath = "github.com/grpc-ecosystem/go-grpc-prometheus",
)

go_repository(
    name = "com_github_karlseguin_ccache",
    commit = "ec06cd93a07565b373789b0078ba88fe697fddd9",
    importpath = "github.com/karlseguin/ccache",
)

go_repository(
    name = "com_github_libp2p_go_libp2p_connmgr",
<<<<<<< HEAD
    commit = "5249ec107e4544863dd8c61a6417b640d03a62a2",
    importpath = "github.com/libp2p/go-libp2p-connmgr",
=======
    commit = "5249ec107e4544863dd8c61a6417b640d03a62a2",  # v0.0.4
    importpath = "github.com/libp2p/go-libp2p-connmgr",
)

go_repository(
    name = "com_github_joonix_log",
    commit = "13fe31bbdd7a6f706b9114e188cdb53856be4d64",
    importpath = "github.com/joonix/log",
>>>>>>> 3871be00
)<|MERGE_RESOLUTION|>--- conflicted
+++ resolved
@@ -1081,10 +1081,6 @@
 
 go_repository(
     name = "com_github_libp2p_go_libp2p_connmgr",
-<<<<<<< HEAD
-    commit = "5249ec107e4544863dd8c61a6417b640d03a62a2",
-    importpath = "github.com/libp2p/go-libp2p-connmgr",
-=======
     commit = "5249ec107e4544863dd8c61a6417b640d03a62a2",  # v0.0.4
     importpath = "github.com/libp2p/go-libp2p-connmgr",
 )
@@ -1093,5 +1089,4 @@
     name = "com_github_joonix_log",
     commit = "13fe31bbdd7a6f706b9114e188cdb53856be4d64",
     importpath = "github.com/joonix/log",
->>>>>>> 3871be00
 )