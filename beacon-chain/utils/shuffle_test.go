--- conflicted
+++ resolved
@@ -74,7 +74,6 @@
 	}
 }
 
-<<<<<<< HEAD
 func BenchmarkPermuteIndex(b *testing.B) {
 	listSizes := []uint64{4000000, 40000, 400}
 	// "random" seed for testing. Can be any 32 bytes.
@@ -87,7 +86,8 @@
 			}
 		})
 	}
-=======
+}
+
 func TestSplitIndicesAndOffset_OK(t *testing.T) {
 	var l []uint64
 	validators := uint64(64000)
@@ -129,5 +129,4 @@
 
 	}
 
->>>>>>> 6cdf27c3
 }