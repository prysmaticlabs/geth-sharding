--- conflicted
+++ resolved
@@ -82,11 +82,7 @@
 	if err != nil {
 		t.Fatalf("Could not instantiate genesis state: %v", err)
 	}
-<<<<<<< HEAD
 	beaconState.LatestStateRoots = make([][]byte, params.BeaconConfig().HistoricalRootsLimit)
-=======
-	beaconState.StateRoots = make([][]byte, params.BeaconConfig().SlotsPerHistoricalRoot)
->>>>>>> 06aae90f
 	beaconState.LatestBlockHeader = &pbp2p.BeaconBlockHeader{
 		StateRoot: []byte{},
 	}
@@ -140,7 +136,6 @@
 
 	stateSlot := uint64(100)
 	beaconState := &pbp2p.BeaconState{
-<<<<<<< HEAD
 		Slot:                   stateSlot,
 		ValidatorRegistry:      validators,
 		CurrentCrosslinks:      crosslinks,
@@ -148,15 +143,6 @@
 		LatestStartShard:       100,
 		LatestRandaoMixes:      make([][]byte, params.BeaconConfig().EpochsPerHistoricalVector),
 		LatestActiveIndexRoots: make([][]byte, params.BeaconConfig().EpochsPerHistoricalVector),
-=======
-		Slot:               stateSlot,
-		Validators:         validators,
-		CurrentCrosslinks:  crosslinks,
-		PreviousCrosslinks: crosslinks,
-		StartShard:         100,
-		RandaoMixes:        make([][]byte, params.BeaconConfig().RandaoMixesLength),
-		ActiveIndexRoots:   make([][]byte, params.BeaconConfig().ActiveIndexRootsLength),
->>>>>>> 06aae90f
 	}
 
 	encoded, err := ssz.HashTreeRoot(beaconState.PreviousCrosslinks[0])
@@ -299,13 +285,8 @@
 			StartEpoch: 9,
 			DataRoot:   params.BeaconConfig().ZeroHash[:],
 		}},
-<<<<<<< HEAD
 		LatestRandaoMixes:      make([][]byte, params.BeaconConfig().EpochsPerHistoricalVector),
 		LatestActiveIndexRoots: make([][]byte, params.BeaconConfig().EpochsPerHistoricalVector),
-=======
-		RandaoMixes:      make([][]byte, params.BeaconConfig().RandaoMixesLength),
-		ActiveIndexRoots: make([][]byte, params.BeaconConfig().ActiveIndexRootsLength),
->>>>>>> 06aae90f
 	}
 
 	if err := db.SaveState(ctx, beaconState); err != nil {
