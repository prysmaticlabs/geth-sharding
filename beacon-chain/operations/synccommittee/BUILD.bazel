load("@io_bazel_rules_go//go:def.bzl", "go_test")
load("@prysm//tools/go:def.bzl", "go_library")

go_library(
    name = "go_default_library",
    srcs = [
        "contribution.go",
        "error.go",
        "kv.go",
<<<<<<< HEAD
        "pool.go",
        "signature.go",
=======
        "message.go",
>>>>>>> 357d3f3b
    ],
    importpath = "github.com/prysmaticlabs/prysm/beacon-chain/operations/synccommittee",
    visibility = ["//beacon-chain:__subpackages__"],
    deps = [
        "//proto/eth/v1alpha1:go_default_library",
        "//shared/copyutil:go_default_library",
        "//shared/hashutil:go_default_library",
        "//shared/queue:go_default_library",
        "@com_github_pkg_errors//:go_default_library",
        "@com_github_prysmaticlabs_eth2_types//:go_default_library",
    ],
)

go_test(
    name = "go_default_test",
    srcs = [
        "contribution_test.go",
        "message_test.go",
    ],
    embed = [":go_default_library"],
    deps = [
        "//proto/eth/v1alpha1:go_default_library",
        "//shared/testutil/require:go_default_library",
    ],
)<|MERGE_RESOLUTION|>--- conflicted
+++ resolved
@@ -7,12 +7,7 @@
         "contribution.go",
         "error.go",
         "kv.go",
-<<<<<<< HEAD
-        "pool.go",
-        "signature.go",
-=======
         "message.go",
->>>>>>> 357d3f3b
     ],
     importpath = "github.com/prysmaticlabs/prysm/beacon-chain/operations/synccommittee",
     visibility = ["//beacon-chain:__subpackages__"],
