package main

import (
	"context"
	"encoding/binary"
	"fmt"
	"io/ioutil"
	"os"
	"testing"
	"time"

	"github.com/ethereum/go-ethereum"
	"github.com/ethereum/go-ethereum/common"
	ethpb "github.com/prysmaticlabs/ethereumapis/eth/v1alpha1"
	"github.com/prysmaticlabs/go-ssz"
	contracts "github.com/prysmaticlabs/prysm/contracts/deposit-contract"
	"github.com/prysmaticlabs/prysm/shared/interop"
	"github.com/prysmaticlabs/prysm/shared/params"
	"github.com/prysmaticlabs/prysm/shared/testutil"
	"github.com/prysmaticlabs/prysm/shared/testutil/assert"
	"github.com/prysmaticlabs/prysm/shared/testutil/require"
	"github.com/prysmaticlabs/prysm/shared/trieutil"
	"github.com/sirupsen/logrus"
)

func TestMain(m *testing.M) {
	logrus.SetLevel(logrus.DebugLevel)
	logrus.SetOutput(ioutil.Discard)

	os.Exit(m.Run())
}

func sendDeposits(t *testing.T, testAcc *contracts.TestAccount,
	numberOfDeposits, numberOfValidators uint64) []*ethpb.Deposit {

	deposits := make([]*ethpb.Deposit, 0, numberOfValidators)
	depositDelay := int64(1)
	depositContractAddrStr := testAcc.ContractAddr.Hex()

	privKeys, pubKeys, err := interop.DeterministicallyGenerateKeys(0, numberOfValidators)
	require.NoError(t, err, "Unable to generate keys")

	depositData, depositDataRoots, err := interop.DepositDataFromKeys(privKeys, pubKeys)
	require.NoError(t, err, "Unable to generate deposit data from keys")

	for i, data := range depositData {
		dataRoot := [32]byte{}
		copy(dataRoot[:], depositDataRoots[i])

		pubKey := pubKeys[i]

		deposits = append(deposits, &ethpb.Deposit{
			Data: data,
		})

		for j := uint64(0); j < numberOfDeposits; j++ {
			tx, err := testAcc.Contract.Deposit(testAcc.TxOpts, data.PublicKey, data.WithdrawalCredentials, data.Signature, dataRoot)
			require.NoError(t, err, "Unable to send transaction to contract")

			testAcc.Backend.Commit()

			log.WithFields(logrus.Fields{
				"Transaction Hash": fmt.Sprintf("%#x", tx.Hash()),
			}).Infof("Deposit %d sent to contract address %v for validator with a public key %#x", j, depositContractAddrStr, pubKey.Marshal())

			time.Sleep(time.Duration(depositDelay) * time.Second)
		}
	}
	return deposits
}

func TestEndtoEndDeposits(t *testing.T) {
	testutil.ResetCache()
	testAcc, err := contracts.Setup()
	require.NoError(t, err, "Unable to set up simulated backend")

	testAcc.Backend.Commit()

	testAcc.TxOpts.Value = contracts.Amount32Eth()
	testAcc.TxOpts.GasLimit = 1000000

	numberOfValidators := uint64(2)
	numberOfDeposits := uint64(5)
	deposits := sendDeposits(t, testAcc, numberOfDeposits, numberOfValidators)

	query := ethereum.FilterQuery{
		Addresses: []common.Address{
			testAcc.ContractAddr,
		},
	}

	logs, err := testAcc.Backend.FilterLogs(context.Background(), query)
	require.NoError(t, err, "Unable to retrieve logs")
	require.NotEqual(t, 0, len(logs), "No logs")
	require.Equal(t, int(numberOfDeposits*numberOfValidators), len(logs), "No sufficient number of logs")

	j := 0
	for i, log := range logs {
		loggedPubkey, withCreds, _, loggedSig, index, err := contracts.UnpackDepositLogData(log.Data)
		require.NoError(t, err, "Unable to unpack logs")
		assert.Equal(t, uint64(i), binary.LittleEndian.Uint64(index))
		assert.DeepEqual(t, deposits[j].Data.PublicKey, loggedPubkey, "Pubkey is not the same as the data that was put in %v, i: %d", loggedPubkey, i)
		assert.DeepEqual(t, deposits[j].Data.Signature, loggedSig, "Proof of Possession is not the same as the data that was put in %v, i: %d", loggedSig, i)
		assert.DeepEqual(t, deposits[j].Data.WithdrawalCredentials, withCreds, "Withdrawal Credentials is not the same as the data that was put in %v, i: %d", withCreds, i)

		if i == int(numberOfDeposits)-1 {
			j++
		}
	}

	encodedDeposits := make([][]byte, numberOfValidators*numberOfDeposits)
	for i := 0; i < int(numberOfValidators); i++ {
		hashedDeposit, err := ssz.HashTreeRoot(deposits[i].Data)
		require.NoError(t, err, "Could not tree hash deposit data")
		for j := 0; j < int(numberOfDeposits); j++ {
			encodedDeposits[i*int(numberOfDeposits)+j] = hashedDeposit[:]
		}
	}

	depositTrie, err := trieutil.GenerateTrieFromItems(encodedDeposits, int(params.BeaconConfig().DepositContractTreeDepth))
	require.NoError(t, err, "Could not generate trie")

	root := depositTrie.Root()

	for i, encodedDeposit := range encodedDeposits {
		proof, err := depositTrie.MerkleProof(i)
<<<<<<< HEAD
		if err != nil {
			t.Fatalf("Could not generate proof: %v", err)
		}
		if ok := trieutil.VerifyMerkleBranch(
			root[:],
			encodedDeposit,
			i,
			proof,
			params.BeaconConfig().DepositContractTreeDepth,
		); !ok {
			t.Fatalf(
				"Unable verify deposit merkle branch of deposit root for root: %#x, encodedDeposit: %#x, i : %d",
				root[:], encodedDeposit, i)
		}
=======
		require.NoError(t, err, "Could not generate proof")
		require.Equal(t, true, trieutil.VerifyMerkleBranch(root[:], encodedDeposit, i, proof),
			"Unable verify deposit merkle branch of deposit root for root: %#x, encodedDeposit: %#x, i : %d", root[:], encodedDeposit, i)
>>>>>>> ba07ccb4
	}
}<|MERGE_RESOLUTION|>--- conflicted
+++ resolved
@@ -124,25 +124,8 @@
 
 	for i, encodedDeposit := range encodedDeposits {
 		proof, err := depositTrie.MerkleProof(i)
-<<<<<<< HEAD
-		if err != nil {
-			t.Fatalf("Could not generate proof: %v", err)
-		}
-		if ok := trieutil.VerifyMerkleBranch(
-			root[:],
-			encodedDeposit,
-			i,
-			proof,
-			params.BeaconConfig().DepositContractTreeDepth,
-		); !ok {
-			t.Fatalf(
-				"Unable verify deposit merkle branch of deposit root for root: %#x, encodedDeposit: %#x, i : %d",
-				root[:], encodedDeposit, i)
-		}
-=======
 		require.NoError(t, err, "Could not generate proof")
-		require.Equal(t, true, trieutil.VerifyMerkleBranch(root[:], encodedDeposit, i, proof),
+		require.Equal(t, true, trieutil.VerifyMerkleBranch(root[:], encodedDeposit, i, proof, params.BeaconConfig().DepositContractTreeDepth),
 			"Unable verify deposit merkle branch of deposit root for root: %#x, encodedDeposit: %#x, i : %d", root[:], encodedDeposit, i)
->>>>>>> ba07ccb4
 	}
 }