--- conflicted
+++ resolved
@@ -51,6 +51,7 @@
 	GetActiveState() *types.ActiveState
 	GetCrystallizedState() *types.CrystallizedState
 	GetCanonicalBlockForSlot(uint64) (*types.Block, error)
+	GetCanonicalBlock() (*types.Block, error)
 }
 
 // DefaultConfig options for the simulator.
@@ -189,20 +190,14 @@
 				powChainRef = []byte{byte(sim.slotNum)}
 			}
 
-			var blockSlot uint64
-			if sim.chainService.CurrentBeaconSlot() == 0 {
+			blockSlot := utils.CurrentSlot(sim.genesisTimestamp)
+			if blockSlot == 0 {
 				// cannot process a genesis block, so we start from 1
 				blockSlot = 1
-			} else {
-				blockSlot = sim.chainService.CurrentBeaconSlot()
 			}
 
 			block := types.NewBlock(&pb.BeaconBlock{
-<<<<<<< HEAD
-				SlotNumber:            utils.CurrentSlot(sim.genesisTimestamp),
-=======
 				SlotNumber:            blockSlot,
->>>>>>> b8036fcb
 				Timestamp:             ptypes.TimestampNow(),
 				PowChainRef:           powChainRef,
 				ActiveStateHash:       activeStateHash[:],
