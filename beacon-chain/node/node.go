--- conflicted
+++ resolved
@@ -4,8 +4,6 @@
 import (
 	"context"
 	"fmt"
-	"io/ioutil"
-	"net/http"
 	"os"
 	"os/signal"
 	"path"
@@ -248,30 +246,11 @@
 	depAddress := cliCtx.GlobalString(utils.DepositContractFlag.Name)
 
 	if depAddress == "" {
-<<<<<<< HEAD
-		log.Infof("Fetching testnet cluster address from %s...", params.BeaconConfig().TestnetContractEndpoint)
-		resp, err := http.Get(params.BeaconConfig().TestnetContractEndpoint)
-		if err != nil {
-			log.Fatalf("Could not get latest deposit contract address: %v", err)
-		}
-		defer func() {
-			if err := resp.Body.Close(); err != nil {
-				log.Fatal(err)
-			}
-		}()
-
-		contractResponse, err := ioutil.ReadAll(resp.Body)
-		if err != nil {
-			log.Fatal(err)
-		}
-		depAddress = string(contractResponse)
-=======
 		var err error
 		depAddress, err = fetchDepositContract()
 		if err != nil {
 			log.WithError(err).Fatal("Cannot fetch deposit contract")
 		}
->>>>>>> 7a7b4e55
 	}
 
 	if !common.IsHexAddress(depAddress) {
