// Package helpers contains helper functions outlined in ETH2.0 spec:
// https://github.com/ethereum/eth2.0-specs/blob/master/specs/core/0_beacon-chain.md#helper-functions
package helpers

import (
	"encoding/binary"
	"errors"
	"fmt"
	"sync"

	"github.com/prysmaticlabs/prysm/beacon-chain/utils"
	pb "github.com/prysmaticlabs/prysm/proto/beacon/p2p/v1"
	"github.com/prysmaticlabs/prysm/shared/bitutil"
	"github.com/prysmaticlabs/prysm/shared/bytesutil"
	"github.com/prysmaticlabs/prysm/shared/mathutil"
	"github.com/prysmaticlabs/prysm/shared/params"
	"google.golang.org/grpc/codes"
	"google.golang.org/grpc/status"
)

// CrosslinkCommittee defines the validator committee of slot and shard combinations.
type CrosslinkCommittee struct {
	Committee []uint64
	Shard     uint64
}

type shufflingInput struct {
	seed               []byte
	shufflingEpoch     uint64
	slot               uint64
	startShard         uint64
	committeesPerEpoch uint64
}

// ValidatorAssignment defines the assignment information needed by
// validators every epoch.
type ValidatorAssignment struct {
	Committee  []uint64
	Shard      uint64
	Slot       uint64
	IsProposer bool
}

// AssignmentCache defines the cache structure for saving the
// validator assignments.
type AssignmentCache struct {
	lock               sync.RWMutex
	currentEpoch       uint64
	prevAssignments    map[uint64]*ValidatorAssignment
	currentAssignments map[uint64]*ValidatorAssignment
}

var assignmentCache = &AssignmentCache{
	currentEpoch:       0,
	prevAssignments:    make(map[uint64]*ValidatorAssignment, 0),
	currentAssignments: make(map[uint64]*ValidatorAssignment, 0),
}

// RecalculateAssignmentsCache calculates validator assignments for the slot's epoch passed in.
func RecalculateAssignmentsCache(state *pb.BeaconState, slot uint64) error {
	assignmentCache.lock.Lock()
	defer assignmentCache.lock.Unlock()
	var err error
	currentEpoch := SlotToEpoch(slot)

	if assignmentCache.currentEpoch == currentEpoch {
		return nil
	}

	if assignmentCache.currentEpoch+1 == currentEpoch {
		fmt.Println("incremented cache")
		assignmentCache.currentEpoch++
		assignmentCache.prevAssignments = assignmentCache.currentAssignments
		assignmentCache.currentAssignments, err = CommitteeAssignmentMapping(state, currentEpoch, false)
		if err != nil {
			return fmt.Errorf("could not get committee assignment mapping: %v", err)
		}
		fmt.Printf("Validator assignments for epoch %d: %x\n", currentEpoch, assignmentCache.currentAssignments[0].Committee)

	} else if assignmentCache.currentEpoch != currentEpoch {
		fmt.Printf(
			"Recalculation at slot %d, currentEpoch is: %d, cached epoch is: %d\n",
			slot-params.BeaconConfig().GenesisSlot,
			currentEpoch-params.BeaconConfig().GenesisEpoch,
			assignmentCache.currentEpoch-params.BeaconConfig().GenesisEpoch,
		)

		assignmentCache.currentEpoch = currentEpoch
		assignmentCache.currentAssignments, err = CommitteeAssignmentMapping(state, currentEpoch, false)
		if err != nil {
			return fmt.Errorf("could not get committee assignment mapping: %v", err)
		}

		if CurrentEpoch(state) != params.BeaconConfig().GenesisEpoch {
			assignmentCache.prevAssignments, err = CommitteeAssignmentMapping(state, currentEpoch-1, false)
			if err != nil {
				return fmt.Errorf("could not get committee assignment mapping: %v", err)
			}
		}
	}

	return nil
}

// EpochCommitteeCount returns the number of crosslink committees of an epoch.
//
// Spec pseudocode definition:
//   def get_epoch_committee_count(active_validator_count: int) -> int:
//    """
//    Return the number of committees in one epoch.
//    """
//    return max(
//        1,
//        min(
//            SHARD_COUNT // SLOTS_PER_EPOCH,
//            active_validator_count // SLOTS_PER_EPOCH // TARGET_COMMITTEE_SIZE,
//        )
//    ) * SLOTS_PER_EPOCH
func EpochCommitteeCount(activeValidatorCount uint64) uint64 {
	var minCommitteePerSlot = uint64(1)

	// Max committee count per slot will be 0 when shard count is less than epoch length, this
	// covers the special case to ensure there's always 1 max committee count per slot.
	var maxCommitteePerSlot = minCommitteePerSlot
	if params.BeaconConfig().ShardCount/params.BeaconConfig().SlotsPerEpoch > minCommitteePerSlot {
		maxCommitteePerSlot = params.BeaconConfig().ShardCount / params.BeaconConfig().SlotsPerEpoch
	}

	var currCommitteePerSlot = activeValidatorCount / params.BeaconConfig().SlotsPerEpoch / params.BeaconConfig().TargetCommitteeSize

	if currCommitteePerSlot > maxCommitteePerSlot {
		return maxCommitteePerSlot * params.BeaconConfig().SlotsPerEpoch
	}
	if currCommitteePerSlot < 1 {
		return minCommitteePerSlot * params.BeaconConfig().SlotsPerEpoch
	}
	return currCommitteePerSlot * params.BeaconConfig().SlotsPerEpoch
}

// CurrentEpochCommitteeCount returns the number of crosslink committees per epoch
// of the current epoch.
// Ex: Returns 100 means there's 8 committees assigned to current epoch.
//
// Spec pseudocode definition:
//   def get_current_epoch_committee_count(state: BeaconState) -> int:
//    """
//    Return the number of committees in the current epoch of the given ``state``.
//    """
//    current_active_validators = get_active_validator_indices(
//        state.validator_registry,
//        get_current_epoch(state),
//    )
//    return get_epoch_committee_count(len(current_active_validators)
func CurrentEpochCommitteeCount(state *pb.BeaconState) uint64 {
	currActiveValidatorIndices := ActiveValidatorIndices(
		state.ValidatorRegistry, CurrentEpoch(state))
	return EpochCommitteeCount(uint64(len(currActiveValidatorIndices)))
}

// PrevEpochCommitteeCount returns the number of committees per slot
// of the previous epoch.
//
// Spec pseudocode definition:
//   def get_previous_epoch_committee_count(state: BeaconState) -> int:
//    """
//    Return the number of committees in the previous epoch of the given ``state``.
//    """
//    previous_active_validators = get_active_validator_indices(
//        state.validator_registry,
//        state.previous_epoch,
//    )
//    return get_epoch_committee_count(len(previous_active_validators))
func PrevEpochCommitteeCount(state *pb.BeaconState) uint64 {
	prevActiveValidatorIndices := ActiveValidatorIndices(
		state.ValidatorRegistry, PrevEpoch(state))
	return EpochCommitteeCount(uint64(len(prevActiveValidatorIndices)))
}

// NextEpochCommitteeCount returns the number of committees per slot
// of the next epoch.
//
// Spec pseudocode definition:
//   def get_next_epoch_committee_count(state: BeaconState) -> int:
//    """
//    Return the number of committees in the next epoch of the given ``state``.
//    """
//    next_active_validators = get_active_validator_indices(
//        state.validator_registry,
//        get_current_epoch(state) + 1,
//    )
//    return get_epoch_committee_count(len(next_active_validators))
func NextEpochCommitteeCount(state *pb.BeaconState) uint64 {
	prevActiveValidatorIndices := ActiveValidatorIndices(
		state.ValidatorRegistry, CurrentEpoch(state)+1)
	return EpochCommitteeCount(uint64(len(prevActiveValidatorIndices)))
}

// CrosslinkCommitteesAtSlot returns the list of crosslink committees, it
// contains the shard associated with the committee and the validator indices
// in that committee.
//
// Spec pseudocode definition:
//   def get_crosslink_committees_at_slot(state: BeaconState,
//                                     slot: Slot,
//                                     registry_change: bool=False) -> List[Tuple[List[ValidatorIndex], Shard]]:
//    """
//    Return the list of ``(committee, shard)`` tuples for the ``slot``.
//
//    Note: There are two possible shufflings for crosslink committees for a
//    ``slot`` in the next epoch -- with and without a `registry_change`
//    """
//    epoch = slot_to_epoch(slot)
//    current_epoch = get_current_epoch(state)
//    previous_epoch = get_previous_epoch(state)
//    next_epoch = current_epoch + 1
//
//    assert previous_epoch <= epoch <= next_epoch
//
//    if epoch == current_epoch:
//        return get_current_epoch_committees_at_slot(state, slot)
//    elif epoch == previous_epoch:
//        return get_previous_epoch_committees_at_slot(state, slot)
//    elif epoch == next_epoch:
//        return get_next_epoch_committee_count(state, slot, registry_change)
func CrosslinkCommitteesAtSlot(
	state *pb.BeaconState,
	slot uint64,
	registryChange bool) ([]*CrosslinkCommittee, error) {

	wantedEpoch := SlotToEpoch(slot)
	currentEpoch := CurrentEpoch(state)
	prevEpoch := PrevEpoch(state)
	nextEpoch := NextEpoch(state)

	switch wantedEpoch {
	case currentEpoch:
		return currEpochCommitteesAtSlot(state, slot)
	case prevEpoch:
		return prevEpochCommitteesAtSlot(state, slot)
	case nextEpoch:
		return nextEpochCommitteesAtSlot(state, slot, registryChange)
	default:
		return nil, fmt.Errorf(
			"input committee epoch %d out of bounds: %d <= epoch <= %d",
			wantedEpoch-params.BeaconConfig().GenesisEpoch,
			prevEpoch-params.BeaconConfig().GenesisEpoch,
			currentEpoch-params.BeaconConfig().GenesisEpoch,
		)
	}
}

// Shuffling shuffles input validator indices and splits them by slot and shard.
//
// Spec pseudocode definition:
//   def get_shuffling(seed: Bytes32,
//                  validators: List[Validator],
//                  epoch: Epoch) -> List[List[ValidatorIndex]]
//    """
//    Shuffle ``validators`` into crosslink committees seeded by ``seed`` and ``epoch``.
//    Return a list of ``committees_per_epoch`` committees where each
//    committee is itself a list of validator indices.
//    """
//
//    active_validator_indices = get_active_validator_indices(validators, epoch)
//
//    committees_per_epoch = get_epoch_committee_count(len(active_validator_indices))
//
//    # Shuffle
//    seed = xor(seed, int_to_bytes32(epoch))
//    shuffled_active_validator_indices = shuffle(active_validator_indices, seed)
//
//    # Split the shuffled list into committees_per_epoch pieces
//    return split(shuffled_active_validator_indices, committees_per_epoch)
func Shuffling(
	seed [32]byte,
	validators []*pb.Validator,
	slot uint64) ([][]uint64, error) {

	// Normalize slot to start of epoch boundary.
	slot -= slot % params.BeaconConfig().SlotsPerEpoch

	// Figure out how many committees can be in a single slot.
	activeIndices := ActiveValidatorIndices(validators, slot)
	activeCount := uint64(len(activeIndices))
	committeesPerEpoch := EpochCommitteeCount(activeCount)

	// Convert slot to bytes and xor it with seed.
	slotInBytes := make([]byte, 32)
	binary.LittleEndian.PutUint64(slotInBytes, slot)
	seed = bytesutil.ToBytes32(bytesutil.Xor(seed[:], slotInBytes))

	shuffledIndices, err := utils.ShuffleIndices(seed, activeIndices)
	if err != nil {
		return nil, err
	}

	// Split the shuffled list into epoch_length * committees_per_slot pieces.
	return utils.SplitIndices(shuffledIndices, committeesPerEpoch), nil
}

// AttestationParticipants returns the attesting participants indices.
//
// Spec pseudocode definition:
//   def get_attestation_participants(state: BeaconState,
//     attestation_data: AttestationData,
//     bitfield: bytes) -> List[ValidatorIndex]:
//     """
//     Returns the participant indices at for the ``attestation_data`` and ``bitfield``.
//     """
//     # Find the committee in the list with the desired shard
//     crosslink_committees = get_crosslink_committees_at_slot(state, attestation_data.slot)
//
//	   assert attestation_data.shard in [shard for _, shard in crosslink_committees]
//     crosslink_committee = [committee for committee,
//     		shard in crosslink_committees if shard == attestation_data.shard][0]
//
//	   assert verify_bitfield(bitfield, len(crosslink_committee))
//
//     # Find the participating attesters in the committee
//     participants = []
//     for i, validator_index in enumerate(crosslink_committee):
//         aggregation_bit = get_bitfield_bit(bitfield, i)
//         if aggregation_bit == 0b1:
//            participants.append(validator_index)
//    return participants
func AttestationParticipants(
	state *pb.BeaconState,
	attestationData *pb.AttestationData,
	bitfield []byte) ([]uint64, error) {

	// Find the relevant committee.
	// RegistryChange is a no-op when requesting slot in current and previous epoch.
	// AttestationParticipants is used to calculate justification and finality hence won't be used
	// to request crosslink commitees of future epoch.
	crosslinkCommittees, err := CrosslinkCommitteesAtSlot(state, attestationData.Slot, false /* registryChange */)
	if err != nil {
		return nil, err
	}

	var committee []uint64
	for _, crosslinkCommittee := range crosslinkCommittees {
		if crosslinkCommittee.Shard == attestationData.Shard {
			committee = crosslinkCommittee.Committee
			break
		}
	}

	if isValidated, err := VerifyBitfield(bitfield, len(committee)); !isValidated || err != nil {
		if err != nil {
			return nil, err
		}

		return nil, errors.New("bitfield is unable to be verified")
	}

	// Find the participating validators in the committee.
	var participants []uint64
	for i, validatorIndex := range committee {
		bitSet, err := bitutil.CheckBit(bitfield, i)
		if err != nil {
			return nil, fmt.Errorf("could not get participant bitfield: %v", err)
		}
		if bitSet {
			participants = append(participants, validatorIndex)
		}
	}
	return participants, nil
}

// VerifyBitfield validates a bitfield with a given committee size.
//
// Spec pseudocode:
//
// def verify_bitfield(bitfield: bytes, committee_size: int) -> bool:
// """
// Verify ``bitfield`` against the ``committee_size``.
// """
// if len(bitfield) != (committee_size + 7) // 8:
// return False
//
// # Check `bitfield` is padded with zero bits only
// for i in range(committee_size, len(bitfield) * 8):
// if get_bitfield_bit(bitfield, i) == 0b1:
// return False
//
// return True
func VerifyBitfield(bitfield []byte, committeeSize int) (bool, error) {
	if len(bitfield) != mathutil.CeilDiv8(committeeSize) {
		return false, fmt.Errorf(
			"wanted participants bitfield length %d, got: %d",
			mathutil.CeilDiv8(committeeSize),
			len(bitfield))
	}

	for i := committeeSize; i < len(bitfield)*8; i++ {
		bitSet, err := bitutil.CheckBit(bitfield, i)
		if err != nil {
			return false, fmt.Errorf("unable to check bit in bitfield %v", err)
		}

		if bitSet {
			return false, nil
		}
	}

	return true, nil
}

// CommitteeAssignment is used to query committee assignment from
// current and previous epoch.
//
// Spec pseudocode definition:
//   def get_committee_assignment(
//        state: BeaconState,
//        epoch: Epoch,
//        validator_index: ValidatorIndex,
//        registry_change: bool=False) -> Tuple[List[ValidatorIndex], Shard, Slot, bool]:
//    """
//    Return the committee assignment in the ``epoch`` for ``validator_index`` and ``registry_change``.
//    ``assignment`` returned is a tuple of the following form:
//        * ``assignment[0]`` is the list of validators in the committee
//        * ``assignment[1]`` is the shard to which the committee is assigned
//        * ``assignment[2]`` is the slot at which the committee is assigned
//        * ``assignment[3]`` is a bool signalling if the validator is expected to propose
//            a beacon block at the assigned slot.
//    """
//    previous_epoch = get_previous_epoch(state)
//    next_epoch = get_current_epoch(state)
//    assert previous_epoch <= epoch <= next_epoch
//
//    epoch_start_slot = get_epoch_start_slot(epoch)
//    for slot in range(epoch_start_slot, epoch_start_slot + SLOTS_PER_EPOCH):
//        crosslink_committees = get_crosslink_committees_at_slot(
//            state,
//            slot,
//            registry_change=registry_change,
//        )
//        selected_committees = [
//            committee  # Tuple[List[ValidatorIndex], Shard]
//            for committee in crosslink_committees
//            if validator_index in committee[0]
//        ]
//        if len(selected_committees) > 0:
//            validators = selected_committees[0][0]
//            shard = selected_committees[0][1]
//            first_committee_at_slot = crosslink_committees[0][0]  # List[ValidatorIndex]
//            is_proposer = first_committee_at_slot[slot % len(first_committee_at_slot)] == validator_index
//
//            assignment = (validators, shard, slot, is_proposer)
//            return assignment
func CommitteeAssignment(
	state *pb.BeaconState,
	slot uint64,
	validatorIndex uint64,
	registryChange bool) ([]uint64, uint64, uint64, bool, error) {
	wantedEpoch := slot / params.BeaconConfig().SlotsPerEpoch
	prevEpoch := PrevEpoch(state)
	nextEpoch := NextEpoch(state)

	if wantedEpoch < prevEpoch || wantedEpoch > nextEpoch {
		return nil, 0, 0, false, fmt.Errorf(
			"epoch %d out of bounds: %d <= epoch <= %d",
			wantedEpoch-params.BeaconConfig().GenesisEpoch,
			prevEpoch-params.BeaconConfig().GenesisEpoch,
			nextEpoch-params.BeaconConfig().GenesisEpoch,
		)
	}

	assignmentCache.lock.Lock()
	defer assignmentCache.lock.Unlock()

	var assignment *ValidatorAssignment
	var ok bool
	fmt.Printf("requested from cache at slot: %d\n", slot-params.BeaconConfig().GenesisSlot)
	if wantedEpoch == prevEpoch && CurrentEpoch(state) != params.BeaconConfig().GenesisEpoch {
		assignment, ok = assignmentCache.prevAssignments[validatorIndex]
	} else if wantedEpoch == nextEpoch {
		var selectedCommittees []*CrosslinkCommittee

		startSlot := StartSlot(wantedEpoch)
		for slot := startSlot; slot < startSlot+params.BeaconConfig().SlotsPerEpoch; slot++ {
			crosslinkCommittees, err := CrosslinkCommitteesAtSlot(
				state, slot, registryChange)
			if err != nil {
				return []uint64{}, 0, 0, false, fmt.Errorf("could not get crosslink committee: %v", err)
			}
			for _, committee := range crosslinkCommittees {
				for _, idx := range committee.Committee {
					if idx == validatorIndex {
						selectedCommittees = append(selectedCommittees, committee)
					}

					if len(selectedCommittees) > 0 {
						validators := selectedCommittees[0].Committee
						shard := selectedCommittees[0].Shard
						firstCommitteeAtSlot := crosslinkCommittees[0].Committee
						isProposer := firstCommitteeAtSlot[slot%
							uint64(len(firstCommitteeAtSlot))] == validatorIndex
						return validators, shard, slot, isProposer, nil
					}
				}
			}
		}
	} else {
		assignment, ok = assignmentCache.currentAssignments[validatorIndex]
	}
	if ok {
		committee := assignment.Committee
		shard := assignment.Shard
		actingSlot := assignment.Slot
		isProposer := assignment.IsProposer
		return committee, shard, actingSlot, isProposer, nil
	}
	return nil, 0, 0, false, status.Error(codes.NotFound, "validator not found found in assignments")
}

// CommitteeAssignmentMapping returns a mapping of a validator indice
// to their assignment data.
func CommitteeAssignmentMapping(
	state *pb.BeaconState,
	wantedEpoch uint64,
	registryChange bool) (map[uint64]*ValidatorAssignment, error) {
	assignments := make(map[uint64]*ValidatorAssignment)

	startSlot := StartSlot(wantedEpoch)
	for slot := startSlot; slot < startSlot+params.BeaconConfig().SlotsPerEpoch; slot++ {
		crosslinkCommittees, err := CrosslinkCommitteesAtSlot(state, slot, registryChange)
		if err != nil {
			return nil, fmt.Errorf("could not get crosslink committee: %v", err)
		}
		for _, committee := range crosslinkCommittees {
			for _, indice := range committee.Committee {
				firstCommitteeAtSlot := committee.Committee
				isProposer := firstCommitteeAtSlot[slot%
					uint64(len(firstCommitteeAtSlot))] == indice

				assignment := &ValidatorAssignment{
					Committee:  committee.Committee,
					Shard:      committee.Shard,
					Slot:       slot,
					IsProposer: isProposer,
				}
				assignments[indice] = assignment
			}
		}
	}
	return assignments, nil
}

// prevEpochCommitteesAtSlot returns a list of crosslink committees of the previous epoch.
//
// Spec pseudocode definition:
//   def get_previous_epoch_committees_at_slot(state: BeaconState,
//                                          slot: Slot) -> List[Tuple[List[ValidatorIndex], Shard]]:
//    committees_per_epoch = get_previous_epoch_committee_count(state)
//    seed = state.previous_shuffling_seed
//    shuffling_epoch = state.previous_shuffling_epoch
//    shuffling_start_shard = state.previous_shuffling_start_shard
//    return get_crosslink_committees(
//        state,
//        seed,
//        shuffling_epoch,
//        slot,
//        start_shard,
//        committees_per_epoch,
//    )
func prevEpochCommitteesAtSlot(state *pb.BeaconState, slot uint64) ([]*CrosslinkCommittee, error) {
	committeesPerEpoch := PrevEpochCommitteeCount(state)
	return crosslinkCommittees(
		state, &shufflingInput{
			seed:               state.PreviousShufflingSeedHash32,
			shufflingEpoch:     state.PreviousShufflingEpoch,
			slot:               slot,
			startShard:         state.PreviousShufflingStartShard,
			committeesPerEpoch: committeesPerEpoch,
		})
}

// currEpochCommitteesAtSlot returns a list of crosslink committees of the current epoch.
//
// Spec pseudocode definition:
//   def get_current_epoch_committees_at_slot(state: BeaconState,
//                                         slot: Slot) -> List[Tuple[List[ValidatorIndex], Shard]]:
//    committees_per_epoch = get_current_epoch_committee_count(state)
//    seed = state.current_shuffling_seed
//    shuffling_epoch = state.current_shuffling_epoch
//    shuffling_start_shard = state.current_shuffling_start_shard
//    return get_crosslink_committees(
//        state,
//        seed,
//        shuffling_epoch,
//        slot,
//        start_shard,
//        committees_per_epoch,
//    )
func currEpochCommitteesAtSlot(state *pb.BeaconState, slot uint64) ([]*CrosslinkCommittee, error) {
	committeesPerEpoch := CurrentEpochCommitteeCount(state)
	return crosslinkCommittees(
		state, &shufflingInput{
			seed:               state.CurrentShufflingSeedHash32,
			shufflingEpoch:     state.CurrentShufflingEpoch,
			slot:               slot,
			startShard:         state.CurrentShufflingStartShard,
			committeesPerEpoch: committeesPerEpoch,
		})
}

// nextEpochCommitteesAtSlot returns a list of crosslink committees of the next epoch.
//
// Spec pseudocode definition:
//   def get_next_epoch_committees_at_slot(state: BeaconState,
//                                      slot: Slot,
//                                      registry_change: bool) -> List[Tuple[List[ValidatorIndex], Shard]]:
//    epochs_since_last_registry_update = current_epoch - state.validator_registry_update_epoch
//    if registry_change:
//        committees_per_epoch = get_next_epoch_committee_count(state)
//        seed = generate_seed(state, next_epoch)
//        shuffling_epoch = next_epoch
//        current_committees_per_epoch = get_current_epoch_committee_count(state)
//        shuffling_start_shard = (state.current_shuffling_start_shard + current_committees_per_epoch) % SHARD_COUNT
//    elif epochs_since_last_registry_update > 1 and is_power_of_two(epochs_since_last_registry_update):
//        committees_per_epoch = get_next_epoch_committee_count(state)
//        seed = generate_seed(state, next_epoch)
//        shuffling_epoch = next_epoch
//        shuffling_start_shard = state.current_shuffling_start_shard
//    else:
//        committees_per_epoch = get_current_epoch_committee_count(state)
//        seed = state.current_shuffling_seed
//        shuffling_epoch = state.current_shuffling_epoch
//        shuffling_start_shard = state.current_shuffling_start_shard
//
//    return get_crosslink_committees(
//        state,
//        seed,
//        shuffling_epoch,
//        slot,
//        start_shard,
//        committees_per_epoch,
//    )
func nextEpochCommitteesAtSlot(state *pb.BeaconState, slot uint64, registryChange bool) ([]*CrosslinkCommittee, error) {
	var committeesPerEpoch uint64
	var shufflingEpoch uint64
	var shufflingStartShard uint64
	var seed [32]byte
	var err error

	epochsSinceLastUpdate := CurrentEpoch(state) - state.ValidatorRegistryUpdateEpoch
	if registryChange {
		committeesPerEpoch = NextEpochCommitteeCount(state)
		shufflingEpoch = NextEpoch(state)
		seed, err = GenerateSeed(state, shufflingEpoch)
		if err != nil {
			return nil, fmt.Errorf("could not generate seed: %v", err)
		}
		shufflingStartShard = (state.CurrentShufflingStartShard + CurrentEpochCommitteeCount(state)) %
			params.BeaconConfig().ShardCount
	} else if epochsSinceLastUpdate > 1 &&
		mathutil.IsPowerOf2(epochsSinceLastUpdate) {
		committeesPerEpoch = NextEpochCommitteeCount(state)
		shufflingEpoch = NextEpoch(state)
		seed, err = GenerateSeed(state, shufflingEpoch)
		if err != nil {
			return nil, fmt.Errorf("could not generate seed: %v", err)
		}
		shufflingStartShard = state.CurrentShufflingStartShard
	} else {
		committeesPerEpoch = CurrentEpochCommitteeCount(state)
		seed = bytesutil.ToBytes32(state.CurrentShufflingSeedHash32)
		shufflingEpoch = state.CurrentShufflingEpoch
		shufflingStartShard = state.CurrentShufflingStartShard
	}

	return crosslinkCommittees(
		state, &shufflingInput{
			seed:               seed[:],
			shufflingEpoch:     shufflingEpoch,
			slot:               slot,
			startShard:         shufflingStartShard,
			committeesPerEpoch: committeesPerEpoch,
		})
}

// crosslinkCommittees breaks down the shuffled indices into list of crosslink committee structs
// which contains of validator indices and the shard they are assigned to.
//
// Spec pseudocode definition:
//   def get_crosslink_committees(state: BeaconState,
//                             seed: Bytes32,
//                             shuffling_epoch: Epoch,
//                             slot: Slot,
//                             start_shard: Shard,
//                             committees_per_epoch: int) -> List[Tuple[List[ValidatorIndex], Shard]]:
//    offset = slot % SLOTS_PER_EPOCH
//    committees_per_slot = committees_per_epoch // SLOTS_PER_EPOCH
//    slot_start_shard = (shuffling_start_shard + committees_per_slot * offset) % SHARD_COUNT
//
//    shuffling = get_shuffling(
//        seed,
//        state.validator_registry,
//        shuffling_epoch,
//    )
//
//    return [
//        (
//            shuffling[committees_per_slot * offset + i],
//            (slot_start_shard + i) % SHARD_COUNT,
//        )
//        for i in range(committees_per_slot)
//    ]
func crosslinkCommittees(state *pb.BeaconState, input *shufflingInput) ([]*CrosslinkCommittee, error) {
	slotsPerEpoch := params.BeaconConfig().SlotsPerEpoch
	offSet := input.slot % slotsPerEpoch
	committeesPerSlot := input.committeesPerEpoch / slotsPerEpoch
	slotStartShard := (input.startShard + committeesPerSlot*offSet) %
		params.BeaconConfig().ShardCount
	requestedEpoch := SlotToEpoch(input.slot)

	shuffledIndices, err := Shuffling(
		bytesutil.ToBytes32(input.seed),
		state.ValidatorRegistry,
<<<<<<< HEAD
		input.shufflingEpoch)
=======
		requestedEpoch)
>>>>>>> 97b5ef0c
	if err != nil {
		return nil, err
	}

	var crosslinkCommittees []*CrosslinkCommittee
	for i := uint64(0); i < committeesPerSlot; i++ {
		crosslinkCommittees = append(crosslinkCommittees, &CrosslinkCommittee{
			Committee: shuffledIndices[committeesPerSlot*offSet+i],
			Shard:     (slotStartShard + i) % params.BeaconConfig().ShardCount,
		})
	}
	return crosslinkCommittees, nil
}<|MERGE_RESOLUTION|>--- conflicted
+++ resolved
@@ -718,11 +718,7 @@
 	shuffledIndices, err := Shuffling(
 		bytesutil.ToBytes32(input.seed),
 		state.ValidatorRegistry,
-<<<<<<< HEAD
-		input.shufflingEpoch)
-=======
 		requestedEpoch)
->>>>>>> 97b5ef0c
 	if err != nil {
 		return nil, err
 	}
