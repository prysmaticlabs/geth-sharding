load("@prysm//tools/go:def.bzl", "go_repository", "maybe")  # gazelle:keep
load("@bazel_tools//tools/build_defs/repo:http.bzl", "http_archive")  # gazelle:keep
load("@bazel_tools//tools/build_defs/repo:git.bzl", "git_repository")

# Prysm's third party / external dependencies.
#
##################################################################
#
#                    ██████████████████
#                  ██                  ██
#                ██  ██████████████████  ██
#              ██  ██████████████████████  ██
#            ██  ██████████████████████████  ██
#          ██  ██████████████████████████████  ██
#        ██  ██████████████████████████████████  ██
#      ██  ██████████████████████████████████████  ██
#      ██  ██████    ██      ████  ████    ██████  ██
#      ██  ████  ████████  ████  ██  ██  ██  ████  ██
#      ██  ████  ████████  ████  ██  ██  ██  ████  ██
#      ██  ██████  ██████  ████  ██  ██    ██████  ██
#      ██  ████████  ████  ████  ██  ██  ████████  ██
#      ██  ████████  ████  ████  ██  ██  ████████  ██
#      ██  ████    ██████  ██████  ████  ████████  ██
#      ██  ██████████████████████████████████████  ██
#        ██  ██████████████████████████████████  ██
#          ██  ██████████████████████████████  ██
#            ██  ██████████████████████████  ██
#              ██  ██████████████████████  ██
#                ██  ██████████████████  ██
#                  ██                  ██
#                    ██████████████████
#
##################################################################
#           Make sure you have read DEPENDENCIES.md!
##################################################################
def prysm_deps():
    go_repository(
        name = "co_honnef_go_tools",
        importpath = "honnef.co/go/tools",
        sum = "h1:UoveltGrhghAA7ePc+e+QYDHXrBps2PqFZiHkGR/xK8=",
        version = "v0.0.1-2020.1.4",
    )
    go_repository(
        name = "com_github_aead_siphash",
        importpath = "github.com/aead/siphash",
        sum = "h1:FwHfE/T45KPKYuuSAKyyvE+oPWcaQ+CUmFW0bPlM+kg=",
        version = "v1.0.1",
    )
    go_repository(
        name = "com_github_afex_hystrix_go",
        importpath = "github.com/afex/hystrix-go",
        sum = "h1:rFw4nCn9iMW+Vajsk51NtYIcwSTkXr+JGrMd36kTDJw=",
        version = "v0.0.0-20180502004556-fa1af6a1f4f5",
    )

    go_repository(
        name = "com_github_ajstarks_svgo",
        importpath = "github.com/ajstarks/svgo",
        sum = "h1:wVe6/Ea46ZMeNkQjjBW6xcqyQA/j5e0D6GytH95g0gQ=",
        version = "v0.0.0-20180226025133-644b8db467af",
    )

    go_repository(
        name = "com_github_alecthomas_template",
        importpath = "github.com/alecthomas/template",
        sum = "h1:JYp7IbQjafoB+tBA3gMyHYHrpOtNuDiK/uB5uXxq5wM=",
        version = "v0.0.0-20190718012654-fb15b899a751",
    )
    go_repository(
        name = "com_github_alecthomas_units",
        importpath = "github.com/alecthomas/units",
        sum = "h1:UQZhZ2O0vMHr2cI+DC1Mbh0TJxzA3RcLoMsFw+aXw7E=",
        version = "v0.0.0-20190924025748-f65c72e2690d",
    )
    go_repository(
        name = "com_github_allegro_bigcache",
        importpath = "github.com/allegro/bigcache",
        sum = "h1:hg1sY1raCwic3Vnsvje6TT7/pnZba83LeFck5NrFKSc=",
        version = "v1.2.1",
    )
    go_repository(
        name = "com_github_andreasbriese_bbloom",
        importpath = "github.com/AndreasBriese/bbloom",
        sum = "h1:HD8gA2tkByhMAwYaFAX9w2l7vxvBQ5NMoxDrkhqhtn4=",
        version = "v0.0.0-20190306092124-e2d15f34fcf9",
    )

    go_repository(
        name = "com_github_andreyvit_diff",
        importpath = "github.com/andreyvit/diff",
        sum = "h1:bvNMNQO63//z+xNgfBlViaCIJKLlCJ6/fmUseuG0wVQ=",
        version = "v0.0.0-20170406064948-c7f18ee00883",
    )

    go_repository(
        name = "com_github_antihax_optional",
        importpath = "github.com/antihax/optional",
        sum = "h1:xK2lYat7ZLaVVcIuj82J8kIro4V6kDe0AUDFboUCwcg=",
        version = "v1.0.0",
    )

    go_repository(
        name = "com_github_apache_arrow_go_arrow",
        importpath = "github.com/apache/arrow/go/arrow",
        sum = "h1:nxAtV4VajJDhKysp2kdcJZsq8Ss1xSA0vZTkVHHJd0E=",
        version = "v0.0.0-20191024131854-af6fa24be0db",
    )
    go_repository(
        name = "com_github_apache_thrift",
        importpath = "github.com/apache/thrift",
        sum = "h1:5hryIiq9gtn+MiLVn0wP37kb/uTeRZgN08WoCsAhIhI=",
        version = "v0.13.0",
    )

    go_repository(
        name = "com_github_aristanetworks_fsnotify",
        importpath = "github.com/aristanetworks/fsnotify",
        sum = "h1:it2ydpY6k0aXB7qjb4vGhOYOL6YDC/sr8vhqwokFQwQ=",
        version = "v1.4.2",
    )
    go_repository(
        name = "com_github_aristanetworks_glog",
        importpath = "github.com/aristanetworks/glog",
        sum = "h1:Bmjk+DjIi3tTAU0wxGaFbfjGUqlxxSXARq9A96Kgoos=",
        version = "v0.0.0-20191112221043-67e8567f59f3",
    )

    go_repository(
        name = "com_github_aristanetworks_goarista",
        importpath = "github.com/aristanetworks/goarista",
        sum = "h1:cgk6xsRVshE29qzHDCQ+tqmu7ny8GnjPQhAw/RTk/Co=",
        version = "v0.0.0-20200521140103-6c3304613b30",
    )
    go_repository(
        name = "com_github_aristanetworks_splunk_hec_go",
        importpath = "github.com/aristanetworks/splunk-hec-go",
        sum = "h1:O7zlcm4ve7JvqTyEK3vSBh1LngLezraqcxv8Ya6tQFY=",
        version = "v0.3.3",
    )
    go_repository(
        name = "com_github_armon_circbuf",
        importpath = "github.com/armon/circbuf",
        sum = "h1:QEF07wC0T1rKkctt1RINW/+RMTVmiwxETico2l3gxJA=",
        version = "v0.0.0-20150827004946-bbbad097214e",
    )

    go_repository(
        name = "com_github_armon_consul_api",
        importpath = "github.com/armon/consul-api",
        sum = "h1:G1bPvciwNyF7IUmKXNt9Ak3m6u9DE1rF+RmtIkBpVdA=",
        version = "v0.0.0-20180202201655-eb2c6b5be1b6",
    )
    go_repository(
        name = "com_github_armon_go_metrics",
        importpath = "github.com/armon/go-metrics",
        sum = "h1:8GUt8eRujhVEGZFFEjBj46YV4rDjvGrNxb0KMWYkL2I=",
        version = "v0.0.0-20180917152333-f0300d1749da",
    )
    go_repository(
        name = "com_github_armon_go_radix",
        importpath = "github.com/armon/go-radix",
        sum = "h1:BUAU3CGlLvorLI26FmByPp2eC2qla6E1Tw+scpcg/to=",
        version = "v0.0.0-20180808171621-7fddfc383310",
    )
    go_repository(
        name = "com_github_aryann_difflib",
        importpath = "github.com/aryann/difflib",
        sum = "h1:pv34s756C4pEXnjgPfGYgdhg/ZdajGhyOvzx8k+23nw=",
        version = "v0.0.0-20170710044230-e206f873d14a",
    )

    go_repository(
        name = "com_github_aws_aws_lambda_go",
        importpath = "github.com/aws/aws-lambda-go",
        sum = "h1:SuCy7H3NLyp+1Mrfp+m80jcbi9KYWAs9/BXwppwRDzY=",
        version = "v1.13.3",
    )

    go_repository(
        name = "com_github_aws_aws_sdk_go",
        importpath = "github.com/aws/aws-sdk-go",
        sum = "h1:0xphMHGMLBrPMfxR2AmVjZKcMEESEgWF8Kru94BNByk=",
        version = "v1.27.0",
    )
    go_repository(
        name = "com_github_aws_aws_sdk_go_v2",
        importpath = "github.com/aws/aws-sdk-go-v2",
        sum = "h1:BS+UYpbsElC82gB+2E2jiCBg36i8HlubTB/dO/moQ9c=",
        version = "v1.2.0",
    )

    go_repository(
        name = "com_github_aws_aws_sdk_go_v2_config",
        importpath = "github.com/aws/aws-sdk-go-v2/config",
        sum = "h1:ZAoq32boMzcaTW9bcUacBswAmHTbvlvDJICgHFZuECo=",
        version = "v1.1.1",
    )
    go_repository(
        name = "com_github_aws_aws_sdk_go_v2_credentials",
        importpath = "github.com/aws/aws-sdk-go-v2/credentials",
        sum = "h1:NbvWIM1Mx6sNPTxowHgS2ewXCRp+NGTzUYb/96FZJbY=",
        version = "v1.1.1",
    )
    go_repository(
        name = "com_github_aws_aws_sdk_go_v2_feature_ec2_imds",
        importpath = "github.com/aws/aws-sdk-go-v2/feature/ec2/imds",
        sum = "h1:EtEU7WRaWliitZh2nmuxEXrN0Cb8EgPUFGIoTMeqbzI=",
        version = "v1.0.2",
    )
    go_repository(
        name = "com_github_aws_aws_sdk_go_v2_service_internal_presigned_url",
        importpath = "github.com/aws/aws-sdk-go-v2/service/internal/presigned-url",
        sum = "h1:4AH9fFjUlVktQMznF+YN33aWNXaR4VgDXyP28qokJC0=",
        version = "v1.0.2",
    )
    go_repository(
        name = "com_github_aws_aws_sdk_go_v2_service_route53",
        importpath = "github.com/aws/aws-sdk-go-v2/service/route53",
        sum = "h1:cKr6St+CtC3/dl/rEBJvlk7A/IN5D5F02GNkGzfbtVU=",
        version = "v1.1.1",
    )
    go_repository(
        name = "com_github_aws_aws_sdk_go_v2_service_sso",
        importpath = "github.com/aws/aws-sdk-go-v2/service/sso",
        sum = "h1:37QubsarExl5ZuCBlnRP+7l1tNwZPBSTqpTBrPH98RU=",
        version = "v1.1.1",
    )
    go_repository(
        name = "com_github_aws_aws_sdk_go_v2_service_sts",
        importpath = "github.com/aws/aws-sdk-go-v2/service/sts",
        sum = "h1:TJoIfnIFubCX0ACVeJ0w46HEH5MwjwYN4iFhuYIhfIY=",
        version = "v1.1.1",
    )
    go_repository(
        name = "com_github_aws_smithy_go",
        importpath = "github.com/aws/smithy-go",
        sum = "h1:D6CSsM3gdxaGaqXnPgOBCeL6Mophqzu7KJOu7zW78sU=",
        version = "v1.1.0",
    )
    go_repository(
        name = "com_github_azure_azure_pipeline_go",
        importpath = "github.com/Azure/azure-pipeline-go",
        sum = "h1:OLBdZJ3yvOn2MezlWvbrBMTEUQC72zAftRZOMdj5HYo=",
        version = "v0.2.1",
    )
    go_repository(
        name = "com_github_azure_azure_storage_blob_go",
        importpath = "github.com/Azure/azure-storage-blob-go",
        sum = "h1:MuueVOYkufCxJw5YZzF842DY2MBsp+hLuh2apKY0mck=",
        version = "v0.7.0",
    )
    go_repository(
        name = "com_github_azure_go_autorest_autorest",
        importpath = "github.com/Azure/go-autorest/autorest",
        sum = "h1:MRvx8gncNaXJqOoLmhNjUAKh33JJF8LyxPhomEtOsjs=",
        version = "v0.9.0",
    )
    go_repository(
        name = "com_github_azure_go_autorest_autorest_adal",
        importpath = "github.com/Azure/go-autorest/autorest/adal",
        sum = "h1:q2gDruN08/guU9vAjuPWff0+QIrpH6ediguzdAzXAUU=",
        version = "v0.5.0",
    )
    go_repository(
        name = "com_github_azure_go_autorest_autorest_date",
        importpath = "github.com/Azure/go-autorest/autorest/date",
        sum = "h1:YGrhWfrgtFs84+h0o46rJrlmsZtyZRg470CqAXTZaGM=",
        version = "v0.1.0",
    )
    go_repository(
        name = "com_github_azure_go_autorest_autorest_mocks",
        importpath = "github.com/Azure/go-autorest/autorest/mocks",
        sum = "h1:Ww5g4zThfD/6cLb4z6xxgeyDa7QDkizMkJKe0ysZXp0=",
        version = "v0.2.0",
    )
    go_repository(
        name = "com_github_azure_go_autorest_logger",
        importpath = "github.com/Azure/go-autorest/logger",
        sum = "h1:ruG4BSDXONFRrZZJ2GUXDiUyVpayPmb1GnWeHDdaNKY=",
        version = "v0.1.0",
    )
    go_repository(
        name = "com_github_azure_go_autorest_tracing",
        importpath = "github.com/Azure/go-autorest/tracing",
        sum = "h1:TRn4WjSnkcSy5AEG3pnbtFSwNtwzjr4VYyQflFE619k=",
        version = "v0.5.0",
    )
    go_repository(
        name = "com_github_bazelbuild_rules_go",
        importpath = "github.com/bazelbuild/rules_go",
        sum = "h1:Wxu7JjqnF78cKZbsBsARLSXx/jlGaSLCnUV3mTlyHvM=",
        version = "v0.23.2",
    )
    go_repository(
        name = "com_github_benbjohnson_clock",
        importpath = "github.com/benbjohnson/clock",
        sum = "h1:vkLuvpK4fmtSCuo60+yC63p7y0BmQ8gm5ZXGuBCJyXg=",
        version = "v1.0.3",
    )

    go_repository(
        name = "com_github_beorn7_perks",
        importpath = "github.com/beorn7/perks",
        sum = "h1:VlbKKnNfV8bJzeqoa4cOKqO6bYr3WgKZxO8Z16+hsOM=",
        version = "v1.0.1",
    )
    go_repository(
        name = "com_github_bgentry_go_netrc",
        importpath = "github.com/bgentry/go-netrc",
        sum = "h1:xDfNPAt8lFiC1UJrqV3uuy861HCTo708pDMbjHHdCas=",
        version = "v0.0.0-20140422174119-9fd32a8b3d3d",
    )

    go_repository(
        name = "com_github_bgentry_speakeasy",
        importpath = "github.com/bgentry/speakeasy",
        sum = "h1:ByYyxL9InA1OWqxJqqp2A5pYHUrCiAL6K3J+LKSsQkY=",
        version = "v0.1.0",
    )

    go_repository(
        name = "com_github_bketelsen_crypt",
        importpath = "github.com/bketelsen/crypt",
        sum = "h1:+0HFd5KSZ/mm3JmhmrDukiId5iR6w4+BdFtfSy4yWIc=",
        version = "v0.0.3-0.20200106085610-5cbc8cc4026c",
    )
    go_repository(
        name = "com_github_bmizerany_pat",
        importpath = "github.com/bmizerany/pat",
        sum = "h1:y4B3+GPxKlrigF1ha5FFErxK+sr6sWxQovRMzwMhejo=",
        version = "v0.0.0-20170815010413-6226ea591a40",
    )
    go_repository(
        name = "com_github_boltdb_bolt",
        importpath = "github.com/boltdb/bolt",
        sum = "h1:JQmyP4ZBrce+ZQu0dY660FMfatumYDLun9hBCUVIkF4=",
        version = "v1.3.1",
    )

    go_repository(
        name = "com_github_bradfitz_gomemcache",
        importpath = "github.com/bradfitz/gomemcache",
        sum = "h1:7IjN4QP3c38xhg6wz8R3YjoU+6S9e7xBc0DAVLLIpHE=",
        version = "v0.0.0-20170208213004-1952afaa557d",
    )

    go_repository(
        name = "com_github_btcsuite_btcd",
        importpath = "github.com/btcsuite/btcd",
        sum = "h1:At9hIZdJW0s9E/fAz28nrz6AmcNlSVucCH796ZteX1M=",
        version = "v0.21.0-beta",
    )
    go_repository(
        name = "com_github_btcsuite_btclog",
        importpath = "github.com/btcsuite/btclog",
        sum = "h1:bAs4lUbRJpnnkd9VhRV3jjAVU7DJVjMaK+IsvSeZvFo=",
        version = "v0.0.0-20170628155309-84c8d2346e9f",
    )
    go_repository(
        name = "com_github_btcsuite_btcutil",
        importpath = "github.com/btcsuite/btcutil",
        sum = "h1:9iZ1Terx9fMIOtq1VrwdqfsATL9MC2l8ZrUY6YZ2uts=",
        version = "v1.0.2",
    )
    go_repository(
        name = "com_github_btcsuite_go_socks",
        importpath = "github.com/btcsuite/go-socks",
        sum = "h1:R/opQEbFEy9JGkIguV40SvRY1uliPX8ifOvi6ICsFCw=",
        version = "v0.0.0-20170105172521-4720035b7bfd",
    )
    go_repository(
        name = "com_github_btcsuite_goleveldb",
        importpath = "github.com/btcsuite/goleveldb",
        sum = "h1:Tvd0BfvqX9o823q1j2UZ/epQo09eJh6dTcRp79ilIN4=",
        version = "v1.0.0",
    )
    go_repository(
        name = "com_github_btcsuite_snappy_go",
        importpath = "github.com/btcsuite/snappy-go",
        sum = "h1:ZxaA6lo2EpxGddsA8JwWOcxlzRybb444sgmeJQMJGQE=",
        version = "v1.0.0",
    )

    go_repository(
        name = "com_github_btcsuite_websocket",
        importpath = "github.com/btcsuite/websocket",
        sum = "h1:R8vQdOQdZ9Y3SkEwmHoWBmX1DNXhXZqlTpq6s4tyJGc=",
        version = "v0.0.0-20150119174127-31079b680792",
    )
    go_repository(
        name = "com_github_btcsuite_winsvc",
        importpath = "github.com/btcsuite/winsvc",
        sum = "h1:J9B4L7e3oqhXOcm+2IuNApwzQec85lE+QaikUcCs+dk=",
        version = "v1.0.0",
    )
    go_repository(
        name = "com_github_bufbuild_buf",
        importpath = "github.com/bufbuild/buf",
        sum = "h1:11zJVA0D4uJVGOC9h+oOVHrKKoBgMYIqJJ0d1Xt6oeQ=",
        version = "v0.37.0",
    )

    go_repository(
        name = "com_github_burntsushi_toml",
        importpath = "github.com/BurntSushi/toml",
        sum = "h1:WXkYYl6Yr3qBf1K79EBnL4mak0OimBfB0XUf9Vl28OQ=",
        version = "v0.3.1",
    )
    go_repository(
        name = "com_github_burntsushi_xgb",
        importpath = "github.com/BurntSushi/xgb",
        sum = "h1:1BDTz0u9nC3//pOCMdNH+CiXJVYJh5UQNCOBG7jbELc=",
        version = "v0.0.0-20160522181843-27f122750802",
    )

    go_repository(
        name = "com_github_c_bata_go_prompt",
        importpath = "github.com/c-bata/go-prompt",
        sum = "h1:uyKRz6Z6DUyj49QVijyM339UJV9yhbr70gESwbNU3e0=",
        version = "v0.2.2",
    )
    go_repository(
        name = "com_github_casbin_casbin_v2",
        importpath = "github.com/casbin/casbin/v2",
        sum = "h1:bTwon/ECRx9dwBy2ewRVr5OiqjeXSGiTUY74sDPQi/g=",
        version = "v2.1.2",
    )
    go_repository(
        name = "com_github_cenkalti_backoff",
        importpath = "github.com/cenkalti/backoff",
        sum = "h1:tNowT99t7UNflLxfYYSlKYsBpXdEet03Pg2g16Swow4=",
        version = "v2.2.1+incompatible",
    )

    go_repository(
        name = "com_github_census_instrumentation_opencensus_proto",
        importpath = "github.com/census-instrumentation/opencensus-proto",
        sum = "h1:glEXhBS5PSLLv4IXzLA5yPRVX4bilULVyxxbrfOtDAk=",
        version = "v0.2.1",
    )
    go_repository(
        name = "com_github_cespare_cp",
        importpath = "github.com/cespare/cp",
        sum = "h1:nCb6ZLdB7NRaqsm91JtQTAme2SKJzXVsdPIPkyJr1MU=",
        version = "v1.1.1",
    )

    go_repository(
        name = "com_github_cespare_xxhash",
        importpath = "github.com/cespare/xxhash",
        sum = "h1:a6HrQnmkObjyL+Gs60czilIUGqrzKutQD6XZog3p+ko=",
        version = "v1.1.0",
    )
    go_repository(
        name = "com_github_cespare_xxhash_v2",
        importpath = "github.com/cespare/xxhash/v2",
        sum = "h1:6MnRN8NT7+YBpUIWxHtefFZOKTAPgGjpQSxqLNn0+qY=",
        version = "v2.1.1",
    )

    go_repository(
        name = "com_github_chzyer_logex",
        importpath = "github.com/chzyer/logex",
        sum = "h1:Swpa1K6QvQznwJRcfTfQJmTE72DqScAa40E+fbHEXEE=",
        version = "v1.1.10",
    )
    go_repository(
        name = "com_github_chzyer_readline",
        importpath = "github.com/chzyer/readline",
        sum = "h1:fY5BOSpyZCqRo5OhCuC+XN+r/bBCmeuuJtjz+bCNIf8=",
        version = "v0.0.0-20180603132655-2972be24d48e",
    )
    go_repository(
        name = "com_github_chzyer_test",
        importpath = "github.com/chzyer/test",
        sum = "h1:q763qf9huN11kDQavWsoZXJNW3xEE4JJyHa5Q25/sd8=",
        version = "v0.0.0-20180213035817-a1ea475d72b1",
    )
    go_repository(
        name = "com_github_clbanning_x2j",
        importpath = "github.com/clbanning/x2j",
        sum = "h1:EdRZT3IeKQmfCSrgo8SZ8V3MEnskuJP0wCYNpe+aiXo=",
        version = "v0.0.0-20191024224557-825249438eec",
    )

    go_repository(
        name = "com_github_client9_misspell",
        importpath = "github.com/client9/misspell",
        sum = "h1:ta993UF76GwbvJcIo3Y68y/M3WxlpEHPWIGDkJYwzJI=",
        version = "v0.3.4",
    )

    go_repository(
        name = "com_github_cloudflare_cloudflare_go",
        importpath = "github.com/cloudflare/cloudflare-go",
        sum = "h1:gFqGlGl/5f9UGXAaKapCGUfaTCgRKKnzu2VvzMZlOFA=",
        version = "v0.14.0",
    )
    go_repository(
        name = "com_github_cncf_udpa_go",
        importpath = "github.com/cncf/udpa/go",
        sum = "h1:cqQfy1jclcSy/FwLjemeg3SR1yaINm74aQyupQ0Bl8M=",
        version = "v0.0.0-20201120205902-5459f2c99403",
    )
    go_repository(
        name = "com_github_cockroachdb_datadriven",
        importpath = "github.com/cockroachdb/datadriven",
        sum = "h1:OaNxuTZr7kxeODyLWsRMC+OD03aFUH+mW6r2d+MWa5Y=",
        version = "v0.0.0-20190809214429-80d97fb3cbaa",
    )
    go_repository(
        name = "com_github_codahale_hdrhistogram",
        importpath = "github.com/codahale/hdrhistogram",
        sum = "h1:qMd81Ts1T2OTKmB4acZcyKaMtRnY5Y44NuXGX2GFJ1w=",
        version = "v0.0.0-20161010025455-3a0bb77429bd",
    )

    go_repository(
        name = "com_github_confluentinc_confluent_kafka_go",
        importpath = "github.com/confluentinc/confluent-kafka-go",
        patch_args = ["-p1"],
        patches = ["@prysm//third_party:in_gopkg_confluentinc_confluent_kafka_go_v1.patch"],
        sum = "h1:13EK9RTujF7lVkvHQ5Hbu6bM+Yfrq8L0MkJNnjHSd4Q=",
        version = "v1.4.2",
    )

    go_repository(
        name = "com_github_consensys_bavard",
        importpath = "github.com/consensys/bavard",
        sum = "h1:Ulx+x6FcZnw25LXxuohvLeu7B1xGQIGrOy12Z+QCAjU=",
        version = "v0.1.8-0.20210105233146-c16790d2aa8b",
    )
    go_repository(
        name = "com_github_consensys_goff",
        importpath = "github.com/consensys/goff",
        sum = "h1:eatQPk1I/aVec+F5qs47id17bWZsQFIjxu7C9MsrIHY=",
        version = "v0.3.10",
    )
    go_repository(
        name = "com_github_consensys_gurvy",
        importpath = "github.com/consensys/gurvy",
        sum = "h1:H2hvjvT2OFMgdMn5ZbhXqHt+F8DJ2clZW7Vmc0kFFxc=",
        version = "v0.3.8",
    )
    go_repository(
        name = "com_github_coreos_bbolt",
        importpath = "github.com/coreos/bbolt",
        sum = "h1:wZwiHHUieZCquLkDL0B8UhzreNWsPHooDAG3q34zk0s=",
        version = "v1.3.2",
    )
    go_repository(
        name = "com_github_coreos_etcd",
        importpath = "github.com/coreos/etcd",
        sum = "h1:8F3hqu9fGYLBifCmRCJsicFqDx/D68Rt3q1JMazcgBQ=",
        version = "v3.3.13+incompatible",
    )
    go_repository(
        name = "com_github_coreos_go_etcd",
        importpath = "github.com/coreos/go-etcd",
        sum = "h1:bXhRBIXoTm9BYHS3gE0TtQuyNZyeEMux2sDi4oo5YOo=",
        version = "v2.0.0+incompatible",
    )

    go_repository(
        name = "com_github_coreos_go_semver",
        importpath = "github.com/coreos/go-semver",
        sum = "h1:wkHLiw0WNATZnSG7epLsujiMCgPAc9xhjJ4tgnAxmfM=",
        version = "v0.3.0",
    )
    go_repository(
        name = "com_github_coreos_go_systemd",
        importpath = "github.com/coreos/go-systemd",
        sum = "h1:iW4rZ826su+pqaw19uhpSCzhj44qo35pNgKFGqzDKkU=",
        version = "v0.0.0-20191104093116-d3cd4ed1dbcf",
    )
    go_repository(
        name = "com_github_coreos_pkg",
        importpath = "github.com/coreos/pkg",
        sum = "h1:lBNOc5arjvs8E5mO2tbpBpLoyyu8B6e44T7hJy6potg=",
        version = "v0.0.0-20180928190104-399ea9e2e55f",
    )

    go_repository(
        name = "com_github_cpuguy83_go_md2man",
        importpath = "github.com/cpuguy83/go-md2man",
        sum = "h1:BSKMNlYxDvnunlTymqtgONjNnaRV1sTpcovwwjF22jk=",
        version = "v1.0.10",
    )

    go_repository(
        name = "com_github_cpuguy83_go_md2man_v2",
        importpath = "github.com/cpuguy83/go-md2man/v2",
        sum = "h1:EoUDS0afbrsXAZ9YQ9jdu/mZ2sXgT1/2yyNng4PGlyM=",
        version = "v2.0.0",
    )

    go_repository(
        name = "com_github_creack_pty",
        importpath = "github.com/creack/pty",
        sum = "h1:uDmaGzcdjhF4i/plgjmEsriH11Y0o7RKapEf/LDaM3w=",
        version = "v1.1.9",
    )
    go_repository(
        name = "com_github_d4l3k_messagediff",
        importpath = "github.com/d4l3k/messagediff",
        sum = "h1:ZcAIMYsUg0EAp9X+tt8/enBE/Q8Yd5kzPynLyKptt9U=",
        version = "v1.2.1",
    )

    go_repository(
        name = "com_github_data_dog_go_sqlmock",
        importpath = "github.com/DATA-DOG/go-sqlmock",
        sum = "h1:CWUqKXe0s8A2z6qCgkP4Kru7wC11YoAnoupUKFDnH08=",
        version = "v1.3.3",
    )
    go_repository(
        name = "com_github_dave_jennifer",
        importpath = "github.com/dave/jennifer",
        sum = "h1:S15ZkFMRoJ36mGAQgWL1tnr0NQJh9rZ8qatseX/VbBc=",
        version = "v1.2.0",
    )
    go_repository(
        name = "com_github_davecgh_go_spew",
        importpath = "github.com/davecgh/go-spew",
        sum = "h1:vj9j/u1bqnvCEfJOwUhtlOARqs3+rkHYY13jYWTU97c=",
        version = "v1.1.1",
    )
    go_repository(
        name = "com_github_davidlazar_go_crypto",
        importpath = "github.com/davidlazar/go-crypto",
        sum = "h1:pFUpOrbxDR6AkioZ1ySsx5yxlDQZ8stG2b88gTPxgJU=",
        version = "v0.0.0-20200604182044-b73af7476f6c",
    )

    go_repository(
        name = "com_github_deckarep_golang_set",
        importpath = "github.com/deckarep/golang-set",
        sum = "h1:SCQV0S6gTtp6itiFrTqI+pfmJ4LN85S1YzhDf9rTHJQ=",
        version = "v1.7.1",
    )

    go_repository(
        name = "com_github_decred_dcrd_lru",
        importpath = "github.com/decred/dcrd/lru",
        sum = "h1:Kbsb1SFDsIlaupWPwsPp+dkxiBY1frcS07PCPgotKz8=",
        version = "v1.0.0",
    )
    go_repository(
        name = "com_github_dgraph_io_badger",
        importpath = "github.com/dgraph-io/badger",
        sum = "h1:w9pSFNSdq/JPM1N12Fz/F/bzo993Is1W+Q7HjPzi7yg=",
        version = "v1.6.1",
    )

    go_repository(
        name = "com_github_dgraph_io_ristretto",
        importpath = "github.com/dgraph-io/ristretto",
        sum = "h1:cNcG4c2n5xanQzp2hMyxDxPYVQmZ91y4WN6fJFlndLo=",
        version = "v0.0.4-0.20210318174700-74754f61e018",
    )
    go_repository(
        name = "com_github_dgrijalva_jwt_go",
        importpath = "github.com/dgrijalva/jwt-go",
        sum = "h1:7qlOGliEKZXTDg6OTjfoBKDXWrumCAMpl/TFQ4/5kLM=",
        version = "v3.2.0+incompatible",
    )

    go_repository(
        name = "com_github_dgryski_go_bitstream",
        importpath = "github.com/dgryski/go-bitstream",
        sum = "h1:akOQj8IVgoeFfBTzGOEQakCYshWD6RNo1M5pivFXt70=",
        version = "v0.0.0-20180413035011-3522498ce2c8",
    )
    go_repository(
        name = "com_github_dgryski_go_farm",
        importpath = "github.com/dgryski/go-farm",
        sum = "h1:tdlZCpZ/P9DhczCTSixgIKmwPv6+wP5DGjqLYw5SUiA=",
        version = "v0.0.0-20190423205320-6a90982ecee2",
    )
    go_repository(
        name = "com_github_dgryski_go_sip13",
        importpath = "github.com/dgryski/go-sip13",
        sum = "h1:RMLoZVzv4GliuWafOuPuQDKSm1SJph7uCRnnS61JAn4=",
        version = "v0.0.0-20181026042036-e10d5fee7954",
    )
    go_repository(
        name = "com_github_dlclark_regexp2",
        importpath = "github.com/dlclark/regexp2",
        sum = "h1:F1rxgk7p4uKjwIQxBs9oAXe5CqrXlCduYEJvrF4u93E=",
        version = "v1.4.0",
    )

    go_repository(
        name = "com_github_docker_docker",
        importpath = "github.com/docker/docker",
        sum = "h1:sh8rkQZavChcmakYiSlqu2425CHyFXLZZnvm7PDpU8M=",
        version = "v1.4.2-0.20180625184442-8e610b2b55bf",
    )
    go_repository(
        name = "com_github_docker_spdystream",
        importpath = "github.com/docker/spdystream",
        sum = "h1:cenwrSVm+Z7QLSV/BsnenAOcDXdX4cMv4wP0B/5QbPg=",
        version = "v0.0.0-20160310174837-449fdfce4d96",
    )

    go_repository(
        name = "com_github_dop251_goja",
        importpath = "github.com/dop251/goja",
        sum = "h1:Y9vTBSsV4hSwPSj4bacAU/eSnV3dAxVpepaghAdhGoQ=",
        version = "v0.0.0-20200721192441-a695b0cdd498",
    )
    go_repository(
        name = "com_github_dustin_go_humanize",
        importpath = "github.com/dustin/go-humanize",
        sum = "h1:VSnTsYCnlFHaM2/igO1h6X3HA71jcobQuxemgkq4zYo=",
        version = "v1.0.0",
    )

    go_repository(
        name = "com_github_eapache_go_resiliency",
        importpath = "github.com/eapache/go-resiliency",
        sum = "h1:v7g92e/KSN71Rq7vSThKaWIq68fL4YHvWyiUKorFR1Q=",
        version = "v1.2.0",
    )
    go_repository(
        name = "com_github_eapache_go_xerial_snappy",
        importpath = "github.com/eapache/go-xerial-snappy",
        sum = "h1:YEetp8/yCZMuEPMUDHG0CW/brkkEp8mzqk2+ODEitlw=",
        version = "v0.0.0-20180814174437-776d5712da21",
    )
    go_repository(
        name = "com_github_eapache_queue",
        importpath = "github.com/eapache/queue",
        sum = "h1:YOEu7KNc61ntiQlcEeUIoDTJ2o8mQznoNvUhiigpIqc=",
        version = "v1.1.0",
    )

    go_repository(
        name = "com_github_eclipse_paho_mqtt_golang",
        importpath = "github.com/eclipse/paho.mqtt.golang",
        sum = "h1:1F8mhG9+aO5/xpdtFkW4SxOJB67ukuDC3t2y2qayIX0=",
        version = "v1.2.0",
    )
    go_repository(
        name = "com_github_edsrzf_mmap_go",
        importpath = "github.com/edsrzf/mmap-go",
        sum = "h1:CEBF7HpRnUCSJgGUb5h1Gm7e3VkmVDrR8lvWVLtrOFw=",
        version = "v1.0.0",
    )

    go_repository(
        name = "com_github_elazarl_goproxy",
        importpath = "github.com/elazarl/goproxy",
        sum = "h1:yUdfgN0XgIJw7foRItutHYUIhlcKzcSf5vDpdhQAKTc=",
        version = "v0.0.0-20180725130230-947c36da3153",
    )

    go_repository(
        name = "com_github_emicklei_dot",
        importpath = "github.com/emicklei/dot",
        sum = "h1:Ase39UD9T9fRBOb5ptgpixrxfx8abVzNWZi2+lr53PI=",
        version = "v0.11.0",
    )
    go_repository(
        name = "com_github_emicklei_go_restful",
        importpath = "github.com/emicklei/go-restful",
        sum = "h1:H2pdYOb3KQ1/YsqVWoWNLQO+fusocsw354rqGTZtAgw=",
        version = "v0.0.0-20170410110728-ff4f55a20633",
    )
    go_repository(
        name = "com_github_envoyproxy_go_control_plane",
        importpath = "github.com/envoyproxy/go-control-plane",
        sum = "h1:EmNYJhPYy0pOFjCx2PrgtaBXmee0iUX9hLlxE1xHOJE=",
        version = "v0.9.9-0.20201210154907-fd9021fe5dad",
    )
    go_repository(
        name = "com_github_envoyproxy_protoc_gen_validate",
        importpath = "github.com/envoyproxy/protoc-gen-validate",
        sum = "h1:EQciDnbrYxy13PgWoY8AqoxGiPrpgBZ1R8UNe3ddc+A=",
        version = "v0.1.0",
    )

    # Note: It is required to define com_github_ethereum_go_ethereum like this for some reason...
    # Note: The keep directives help gazelle leave this alone.
    go_repository(
        name = "com_github_ethereum_go_ethereum",
        commit = "f4dfc974428879b1ad5294c8463d370923be988a",  # keep
        importpath = "github.com/ethereum/go-ethereum",  # keep
        # Note: go-ethereum is not bazel-friendly with regards to cgo. We have a
        # a fork that has resolved these issues by disabling HID/USB support and
        # some manual fixes for c imports in the crypto package. This is forked
        # branch should be updated from time to time with the latest go-ethereum
        # code.
        remote = "https://github.com/prysmaticlabs/bazel-go-ethereum",  # keep
        replace = None,  # keep
        sum = None,  # keep
        vcs = "git",  # keep
        version = None,  # keep
    )

    go_repository(
        name = "com_github_evanphx_json_patch",
        importpath = "github.com/evanphx/json-patch",
        sum = "h1:fUDGZCv/7iAN7u0puUVhvKCcsR6vRfwrJatElLBEf0I=",
        version = "v4.2.0+incompatible",
    )

    go_repository(
        name = "com_github_fatih_color",
        importpath = "github.com/fatih/color",
        sum = "h1:8xPHl4/q1VyqGIPif1F+1V3Y3lSmrq01EabUW3CoW5s=",
        version = "v1.9.0",
    )
    go_repository(
        name = "com_github_ferranbt_fastssz",
        importpath = "github.com/ferranbt/fastssz",
        nofuzz = True,
        sum = "h1:9VDpsWq096+oGMDTT/SgBD/VgZYf4pTF+KTPmZ+OaKM=",
        version = "v0.0.0-20210120143747-11b9eff30ea9",
    )

    go_repository(
        name = "com_github_fjl_memsize",
        importpath = "github.com/fjl/memsize",
        sum = "h1:FtmdgXiUlNeRsoNMFlKLDt+S+6hbjVMEW6RGQ7aUf7c=",
        version = "v0.0.0-20190710130421-bcb5799ab5e5",
    )

    go_repository(
        name = "com_github_flynn_noise",
        importpath = "github.com/flynn/noise",
        sum = "h1:u/UEqS66A5ckRmS4yNpjmVH56sVtS/RfclBAYocb4as=",
        version = "v0.0.0-20180327030543-2492fe189ae6",
    )

    go_repository(
        name = "com_github_fogleman_gg",
        importpath = "github.com/fogleman/gg",
        sum = "h1:WXb3TSNmHp2vHoCroCIB1foO/yQ36swABL8aOVeDpgg=",
        version = "v1.2.1-0.20190220221249-0403632d5b90",
    )
    go_repository(
        name = "com_github_fortytw2_leaktest",
        importpath = "github.com/fortytw2/leaktest",
        sum = "h1:u8491cBMTQ8ft8aeV+adlcytMZylmA5nnwwkRZjI8vw=",
        version = "v1.3.0",
    )
    go_repository(
        name = "com_github_franela_goblin",
        importpath = "github.com/franela/goblin",
        sum = "h1:gb2Z18BhTPJPpLQWj4T+rfKHYCHxRHCtRxhKKjRidVw=",
        version = "v0.0.0-20200105215937-c9ffbefa60db",
    )
    go_repository(
        name = "com_github_franela_goreq",
        importpath = "github.com/franela/goreq",
        sum = "h1:a9ENSRDFBUPkJ5lCgVZh26+ZbGyoVJG7yb5SSzF5H54=",
        version = "v0.0.0-20171204163338-bcd34c9993f8",
    )

    go_repository(
        name = "com_github_frankban_quicktest",
        importpath = "github.com/frankban/quicktest",
        sum = "h1:2QxQoC1TS09S7fhCPsrvqYdvP1H5M1P1ih5ABm3BTYk=",
        version = "v1.7.2",
    )
    go_repository(
        name = "com_github_fsnotify_fsnotify",
        importpath = "github.com/fsnotify/fsnotify",
        sum = "h1:hsms1Qyu0jgnwNXIxa+/V/PDsU6CfLf6CNO8H7IWoS4=",
        version = "v1.4.9",
    )
    go_repository(
        name = "com_github_garyburd_redigo",
        importpath = "github.com/garyburd/redigo",
        sum = "h1:0VruCpn7yAIIu7pWVClQC8wxCJEcG3nyzpMSHKi1PQc=",
        version = "v1.6.0",
    )
    go_repository(
        name = "com_github_gballet_go_libpcsclite",
        importpath = "github.com/gballet/go-libpcsclite",
        sum = "h1:f6D9Hr8xV8uYKlyuj8XIruxlh9WjVjdh1gIicAS7ays=",
        version = "v0.0.0-20191108122812-4678299bea08",
    )

    go_repository(
        name = "com_github_ghodss_yaml",
        importpath = "github.com/ghodss/yaml",
        sum = "h1:wQHKEahhL6wmXdzwWG11gIVCkOv05bNOh+Rxn0yngAk=",
        version = "v1.0.0",
    )

    go_repository(
        name = "com_github_glycerine_go_unsnap_stream",
        importpath = "github.com/glycerine/go-unsnap-stream",
        sum = "h1:r04MMPyLHj/QwZuMJ5+7tJcBr1AQjpiAK/rZWRrQT7o=",
        version = "v0.0.0-20180323001048-9f0cb55181dd",
    )
    go_repository(
        name = "com_github_glycerine_goconvey",
        importpath = "github.com/glycerine/goconvey",
        sum = "h1:gclg6gY70GLy3PbkQ1AERPfmLMMagS60DKF78eWwLn8=",
        version = "v0.0.0-20190410193231-58a59202ab31",
    )
    go_repository(
        name = "com_github_go_check_check",
        importpath = "github.com/go-check/check",
        sum = "h1:0gkP6mzaMqkmpcJYCFOLkIBwI7xFExG03bbkOkCvUPI=",
        version = "v0.0.0-20180628173108-788fd7840127",
    )

    go_repository(
        name = "com_github_go_gl_glfw",
        importpath = "github.com/go-gl/glfw",
        sum = "h1:QbL/5oDUmRBzO9/Z7Seo6zf912W/a6Sr4Eu0G/3Jho0=",
        version = "v0.0.0-20190409004039-e6da0acd62b1",
    )
    go_repository(
        name = "com_github_go_gl_glfw_v3_3_glfw",
        importpath = "github.com/go-gl/glfw/v3.3/glfw",
        sum = "h1:WtGNWLvXpe6ZudgnXrq0barxBImvnnJoMEhXAzcbM0I=",
        version = "v0.0.0-20200222043503-6f7a984d4dc4",
    )
    go_repository(
        name = "com_github_go_kit_kit",
        importpath = "github.com/go-kit/kit",
        sum = "h1:dXFJfIHVvUcpSgDOV+Ne6t7jXri8Tfv2uOLHUZ2XNuo=",
        version = "v0.10.0",
    )
    go_repository(
        name = "com_github_go_logfmt_logfmt",
        importpath = "github.com/go-logfmt/logfmt",
        sum = "h1:TrB8swr/68K7m9CcGut2g3UOihhbcbiMAYiuTXdEih4=",
        version = "v0.5.0",
    )
    go_repository(
        name = "com_github_go_logr_logr",
        importpath = "github.com/go-logr/logr",
        sum = "h1:fV3MLmabKIZ383XifUjFSwcoGee0v9qgPp8wy5svibE=",
        version = "v0.2.1",
    )
    go_repository(
        name = "com_github_go_ole_go_ole",
        importpath = "github.com/go-ole/go-ole",
        sum = "h1:t4MGB5xEDZvXI+0rMjjsfBsD7yAgp/s9ZDkL1JndXwY=",
        version = "v1.2.5",
    )
    go_repository(
        name = "com_github_go_openapi_jsonpointer",
        importpath = "github.com/go-openapi/jsonpointer",
        sum = "h1:wSt/4CYxs70xbATrGXhokKF1i0tZjENLOo1ioIO13zk=",
        version = "v0.0.0-20160704185906-46af16f9f7b1",
    )
    go_repository(
        name = "com_github_go_openapi_jsonreference",
        importpath = "github.com/go-openapi/jsonreference",
        sum = "h1:tF+augKRWlWx0J0B7ZyyKSiTyV6E1zZe+7b3qQlcEf8=",
        version = "v0.0.0-20160704190145-13c6e3589ad9",
    )
    go_repository(
        name = "com_github_go_openapi_spec",
        importpath = "github.com/go-openapi/spec",
        sum = "h1:C1JKChikHGpXwT5UQDFaryIpDtyyGL/CR6C2kB7F1oc=",
        version = "v0.0.0-20160808142527-6aced65f8501",
    )
    go_repository(
        name = "com_github_go_openapi_swag",
        importpath = "github.com/go-openapi/swag",
        sum = "h1:zP3nY8Tk2E6RTkqGYrarZXuzh+ffyLDljLxCy1iJw80=",
        version = "v0.0.0-20160704191624-1d0bd113de87",
    )
    go_repository(
        name = "com_github_go_sourcemap_sourcemap",
        importpath = "github.com/go-sourcemap/sourcemap",
        sum = "h1:W1iEw64niKVGogNgBN3ePyLFfuisuzeidWPMPWmECqU=",
        version = "v2.1.3+incompatible",
    )
    go_repository(
        name = "com_github_go_sql_driver_mysql",
        importpath = "github.com/go-sql-driver/mysql",
        sum = "h1:g24URVg0OFbNUTx9qqY1IRZ9D9z3iPyi5zKhQZpNwpA=",
        version = "v1.4.1",
    )

    go_repository(
        name = "com_github_go_stack_stack",
        importpath = "github.com/go-stack/stack",
        sum = "h1:5SgMzNM5HxrEjV0ww2lTmX6E2Izsfxas4+YHWRs3Lsk=",
        version = "v1.8.0",
    )
    go_repository(
        name = "com_github_go_yaml_yaml",
        importpath = "github.com/go-yaml/yaml",
        sum = "h1:RYi2hDdss1u4YE7GwixGzWwVo47T8UQwnTLB6vQiq+o=",
        version = "v2.1.0+incompatible",
    )

    go_repository(
        name = "com_github_gofrs_flock",
        importpath = "github.com/gofrs/flock",
        sum = "h1:MSdYClljsF3PbENUUEx85nkWfJSGfzYI9yEBZOJz6CY=",
        version = "v0.8.0",
    )
    go_repository(
        name = "com_github_gofrs_uuid",
        importpath = "github.com/gofrs/uuid",
        sum = "h1:1SD/1F5pU8p29ybwgQSwpQk+mwdRrXCYuPhW6m+TnJw=",
        version = "v4.0.0+incompatible",
    )

    go_repository(
        name = "com_github_gogo_googleapis",
        importpath = "github.com/gogo/googleapis",
        sum = "h1:kFkMAZBNAn4j7K0GiZr8cRYzejq68VbheufiV3YuyFI=",
        version = "v1.1.0",
    )

    go_repository(
        name = "com_github_golang_freetype",
        importpath = "github.com/golang/freetype",
        sum = "h1:DACJavvAHhabrF08vX0COfcOBJRhZ8lUbR+ZWIs0Y5g=",
        version = "v0.0.0-20170609003504-e2365dfdc4a0",
    )
    go_repository(
        name = "com_github_golang_gddo",
        importpath = "github.com/golang/gddo",
        sum = "h1:HoqgYR60VYu5+0BuG6pjeGp7LKEPZnHt+dUClx9PeIs=",
        version = "v0.0.0-20200528160355-8d077c1d8f4c",
    )

    go_repository(
        name = "com_github_golang_geo",
        importpath = "github.com/golang/geo",
        sum = "h1:lJwO/92dFXWeXOZdoGXgptLmNLwynMSHUmU6besqtiw=",
        version = "v0.0.0-20190916061304-5b978397cfec",
    )
    go_repository(
        name = "com_github_golang_glog",
        importpath = "github.com/golang/glog",
        nofuzz = True,
        sum = "h1:VKtxabqXZkF25pY9ekfRL6a582T4P37/31XEstQ5p58=",
        version = "v0.0.0-20160126235308-23def4e6c14b",
    )
    go_repository(
        name = "com_github_golang_groupcache",
        importpath = "github.com/golang/groupcache",
        sum = "h1:1r7pUrabqp18hOBcwBwiTsbnFeTZHV9eER/QT5JVZxY=",
        version = "v0.0.0-20200121045136-8c9f03a8e57e",
    )
    go_repository(
        name = "com_github_golang_lint",
        importpath = "github.com/golang/lint",
        sum = "h1:ior8LN6127GsA53E9mD9nH/oP/LVbJplmLH5V8o+/Uk=",
        version = "v0.0.0-20170918230701-e5d664eb928e",
    )

    go_repository(
        name = "com_github_golang_mock",
        importpath = "github.com/golang/mock",
        sum = "h1:l75CXGRSwbaYNpl/Z2X1XIIAMSCquvXgpVZDhwEIJsc=",
        version = "v1.4.4",
    )
    go_repository(
        name = "com_github_golang_protobuf",
        importpath = "github.com/golang/protobuf",
        patch_args = ["-p1"],
        patches = ["@io_bazel_rules_go//third_party:com_github_golang_protobuf-extras.patch"],
        sum = "h1:ROPKBNFfQgOUMifHyP+KYbvpjbdoFNs+aK7DXlji0Tw=",
        version = "v1.5.2",
    )

    go_repository(
        name = "com_github_golang_snappy",
        importpath = "github.com/golang/snappy",
        sum = "h1:fHPg5GQYlCeLIPB9BZqMVR5nR9A+IM5zcgeTdjMYmLA=",
        version = "v0.0.3",
    )
    go_repository(
        name = "com_github_google_btree",
        importpath = "github.com/google/btree",
        sum = "h1:0udJVsspx3VBr5FwtLhQQtuAsVc79tTq0ocGIPAU6qo=",
        version = "v1.0.0",
    )

    go_repository(
        name = "com_github_google_flatbuffers",
        importpath = "github.com/google/flatbuffers",
        sum = "h1:O7CEyB8Cb3/DmtxODGtLHcEvpr81Jm5qLg/hsHnxA2A=",
        version = "v1.11.0",
    )
    go_repository(
        name = "com_github_google_go_cmp",
        importpath = "github.com/google/go-cmp",
        sum = "h1:Khx7svrCpmxxtHBq5j2mp/xVjsi8hQMfNLvJFAlrGgU=",
        version = "v0.5.5",
    )

    go_repository(
        name = "com_github_google_gofuzz",
        importpath = "github.com/google/gofuzz",
        sum = "h1:xRy4A+RhZaiKjJ1bPfwQ8sedCA+YS2YcCHW6ec7JMi0=",
        version = "v1.2.0",
    )
    go_repository(
        name = "com_github_google_gopacket",
        importpath = "github.com/google/gopacket",
        sum = "h1:ves8RnFZPGiFnTS0uPQStjwru6uO6h+nlr9j6fL7kF8=",
        version = "v1.1.19",
    )
    go_repository(
        name = "com_github_google_martian",
        importpath = "github.com/google/martian",
        sum = "h1:/CP5g8u/VJHijgedC/Legn3BAbAaWPgecwXBIDzw5no=",
        version = "v2.1.0+incompatible",
    )

    go_repository(
        name = "com_github_google_martian_v3",
        importpath = "github.com/google/martian/v3",
        sum = "h1:pMen7vLs8nvgEYhywH3KDWJIJTeEr2ULsVWHWYHQyBs=",
        version = "v3.0.0",
    )
    go_repository(
        name = "com_github_google_pprof",
        importpath = "github.com/google/pprof",
        sum = "h1:Ak8CrdlwwXwAZxzS66vgPt4U8yUZX7JwLvVR58FN5jM=",
        version = "v0.0.0-20200708004538-1a94d8640e99",
    )
    go_repository(
        name = "com_github_google_renameio",
        importpath = "github.com/google/renameio",
        sum = "h1:GOZbcHa3HfsPKPlmyPyN2KEohoMXOhdMbHrvbpl2QaA=",
        version = "v0.1.0",
    )

    go_repository(
        name = "com_github_google_uuid",
        importpath = "github.com/google/uuid",
        sum = "h1:qJYtXnJRWmpe7m/3XlyhrsLrEURqHRM2kxzoxXqyUDs=",
        version = "v1.2.0",
    )
    go_repository(
        name = "com_github_googleapis_gax_go",
        importpath = "github.com/googleapis/gax-go",
        sum = "h1:j0GKcs05QVmm7yesiZq2+9cxHkNK9YM6zKx4D2qucQU=",
        version = "v2.0.0+incompatible",
    )

    go_repository(
        name = "com_github_googleapis_gax_go_v2",
        importpath = "github.com/googleapis/gax-go/v2",
        sum = "h1:sjZBwGj9Jlw33ImPtvFviGYvseOtDM7hkSKB7+Tv3SM=",
        version = "v2.0.5",
    )
    go_repository(
        name = "com_github_googleapis_gnostic",
        build_directives = [
            "gazelle:resolve go github.com/googleapis/gnostic/extensions //extensions:go_default_library",
        ],
        build_naming_convention = "go_default_library",
        importpath = "github.com/googleapis/gnostic",
        sum = "h1:rVsPeBmXbYv4If/cumu1AzZPwV58q433hvONV1UEZoI=",
        version = "v0.1.0",
    )
    go_repository(
        name = "com_github_gophercloud_gophercloud",
        importpath = "github.com/gophercloud/gophercloud",
        sum = "h1:P/nh25+rzXouhytV2pUHBb65fnds26Ghl8/391+sT5o=",
        version = "v0.1.0",
    )
    go_repository(
        name = "com_github_gopherjs_gopherjs",
        importpath = "github.com/gopherjs/gopherjs",
        sum = "h1:EGx4pi6eqNxGaHF6qqu48+N2wcFQ5qg5FXgOdqsJ5d8=",
        version = "v0.0.0-20181017120253-0766667cb4d1",
    )
    go_repository(
        name = "com_github_gordonklaus_ineffassign",
        importpath = "github.com/gordonklaus/ineffassign",
        sum = "h1:vc7Dmrk4JwS0ZPS6WZvWlwDflgDTA26jItmbSj83nug=",
        version = "v0.0.0-20200309095847-7953dde2c7bf",
    )
    go_repository(
        name = "com_github_gorilla_context",
        importpath = "github.com/gorilla/context",
        sum = "h1:AWwleXJkX/nhcU9bZSnZoi3h/qGYqQAGhq6zZe/aQW8=",
        version = "v1.1.1",
    )
    go_repository(
        name = "com_github_gorilla_mux",
        importpath = "github.com/gorilla/mux",
        sum = "h1:gnP5JzjVOuiZD07fKKToCAOjS0yOpj/qPETTXCCS6hw=",
        version = "v1.7.3",
    )

    go_repository(
        name = "com_github_gorilla_websocket",
        importpath = "github.com/gorilla/websocket",
        sum = "h1:+/TMaTYc4QFitKJxsQ7Yye35DkWvkdLcvGKqM+x0Ufc=",
        version = "v1.4.2",
    )

    go_repository(
        name = "com_github_graph_gophers_graphql_go",
        importpath = "github.com/graph-gophers/graphql-go",
        sum = "h1:sezaKhEfPFg8W0Enm61B9Gs911H8iesGY5R8NDPtd1M=",
        version = "v0.0.0-20201113091052-beb923fada29",
    )
    go_repository(
        name = "com_github_gregjones_httpcache",
        importpath = "github.com/gregjones/httpcache",
        sum = "h1:pdN6V1QBWetyv/0+wjACpqVH+eVULgEjkurDLq3goeM=",
        version = "v0.0.0-20180305231024-9cad4c3443a7",
    )

    go_repository(
        name = "com_github_grpc_ecosystem_go_grpc_middleware",
        importpath = "github.com/grpc-ecosystem/go-grpc-middleware",
        sum = "h1:FlFbCRLd5Jr4iYXZufAvgWN6Ao0JrI5chLINnUXDDr0=",
        version = "v1.2.2",
    )
    go_repository(
        name = "com_github_grpc_ecosystem_go_grpc_prometheus",
        importpath = "github.com/grpc-ecosystem/go-grpc-prometheus",
        sum = "h1:Ovs26xHkKqVztRpIrF/92BcuyuQ/YW4NSIpoGtfXNho=",
        version = "v1.2.0",
    )
    go_repository(
        name = "com_github_grpc_ecosystem_grpc_gateway",
        importpath = "github.com/grpc-ecosystem/grpc-gateway",
        sum = "h1:UImYN5qQ8tuGpGE16ZmjvcTtTw24zw1QAp/SlnNrZhI=",
        version = "v1.9.5",
    )
    go_repository(
        name = "com_github_grpc_ecosystem_grpc_gateway_v2",
        importpath = "github.com/grpc-ecosystem/grpc-gateway/v2",
        replace = "github.com/prysmaticlabs/grpc-gateway/v2",
        sum = "h1:roLNAyHR6c9yx1F+shJbbDvi/YopEreddO2Pmga20Lo=",
        version = "v2.3.1-0.20210330221950-3beba9ed0e19",
    )
    go_repository(
        name = "com_github_grpc_ecosystem_grpc_gateway_v2",
        importpath = "github.com/grpc-ecosystem/grpc-gateway/v2",
        sum = "h1:X2vfSnm1WC8HEo0MBHZg2TcuDUHJj6kd1TmEAQncnSA=",
        version = "v2.0.1",
    )

    go_repository(
        name = "com_github_gxed_hashland_keccakpg",
        importpath = "github.com/gxed/hashland/keccakpg",
        sum = "h1:wrk3uMNaMxbXiHibbPO4S0ymqJMm41WiudyFSs7UnsU=",
        version = "v0.0.1",
    )
    go_repository(
        name = "com_github_gxed_hashland_murmur3",
        importpath = "github.com/gxed/hashland/murmur3",
        sum = "h1:SheiaIt0sda5K+8FLz952/1iWS9zrnKsEJaOJu4ZbSc=",
        version = "v0.0.1",
    )
    go_repository(
        name = "com_github_hashicorp_consul_api",
        importpath = "github.com/hashicorp/consul/api",
        sum = "h1:HXNYlRkkM/t+Y/Yhxtwcy02dlYwIaoxzvxPnS+cqy78=",
        version = "v1.3.0",
    )
    go_repository(
        name = "com_github_hashicorp_consul_sdk",
        importpath = "github.com/hashicorp/consul/sdk",
        sum = "h1:UOxjlb4xVNF93jak1mzzoBatyFju9nrkxpVwIp/QqxQ=",
        version = "v0.3.0",
    )
    go_repository(
        name = "com_github_hashicorp_errwrap",
        importpath = "github.com/hashicorp/errwrap",
        sum = "h1:hLrqtEDnRye3+sgx6z4qVLNuviH3MR5aQ0ykNJa/UYA=",
        version = "v1.0.0",
    )
    go_repository(
        name = "com_github_hashicorp_go_cleanhttp",
        importpath = "github.com/hashicorp/go-cleanhttp",
        sum = "h1:dH3aiDG9Jvb5r5+bYHsikaOUIpcM0xvgMXVoDkXMzJM=",
        version = "v0.5.1",
    )
    go_repository(
        name = "com_github_hashicorp_go_immutable_radix",
        importpath = "github.com/hashicorp/go-immutable-radix",
        sum = "h1:AKDB1HM5PWEA7i4nhcpwOrO2byshxBjXVn/J/3+z5/0=",
        version = "v1.0.0",
    )
    go_repository(
        name = "com_github_hashicorp_go_msgpack",
        importpath = "github.com/hashicorp/go-msgpack",
        sum = "h1:zKjpN5BK/P5lMYrLmBHdBULWbJ0XpYR+7NGzqkZzoD4=",
        version = "v0.5.3",
    )
    go_repository(
        name = "com_github_hashicorp_go_multierror",
        importpath = "github.com/hashicorp/go-multierror",
        sum = "h1:iVjPR7a6H0tWELX5NxNe7bYopibicUzc7uPribsnS6o=",
        version = "v1.0.0",
    )
    go_repository(
        name = "com_github_hashicorp_go_net",
        importpath = "github.com/hashicorp/go.net",
        sum = "h1:sNCoNyDEvN1xa+X0baata4RdcpKwcMS6DH+xwfqPgjw=",
        version = "v0.0.1",
    )
    go_repository(
        name = "com_github_hashicorp_go_rootcerts",
        importpath = "github.com/hashicorp/go-rootcerts",
        sum = "h1:Rqb66Oo1X/eSV1x66xbDccZjhJigjg0+e82kpwzSwCI=",
        version = "v1.0.0",
    )
    go_repository(
        name = "com_github_hashicorp_go_sockaddr",
        importpath = "github.com/hashicorp/go-sockaddr",
        sum = "h1:GeH6tui99pF4NJgfnhp+L6+FfobzVW3Ah46sLo0ICXs=",
        version = "v1.0.0",
    )
    go_repository(
        name = "com_github_hashicorp_go_syslog",
        importpath = "github.com/hashicorp/go-syslog",
        sum = "h1:KaodqZuhUoZereWVIYmpUgZysurB1kBLX2j0MwMrUAE=",
        version = "v1.0.0",
    )

    go_repository(
        name = "com_github_hashicorp_go_uuid",
        importpath = "github.com/hashicorp/go-uuid",
        sum = "h1:cfejS+Tpcp13yd5nYHWDI6qVCny6wyX2Mt5SGur2IGE=",
        version = "v1.0.2",
    )
    go_repository(
        name = "com_github_hashicorp_go_version",
        importpath = "github.com/hashicorp/go-version",
        sum = "h1:3vNe/fWF5CBgRIguda1meWhsZHy3m8gCJ5wx+dIzX/E=",
        version = "v1.2.0",
    )

    go_repository(
        name = "com_github_hashicorp_golang_lru",
        importpath = "github.com/hashicorp/golang-lru",
        sum = "h1:dg1dEPuWpEqDnvIw251EVy4zlP8gWbsGj4BsUKCRpYs=",
        version = "v0.5.5-0.20210104140557-80c98217689d",
    )
    go_repository(
        name = "com_github_hashicorp_hcl",
        importpath = "github.com/hashicorp/hcl",
        sum = "h1:0Anlzjpi4vEasTeNFn2mLJgTSwt0+6sfsiTG8qcWGx4=",
        version = "v1.0.0",
    )
    go_repository(
        name = "com_github_hashicorp_logutils",
        importpath = "github.com/hashicorp/logutils",
        sum = "h1:dLEQVugN8vlakKOUE3ihGLTZJRB4j+M2cdTm/ORI65Y=",
        version = "v1.0.0",
    )
    go_repository(
        name = "com_github_hashicorp_mdns",
        importpath = "github.com/hashicorp/mdns",
        sum = "h1:WhIgCr5a7AaVH6jPUwjtRuuE7/RDufnUvzIr48smyxs=",
        version = "v1.0.0",
    )
    go_repository(
        name = "com_github_hashicorp_memberlist",
        importpath = "github.com/hashicorp/memberlist",
        sum = "h1:EmmoJme1matNzb+hMpDuR/0sbJSUisxyqBGG676r31M=",
        version = "v0.1.3",
    )
    go_repository(
        name = "com_github_hashicorp_serf",
        importpath = "github.com/hashicorp/serf",
        sum = "h1:YZ7UKsJv+hKjqGVUUbtE3HNj79Eln2oQ75tniF6iPt0=",
        version = "v0.8.2",
    )

    go_repository(
        name = "com_github_herumi_bls_eth_go_binary",
        importpath = "github.com/herumi/bls-eth-go-binary",
        sum = "h1:LEw2KkKciJEr3eKDLzdZ/rjzSR6Y+BS6xKxdA78Bq6s=",
        version = "v0.0.0-20210130185500-57372fb27371",
    )

    go_repository(
        name = "com_github_holiman_bloomfilter_v2",
        importpath = "github.com/holiman/bloomfilter/v2",
        sum = "h1:73e0e/V0tCydx14a0SCYS/EWCxgwLZ18CZcZKVu0fao=",
        version = "v2.0.3",
    )
    go_repository(
        name = "com_github_holiman_uint256",
        importpath = "github.com/holiman/uint256",
        sum = "h1:4JywC80b+/hSfljFlEBLHrrh+CIONLDz9NuFl0af4Mw=",
        version = "v1.1.1",
    )
    go_repository(
        name = "com_github_hpcloud_tail",
        importpath = "github.com/hpcloud/tail",
        sum = "h1:nfCOvKYfkgYP8hkirhJocXT2+zOD8yUNjXaWfTlyFKI=",
        version = "v1.0.0",
    )
    go_repository(
        name = "com_github_hudl_fargo",
        importpath = "github.com/hudl/fargo",
        sum = "h1:0U6+BtN6LhaYuTnIJq4Wyq5cpn6O2kWrxAtcqBmYY6w=",
        version = "v1.3.0",
    )

    go_repository(
        name = "com_github_huin_goupnp",
        importpath = "github.com/huin/goupnp",
        sum = "h1:bcAj8KroPf552TScjFPIakjH2/tdIrIH8F+cc4v4SRo=",
        version = "v1.0.1-0.20210310174557-0ca763054c88",
    )
    go_repository(
        name = "com_github_huin_goutil",
        importpath = "github.com/huin/goutil",
        sum = "h1:vlNjIqmUZ9CMAWsbURYl3a6wZbw7q5RHVvlXTNS/Bs8=",
        version = "v0.0.0-20170803182201-1ca381bf3150",
    )
    go_repository(
        name = "com_github_iancoleman_strcase",
        importpath = "github.com/iancoleman/strcase",
        sum = "h1:dJBk1m2/qjL1twPLf68JND55vvivMupZ4wIzE8CTdBw=",
        version = "v0.1.3",
    )

    go_repository(
        name = "com_github_ianlancetaylor_cgosymbolizer",
        importpath = "github.com/ianlancetaylor/cgosymbolizer",
        sum = "h1:IpTHAzWv1pKDDWeJDY5VOHvqc2T9d3C8cPKEf2VPqHE=",
        version = "v0.0.0-20200424224625-be1b05b0b279",
    )
    go_repository(
        name = "com_github_ianlancetaylor_demangle",
        importpath = "github.com/ianlancetaylor/demangle",
        sum = "h1:UDMh68UUwekSh5iP2OMhRRZJiiBccgV7axzUG8vi56c=",
        version = "v0.0.0-20181102032728-5e5cf60278f6",
    )

    go_repository(
        name = "com_github_imdario_mergo",
        importpath = "github.com/imdario/mergo",
        sum = "h1:JboBksRwiiAJWvIYJVo46AfV+IAIKZpfrSzVKj42R4Q=",
        version = "v0.3.5",
    )
    go_repository(
        name = "com_github_inconshreveable_log15",
        importpath = "github.com/inconshreveable/log15",
        sum = "h1:g/SJtZVYc1cxSB8lgrgqeOlIdi4MhqNNHYRAC8y+g4c=",
        version = "v0.0.0-20170622235902-74a0988b5f80",
    )

    go_repository(
        name = "com_github_inconshreveable_mousetrap",
        importpath = "github.com/inconshreveable/mousetrap",
        sum = "h1:Z8tu5sraLXCXIcARxBp/8cbvlwVa7Z1NHg9XEKhtSvM=",
        version = "v1.0.0",
    )

    go_repository(
        name = "com_github_influxdata_flux",
        importpath = "github.com/influxdata/flux",
        sum = "h1:77BcVUCzvN5HMm8+j9PRBQ4iZcu98Dl4Y9rf+J5vhnc=",
        version = "v0.65.1",
    )
    go_repository(
        name = "com_github_influxdata_influxdb",
        importpath = "github.com/influxdata/influxdb",
        sum = "h1:WEypI1BQFTT4teLM+1qkEcvUi0dAvopAI/ir0vAiBg8=",
        version = "v1.8.3",
    )
    go_repository(
        name = "com_github_influxdata_influxdb1_client",
        importpath = "github.com/influxdata/influxdb1-client",
        sum = "h1:/WZQPMZNsjZ7IlCpsLGdQBINg5bxKQ1K1sh6awxLtkA=",
        version = "v0.0.0-20191209144304-8bf82d3c094d",
    )

    go_repository(
        name = "com_github_influxdata_influxql",
        importpath = "github.com/influxdata/influxql",
        sum = "h1:ED4e5Cc3z5vSN2Tz2GkOHN7vs4Sxe2yds6CXvDnvZFE=",
        version = "v1.1.1-0.20200828144457-65d3ef77d385",
    )
    go_repository(
        name = "com_github_influxdata_line_protocol",
        importpath = "github.com/influxdata/line-protocol",
        sum = "h1:/o3vQtpWJhvnIbXley4/jwzzqNeigJK9z+LZcJZ9zfM=",
        version = "v0.0.0-20180522152040-32c6aa80de5e",
    )
    go_repository(
        name = "com_github_influxdata_promql_v2",
        importpath = "github.com/influxdata/promql/v2",
        sum = "h1:kXn3p0D7zPw16rOtfDR+wo6aaiH8tSMfhPwONTxrlEc=",
        version = "v2.12.0",
    )
    go_repository(
        name = "com_github_influxdata_roaring",
        importpath = "github.com/influxdata/roaring",
        sum = "h1:UzJnB7VRL4PSkUJHwsyzseGOmrO/r4yA+AuxGJxiZmA=",
        version = "v0.4.13-0.20180809181101-fc520f41fab6",
    )
    go_repository(
        name = "com_github_influxdata_tdigest",
        importpath = "github.com/influxdata/tdigest",
        sum = "h1:MHTrDWmQpHq/hkq+7cw9oYAt2PqUw52TZazRA0N7PGE=",
        version = "v0.0.0-20181121200506-bf2b5ad3c0a9",
    )
    go_repository(
        name = "com_github_influxdata_usage_client",
        importpath = "github.com/influxdata/usage-client",
        sum = "h1:+TUUmaFa4YD1Q+7bH9o5NCHQGPMqZCYJiNW6lIIS9z4=",
        version = "v0.0.0-20160829180054-6d3895376368",
    )
    go_repository(
        name = "com_github_ipfs_go_cid",
        importpath = "github.com/ipfs/go-cid",
        sum = "h1:ysQJVJA3fNDF1qigJbsSQOdjhVLsOEoPdh0+R97k3jY=",
        version = "v0.0.7",
    )
    go_repository(
        name = "com_github_ipfs_go_datastore",
        importpath = "github.com/ipfs/go-datastore",
        sum = "h1:rjvQ9+muFaJ+QZ7dN5B1MSDNQ0JVZKkkES/rMZmA8X8=",
        version = "v0.4.4",
    )
    go_repository(
        name = "com_github_ipfs_go_detect_race",
        importpath = "github.com/ipfs/go-detect-race",
        sum = "h1:qX/xay2W3E4Q1U7d9lNs1sU9nvguX0a7319XbyQ6cOk=",
        version = "v0.0.1",
    )
    go_repository(
        name = "com_github_ipfs_go_ds_badger",
        importpath = "github.com/ipfs/go-ds-badger",
        sum = "h1:J27YvAcpuA5IvZUbeBxOcQgqnYHUPxoygc6QxxkodZ4=",
        version = "v0.2.3",
    )
    go_repository(
        name = "com_github_ipfs_go_ds_leveldb",
        importpath = "github.com/ipfs/go-ds-leveldb",
        sum = "h1:QmQoAJ9WkPMUfBLnu1sBVy0xWWlJPg0m4kRAiJL9iaw=",
        version = "v0.4.2",
    )

    go_repository(
        name = "com_github_ipfs_go_ipfs_addr",
        importpath = "github.com/ipfs/go-ipfs-addr",
        sum = "h1:DpDFybnho9v3/a1dzJ5KnWdThWD1HrFLpQ+tWIyBaFI=",
        version = "v0.0.1",
    )
    go_repository(
        name = "com_github_ipfs_go_ipfs_delay",
        importpath = "github.com/ipfs/go-ipfs-delay",
        sum = "h1:NAviDvJ0WXgD+yiL2Rj35AmnfgI11+pHXbdciD917U0=",
        version = "v0.0.0-20181109222059-70721b86a9a8",
    )

    go_repository(
        name = "com_github_ipfs_go_ipfs_util",
        importpath = "github.com/ipfs/go-ipfs-util",
        sum = "h1:59Sswnk1MFaiq+VcaknX7aYEyGyGDAA73ilhEK2POp8=",
        version = "v0.0.2",
    )

    go_repository(
        name = "com_github_ipfs_go_log",
        build_file_proto_mode = "disable_global",
        importpath = "github.com/ipfs/go-log",
        sum = "h1:6nLQdX4W8P9yZZFH7mO+X/PzjN8Laozm/lMJ6esdgzY=",
        version = "v1.0.4",
    )
    go_repository(
        name = "com_github_ipfs_go_log_v2",
        build_file_proto_mode = "disable_global",
        importpath = "github.com/ipfs/go-log/v2",
        sum = "h1:G4TtqN+V9y9HY9TA6BwbCVyyBZ2B9MbCjR2MtGx8FR0=",
        version = "v2.1.1",
    )

    go_repository(
        name = "com_github_jackpal_gateway",
        importpath = "github.com/jackpal/gateway",
        sum = "h1:qzXWUJfuMdlLMtt0a3Dgt+xkWQiA5itDEITVJtuSwMc=",
        version = "v1.0.5",
    )

    go_repository(
        name = "com_github_jackpal_go_nat_pmp",
        importpath = "github.com/jackpal/go-nat-pmp",
        sum = "h1:KzKSgb7qkJvOUTqYl9/Hg/me3pWgBmERKrTGD7BdWus=",
        version = "v1.0.2",
    )
    go_repository(
        name = "com_github_jbenet_go_cienv",
        importpath = "github.com/jbenet/go-cienv",
        sum = "h1:Vc/s0QbQtoxX8MwwSLWWh+xNNZvM3Lw7NsTcHrvvhMc=",
        version = "v0.1.0",
    )

    go_repository(
        name = "com_github_jbenet_go_temp_err_catcher",
        importpath = "github.com/jbenet/go-temp-err-catcher",
        sum = "h1:zpb3ZH6wIE8Shj2sKS+khgRvf7T7RABoLk/+KKHggpk=",
        version = "v0.1.0",
    )
    go_repository(
        name = "com_github_jbenet_goprocess",
        importpath = "github.com/jbenet/goprocess",
        sum = "h1:DRGOFReOMqqDNXwW70QkacFW0YN9QnwLV0Vqk+3oU0o=",
        version = "v0.1.4",
    )
    go_repository(
        name = "com_github_jcmturner_gofork",
        importpath = "github.com/jcmturner/gofork",
        sum = "h1:J7uCkflzTEhUZ64xqKnkDxq3kzc96ajM1Gli5ktUem8=",
        version = "v1.0.0",
    )

    go_repository(
        name = "com_github_jedisct1_go_minisign",
        importpath = "github.com/jedisct1/go-minisign",
        sum = "h1:UvSe12bq+Uj2hWd8aOlwPmoZ+CITRFrdit+sDGfAg8U=",
        version = "v0.0.0-20190909160543-45766022959e",
    )
    go_repository(
        name = "com_github_jessevdk_go_flags",
        importpath = "github.com/jessevdk/go-flags",
        sum = "h1:4IU2WS7AumrZ/40jfhf4QVDMsQwqA7VEHozFRrGARJA=",
        version = "v1.4.0",
    )
    go_repository(
        name = "com_github_jhump_protoreflect",
        importpath = "github.com/jhump/protoreflect",
        sum = "h1:z7Ciiz3Bz37zSd485fbiTW8ABafIasyOWZI0N9EUUdo=",
        version = "v1.8.1",
    )
    go_repository(
        name = "com_github_jmespath_go_jmespath",
        importpath = "github.com/jmespath/go-jmespath",
        sum = "h1:BEgLn5cpjn8UN1mAw4NjwDrS35OdebyEtFe+9YPoQUg=",
        version = "v0.4.0",
    )

    go_repository(
        name = "com_github_jmespath_go_jmespath_internal_testify",
        importpath = "github.com/jmespath/go-jmespath/internal/testify",
        sum = "h1:shLQSRRSCCPj3f2gpwzGwWFoC7ycTf1rcQZHOlsJ6N8=",
        version = "v1.5.1",
    )
    go_repository(
        name = "com_github_jonboulle_clockwork",
        importpath = "github.com/jonboulle/clockwork",
        sum = "h1:VKV+ZcuP6l3yW9doeqz6ziZGgcynBVQO+obU0+0hcPo=",
        version = "v0.1.0",
    )

    go_repository(
        name = "com_github_joonix_log",
        importpath = "github.com/joonix/log",
        sum = "h1:k+SfYbN66Ev/GDVq39wYOXVW5RNd5kzzairbCe9dK5Q=",
        version = "v0.0.0-20200409080653-9c1d2ceb5f1d",
    )
    go_repository(
        name = "com_github_jpillora_backoff",
        importpath = "github.com/jpillora/backoff",
        sum = "h1:uvFg412JmmHBHw7iwprIxkPMI+sGQ4kzOWsMeHnm2EA=",
        version = "v1.0.0",
    )

    go_repository(
        name = "com_github_jrick_logrotate",
        importpath = "github.com/jrick/logrotate",
        sum = "h1:lQ1bL/n9mBNeIXoTUoYRlK4dHuNJVofX9oWqBtPnSzI=",
        version = "v1.0.0",
    )

    go_repository(
        name = "com_github_json_iterator_go",
        importpath = "github.com/json-iterator/go",
        replace = "github.com/prestonvanloon/go",
        sum = "h1:Bt5PzQCqfP4xiLXDSrMoqAfj6CBr3N9DAyyq8OiIWsc=",
        version = "v1.1.7-0.20190722034630-4f2e55fcf87b",
    )
    go_repository(
        name = "com_github_jstemmer_go_junit_report",
        importpath = "github.com/jstemmer/go-junit-report",
        sum = "h1:6QPYqodiu3GuPL+7mfx+NwDdp2eTkp9IfEUpgAwUN0o=",
        version = "v0.9.1",
    )

    go_repository(
        name = "com_github_jsternberg_zap_logfmt",
        importpath = "github.com/jsternberg/zap-logfmt",
        sum = "h1:0Dz2s/eturmdUS34GM82JwNEdQ9hPoJgqptcEKcbpzY=",
        version = "v1.0.0",
    )
    go_repository(
        name = "com_github_jtolds_gls",
        importpath = "github.com/jtolds/gls",
        sum = "h1:xdiiI2gbIgH/gLH7ADydsJ1uDOEzR8yvV7C0MuV77Wo=",
        version = "v4.20.0+incompatible",
    )

    go_repository(
        name = "com_github_juju_ansiterm",
        importpath = "github.com/juju/ansiterm",
        sum = "h1:FaWFmfWdAUKbSCtOU2QjDaorUexogfaMgbipgYATUMU=",
        version = "v0.0.0-20180109212912-720a0952cc2a",
    )
    go_repository(
        name = "com_github_julienschmidt_httprouter",
        importpath = "github.com/julienschmidt/httprouter",
        sum = "h1:U0609e9tgbseu3rBINet9P48AI/D3oJs4dN7jwJOQ1U=",
        version = "v1.3.0",
    )

    go_repository(
        name = "com_github_jung_kurt_gofpdf",
        importpath = "github.com/jung-kurt/gofpdf",
        sum = "h1:PJr+ZMXIecYc1Ey2zucXdR73SMBtgjPgwa31099IMv0=",
        version = "v1.0.3-0.20190309125859-24315acbbda5",
    )
    go_repository(
        name = "com_github_jwilder_encoding",
        importpath = "github.com/jwilder/encoding",
        sum = "h1:2jNeR4YUziVtswNP9sEFAI913cVrzH85T+8Q6LpYbT0=",
        version = "v0.0.0-20170811194829-b4e1701a28ef",
    )

    go_repository(
        name = "com_github_k0kubun_go_ansi",
        importpath = "github.com/k0kubun/go-ansi",
        sum = "h1:qGQQKEcAR99REcMpsXCp3lJ03zYT1PkRd3kQGPn9GVg=",
        version = "v0.0.0-20180517002512-3bf9e2903213",
    )
    go_repository(
        name = "com_github_kami_zh_go_capturer",
        importpath = "github.com/kami-zh/go-capturer",
        sum = "h1:cVtBfNW5XTHiKQe7jDaDBSh/EVM4XLPutLAGboIXuM0=",
        version = "v0.0.0-20171211120116-e492ea43421d",
    )
    go_repository(
        name = "com_github_karalabe_usb",
        importpath = "github.com/karalabe/usb",
        sum = "h1:ZHuwnjpP8LsVsUYqTqeVAI+GfDfJ6UNPrExZF+vX/DQ=",
        version = "v0.0.0-20191104083709-911d15fe12a9",
    )

    go_repository(
        name = "com_github_kevinms_leakybucket_go",
        importpath = "github.com/kevinms/leakybucket-go",
        sum = "h1:qNtd6alRqd3qOdPrKXMZImV192ngQ0WSh1briEO33Tk=",
        version = "v0.0.0-20200115003610-082473db97ca",
    )

    go_repository(
        name = "com_github_kilic_bls12_381",
        importpath = "github.com/kilic/bls12-381",
        sum = "h1:eZB80d/IKkIPjCTLUBT6+Imzn2zLpXtJFzY986jlHV4=",
        version = "v0.0.0-20201226121925-69dacb279461",
    )
    go_repository(
        name = "com_github_kisielk_errcheck",
        importpath = "github.com/kisielk/errcheck",
        sum = "h1:e8esj/e4R+SAOwFwN+n3zr0nYeCyeweozKfO23MvHzY=",
        version = "v1.5.0",
    )
    go_repository(
        name = "com_github_kisielk_gotool",
        importpath = "github.com/kisielk/gotool",
        sum = "h1:AV2c/EiW3KqPNT9ZKl07ehoAGi4C5/01Cfbblndcapg=",
        version = "v1.0.0",
    )
    go_repository(
        name = "com_github_kkdai_bstream",
        importpath = "github.com/kkdai/bstream",
        sum = "h1:FOOIBWrEkLgmlgGfMuZT83xIwfPDxEI2OHu6xUmJMFE=",
        version = "v0.0.0-20161212061736-f391b8402d23",
    )
    go_repository(
        name = "com_github_klauspost_compress",
        importpath = "github.com/klauspost/compress",
        sum = "h1:0hzRabrMN4tSTvMfnL3SCv1ZGeAP23ynzodBgaHeMeg=",
        version = "v1.11.7",
    )
    go_repository(
        name = "com_github_klauspost_cpuid",
        importpath = "github.com/klauspost/cpuid",
        sum = "h1:CCtW0xUnWGVINKvE/WWOYKdsPV6mawAtvQuSl8guwQs=",
        version = "v1.2.3",
    )

    go_repository(
        name = "com_github_klauspost_crc32",
        importpath = "github.com/klauspost/crc32",
        sum = "h1:KAZ1BW2TCmT6PRihDPpocIy1QTtsAsrx6TneU/4+CMg=",
        version = "v0.0.0-20161016154125-cb6bfca970f6",
    )
    go_repository(
        name = "com_github_klauspost_pgzip",
        importpath = "github.com/klauspost/pgzip",
        sum = "h1:qnWYvvKqedOF2ulHpMG72XQol4ILEJ8k2wwRl/Km8oE=",
        version = "v1.2.5",
    )
    go_repository(
        name = "com_github_klauspost_reedsolomon",
        importpath = "github.com/klauspost/reedsolomon",
        sum = "h1:N/VzgeMfHmLc+KHMD1UL/tNkfXAt8FnUqlgXGIduwAY=",
        version = "v1.9.3",
    )
    go_repository(
        name = "com_github_knetic_govaluate",
        importpath = "github.com/Knetic/govaluate",
        sum = "h1:1G1pk05UrOh0NlF1oeaaix1x8XzrfjIDK47TY0Zehcw=",
        version = "v3.0.1-0.20171022003610-9aa49832a739+incompatible",
    )

    go_repository(
        name = "com_github_konsorten_go_windows_terminal_sequences",
        importpath = "github.com/konsorten/go-windows-terminal-sequences",
        sum = "h1:CE8S1cTafDpPvMhIxNJKvHsGVBgn1xWYf1NbHQhywc8=",
        version = "v1.0.3",
    )
    go_repository(
        name = "com_github_koron_go_ssdp",
        importpath = "github.com/koron/go-ssdp",
        sum = "h1:fL3wAoyT6hXHQlORyXUW4Q23kkQpJRgEAYcZB5BR71o=",
        version = "v0.0.2",
    )
    go_repository(
        name = "com_github_kr_logfmt",
        importpath = "github.com/kr/logfmt",
        sum = "h1:T+h1c/A9Gawja4Y9mFVWj2vyii2bbUNDw3kt9VxK2EY=",
        version = "v0.0.0-20140226030751-b84e30acd515",
    )
    go_repository(
        name = "com_github_kr_pretty",
        importpath = "github.com/kr/pretty",
        sum = "h1:Fmg33tUaq4/8ym9TJN1x7sLJnHVwhP33CNkpYV/7rwI=",
        version = "v0.2.1",
    )
    go_repository(
        name = "com_github_kr_pty",
        importpath = "github.com/kr/pty",
        sum = "h1:VkoXIwSboBpnk99O/KFauAEILuNHv5DVFKZMBN/gUgw=",
        version = "v1.1.1",
    )
    go_repository(
        name = "com_github_kr_text",
        importpath = "github.com/kr/text",
        sum = "h1:5Nx0Ya0ZqY2ygV366QzturHI13Jq95ApcVaJBhpS+AY=",
        version = "v0.2.0",
    )
    go_repository(
        name = "com_github_kubuxu_go_os_helper",
        importpath = "github.com/Kubuxu/go-os-helper",
        sum = "h1:EJiD2VUQyh5A9hWJLmc6iWg6yIcJ7jpBcwC8GMGXfDk=",
        version = "v0.0.1",
    )
    go_repository(
        name = "com_github_kylelemons_godebug",
        importpath = "github.com/kylelemons/godebug",
        sum = "h1:RPNrshWIDI6G2gRW9EHilWtl7Z6Sb1BR0xunSBf0SNc=",
        version = "v1.1.0",
    )

    go_repository(
        name = "com_github_leanovate_gopter",
        importpath = "github.com/leanovate/gopter",
        sum = "h1:fQjYxZaynp97ozCzfOyOuAGOU4aU/z37zf/tOujFk7c=",
        version = "v0.2.9",
    )
    go_repository(
        name = "com_github_lib_pq",
        importpath = "github.com/lib/pq",
        sum = "h1:X5PMW56eZitiTeO7tKzZxFCSpbFZJtkMMooicw2us9A=",
        version = "v1.0.0",
    )
    go_repository(
        name = "com_github_libp2p_go_addr_util",
        importpath = "github.com/libp2p/go-addr-util",
        sum = "h1:7cWK5cdA5x72jX0g8iLrQWm5TRJZ6CzGdPEhWj7plWU=",
        version = "v0.0.2",
    )
    go_repository(
        name = "com_github_libp2p_go_buffer_pool",
        importpath = "github.com/libp2p/go-buffer-pool",
        sum = "h1:QNK2iAFa8gjAe1SPz6mHSMuCcjs+X1wlHzeOSqcmlfs=",
        version = "v0.0.2",
    )

    go_repository(
        name = "com_github_libp2p_go_conn_security_multistream",
        importpath = "github.com/libp2p/go-conn-security-multistream",
        sum = "h1:uNiDjS58vrvJTg9jO6bySd1rMKejieG7v45ekqHbZ1M=",
        version = "v0.2.0",
    )
    go_repository(
        name = "com_github_libp2p_go_eventbus",
        importpath = "github.com/libp2p/go-eventbus",
        sum = "h1:VanAdErQnpTioN2TowqNcOijf6YwhuODe4pPKSDpxGc=",
        version = "v0.2.1",
    )
    go_repository(
        name = "com_github_libp2p_go_flow_metrics",
        importpath = "github.com/libp2p/go-flow-metrics",
        sum = "h1:8tAs/hSdNvUiLgtlSy3mxwxWP4I9y/jlkPFT7epKdeM=",
        version = "v0.0.3",
    )
    go_repository(
        name = "com_github_libp2p_go_libp2p",
        build_file_proto_mode = "disable_global",
        importpath = "github.com/libp2p/go-libp2p",
        sum = "h1:D5/bCjvlhGRZ4+8nyLINzaPWm/iF5iULRIfSU1MypJI=",
        version = "v0.12.1-0.20201208224947-3155ff3089c0",
    )

    go_repository(
        name = "com_github_libp2p_go_libp2p_autonat",
        build_file_proto_mode = "disable_global",
        importpath = "github.com/libp2p/go-libp2p-autonat",
        sum = "h1:3y8XQbpr+ssX8QfZUHekjHCYK64sj6/4hnf/awD4+Ug=",
        version = "v0.4.0",
    )
    go_repository(
        name = "com_github_libp2p_go_libp2p_blankhost",
        importpath = "github.com/libp2p/go-libp2p-blankhost",
        sum = "h1:3EsGAi0CBGcZ33GwRuXEYJLLPoVWyXJ1bcJzAJjINkk=",
        version = "v0.2.0",
    )
    go_repository(
        name = "com_github_libp2p_go_libp2p_circuit",
        build_file_proto_mode = "disable_global",
        importpath = "github.com/libp2p/go-libp2p-circuit",
        sum = "h1:eqQ3sEYkGTtybWgr6JLqJY6QLtPWRErvFjFDfAOO1wc=",
        version = "v0.4.0",
    )
    go_repository(
        name = "com_github_libp2p_go_libp2p_connmgr",
        importpath = "github.com/libp2p/go-libp2p-connmgr",
        sum = "h1:TMS0vc0TCBomtQJyWr7fYxcVYYhx+q/2gF++G5Jkl/w=",
        version = "v0.2.4",
    )
    go_repository(
        name = "com_github_libp2p_go_libp2p_core",
        build_file_proto_mode = "disable_global",
        importpath = "github.com/libp2p/go-libp2p-core",
        sum = "h1:4a0TMjrWNTZlNvcqxZmrMRDi/NQWrhwO2pkTuLSQ/IQ=",
        version = "v0.7.0",
    )
    go_repository(
        name = "com_github_libp2p_go_libp2p_crypto",
        importpath = "github.com/libp2p/go-libp2p-crypto",
        sum = "h1:k9MFy+o2zGDNGsaoZl0MA3iZ75qXxr9OOoAZF+sD5OQ=",
        version = "v0.1.0",
    )
    go_repository(
        name = "com_github_libp2p_go_libp2p_discovery",
        importpath = "github.com/libp2p/go-libp2p-discovery",
        sum = "h1:Qfl+e5+lfDgwdrXdu4YNCWyEo3fWuP+WgN9mN0iWviQ=",
        version = "v0.5.0",
    )

    go_repository(
        name = "com_github_libp2p_go_libp2p_loggables",
        importpath = "github.com/libp2p/go-libp2p-loggables",
        sum = "h1:h3w8QFfCt2UJl/0/NW4K829HX/0S4KD31PQ7m8UXXO8=",
        version = "v0.1.0",
    )
    go_repository(
        name = "com_github_libp2p_go_libp2p_mplex",
        importpath = "github.com/libp2p/go-libp2p-mplex",
        sum = "h1:CZyqqKP0BSGQyPLvpRQougbfXaaaJZdGgzhCpJNuNSk=",
        version = "v0.3.0",
    )
    go_repository(
        name = "com_github_libp2p_go_libp2p_nat",
        importpath = "github.com/libp2p/go-libp2p-nat",
        sum = "h1:wMWis3kYynCbHoyKLPBEMu4YRLltbm8Mk08HGSfvTkU=",
        version = "v0.0.6",
    )

    go_repository(
        name = "com_github_libp2p_go_libp2p_netutil",
        importpath = "github.com/libp2p/go-libp2p-netutil",
        sum = "h1:zscYDNVEcGxyUpMd0JReUZTrpMfia8PmLKcKF72EAMQ=",
        version = "v0.1.0",
    )

    go_repository(
        name = "com_github_libp2p_go_libp2p_noise",
        build_file_proto_mode = "disable_global",
        importpath = "github.com/libp2p/go-libp2p-noise",
        sum = "h1:IH9GRihQJTx56obm+GnpdPX4KeVIlvpXrP6xnJ0wxWk=",
        version = "v0.1.2",
    )
    go_repository(
        name = "com_github_libp2p_go_libp2p_peer",
        importpath = "github.com/libp2p/go-libp2p-peer",
        sum = "h1:EQ8kMjaCUwt/Y5uLgjT8iY2qg0mGUT0N1zUjer50DsY=",
        version = "v0.2.0",
    )
    go_repository(
        name = "com_github_libp2p_go_libp2p_peerstore",
        importpath = "github.com/libp2p/go-libp2p-peerstore",
        sum = "h1:2ACefBX23iMdJU9Ke+dcXt3w86MIryes9v7In4+Qq3U=",
        version = "v0.2.6",
    )
    go_repository(
        name = "com_github_libp2p_go_libp2p_pnet",
        importpath = "github.com/libp2p/go-libp2p-pnet",
        sum = "h1:J6htxttBipJujEjz1y0a5+eYoiPcFHhSYHH6na5f0/k=",
        version = "v0.2.0",
    )

    go_repository(
        name = "com_github_libp2p_go_libp2p_pubsub",
        build_file_proto_mode = "disable_global",
        importpath = "github.com/libp2p/go-libp2p-pubsub",
        sum = "h1:YNVRyXqBgv9i4RG88jzoTtkSOaSB45CqHkL29NNBZb4=",
        version = "v0.4.0",
    )

    go_repository(
        name = "com_github_libp2p_go_libp2p_secio",
        build_file_proto_mode = "disable_global",
        importpath = "github.com/libp2p/go-libp2p-secio",
        sum = "h1:rLLPvShPQAcY6eNurKNZq3eZjPWfU9kXF2eI9jIYdrg=",
        version = "v0.2.2",
    )
    go_repository(
        name = "com_github_libp2p_go_libp2p_swarm",
        build_file_proto_mode = "disable_global",
        importpath = "github.com/libp2p/go-libp2p-swarm",
        sum = "h1:UTobu+oQHGdXTOGpZ4RefuVqYoJXcT0EBtSR74m2LkI=",
        version = "v0.3.1",
    )
    go_repository(
        name = "com_github_libp2p_go_libp2p_testing",
        importpath = "github.com/libp2p/go-libp2p-testing",
        sum = "h1:ZiBYstPamsi7y6NJZebRudUzsYmVkt998hltyLqf8+g=",
        version = "v0.3.0",
    )
    go_repository(
        name = "com_github_libp2p_go_libp2p_tls",
        importpath = "github.com/libp2p/go-libp2p-tls",
        patch_args = ["-p1"],
        patches = [
            "@prysm//third_party:libp2p_tls.patch",  # See: https://github.com/libp2p/go-libp2p-tls/issues/66
        ],
        sum = "h1:Ge/2CYttU7XdkPPqQ7e3TiuMFneLie1rM/UjRxPPGsI=",
        version = "v0.1.4-0.20200421131144-8a8ad624a291",
    )

    go_repository(
        name = "com_github_libp2p_go_libp2p_transport_upgrader",
        importpath = "github.com/libp2p/go-libp2p-transport-upgrader",
        sum = "h1:q3ULhsknEQ34eVDhv4YwKS8iet69ffs9+Fir6a7weN4=",
        version = "v0.3.0",
    )
    go_repository(
        name = "com_github_libp2p_go_libp2p_yamux",
        importpath = "github.com/libp2p/go-libp2p-yamux",
        sum = "h1:TJxRVPY9SjH7TNrNC80l1OJMBiWhs1qpKmeB+1Ug3xU=",
        version = "v0.4.1",
    )
    go_repository(
        name = "com_github_libp2p_go_maddr_filter",
        importpath = "github.com/libp2p/go-maddr-filter",
        sum = "h1:4ACqZKw8AqiuJfwFGq1CYDFugfXTOos+qQ3DETkhtCE=",
        version = "v0.1.0",
    )
    go_repository(
        name = "com_github_libp2p_go_mplex",
        importpath = "github.com/libp2p/go-mplex",
        sum = "h1:Ov/D+8oBlbRkjBs1R1Iua8hJ8cUfbdiW8EOdZuxcgaI=",
        version = "v0.2.0",
    )
    go_repository(
        name = "com_github_libp2p_go_msgio",
        importpath = "github.com/libp2p/go-msgio",
        sum = "h1:lQ7Uc0kS1wb1EfRxO2Eir/RJoHkHn7t6o+EiwsYIKJA=",
        version = "v0.0.6",
    )
    go_repository(
        name = "com_github_libp2p_go_nat",
        importpath = "github.com/libp2p/go-nat",
        sum = "h1:qxnwkco8RLKqVh1NmjQ+tJ8p8khNLFxuElYG/TwqW4Q=",
        version = "v0.0.5",
    )
    go_repository(
        name = "com_github_libp2p_go_netroute",
        importpath = "github.com/libp2p/go-netroute",
        sum = "h1:47V0+hJfYaqj1WO0A+cDkRc9xr9qKiK7i8zaoGv8Mmo=",
        version = "v0.1.4",
    )
    go_repository(
        name = "com_github_libp2p_go_openssl",
        importpath = "github.com/libp2p/go-openssl",
        sum = "h1:eCAzdLejcNVBzP/iZM9vqHnQm+XyCEbSSIheIPRGNsw=",
        version = "v0.0.7",
    )

    go_repository(
        name = "com_github_libp2p_go_reuseport",
        importpath = "github.com/libp2p/go-reuseport",
        sum = "h1:XSG94b1FJfGA01BUrT82imejHQyTxO4jEWqheyCXYvU=",
        version = "v0.0.2",
    )
    go_repository(
        name = "com_github_libp2p_go_reuseport_transport",
        importpath = "github.com/libp2p/go-reuseport-transport",
        sum = "h1:OZGz0RB620QDGpv300n1zaOcKGGAoGVf8h9txtt/1uM=",
        version = "v0.0.4",
    )
    go_repository(
        name = "com_github_libp2p_go_sockaddr",
        importpath = "github.com/libp2p/go-sockaddr",
        sum = "h1:Y4s3/jNoryVRKEBrkJ576F17CPOaMIzUeCsg7dlTDj0=",
        version = "v0.1.0",
    )
    go_repository(
        name = "com_github_libp2p_go_stream_muxer",
        importpath = "github.com/libp2p/go-stream-muxer",
        sum = "h1:Ce6e2Pyu+b5MC1k3eeFtAax0pW4gc6MosYSLV05UeLw=",
        version = "v0.0.1",
    )

    go_repository(
        name = "com_github_libp2p_go_stream_muxer_multistream",
        importpath = "github.com/libp2p/go-stream-muxer-multistream",
        sum = "h1:TqnSHPJEIqDEO7h1wZZ0p3DXdvDSiLHQidKKUGZtiOY=",
        version = "v0.3.0",
    )
    go_repository(
        name = "com_github_libp2p_go_tcp_transport",
        importpath = "github.com/libp2p/go-tcp-transport",
        sum = "h1:ExZiVQV+h+qL16fzCWtd1HSzPsqWottJ8KXwWaVi8Ns=",
        version = "v0.2.1",
    )

    go_repository(
        name = "com_github_libp2p_go_ws_transport",
        importpath = "github.com/libp2p/go-ws-transport",
        sum = "h1:ZX5rWB8nhRRJVaPO6tmkGI/Xx8XNboYX20PW5hXIscw=",
        version = "v0.3.1",
    )
    go_repository(
        name = "com_github_libp2p_go_yamux",
        importpath = "github.com/libp2p/go-yamux",
        sum = "h1:P1Fe9vF4th5JOxxgQvfbOHkrGqIZniTLf+ddhZp8YTI=",
        version = "v1.4.1",
    )
    go_repository(
        name = "com_github_lightstep_lightstep_tracer_common_golang_gogo",
        importpath = "github.com/lightstep/lightstep-tracer-common/golang/gogo",
        sum = "h1:143Bb8f8DuGWck/xpNUOckBVYfFbBTnLevfRZ1aVVqo=",
        version = "v0.0.0-20190605223551-bc2310a04743",
    )
    go_repository(
        name = "com_github_lightstep_lightstep_tracer_go",
        importpath = "github.com/lightstep/lightstep-tracer-go",
        sum = "h1:vi1F1IQ8N7hNWytK9DpJsUfQhGuNSc19z330K6vl4zk=",
        version = "v0.18.1",
    )

    go_repository(
        name = "com_github_logrusorgru_aurora",
        importpath = "github.com/logrusorgru/aurora",
        sum = "h1:tOpm7WcpBTn4fjmVfgpQq0EfczGlG91VSDkswnjF5A8=",
        version = "v2.0.3+incompatible",
    )

    go_repository(
        name = "com_github_lunixbochs_vtclean",
        importpath = "github.com/lunixbochs/vtclean",
        sum = "h1:xu2sLAri4lGiovBDQKxl5mrXyESr3gUr5m5SM5+LVb8=",
        version = "v1.0.0",
    )
    go_repository(
        name = "com_github_lyft_protoc_gen_validate",
        importpath = "github.com/lyft/protoc-gen-validate",
        sum = "h1:KNt/RhmQTOLr7Aj8PsJ7mTronaFyx80mRTT9qF261dA=",
        version = "v0.0.13",
    )

    go_repository(
        name = "com_github_magiconair_properties",
        importpath = "github.com/magiconair/properties",
        sum = "h1:ZC2Vc7/ZFkGmsVC9KvOjumD+G5lXy2RtTKyzRKO2BQ4=",
        version = "v1.8.1",
    )
    go_repository(
        name = "com_github_mailru_easyjson",
        importpath = "github.com/mailru/easyjson",
        sum = "h1:2gxZ0XQIU/5z3Z3bUBu+FXuk2pFbkN6tcwi/pjyaDic=",
        version = "v0.0.0-20180823135443-60711f1a8329",
    )

    go_repository(
        name = "com_github_manifoldco_promptui",
        importpath = "github.com/manifoldco/promptui",
        sum = "h1:3l11YT8tm9MnwGFQ4kETwkzpAwY2Jt9lCrumCUW4+z4=",
        version = "v0.7.0",
    )

    go_repository(
        name = "com_github_mattn_go_colorable",
        importpath = "github.com/mattn/go-colorable",
        sum = "h1:snbPLB8fVfU9iwbbo30TPtbLRzwWu6aJS6Xh4eaaviA=",
        version = "v0.1.4",
    )
    go_repository(
        name = "com_github_mattn_go_ieproxy",
        importpath = "github.com/mattn/go-ieproxy",
        sum = "h1:HfxbT6/JcvIljmERptWhwa8XzP7H3T+Z2N26gTsaDaA=",
        version = "v0.0.0-20190610004146-91bb50d98149",
    )

    go_repository(
        name = "com_github_mattn_go_isatty",
        importpath = "github.com/mattn/go-isatty",
        sum = "h1:wuysRhFDzyxgEmMf5xjvJ2M9dZoWAXNNr5LSBS7uHXY=",
        version = "v0.0.12",
    )
    go_repository(
        name = "com_github_mattn_go_runewidth",
        importpath = "github.com/mattn/go-runewidth",
        sum = "h1:Lm995f3rfxdpd6TSmuVCHVb/QhupuXlYr8sCI/QdE+0=",
        version = "v0.0.9",
    )

    go_repository(
        name = "com_github_mattn_go_sqlite3",
        importpath = "github.com/mattn/go-sqlite3",
        sum = "h1:LDdKkqtYlom37fkvqs8rMPFKAMe8+SgjbwZ6ex1/A/Q=",
        version = "v1.11.0",
    )
    go_repository(
        name = "com_github_mattn_go_tty",
        importpath = "github.com/mattn/go-tty",
        sum = "h1:d8RFOZ2IiFtFWBcKEHAFYJcPTf0wY5q0exFNJZVWa1U=",
        version = "v0.0.0-20180907095812-13ff1204f104",
    )
    go_repository(
        name = "com_github_matttproud_golang_protobuf_extensions",
        importpath = "github.com/matttproud/golang_protobuf_extensions",
        sum = "h1:4hp9jkHxhMHkqkrB3Ix0jegS5sx/RkqARlsWZ6pIwiU=",
        version = "v1.0.1",
    )
    go_repository(
        name = "com_github_mgutz_ansi",
        importpath = "github.com/mgutz/ansi",
        sum = "h1:j7+1HpAFS1zy5+Q4qx1fWh90gTKwiN4QCGoY9TWyyO4=",
        version = "v0.0.0-20170206155736-9520e82c474b",
    )

    go_repository(
        name = "com_github_miekg_dns",
        importpath = "github.com/miekg/dns",
        sum = "h1:sJFOl9BgwbYAWOGEwr61FU28pqsBNdpRBnhGXtO06Oo=",
        version = "v1.1.31",
    )

    go_repository(
        name = "com_github_minio_blake2b_simd",
        importpath = "github.com/minio/blake2b-simd",
        sum = "h1:lYpkrQH5ajf0OXOcUbGjvZxxijuBwbbmlSxLiuofa+g=",
        version = "v0.0.0-20160723061019-3f5f724cb5b1",
    )
    go_repository(
        name = "com_github_minio_highwayhash",
        importpath = "github.com/minio/highwayhash",
        sum = "h1:dZ6IIu8Z14VlC0VpfKofAhCy74wu/Qb5gcn52yWoz/0=",
        version = "v1.0.1",
    )
    go_repository(
        name = "com_github_minio_sha256_simd",
        importpath = "github.com/minio/sha256-simd",
        sum = "h1:5QHSlgo3nt5yKOJrC7W8w7X+NFl8cMPZm96iu8kKUJU=",
        version = "v0.1.1",
    )
    go_repository(
        name = "com_github_mitchellh_cli",
        importpath = "github.com/mitchellh/cli",
        sum = "h1:iGBIsUe3+HZ/AD/Vd7DErOt5sU9fa8Uj7A2s1aggv1Y=",
        version = "v1.0.0",
    )

    go_repository(
        name = "com_github_mitchellh_colorstring",
        importpath = "github.com/mitchellh/colorstring",
        sum = "h1:62I3jR2EmQ4l5rM/4FEfDWcRD+abF5XlKShorW5LRoQ=",
        version = "v0.0.0-20190213212951-d06e56a500db",
    )
    go_repository(
        name = "com_github_mitchellh_go_homedir",
        importpath = "github.com/mitchellh/go-homedir",
        sum = "h1:lukF9ziXFxDFPkA1vsr5zpc1XuPDn/wFntq5mG+4E0Y=",
        version = "v1.1.0",
    )
    go_repository(
        name = "com_github_mitchellh_go_testing_interface",
        importpath = "github.com/mitchellh/go-testing-interface",
        sum = "h1:fzU/JVNcaqHQEcVFAKeR41fkiLdIPrefOvVG1VZ96U0=",
        version = "v1.0.0",
    )
    go_repository(
        name = "com_github_mitchellh_gox",
        importpath = "github.com/mitchellh/gox",
        sum = "h1:lfGJxY7ToLJQjHHwi0EX6uYBdK78egf954SQl13PQJc=",
        version = "v0.4.0",
    )
    go_repository(
        name = "com_github_mitchellh_iochan",
        importpath = "github.com/mitchellh/iochan",
        sum = "h1:C+X3KsSTLFVBr/tK1eYN/vs4rJcvsiLU338UhYPJWeY=",
        version = "v1.0.0",
    )

    go_repository(
        name = "com_github_mitchellh_mapstructure",
        importpath = "github.com/mitchellh/mapstructure",
        sum = "h1:CpVNEelQCZBooIPDn+AR3NpivK/TIKU8bDxdASFVQag=",
        version = "v1.4.1",
    )

    go_repository(
        name = "com_github_modern_go_concurrent",
        importpath = "github.com/modern-go/concurrent",
        sum = "h1:TRLaZ9cD/w8PVh93nsPXa1VrQ6jlwL5oN8l14QlcNfg=",
        version = "v0.0.0-20180306012644-bacd9c7ef1dd",
    )
    go_repository(
        name = "com_github_modern_go_reflect2",
        importpath = "github.com/modern-go/reflect2",
        sum = "h1:9f412s+6RmYXLWZSEzVVgPGK7C2PphHj5RJrvfx9AWI=",
        version = "v1.0.1",
    )
    go_repository(
        name = "com_github_mohae_deepcopy",
        importpath = "github.com/mohae/deepcopy",
        sum = "h1:RWengNIwukTxcDr9M+97sNutRR1RKhG96O6jWumTTnw=",
        version = "v0.0.0-20170929034955-c48cc78d4826",
    )
    go_repository(
        name = "com_github_mr_tron_base58",
        importpath = "github.com/mr-tron/base58",
        sum = "h1:T/HDJBh4ZCPbU39/+c3rRvE0uKBQlU27+QI8LJ4t64o=",
        version = "v1.2.0",
    )

    go_repository(
        name = "com_github_mschoch_smat",
        importpath = "github.com/mschoch/smat",
        sum = "h1:VeRdUYdCw49yizlSbMEn2SZ+gT+3IUKx8BqxyQdz+BY=",
        version = "v0.0.0-20160514031455-90eadee771ae",
    )
    go_repository(
        name = "com_github_multiformats_go_base32",
        importpath = "github.com/multiformats/go-base32",
        sum = "h1:tw5+NhuwaOjJCC5Pp82QuXbrmLzWg7uxlMFp8Nq/kkI=",
        version = "v0.0.3",
    )
    go_repository(
        name = "com_github_multiformats_go_base36",
        importpath = "github.com/multiformats/go-base36",
        sum = "h1:JR6TyF7JjGd3m6FbLU2cOxhC0Li8z8dLNGQ89tUg4F4=",
        version = "v0.1.0",
    )

    go_repository(
        name = "com_github_multiformats_go_multiaddr",
        importpath = "github.com/multiformats/go-multiaddr",
        sum = "h1:1bxa+W7j9wZKTZREySx1vPMs2TqrYWjVZ7zE6/XLG1I=",
        version = "v0.3.1",
    )
    go_repository(
        name = "com_github_multiformats_go_multiaddr_dns",
        importpath = "github.com/multiformats/go-multiaddr-dns",
        sum = "h1:YWJoIDwLePniH7OU5hBnDZV6SWuvJqJ0YtN6pLeH9zA=",
        version = "v0.2.0",
    )
    go_repository(
        name = "com_github_multiformats_go_multiaddr_fmt",
        importpath = "github.com/multiformats/go-multiaddr-fmt",
        sum = "h1:WLEFClPycPkp4fnIzoFoV9FVd49/eQsuaL3/CWe167E=",
        version = "v0.1.0",
    )
    go_repository(
        name = "com_github_multiformats_go_multiaddr_net",
        importpath = "github.com/multiformats/go-multiaddr-net",
        sum = "h1:MSXRGN0mFymt6B1yo/6BPnIRpLPEnKgQNvVfCX5VDJk=",
        version = "v0.2.0",
    )
    go_repository(
        name = "com_github_multiformats_go_multibase",
        importpath = "github.com/multiformats/go-multibase",
        sum = "h1:l/B6bJDQjvQ5G52jw4QGSYeOTZoAwIO77RblWplfIqk=",
        version = "v0.0.3",
    )
    go_repository(
        name = "com_github_multiformats_go_multihash",
        importpath = "github.com/multiformats/go-multihash",
        sum = "h1:QoBceQYQQtNUuf6s7wHxnE2c8bhbMqhfGzNI032se/I=",
        version = "v0.0.14",
    )
    go_repository(
        name = "com_github_multiformats_go_multistream",
        importpath = "github.com/multiformats/go-multistream",
        sum = "h1:6AuNmQVKUkRnddw2YiDjt5Elit40SFxMJkVnhmETXtU=",
        version = "v0.2.0",
    )
    go_repository(
        name = "com_github_multiformats_go_varint",
        importpath = "github.com/multiformats/go-varint",
        sum = "h1:gk85QWKxh3TazbLxED/NlDVv8+q+ReFJk7Y2W/KhfNY=",
        version = "v0.0.6",
    )
    go_repository(
        name = "com_github_munnerz_goautoneg",
        importpath = "github.com/munnerz/goautoneg",
        sum = "h1:7PxY7LVfSZm7PEeBTyK1rj1gABdCO2mbri6GKO1cMDs=",
        version = "v0.0.0-20120707110453-a547fc61f48d",
    )
    go_repository(
        name = "com_github_mwitkow_go_conntrack",
        importpath = "github.com/mwitkow/go-conntrack",
        sum = "h1:KUppIJq7/+SVif2QVs3tOP0zanoHgBEVAwHxUSIzRqU=",
        version = "v0.0.0-20190716064945-2f068394615f",
    )
    go_repository(
        name = "com_github_mxk_go_flowrate",
        importpath = "github.com/mxk/go-flowrate",
        sum = "h1:y5//uYreIhSUg3J1GEMiLbxo1LJaP8RfCpH6pymGZus=",
        version = "v0.0.0-20140419014527-cca7078d478f",
    )

    go_repository(
        name = "com_github_naoina_toml",
        importpath = "github.com/naoina/toml",
        sum = "h1:shk/vn9oCoOTmwcouEdwIeOtOGA/ELRUw/GwvxwfT+0=",
        version = "v0.1.2-0.20170918210437-9fafd6967416",
    )
    go_repository(
        name = "com_github_nats_io_jwt",
        importpath = "github.com/nats-io/jwt",
        sum = "h1:+RB5hMpXUUA2dfxuhBTEkMOrYmM+gKIZYS1KjSostMI=",
        version = "v0.3.2",
    )
    go_repository(
        name = "com_github_nats_io_nats_go",
        importpath = "github.com/nats-io/nats.go",
        sum = "h1:ik3HbLhZ0YABLto7iX80pZLPw/6dx3T+++MZJwLnMrQ=",
        version = "v1.9.1",
    )
    go_repository(
        name = "com_github_nats_io_nats_server_v2",
        importpath = "github.com/nats-io/nats-server/v2",
        sum = "h1:i2Ly0B+1+rzNZHHWtD4ZwKi+OU5l+uQo1iDHZ2PmiIc=",
        version = "v2.1.2",
    )
    go_repository(
        name = "com_github_nats_io_nkeys",
        importpath = "github.com/nats-io/nkeys",
        sum = "h1:6JrEfig+HzTH85yxzhSVbjHRJv9cn0p6n3IngIcM5/k=",
        version = "v0.1.3",
    )
    go_repository(
        name = "com_github_nats_io_nuid",
        importpath = "github.com/nats-io/nuid",
        sum = "h1:5iA8DT8V7q8WK2EScv2padNa/rTESc1KdnPw4TC2paw=",
        version = "v1.0.1",
    )

    go_repository(
        name = "com_github_nbutton23_zxcvbn_go",
        importpath = "github.com/nbutton23/zxcvbn-go",
        sum = "h1:AREM5mwr4u1ORQBMvzfzBgpsctsbQikCVpvC+tX285E=",
        version = "v0.0.0-20180912185939-ae427f1e4c1d",
    )
    go_repository(
        name = "com_github_nishanths_predeclared",
        importpath = "github.com/nishanths/predeclared",
        sum = "h1:3f0nxAmdj/VoCGN/ijdMy7bj6SBagaqYg1B0hu8clMA=",
        version = "v0.0.0-20200524104333-86fad755b4d3",
    )

    go_repository(
        name = "com_github_nxadm_tail",
        importpath = "github.com/nxadm/tail",
        sum = "h1:DQuhQpB1tVlglWS2hLQ5OV6B5r8aGxSrPc5Qo6uTN78=",
        version = "v1.4.4",
    )
    go_repository(
        name = "com_github_nytimes_gziphandler",
        importpath = "github.com/NYTimes/gziphandler",
        sum = "h1:lsxEuwrXEAokXB9qhlbKWPpo3KMLZQ5WB5WLQRW1uq0=",
        version = "v0.0.0-20170623195520-56545f4a5d46",
    )
    go_repository(
        name = "com_github_oklog_oklog",
        importpath = "github.com/oklog/oklog",
        sum = "h1:wVfs8F+in6nTBMkA7CbRw+zZMIB7nNM825cM1wuzoTk=",
        version = "v0.3.2",
    )
    go_repository(
        name = "com_github_oklog_run",
        importpath = "github.com/oklog/run",
        sum = "h1:Ru7dDtJNOyC66gQ5dQmaCa0qIsAUFY3sFpK1Xk8igrw=",
        version = "v1.0.0",
    )

    go_repository(
        name = "com_github_oklog_ulid",
        importpath = "github.com/oklog/ulid",
        sum = "h1:EGfNDEx6MqHz8B3uNV6QAib1UR2Lm97sHi3ocA6ESJ4=",
        version = "v1.3.1",
    )
    go_repository(
        name = "com_github_olekukonko_tablewriter",
        importpath = "github.com/olekukonko/tablewriter",
        sum = "h1:P2Ga83D34wi1o9J6Wh1mRuqd4mF/x/lgBS7N7AbDhec=",
        version = "v0.0.5",
    )
    go_repository(
        name = "com_github_oneofone_xxhash",
        importpath = "github.com/OneOfOne/xxhash",
        sum = "h1:KMrpdQIwFcEqXDklaen+P1axHaj9BSKzvpUUfnHldSE=",
        version = "v1.2.2",
    )
    go_repository(
        name = "com_github_onsi_ginkgo",
        importpath = "github.com/onsi/ginkgo",
        sum = "h1:2mOpI4JVVPBN+WQRa0WKH2eXR+Ey+uK4n7Zj0aYpIQA=",
        version = "v1.14.0",
    )
    go_repository(
        name = "com_github_onsi_gomega",
        importpath = "github.com/onsi/gomega",
        sum = "h1:o0+MgICZLuZ7xjH7Vx6zS/zcu93/BEp1VwkIW1mEXCE=",
        version = "v1.10.1",
    )
    go_repository(
        name = "com_github_op_go_logging",
        importpath = "github.com/op/go-logging",
        sum = "h1:lDH9UUVJtmYCjyT0CI4q8xvlXPxeZ0gYCVvWbmPlp88=",
        version = "v0.0.0-20160315200505-970db520ece7",
    )

    go_repository(
        name = "com_github_openconfig_gnmi",
        importpath = "github.com/openconfig/gnmi",
        sum = "h1:a380JP+B7xlMbEQOlha1buKhzBPXFqgFXplyWCEIGEY=",
        version = "v0.0.0-20190823184014-89b2bf29312c",
    )
    go_repository(
        name = "com_github_openconfig_reference",
        importpath = "github.com/openconfig/reference",
        sum = "h1:yHCGAHg2zMaW8olLrqEt3SAHGcEx2aJPEQWMRCyravY=",
        version = "v0.0.0-20190727015836-8dfd928c9696",
    )
    go_repository(
        name = "com_github_opentracing_basictracer_go",
        importpath = "github.com/opentracing/basictracer-go",
        sum = "h1:YyUAhaEfjoWXclZVJ9sGoNct7j4TVk7lZWlQw5UXuoo=",
        version = "v1.0.0",
    )
    go_repository(
        name = "com_github_opentracing_contrib_go_observer",
        importpath = "github.com/opentracing-contrib/go-observer",
        sum = "h1:lM6RxxfUMrYL/f8bWEUqdXrANWtrL7Nndbm9iFN0DlU=",
        version = "v0.0.0-20170622124052-a52f23424492",
    )

    go_repository(
        name = "com_github_opentracing_opentracing_go",
        importpath = "github.com/opentracing/opentracing-go",
        sum = "h1:uEJPy/1a5RIPAJ0Ov+OIO8OxWu77jEv+1B0VhjKrZUs=",
        version = "v1.2.0",
    )
    go_repository(
        name = "com_github_openzipkin_contrib_zipkin_go_opentracing",
        importpath = "github.com/openzipkin-contrib/zipkin-go-opentracing",
        sum = "h1:ZCnq+JUrvXcDVhX/xRolRBZifmabN1HcS1wrPSvxhrU=",
        version = "v0.4.5",
    )
    go_repository(
        name = "com_github_openzipkin_zipkin_go",
        importpath = "github.com/openzipkin/zipkin-go",
        sum = "h1:nY8Hti+WKaP0cRsSeQ026wU03QsM762XBeCXBb9NAWI=",
        version = "v0.2.2",
    )
    go_repository(
        name = "com_github_pact_foundation_pact_go",
        importpath = "github.com/pact-foundation/pact-go",
        sum = "h1:OYkFijGHoZAYbOIb1LWXrwKQbMMRUv1oQ89blD2Mh2Q=",
        version = "v1.0.4",
    )
    go_repository(
        name = "com_github_pascaldekloe_goe",
        importpath = "github.com/pascaldekloe/goe",
        sum = "h1:Lgl0gzECD8GnQ5QCWA8o6BtfL6mDH5rQgM4/fX3avOs=",
        version = "v0.0.0-20180627143212-57f6aae5913c",
    )

    go_repository(
        name = "com_github_patrickmn_go_cache",
        importpath = "github.com/patrickmn/go-cache",
        sum = "h1:HRMgzkcYKYpi3C8ajMPV8OFXaaRUnok+kx1WdO15EQc=",
        version = "v2.1.0+incompatible",
    )
    go_repository(
        name = "com_github_paulbellamy_ratecounter",
        importpath = "github.com/paulbellamy/ratecounter",
        sum = "h1:2L/RhJq+HA8gBQImDXtLPrDXK5qAj6ozWVK/zFXVJGs=",
        version = "v0.2.0",
    )

    go_repository(
        name = "com_github_pborman_uuid",
        importpath = "github.com/pborman/uuid",
        sum = "h1:+ZZIw58t/ozdjRaXh/3awHfmWRbzYxJoAdNJxe/3pvw=",
        version = "v1.2.1",
    )
    go_repository(
        name = "com_github_pelletier_go_toml",
        importpath = "github.com/pelletier/go-toml",
        sum = "h1:T5zMGML61Wp+FlcbWjRDT7yAxhJNAiPPLOFECq181zc=",
        version = "v1.2.0",
    )
    go_repository(
        name = "com_github_performancecopilot_speed",
        importpath = "github.com/performancecopilot/speed",
        sum = "h1:2WnRzIquHa5QxaJKShDkLM+sc0JPuwhXzK8OYOyt3Vg=",
        version = "v3.0.0+incompatible",
    )

    go_repository(
        name = "com_github_peterbourgon_diskv",
        importpath = "github.com/peterbourgon/diskv",
        sum = "h1:UBdAOUP5p4RWqPBg048CAvpKN+vxiaj6gdUUzhl4XmI=",
        version = "v2.0.1+incompatible",
    )

    go_repository(
        name = "com_github_peterh_liner",
        importpath = "github.com/peterh/liner",
        sum = "h1:w/UPXyl5GfahFxcTOz2j9wCIHNI+pUPr2laqpojKNCg=",
        version = "v1.2.0",
    )

    go_repository(
        name = "com_github_philhofer_fwd",
        importpath = "github.com/philhofer/fwd",
        sum = "h1:UbZqGr5Y38ApvM/V/jEljVxwocdweyH+vmYvRPBnbqQ=",
        version = "v1.0.0",
    )

    go_repository(
        name = "com_github_pierrec_lz4",
        importpath = "github.com/pierrec/lz4",
        sum = "h1:mFe7ttWaflA46Mhqh+jUfjp2qTbPYxLB2/OyBppH9dg=",
        version = "v2.4.1+incompatible",
    )

    go_repository(
        name = "com_github_pkg_errors",
        importpath = "github.com/pkg/errors",
        sum = "h1:FEBLx1zS214owpjy7qsBeixbURkuhQAwrK5UwLGTwt4=",
        version = "v0.9.1",
    )
    go_repository(
        name = "com_github_pkg_profile",
        importpath = "github.com/pkg/profile",
        sum = "h1:042Buzk+NhDI+DeSAA62RwJL8VAuZUMQZUjCsRz1Mug=",
        version = "v1.5.0",
    )

    go_repository(
        name = "com_github_pkg_term",
        importpath = "github.com/pkg/term",
        sum = "h1:tFwafIEMf0B7NlcxV/zJ6leBIa81D3hgGSgsE5hCkOQ=",
        version = "v0.0.0-20180730021639-bffc007b7fd5",
    )
    go_repository(
        name = "com_github_pmezard_go_difflib",
        importpath = "github.com/pmezard/go-difflib",
        sum = "h1:4DBwDE0NGyQoBHbLQYPwSUPoCMWR5BEzIk/f1lZbAQM=",
        version = "v1.0.0",
    )
    go_repository(
        name = "com_github_posener_complete",
        importpath = "github.com/posener/complete",
        sum = "h1:ccV59UEOTzVDnDUEFdT95ZzHVZ+5+158q8+SJb2QV5w=",
        version = "v1.1.1",
    )

    go_repository(
        name = "com_github_prestonvanloon_go_recaptcha",
        importpath = "github.com/prestonvanloon/go-recaptcha",
        sum = "h1:/JK1WfWJGBNDKY70uiB53iKKbFqxBx2CuYgj9hK2O70=",
        version = "v0.0.0-20190217191114-0834cef6e8bd",
    )
    go_repository(
        name = "com_github_prometheus_client_golang",
        importpath = "github.com/prometheus/client_golang",
        sum = "h1:Rrch9mh17XcxvEu9D9DEpb4isxjGBtcevQjKvxPRQIU=",
        version = "v1.9.0",
    )
    go_repository(
        name = "com_github_prometheus_client_model",
        importpath = "github.com/prometheus/client_model",
        sum = "h1:uq5h0d+GuxiXLJLNABMgp2qUWDPiLvgCzz2dUR+/W/M=",
        version = "v0.2.0",
    )
    go_repository(
        name = "com_github_prometheus_common",
        importpath = "github.com/prometheus/common",
        sum = "h1:4fgOnadei3EZvgRwxJ7RMpG1k1pOZth5Pc13tyspaKM=",
        version = "v0.15.0",
    )
    go_repository(
        name = "com_github_prometheus_procfs",
        importpath = "github.com/prometheus/procfs",
        sum = "h1:Uehi/mxLK0eiUc0H0++5tpMGTexB8wZ598MIgU8VpDM=",
        version = "v0.3.0",
    )
    go_repository(
        name = "com_github_prometheus_prom2json",
        importpath = "github.com/prometheus/prom2json",
        sum = "h1:BlqrtbT9lLH3ZsOVhXPsHzFrApCTKRifB7gjJuypu6Y=",
        version = "v1.3.0",
    )

    go_repository(
        name = "com_github_prometheus_tsdb",
        importpath = "github.com/prometheus/tsdb",
        sum = "h1:If5rVCMTp6W2SiRAQFlbpJNgVlgMEd+U2GZckwK38ic=",
        version = "v0.10.0",
    )
    go_repository(
        name = "com_github_prysmaticlabs_eth2_types",
        importpath = "github.com/prysmaticlabs/eth2-types",
        sum = "h1:1dN7YAqMN3oAJ0LceWcyv/U4jHLh+5urnSnr4br6zg4=",
        version = "v0.0.0-20210303084904-c9735a06829d",
    )
    go_repository(
        name = "com_github_prysmaticlabs_ethereumapis",
        build_file_generation = "off",
        importpath = "github.com/prysmaticlabs/ethereumapis",
<<<<<<< HEAD
        sum = "h1:UudQXZ1TLWDqH13XRaYGel9i/5OxXviqCZeiw0ymQ4w=",
        version = "v0.0.0-20210517164201-c286f49f9ee4",
=======
        sum = "h1:+9X3IR2qSm5QlWihqqIz32uH2owzZzLYC1ntKSVG3/A=",
        version = "v0.0.0-20210517201601-a25d1cd1bcb7",
>>>>>>> b51729bd
    )
    go_repository(
        name = "com_github_prysmaticlabs_go_bitfield",
        importpath = "github.com/prysmaticlabs/go-bitfield",
        sum = "h1:n1fCZPIMlcNQ3iCN5w4vxmFFNWhEdEz3ICTerxjUFvA=",
        version = "v0.0.0-20210515192923-def021850363",
    )

    go_repository(
        name = "com_github_prysmaticlabs_prombbolt",
        importpath = "github.com/prysmaticlabs/prombbolt",
        sum = "h1:9PHRCuO/VN0s9k+RmLykho7AjDxblNYI5bYKed16NPU=",
        version = "v0.0.0-20210126082820-9b7adba6db7c",
    )
    go_repository(
        name = "com_github_prysmaticlabs_protoc_gen_go_cast",
        importpath = "github.com/prysmaticlabs/protoc-gen-go-cast",
        sum = "h1:k7CCMwN7VooQ7GhfySnaVyI4/9+QbhJTdasoC6VOZOI=",
        version = "v0.0.0-20210504233148-1e141af6a0a1",
    )
    go_repository(
        name = "com_github_puerkitobio_purell",
        importpath = "github.com/PuerkitoBio/purell",
        sum = "h1:0GoNN3taZV6QI81IXgCbxMyEaJDXMSIjArYBCYzVVvs=",
        version = "v1.0.0",
    )
    go_repository(
        name = "com_github_puerkitobio_urlesc",
        importpath = "github.com/PuerkitoBio/urlesc",
        sum = "h1:JCHLVE3B+kJde7bIEo5N4J+ZbLhp0J1Fs+ulyRws4gE=",
        version = "v0.0.0-20160726150825-5bd2802263f2",
    )
    go_repository(
        name = "com_github_rcrowley_go_metrics",
        importpath = "github.com/rcrowley/go-metrics",
        sum = "h1:dY6ETXrvDG7Sa4vE8ZQG4yqWg6UnOcbqTAahkV813vQ=",
        version = "v0.0.0-20190826022208-cac0b30c2563",
    )

    go_repository(
        name = "com_github_retailnext_hllpp",
        importpath = "github.com/retailnext/hllpp",
        sum = "h1:RnWNS9Hlm8BIkjr6wx8li5abe0fr73jljLycdfemTp0=",
        version = "v1.0.1-0.20180308014038-101a6d2f8b52",
    )
    go_repository(
        name = "com_github_rjeczalik_notify",
        importpath = "github.com/rjeczalik/notify",
        sum = "h1:CLCKso/QK1snAlnhNR/CNvNiFU2saUtjV0bx3EwNeCE=",
        version = "v0.9.1",
    )
    go_repository(
        name = "com_github_rogpeppe_fastuuid",
        importpath = "github.com/rogpeppe/fastuuid",
        sum = "h1:Ppwyp6VYCF1nvBTXL3trRso7mXMlRrw9ooo375wvi2s=",
        version = "v1.2.0",
    )
    go_repository(
        name = "com_github_rogpeppe_go_internal",
        importpath = "github.com/rogpeppe/go-internal",
        sum = "h1:RR9dF3JtopPvtkroDZuVD7qquD0bnHlKSqaQhgwt8yk=",
        version = "v1.3.0",
    )

    go_repository(
        name = "com_github_rs_cors",
        importpath = "github.com/rs/cors",
        sum = "h1:+88SsELBHx5r+hZ8TCkggzSstaWNbDvThkVK8H6f9ik=",
        version = "v1.7.0",
    )

    go_repository(
        name = "com_github_russross_blackfriday",
        importpath = "github.com/russross/blackfriday",
        sum = "h1:HyvC0ARfnZBqnXwABFeSZHpKvJHJJfPz81GNueLj0oo=",
        version = "v1.5.2",
    )

    go_repository(
        name = "com_github_russross_blackfriday_v2",
        importpath = "github.com/russross/blackfriday/v2",
        sum = "h1:lPqVAte+HuHNfhJ/0LC98ESWRz8afy9tM/0RK8m9o+Q=",
        version = "v2.0.1",
    )
    go_repository(
        name = "com_github_ryanuber_columnize",
        importpath = "github.com/ryanuber/columnize",
        sum = "h1:UFr9zpz4xgTnIE5yIMtWAMngCdZ9p/+q6lTbgelo80M=",
        version = "v0.0.0-20160712163229-9b3edd62028f",
    )
    go_repository(
        name = "com_github_samuel_go_zookeeper",
        importpath = "github.com/samuel/go-zookeeper",
        sum = "h1:p3Vo3i64TCLY7gIfzeQaUJ+kppEO5WQG3cL8iE8tGHU=",
        version = "v0.0.0-20190923202752-2cc03de413da",
    )

    go_repository(
        name = "com_github_satori_go_uuid",
        importpath = "github.com/satori/go.uuid",
        sum = "h1:0uYX9dsZ2yD7q2RtLRtPSdGDWzjeM3TbMJP9utgA0ww=",
        version = "v1.2.0",
    )

    go_repository(
        name = "com_github_schollz_progressbar_v3",
        importpath = "github.com/schollz/progressbar/v3",
        sum = "h1:nMinx+JaEm/zJz4cEyClQeAw5rsYSB5th3xv+5lV6Vg=",
        version = "v3.3.4",
    )
    go_repository(
        name = "com_github_sean_seed",
        importpath = "github.com/sean-/seed",
        sum = "h1:nn5Wsu0esKSJiIVhscUtVbo7ada43DJhG55ua/hjS5I=",
        version = "v0.0.0-20170313163322-e2103e2c3529",
    )

    go_repository(
        name = "com_github_segmentio_kafka_go",
        importpath = "github.com/segmentio/kafka-go",
        sum = "h1:HtCSf6B4gN/87yc5qTl7WsxPKQIIGXLPPM1bMCPOsoY=",
        version = "v0.2.0",
    )
    go_repository(
        name = "com_github_sergi_go_diff",
        importpath = "github.com/sergi/go-diff",
        sum = "h1:Kpca3qRNrduNnOQeazBd0ysaKrUJiIuISHxogkT9RPQ=",
        version = "v1.0.0",
    )

    go_repository(
        name = "com_github_shirou_gopsutil",
        importpath = "github.com/shirou/gopsutil",
        sum = "h1:tYH07UPoQt0OCQdgWWMgYHy3/a9bcxNpBIysykNIP7I=",
        version = "v2.20.5+incompatible",
    )
    go_repository(
        name = "com_github_shopify_sarama",
        importpath = "github.com/Shopify/sarama",
        sum = "h1:3jnfWKD7gVwbB1KSy/lE0szA9duPuSFLViK0o/d3DgA=",
        version = "v1.26.1",
    )
    go_repository(
        name = "com_github_shopify_toxiproxy",
        importpath = "github.com/Shopify/toxiproxy",
        sum = "h1:TKdv8HiTLgE5wdJuEML90aBgNWsokNbMijUGhmcoBJc=",
        version = "v2.1.4+incompatible",
    )

    go_repository(
        name = "com_github_shurcool_sanitized_anchor_name",
        importpath = "github.com/shurcooL/sanitized_anchor_name",
        sum = "h1:PdmoCO6wvbs+7yrJyMORt4/BmY5IYyJwS/kOiWx8mHo=",
        version = "v1.0.0",
    )

    go_repository(
        name = "com_github_sirupsen_logrus",
        importpath = "github.com/sirupsen/logrus",
        sum = "h1:UBcNElsrwanuuMsnGSlYmtmgbb23qDR5dG+6X6Oo89I=",
        version = "v1.6.0",
    )

    go_repository(
        name = "com_github_smartystreets_assertions",
        importpath = "github.com/smartystreets/assertions",
        sum = "h1:zE9ykElWQ6/NYmHa3jpm/yHnI4xSofP+UP6SpjHcSeM=",
        version = "v0.0.0-20180927180507-b2de0cb4f26d",
    )
    go_repository(
        name = "com_github_smartystreets_goconvey",
        importpath = "github.com/smartystreets/goconvey",
        sum = "h1:fv0U8FUIMPNf1L9lnHLvLhgicrIVChEkdzIKYqbNC9s=",
        version = "v1.6.4",
    )
    go_repository(
        name = "com_github_smola_gocompat",
        importpath = "github.com/smola/gocompat",
        sum = "h1:6b1oIMlUXIpz//VKEDzPVBK8KG7beVwmHIUEBIs/Pns=",
        version = "v0.2.0",
    )
    go_repository(
        name = "com_github_soheilhy_cmux",
        importpath = "github.com/soheilhy/cmux",
        sum = "h1:0HKaf1o97UwFjHH9o5XsHUOF+tqmdA7KEzXLpiyaw0E=",
        version = "v0.1.4",
    )
    go_repository(
        name = "com_github_sony_gobreaker",
        importpath = "github.com/sony/gobreaker",
        sum = "h1:oMnRNZXX5j85zso6xCPRNPtmAycat+WcoKbklScLDgQ=",
        version = "v0.4.1",
    )

    go_repository(
        name = "com_github_spacemonkeygo_openssl",
        importpath = "github.com/spacemonkeygo/openssl",
        sum = "h1:/eS3yfGjQKG+9kayBkj0ip1BGhq6zJ3eaVksphxAaek=",
        version = "v0.0.0-20181017203307-c2dcc5cca94a",
    )
    go_repository(
        name = "com_github_spacemonkeygo_spacelog",
        importpath = "github.com/spacemonkeygo/spacelog",
        sum = "h1:RC6RW7j+1+HkWaX/Yh71Ee5ZHaHYt7ZP4sQgUrm6cDU=",
        version = "v0.0.0-20180420211403-2296661a0572",
    )

    go_repository(
        name = "com_github_spaolacci_murmur3",
        importpath = "github.com/spaolacci/murmur3",
        sum = "h1:7c1g84S4BPRrfL5Xrdp6fOJ206sU9y293DDHaoy0bLI=",
        version = "v1.1.0",
    )
    go_repository(
        name = "com_github_spf13_afero",
        importpath = "github.com/spf13/afero",
        sum = "h1:5jhuqJyZCZf2JRofRvN/nIFgIWNzPa3/Vz8mYylgbWc=",
        version = "v1.2.2",
    )
    go_repository(
        name = "com_github_spf13_cast",
        importpath = "github.com/spf13/cast",
        sum = "h1:oget//CVOEoFewqQxwr0Ej5yjygnqGkvggSE/gB35Q8=",
        version = "v1.3.0",
    )

    go_repository(
        name = "com_github_spf13_cobra",
        importpath = "github.com/spf13/cobra",
        sum = "h1:KfztREH0tPxJJ+geloSLaAkaPkr4ki2Er5quFV1TDo4=",
        version = "v1.1.1",
    )
    go_repository(
        name = "com_github_spf13_jwalterweatherman",
        importpath = "github.com/spf13/jwalterweatherman",
        sum = "h1:XHEdyB+EcvlqZamSM4ZOMGlc93t6AcsBEu9Gc1vn7yk=",
        version = "v1.0.0",
    )

    go_repository(
        name = "com_github_spf13_pflag",
        importpath = "github.com/spf13/pflag",
        sum = "h1:iy+VFUOCP1a+8yFto/drg2CJ5u0yRoB7fZw3DKv/JXA=",
        version = "v1.0.5",
    )
    go_repository(
        name = "com_github_spf13_viper",
        importpath = "github.com/spf13/viper",
        sum = "h1:xVKxvI7ouOI5I+U9s2eeiUfMaWBVoXA3AWskkrqK0VM=",
        version = "v1.7.0",
    )
    go_repository(
        name = "com_github_src_d_envconfig",
        importpath = "github.com/src-d/envconfig",
        sum = "h1:/AJi6DtjFhZKNx3OB2qMsq7y4yT5//AeSZIe7rk+PX8=",
        version = "v1.0.0",
    )
    go_repository(
        name = "com_github_stackexchange_wmi",
        importpath = "github.com/StackExchange/wmi",
        sum = "h1:5sXbqlSomvdjlRbWyNqkPsJ3Fg+tQZCbgeX1VGljbQY=",
        version = "v0.0.0-20210224194228-fe8f1750fd46",
    )
    go_repository(
        name = "com_github_status_im_keycard_go",
        importpath = "github.com/status-im/keycard-go",
        sum = "h1:Oo2KZNP70KE0+IUJSidPj/BFS/RXNHmKIJOdckzml2E=",
        version = "v0.0.0-20200402102358-957c09536969",
    )

    go_repository(
        name = "com_github_streadway_amqp",
        importpath = "github.com/streadway/amqp",
        sum = "h1:WhxRHzgeVGETMlmVfqhRn8RIeeNoPr2Czh33I4Zdccw=",
        version = "v0.0.0-20190827072141-edfb9018d271",
    )
    go_repository(
        name = "com_github_streadway_handy",
        importpath = "github.com/streadway/handy",
        sum = "h1:AhmOdSHeswKHBjhsLs/7+1voOxT+LLrSk/Nxvk35fug=",
        version = "v0.0.0-20190108123426-d5acb3125c2a",
    )

    go_repository(
        name = "com_github_stretchr_objx",
        importpath = "github.com/stretchr/objx",
        sum = "h1:2vfRuCMp5sSVIDSqO8oNnWJq7mPa6KVP3iPIwFBuy8A=",
        version = "v0.1.1",
    )
    go_repository(
        name = "com_github_stretchr_testify",
        importpath = "github.com/stretchr/testify",
        sum = "h1:nwc3DEeHmmLAfoZucVR881uASk0Mfjw8xYJ99tb5CcY=",
        version = "v1.7.0",
    )

    go_repository(
        name = "com_github_subosito_gotenv",
        importpath = "github.com/subosito/gotenv",
        sum = "h1:Slr1R9HxAlEKefgq5jn9U+DnETlIUa6HfgEzj0g5d7s=",
        version = "v1.2.0",
    )
    http_archive(
        name = "com_github_supranational_blst",
        urls = [
            "https://github.com/supranational/blst/archive/624d0351000111276aa70a32145945d2645e49a9.tar.gz",
        ],
        strip_prefix = "blst-624d0351000111276aa70a32145945d2645e49a9",
        build_file = "//third_party:blst/blst.BUILD",
        sha256 = "6118737ddc0652f3a874fbe29e09a80c66c604d933b8cd478e5f2b7454860c6e",
    )
    go_repository(
        name = "com_github_syndtr_goleveldb",
        importpath = "github.com/syndtr/goleveldb",
        sum = "h1:xQdMZ1WLrgkkvOZ/LDQxjVxMLdby7osSh4ZEVa5sIjs=",
        version = "v1.0.1-0.20210305035536-64b5b1c73954",
    )

    go_repository(
        name = "com_github_templexxx_cpufeat",
        importpath = "github.com/templexxx/cpufeat",
        sum = "h1:89CEmDvlq/F7SJEOqkIdNDGJXrQIhuIx9D2DBXjavSU=",
        version = "v0.0.0-20180724012125-cef66df7f161",
    )
    go_repository(
        name = "com_github_templexxx_xor",
        importpath = "github.com/templexxx/xor",
        sum = "h1:fj5tQ8acgNUr6O8LEplsxDhUIe2573iLkJc+PqnzZTI=",
        version = "v0.0.0-20191217153810-f85b25db303b",
    )

    go_repository(
        name = "com_github_tinylib_msgp",
        importpath = "github.com/tinylib/msgp",
        sum = "h1:DfdQrzQa7Yh2es9SuLkixqxuXS2SxsdYn0KbdrOGWD8=",
        version = "v1.0.2",
    )
    go_repository(
        name = "com_github_tjfoc_gmsm",
        importpath = "github.com/tjfoc/gmsm",
        sum = "h1:i7c6Za/IlgBvnGxYpfD7L3TGuaS+v6oGcgq+J9/ecEA=",
        version = "v1.3.0",
    )
    go_repository(
        name = "com_github_tmc_grpc_websocket_proxy",
        importpath = "github.com/tmc/grpc-websocket-proxy",
        sum = "h1:LnC5Kc/wtumK+WB441p7ynQJzVuNRJiqddSIE3IlSEQ=",
        version = "v0.0.0-20190109142713-0ad062ec5ee5",
    )

    go_repository(
        name = "com_github_trailofbits_go_mutexasserts",
        importpath = "github.com/trailofbits/go-mutexasserts",
        sum = "h1:8LRP+2JK8piIUU16ZDgWDXwjJcuJNTtCzadjTZj8Jf0=",
        version = "v0.0.0-20200708152505-19999e7d3cef",
    )
    go_repository(
        name = "com_github_twitchtv_twirp",
        importpath = "github.com/twitchtv/twirp",
        sum = "h1:3fNSDoSPyq+fTrifIvGue9XM/tptzuhiGY83rxPVNUg=",
        version = "v7.1.0+incompatible",
    )
    go_repository(
        name = "com_github_tyler_smith_go_bip39",
        importpath = "github.com/tyler-smith/go-bip39",
        sum = "h1:5eUemwrMargf3BSLRRCalXT93Ns6pQJIjYQN2nyfOP8=",
        version = "v1.1.0",
    )

    go_repository(
        name = "com_github_uber_jaeger_client_go",
        importpath = "github.com/uber/jaeger-client-go",
        sum = "h1:IxcNZ7WRY1Y3G4poYlx24szfsn/3LvK9QHCq9oQw8+U=",
        version = "v2.25.0+incompatible",
    )
    go_repository(
        name = "com_github_ugorji_go_codec",
        importpath = "github.com/ugorji/go/codec",
        sum = "h1:3SVOIvH7Ae1KRYyQWRjXWJEA9sS/c/pjvH++55Gr648=",
        version = "v0.0.0-20181204163529-d75b2dcb6bc8",
    )

    go_repository(
        name = "com_github_urfave_cli",
        importpath = "github.com/urfave/cli",
        sum = "h1:+mkCCcOFKPnCmVYVcURKps1Xe+3zP90gSYGNfRkjoIY=",
        version = "v1.22.1",
    )
    go_repository(
        name = "com_github_urfave_cli_v2",
        importpath = "github.com/urfave/cli/v2",
        sum = "h1:qph92Y649prgesehzOrQjdWyxFOp/QVM+6imKHad91M=",
        version = "v2.3.0",
    )

    go_repository(
        name = "com_github_victoriametrics_fastcache",
        importpath = "github.com/VictoriaMetrics/fastcache",
        sum = "h1:4y6y0G8PRzszQUYIQHHssv/jgPHAb5qQuuDNdCbyAgw=",
        version = "v1.5.7",
    )
    go_repository(
        name = "com_github_vividcortex_gohistogram",
        importpath = "github.com/VividCortex/gohistogram",
        sum = "h1:6+hBz+qvs0JOrrNhhmR7lFxo5sINxBCGXrdtl/UvroE=",
        version = "v1.0.0",
    )

    go_repository(
        name = "com_github_wealdtech_go_bytesutil",
        importpath = "github.com/wealdtech/go-bytesutil",
        sum = "h1:ocEg3Ke2GkZ4vQw5lp46rmO+pfqCCTgq35gqOy8JKVc=",
        version = "v1.1.1",
    )

    go_repository(
        name = "com_github_wealdtech_go_eth2_types_v2",
        build_directives = [
            "gazelle:resolve go github.com/herumi/bls-eth-go-binary/bls @herumi_bls_eth_go_binary//:go_default_library",
        ],
        importpath = "github.com/wealdtech/go-eth2-types/v2",
        sum = "h1:tiA6T88M6XQIbrV5Zz53l1G5HtRERcxQfmET225V4Ls=",
        version = "v2.5.2",
    )
    go_repository(
        name = "com_github_wealdtech_go_eth2_util",
        importpath = "github.com/wealdtech/go-eth2-util",
        sum = "h1:2INPeOR35x5LdFFpSzyw954WzTD+DFyHe3yKlJnG5As=",
        version = "v1.6.3",
    )

    go_repository(
        name = "com_github_wealdtech_go_eth2_wallet_encryptor_keystorev4",
        importpath = "github.com/wealdtech/go-eth2-wallet-encryptor-keystorev4",
        sum = "h1:SxrDVSr+oXuT1x8kZt4uWqNCvv5xXEGV9zd7cuSrZS8=",
        version = "v1.1.3",
    )

    go_repository(
        name = "com_github_wealdtech_go_eth2_wallet_types_v2",
        importpath = "github.com/wealdtech/go-eth2-wallet-types/v2",
        sum = "h1:264/meVYWt1wFw6Mtn+xwkZkXjID42gNra4rycoiDXI=",
        version = "v2.8.2",
    )
    go_repository(
        name = "com_github_wercker_journalhook",
        importpath = "github.com/wercker/journalhook",
        sum = "h1:shC1HB1UogxN5Ech3Yqaaxj1X/P656PPCB4RbojIJqc=",
        version = "v0.0.0-20180428041537-5d0a5ae867b3",
    )

    go_repository(
        name = "com_github_whyrusleeping_go_keyspace",
        importpath = "github.com/whyrusleeping/go-keyspace",
        sum = "h1:EKhdznlJHPMoKr0XTrX+IlJs1LH3lyx2nfr1dOlZ79k=",
        version = "v0.0.0-20160322163242-5b898ac5add1",
    )
    go_repository(
        name = "com_github_whyrusleeping_go_logging",
        importpath = "github.com/whyrusleeping/go-logging",
        sum = "h1:fwpzlmT0kRC/Fmd0MdmGgJG/CXIZ6gFq46FQZjprUcc=",
        version = "v0.0.1",
    )

    go_repository(
        name = "com_github_whyrusleeping_mafmt",
        importpath = "github.com/whyrusleeping/mafmt",
        sum = "h1:TCghSl5kkwEE0j+sU/gudyhVMRlpBin8fMBBHg59EbA=",
        version = "v1.2.8",
    )
    go_repository(
        name = "com_github_whyrusleeping_mdns",
        importpath = "github.com/whyrusleeping/mdns",
        sum = "h1:Y1/FEOpaCpD21WxrmfeIYCFPuVPRCY2XZTWzTNHGw30=",
        version = "v0.0.0-20190826153040-b9b60ed33aa9",
    )

    go_repository(
        name = "com_github_whyrusleeping_multiaddr_filter",
        importpath = "github.com/whyrusleeping/multiaddr-filter",
        sum = "h1:E9S12nwJwEOXe2d6gT6qxdvqMnNq+VnSsKPgm2ZZNds=",
        version = "v0.0.0-20160516205228-e903e4adabd7",
    )
    go_repository(
        name = "com_github_whyrusleeping_timecache",
        importpath = "github.com/whyrusleeping/timecache",
        sum = "h1:lYbXeSvJi5zk5GLKVuid9TVjS9a0OmLIDKTfoZBL6Ow=",
        version = "v0.0.0-20160911033111-cfcb2f1abfee",
    )

    go_repository(
        name = "com_github_willf_bitset",
        importpath = "github.com/willf/bitset",
        sum = "h1:ekJIKh6+YbUIVt9DfNbkR5d6aFcFTLDRyJNAACURBg8=",
        version = "v1.1.3",
    )

    go_repository(
        name = "com_github_x_cray_logrus_prefixed_formatter",
        importpath = "github.com/x-cray/logrus-prefixed-formatter",
        sum = "h1:00txxvfBM9muc0jiLIEAkAcIMJzfthRT6usrui8uGmg=",
        version = "v0.5.2",
    )
    go_repository(
        name = "com_github_xdg_scram",
        importpath = "github.com/xdg/scram",
        sum = "h1:u40Z8hqBAAQyv+vATcGgV0YCnDjqSL7/q/JyPhhJSPk=",
        version = "v0.0.0-20180814205039-7eeb5667e42c",
    )
    go_repository(
        name = "com_github_xdg_stringprep",
        importpath = "github.com/xdg/stringprep",
        sum = "h1:d9X0esnoa3dFsV0FG35rAT0RIhYFlPq7MiP+DW89La0=",
        version = "v1.0.0",
    )
    go_repository(
        name = "com_github_xiang90_probing",
        importpath = "github.com/xiang90/probing",
        sum = "h1:eY9dn8+vbi4tKz5Qo6v2eYzo7kUS51QINcR5jNpbZS8=",
        version = "v0.0.0-20190116061207-43a291ad63a2",
    )

    go_repository(
        name = "com_github_xlab_treeprint",
        importpath = "github.com/xlab/treeprint",
        sum = "h1:YdYsPAZ2pC6Tow/nPZOPQ96O3hm/ToAkGsPLzedXERk=",
        version = "v0.0.0-20180616005107-d6fb6747feb6",
    )
    go_repository(
        name = "com_github_xordataexchange_crypt",
        importpath = "github.com/xordataexchange/crypt",
        sum = "h1:ESFSdwYZvkeru3RtdrYueztKhOBCSAAzS4Gf+k0tEow=",
        version = "v0.0.3-0.20170626215501-b2862e3d0a77",
    )
    go_repository(
        name = "com_github_xtaci_kcp_go",
        importpath = "github.com/xtaci/kcp-go",
        sum = "h1:TN1uey3Raw0sTz0Fg8GkfM0uH3YwzhnZWQ1bABv5xAg=",
        version = "v5.4.20+incompatible",
    )
    go_repository(
        name = "com_github_xtaci_lossyconn",
        importpath = "github.com/xtaci/lossyconn",
        sum = "h1:J0GxkO96kL4WF+AIT3M4mfUVinOCPgf2uUWYFUzN0sM=",
        version = "v0.0.0-20190602105132-8df528c0c9ae",
    )
    go_repository(
        name = "com_github_yuin_goldmark",
        importpath = "github.com/yuin/goldmark",
        sum = "h1:ruQGxdhGHe7FWOJPT0mKs5+pD2Xs1Bm/kdGlHO04FmM=",
        version = "v1.2.1",
    )

    go_repository(
        name = "com_google_cloud_go",
        importpath = "cloud.google.com/go",
        sum = "h1:Dg9iHVQfrhq82rUNu9ZxUDrJLaxFUe/HlCVaLyRruq8=",
        version = "v0.65.0",
    )

    go_repository(
        name = "com_google_cloud_go_bigquery",
        importpath = "cloud.google.com/go/bigquery",
        sum = "h1:PQcPefKFdaIzjQFbiyOgAqyx8q5djaE7x9Sqe712DPA=",
        version = "v1.8.0",
    )
    go_repository(
        name = "com_google_cloud_go_bigtable",
        importpath = "cloud.google.com/go/bigtable",
        sum = "h1:F4cCmA4nuV84V5zYQ3MKY+M1Cw1avHDuf3S/LcZPA9c=",
        version = "v1.2.0",
    )
    go_repository(
        name = "com_google_cloud_go_datastore",
        importpath = "cloud.google.com/go/datastore",
        sum = "h1:/May9ojXjRkPBNVrq+oWLqmWCkr4OU5uRY29bu0mRyQ=",
        version = "v1.1.0",
    )

    go_repository(
        name = "com_google_cloud_go_firestore",
        importpath = "cloud.google.com/go/firestore",
        sum = "h1:9x7Bx0A9R5/M9jibeJeZWqjeVEIxYW9fZYqB9a70/bY=",
        version = "v1.1.0",
    )
    go_repository(
        name = "com_google_cloud_go_pubsub",
        importpath = "cloud.google.com/go/pubsub",
        sum = "h1:ukjixP1wl0LpnZ6LWtZJ0mX5tBmjp1f8Sqer8Z2OMUU=",
        version = "v1.3.1",
    )
    go_repository(
        name = "com_google_cloud_go_storage",
        importpath = "cloud.google.com/go/storage",
        sum = "h1:STgFzyU5/8miMl0//zKh2aQeTyeaUH3WN9bSUiJ09bA=",
        version = "v1.10.0",
    )

    go_repository(
        name = "com_shuralyov_dmitri_gpu_mtl",
        importpath = "dmitri.shuralyov.com/gpu/mtl",
        sum = "h1:VpgP7xuJadIUuKccphEpTJnWhS2jkQyMt6Y7pJCD7fY=",
        version = "v0.0.0-20190408044501-666a987793e9",
    )
    go_repository(
        name = "com_sourcegraph_sourcegraph_appdash",
        importpath = "sourcegraph.com/sourcegraph/appdash",
        sum = "h1:ucqkfpjg9WzSUubAO62csmucvxl4/JeW3F4I4909XkM=",
        version = "v0.0.0-20190731080439-ebfcffb1b5c0",
    )

    # Note: go_repository is already wrapped with maybe!
    maybe(
        git_repository,
        name = "graknlabs_bazel_distribution",
        commit = "962f3a7e56942430c0ec120c24f9e9f2a9c2ce1a",
        remote = "https://github.com/graknlabs/bazel-distribution",
        shallow_since = "1569509514 +0300",
    )

    go_repository(
        name = "in_gopkg_alecthomas_kingpin_v2",
        importpath = "gopkg.in/alecthomas/kingpin.v2",
        sum = "h1:jMFz6MfLP0/4fUyZle81rXUoxOBFi19VUFKVDOQfozc=",
        version = "v2.2.6",
    )
    go_repository(
        name = "in_gopkg_bsm_ratelimit_v1",
        importpath = "gopkg.in/bsm/ratelimit.v1",
        sum = "h1:stTHdEoWg1pQ8riaP5ROrjS6zy6wewH/Q2iwnLCQUXY=",
        version = "v1.0.0-20160220154919-db14e161995a",
    )
    go_repository(
        name = "in_gopkg_check_v1",
        importpath = "gopkg.in/check.v1",
        sum = "h1:YR8cESwS4TdDjEe65xsg0ogRM/Nc3DYOhEAlW+xobZo=",
        version = "v1.0.0-20190902080502-41f04d3bba15",
    )
    go_repository(
        name = "in_gopkg_cheggaaa_pb_v1",
        importpath = "gopkg.in/cheggaaa/pb.v1",
        sum = "h1:Ev7yu1/f6+d+b3pi5vPdRPc6nNtP1umSfcWiEfRqv6I=",
        version = "v1.0.25",
    )

    go_repository(
        name = "in_gopkg_confluentinc_confluent_kafka_go_v1",
        importpath = "gopkg.in/confluentinc/confluent-kafka-go.v1",
        patch_args = ["-p1"],
        patches = ["@prysm//third_party:in_gopkg_confluentinc_confluent_kafka_go_v1.patch"],
        sum = "h1:JabkIV98VYFqYKHHzXtgGMFuRgFBNTNzBytbGByzrJI=",
        version = "v1.4.2",
    )
    go_repository(
        name = "in_gopkg_d4l3k_messagediff_v1",
        importpath = "gopkg.in/d4l3k/messagediff.v1",
        sum = "h1:70AthpjunwzUiarMHyED52mj9UwtAnE89l1Gmrt3EU0=",
        version = "v1.2.1",
    )
    go_repository(
        name = "in_gopkg_errgo_v2",
        importpath = "gopkg.in/errgo.v2",
        sum = "h1:0vLT13EuvQ0hNvakwLuFZ/jYrLp5F3kcWHXdRggjCE8=",
        version = "v2.1.0",
    )
    go_repository(
        name = "in_gopkg_fsnotify_v1",
        importpath = "gopkg.in/fsnotify.v1",
        sum = "h1:xOHLXZwVvI9hhs+cLKq5+I5onOuwQLhQwiu63xxlHs4=",
        version = "v1.4.7",
    )
    go_repository(
        name = "in_gopkg_gcfg_v1",
        importpath = "gopkg.in/gcfg.v1",
        sum = "h1:m8OOJ4ccYHnx2f4gQwpno8nAX5OGOh7RLaaz0pj3Ogs=",
        version = "v1.2.3",
    )

    go_repository(
        name = "in_gopkg_inf_v0",
        importpath = "gopkg.in/inf.v0",
        sum = "h1:73M5CoZyi3ZLMOyDlQh031Cx6N9NDJ2Vvfl76EDAgDc=",
        version = "v0.9.1",
    )

    go_repository(
        name = "in_gopkg_ini_v1",
        importpath = "gopkg.in/ini.v1",
        sum = "h1:AQvPpx3LzTDM0AjnIRlVFwFFGC+npRopjZxLJj6gdno=",
        version = "v1.51.0",
    )
    go_repository(
        name = "in_gopkg_jcmturner_aescts_v1",
        importpath = "gopkg.in/jcmturner/aescts.v1",
        sum = "h1:cVVZBK2b1zY26haWB4vbBiZrfFQnfbTVrE3xZq6hrEw=",
        version = "v1.0.1",
    )
    go_repository(
        name = "in_gopkg_jcmturner_dnsutils_v1",
        importpath = "gopkg.in/jcmturner/dnsutils.v1",
        sum = "h1:cIuC1OLRGZrld+16ZJvvZxVJeKPsvd5eUIvxfoN5hSM=",
        version = "v1.0.1",
    )
    go_repository(
        name = "in_gopkg_jcmturner_goidentity_v3",
        importpath = "gopkg.in/jcmturner/goidentity.v3",
        sum = "h1:1duIyWiTaYvVx3YX2CYtpJbUFd7/UuPYCfgXtQ3VTbI=",
        version = "v3.0.0",
    )
    go_repository(
        name = "in_gopkg_jcmturner_gokrb5_v7",
        importpath = "gopkg.in/jcmturner/gokrb5.v7",
        sum = "h1:a9tsXlIDD9SKxotJMK3niV7rPZAJeX2aD/0yg3qlIrg=",
        version = "v7.5.0",
    )
    go_repository(
        name = "in_gopkg_jcmturner_rpc_v1",
        importpath = "gopkg.in/jcmturner/rpc.v1",
        sum = "h1:QHIUxTX1ISuAv9dD2wJ9HWQVuWDX/Zc0PfeC2tjc4rU=",
        version = "v1.1.0",
    )

    go_repository(
        name = "in_gopkg_natefinch_npipe_v2",
        importpath = "gopkg.in/natefinch/npipe.v2",
        sum = "h1:+JknDZhAj8YMt7GC73Ei8pv4MzjDUNPHgQWJdtMAaDU=",
        version = "v2.0.0-20160621034901-c1b8fa8bdcce",
    )
    go_repository(
        name = "in_gopkg_olebedev_go_duktape_v3",
        importpath = "gopkg.in/olebedev/go-duktape.v3",
        sum = "h1:a6cXbcDDUkSBlpnkWV1bJ+vv3mOgQEltEJ2rPxroVu0=",
        version = "v3.0.0-20200619000410-60c24ae608a6",
    )
    go_repository(
        name = "in_gopkg_redis_v4",
        importpath = "gopkg.in/redis.v4",
        sum = "h1:y3XbwQAiHwgNLUng56mgWYK39vsPqo8sT84XTEcxjr0=",
        version = "v4.2.4",
    )
    go_repository(
        name = "in_gopkg_resty_v1",
        importpath = "gopkg.in/resty.v1",
        sum = "h1:CuXP0Pjfw9rOuY6EP+UvtNvt5DSqHpIxILZKT/quCZI=",
        version = "v1.12.0",
    )

    go_repository(
        name = "in_gopkg_src_d_go_cli_v0",
        importpath = "gopkg.in/src-d/go-cli.v0",
        sum = "h1:mXa4inJUuWOoA4uEROxtJ3VMELMlVkIxIfcR0HBekAM=",
        version = "v0.0.0-20181105080154-d492247bbc0d",
    )
    go_repository(
        name = "in_gopkg_src_d_go_log_v1",
        importpath = "gopkg.in/src-d/go-log.v1",
        sum = "h1:heWvX7J6qbGWbeFS/aRmiy1eYaT+QMV6wNvHDyMjQV4=",
        version = "v1.0.1",
    )
    go_repository(
        name = "in_gopkg_tomb_v1",
        importpath = "gopkg.in/tomb.v1",
        sum = "h1:uRGJdciOHaEIrze2W8Q3AKkepLTh2hOroT7a+7czfdQ=",
        version = "v1.0.0-20141024135613-dd632973f1e7",
    )

    go_repository(
        name = "in_gopkg_urfave_cli_v1",
        importpath = "gopkg.in/urfave/cli.v1",
        sum = "h1:NdAVW6RYxDif9DhDHaAortIu956m2c0v+09AZBPTbE0=",
        version = "v1.20.0",
    )
    go_repository(
        name = "in_gopkg_warnings_v0",
        importpath = "gopkg.in/warnings.v0",
        sum = "h1:wFXVbFY8DY5/xOe1ECiWdKCzZlxgshcYVNkBHstARME=",
        version = "v0.1.2",
    )

    go_repository(
        name = "in_gopkg_yaml_v2",
        importpath = "gopkg.in/yaml.v2",
        sum = "h1:D8xgwECY7CYvx+Y2n4sBz93Jn9JRvxdiyyo8CTfuKaY=",
        version = "v2.4.0",
    )

    go_repository(
        name = "in_gopkg_yaml_v3",
        importpath = "gopkg.in/yaml.v3",
        sum = "h1:h8qDotaEPuJATrMmW04NCwg7v22aHH28wwpauUhK9Oo=",
        version = "v3.0.0-20210107192922-496545a6307b",
    )
    go_repository(
        name = "io_etcd_go_bbolt",
        importpath = "go.etcd.io/bbolt",
        sum = "h1:XAzx9gjCb0Rxj7EoqcClPD1d5ZBxZJk0jbuoPHenBt0=",
        version = "v1.3.5",
    )
    go_repository(
        name = "io_etcd_go_etcd",
        importpath = "go.etcd.io/etcd",
        sum = "h1:VcrIfasaLFkyjk6KNlXQSzO+B0fZcnECiDrKJsfxka0=",
        version = "v0.0.0-20191023171146-3cf2f69b5738",
    )

    go_repository(
        name = "io_k8s_api",
        build_file_proto_mode = "disable_global",
        importpath = "k8s.io/api",
        sum = "h1:2AJaUQdgUZLoDZHrun21PW2Nx9+ll6cUzvn3IKhSIn0=",
        version = "v0.18.3",
    )
    go_repository(
        name = "io_k8s_apimachinery",
        build_file_proto_mode = "disable_global",
        importpath = "k8s.io/apimachinery",
        sum = "h1:pOGcbVAhxADgUYnjS08EFXs9QMl8qaH5U4fr5LGUrSk=",
        version = "v0.18.3",
    )
    go_repository(
        name = "io_k8s_client_go",
        build_extra_args = ["-exclude=vendor"],
        build_naming_convention = "go_default_library",
        importpath = "k8s.io/client-go",
        sum = "h1:QaJzz92tsN67oorwzmoB0a9r9ZVHuD5ryjbCKP0U22k=",
        version = "v0.18.3",
    )
    go_repository(
        name = "io_k8s_gengo",
        importpath = "k8s.io/gengo",
        sum = "h1:4s3/R4+OYYYUKptXPhZKjQ04WJ6EhQQVFdjOFvCazDk=",
        version = "v0.0.0-20190128074634-0689ccc1d7d6",
    )

    go_repository(
        name = "io_k8s_klog",
        importpath = "k8s.io/klog",
        sum = "h1:Pt+yjF5aB1xDSVbau4VsWe+dQNzA0qv1LlXdC2dF6Q8=",
        version = "v1.0.0",
    )
    go_repository(
        name = "io_k8s_klog_v2",
        importpath = "k8s.io/klog/v2",
        sum = "h1:WmkrnW7fdrm0/DMClc+HIxtftvxVIPAhlVwMQo5yLco=",
        version = "v2.3.0",
    )
    go_repository(
        name = "io_k8s_kube_openapi",
        importpath = "k8s.io/kube-openapi",
        sum = "h1:Oh3Mzx5pJ+yIumsAD0MOECPVeXsVot0UkiaCGVyfGQY=",
        version = "v0.0.0-20200410145947-61e04a5be9a6",
    )

    go_repository(
        name = "io_k8s_sigs_structured_merge_diff_v3",
        importpath = "sigs.k8s.io/structured-merge-diff/v3",
        sum = "h1:dOmIZBMfhcHS09XZkMyUgkq5trg3/jRyJYFZUiaOp8E=",
        version = "v3.0.0",
    )

    go_repository(
        name = "io_k8s_sigs_yaml",
        importpath = "sigs.k8s.io/yaml",
        sum = "h1:kr/MCeFWJWTwyaHoR9c8EjH9OumOmoF9YGiZd7lFm/Q=",
        version = "v1.2.0",
    )
    go_repository(
        name = "io_k8s_utils",
        importpath = "k8s.io/utils",
        sum = "h1:ZtTUW5+ZWaoqjR3zOpRa7oFJ5d4aA22l4me/xArfOIc=",
        version = "v0.0.0-20200520001619-278ece378a50",
    )
    go_repository(
        name = "io_opencensus_go",
        importpath = "go.opencensus.io",
        sum = "h1:BdkrbWrzDlV9dnbzoP7sfN+dHheJ4J9JOaYxcUDL+ok=",
        version = "v0.22.6",
    )
    go_repository(
        name = "io_opencensus_go_contrib_exporter_jaeger",
        importpath = "contrib.go.opencensus.io/exporter/jaeger",
        sum = "h1:yGBYzYMewVL0yO9qqJv3Z5+IRhPdU7e9o/2oKpX4YvI=",
        version = "v0.2.1",
    )

    go_repository(
        name = "io_rsc_binaryregexp",
        importpath = "rsc.io/binaryregexp",
        sum = "h1:HfqmD5MEmC0zvwBuF187nq9mdnXjXsSivRiXN7SmRkE=",
        version = "v0.2.0",
    )
    go_repository(
        name = "io_rsc_pdf",
        importpath = "rsc.io/pdf",
        sum = "h1:k1MczvYDUvJBe93bYd7wrZLLUEcLZAuF824/I4e5Xr4=",
        version = "v0.1.1",
    )
    go_repository(
        name = "io_rsc_quote_v3",
        importpath = "rsc.io/quote/v3",
        sum = "h1:9JKUTTIUgS6kzR9mK1YuGKv6Nl+DijDNIc0ghT58FaY=",
        version = "v3.1.0",
    )
    go_repository(
        name = "io_rsc_sampler",
        importpath = "rsc.io/sampler",
        sum = "h1:7uVkIFmeBqHfdjD+gZwtXXI+RODJ2Wc4O7MPEh/QiW4=",
        version = "v1.3.0",
    )

    go_repository(
        name = "org_collectd",
        importpath = "collectd.org",
        sum = "h1:iNBHGw1VvPJxH2B6RiFWFZ+vsjo1lCdRszBeOuwGi00=",
        version = "v0.3.0",
    )

    go_repository(
        name = "org_golang_google_api",
        importpath = "google.golang.org/api",
        sum = "h1:k40adF3uR+6x/+hO5Dh4ZFUqFp67vxvbpafFiJxl10A=",
        version = "v0.34.0",
    )
    go_repository(
        name = "org_golang_google_appengine",
        importpath = "google.golang.org/appengine",
        sum = "h1:FZR1q0exgwxzPzp/aF+VccGrSfxfPpkBqjIIEq3ru6c=",
        version = "v1.6.7",
    )
    go_repository(
        name = "org_golang_google_genproto",
        importpath = "google.golang.org/genproto",
        sum = "h1:0VNRpy5TroA/6mYt3pPEq+E3oomxLJ+FUit3+oIsUy4=",
        version = "v0.0.0-20210325141258-5636347f2b14",
    )

    go_repository(
        name = "org_golang_google_grpc",
        build_file_proto_mode = "disable",
        importpath = "google.golang.org/grpc",
        sum = "h1:o1bcQ6imQMIOpdrO3SWf2z5RV72WbDwdXuK0MDlc8As=",
        version = "v1.36.0",
    )
    go_repository(
        name = "org_golang_google_grpc_cmd_protoc_gen_go_grpc",
        importpath = "google.golang.org/grpc/cmd/protoc-gen-go-grpc",
        sum = "h1:lQ+dE99pFsb8osbJB3oRfE5eW4Hx6a/lZQr8Jh+eoT4=",
        version = "v1.0.0",
    )
<<<<<<< HEAD

=======
>>>>>>> b51729bd
    go_repository(
        name = "org_golang_google_protobuf",
        importpath = "google.golang.org/protobuf",
        sum = "h1:bxAC2xTBsZGibn2RTntX0oH50xLsqy1OxA9tTL3p/lk=",
        version = "v1.26.0",
    )

    go_repository(
        name = "org_golang_x_crypto",
        importpath = "golang.org/x/crypto",
        sum = "h1:DN0cp81fZ3njFcrLCytUHRSUkqBjfTo4Tx9RJTWs0EY=",
        version = "v0.0.0-20201221181555-eec23a3978ad",
    )
    go_repository(
        name = "org_golang_x_exp",
        importpath = "golang.org/x/exp",
        sum = "h1:rMqLP+9XLy+LdbCXHjJHAmTfXCr93W7oruWA6Hq1Alc=",
        version = "v0.0.0-20200513190911-00229845015e",
    )
    go_repository(
        name = "org_golang_x_image",
        importpath = "golang.org/x/image",
        sum = "h1:+qEpEAPhDZ1o0x3tHzZTQDArnOixOzGD9HUJfcg0mb4=",
        version = "v0.0.0-20190802002840-cff245a6509b",
    )

    go_repository(
        name = "org_golang_x_lint",
        importpath = "golang.org/x/lint",
        sum = "h1:2M3HP5CCK1Si9FQhwnzYhXdG6DXeebvUHFpre8QvbyI=",
        version = "v0.0.0-20201208152925-83fdc39ff7b5",
    )
    go_repository(
        name = "org_golang_x_mobile",
        importpath = "golang.org/x/mobile",
        sum = "h1:4+4C/Iv2U4fMZBiMCc98MG1In4gJY5YRhtpDNeDeHWs=",
        version = "v0.0.0-20190719004257-d2bd2a29d028",
    )

    go_repository(
        name = "org_golang_x_mod",
        importpath = "golang.org/x/mod",
        sum = "h1:RM4zey1++hCTbCVQfnWeKs9/IEsaBLA8vTkd0WVtmH4=",
        version = "v0.3.0",
    )

    go_repository(
        name = "org_golang_x_net",
        importpath = "golang.org/x/net",
        sum = "h1:b0LrWgu8+q7z4J+0Y3Umo5q1dL7NXBkKBWkaVkAq17E=",
        version = "v0.0.0-20210316092652-d523dce5a7f4",
    )
    go_repository(
        name = "org_golang_x_oauth2",
        importpath = "golang.org/x/oauth2",
        sum = "h1:D7nTwh4J0i+5mW4Zjzn5omvlr6YBcWywE6KOcatyNxY=",
        version = "v0.0.0-20210323180902-22b0adad7558",
    )

    go_repository(
        name = "org_golang_x_sync",
        importpath = "golang.org/x/sync",
        sum = "h1:SQFwaSi55rU7vdNs9Yr0Z324VNlrF+0wMqRXT4St8ck=",
        version = "v0.0.0-20201020160332-67f06af15bc9",
    )
    go_repository(
        name = "org_golang_x_sys",
        importpath = "golang.org/x/sys",
        sum = "h1:EZ2mChiOa8udjfp6rRmswTbtZN/QzUQp4ptM4rnjHvc=",
        version = "v0.0.0-20210320140829-1e4c9ba3b0c4",
    )
    go_repository(
        name = "org_golang_x_term",
        importpath = "golang.org/x/term",
        sum = "h1:v+OssWQX+hTHEmOBgwxdZxK4zHq3yOs8F9J7mk0PY8E=",
        version = "v0.0.0-20201126162022-7de9c90e9dd1",
    )

    go_repository(
        name = "org_golang_x_text",
        importpath = "golang.org/x/text",
        sum = "h1:i6eZZ+zk0SOf0xgBpEpPD18qWcJda6q1sxt3S0kzyUQ=",
        version = "v0.3.5",
    )
    go_repository(
        name = "org_golang_x_time",
        importpath = "golang.org/x/time",
        sum = "h1:Hir2P/De0WpUhtrKGGjvSb2YxUgyZ7EFOSLIcSSpiwE=",
        version = "v0.0.0-20201208040808-7e3f01d25324",
    )
    go_repository(
        name = "org_golang_x_tools",
        importpath = "golang.org/x/tools",
        sum = "h1:po9/4sTYwZU9lPhi1tOrb4hCv3qrhiQ77LZfGa2OjwY=",
        version = "v0.1.0",
    )

    go_repository(
        name = "org_golang_x_xerrors",
        importpath = "golang.org/x/xerrors",
        sum = "h1:go1bK/D/BFZV2I8cIQd1NKEZ+0owSTG1fDTci4IqFcE=",
        version = "v0.0.0-20200804184101-5ec99f83aff1",
    )

    go_repository(
        name = "org_gonum_v1_gonum",
        importpath = "gonum.org/v1/gonum",
        sum = "h1:DJy6UzXbahnGUf1ujUNkh/NEtK14qMo2nvlBPs4U5yw=",
        version = "v0.6.0",
    )
    go_repository(
        name = "org_gonum_v1_netlib",
        importpath = "gonum.org/v1/netlib",
        sum = "h1:OE9mWmgKkjJyEmDAAtGMPjXu+YNeGvK9VTSHY6+Qihc=",
        version = "v0.0.0-20190313105609-8cb42192e0e0",
    )
    go_repository(
        name = "org_gonum_v1_plot",
        importpath = "gonum.org/v1/plot",
        sum = "h1:Qh4dB5D/WpoUUp3lSod7qgoyEHbDGPUWjIbnqdqqe1k=",
        version = "v0.0.0-20190515093506-e2840ee46a6b",
    )
    go_repository(
        name = "org_uber_go_atomic",
        importpath = "go.uber.org/atomic",
        sum = "h1:ADUqmZGgLDDfbSL9ZmPxKTybcoEYHgpYfELNoN+7hsw=",
        version = "v1.7.0",
    )

    go_repository(
        name = "org_uber_go_automaxprocs",
        build_directives = [
            # Do not use this library directly.
            # Rather, load maxprocs from github.com/prysmaticlabs/shared/maxprocs.
            "gazelle:go_visibility @prysm//shared/maxprocs:__pkg__",
        ],
        importpath = "go.uber.org/automaxprocs",
        sum = "h1:II28aZoGdaglS5vVNnspf28lnZpXScxtIozx1lAjdb0=",
        version = "v1.3.0",
    )
    go_repository(
        name = "org_uber_go_goleak",
        importpath = "go.uber.org/goleak",
        sum = "h1:qsup4IcBdlmsnGfqyLl4Ntn3C2XCCuKAE7DwHpScyUo=",
        version = "v1.0.0",
    )
    go_repository(
        name = "org_uber_go_multierr",
        importpath = "go.uber.org/multierr",
        sum = "h1:y6IPFStTAIT5Ytl7/XYmHvzXQ7S3g/IeZW9hyZ5thw4=",
        version = "v1.6.0",
    )
    go_repository(
        name = "org_uber_go_tools",
        importpath = "go.uber.org/tools",
        sum = "h1:0mgffUl7nfd+FpvXMVz4IDEaUSmT1ysygQC7qYo7sG4=",
        version = "v0.0.0-20190618225709-2cfd321de3ee",
    )
    go_repository(
        name = "org_uber_go_zap",
        importpath = "go.uber.org/zap",
        sum = "h1:uFRZXykJGK9lLY4HtgSw44DnIcAM+kRBP7x5m+NpAOM=",
        version = "v1.16.0",
    )<|MERGE_RESOLUTION|>--- conflicted
+++ resolved
@@ -1239,13 +1239,6 @@
         version = "v2.3.1-0.20210330221950-3beba9ed0e19",
     )
     go_repository(
-        name = "com_github_grpc_ecosystem_grpc_gateway_v2",
-        importpath = "github.com/grpc-ecosystem/grpc-gateway/v2",
-        sum = "h1:X2vfSnm1WC8HEo0MBHZg2TcuDUHJj6kd1TmEAQncnSA=",
-        version = "v2.0.1",
-    )
-
-    go_repository(
         name = "com_github_gxed_hashland_keccakpg",
         importpath = "github.com/gxed/hashland/keccakpg",
         sum = "h1:wrk3uMNaMxbXiHibbPO4S0ymqJMm41WiudyFSs7UnsU=",
@@ -2751,19 +2744,14 @@
         name = "com_github_prysmaticlabs_ethereumapis",
         build_file_generation = "off",
         importpath = "github.com/prysmaticlabs/ethereumapis",
-<<<<<<< HEAD
-        sum = "h1:UudQXZ1TLWDqH13XRaYGel9i/5OxXviqCZeiw0ymQ4w=",
-        version = "v0.0.0-20210517164201-c286f49f9ee4",
-=======
         sum = "h1:+9X3IR2qSm5QlWihqqIz32uH2owzZzLYC1ntKSVG3/A=",
         version = "v0.0.0-20210517201601-a25d1cd1bcb7",
->>>>>>> b51729bd
     )
     go_repository(
         name = "com_github_prysmaticlabs_go_bitfield",
         importpath = "github.com/prysmaticlabs/go-bitfield",
-        sum = "h1:n1fCZPIMlcNQ3iCN5w4vxmFFNWhEdEz3ICTerxjUFvA=",
-        version = "v0.0.0-20210515192923-def021850363",
+        sum = "h1:18+Qqobq3HAUY0hgIhPGSqmLFnaLLocemmU7+Sj2aYQ=",
+        version = "v0.0.0-20210202205921-7fcea7c45dc8",
     )
 
     go_repository(
@@ -3707,10 +3695,6 @@
         sum = "h1:lQ+dE99pFsb8osbJB3oRfE5eW4Hx6a/lZQr8Jh+eoT4=",
         version = "v1.0.0",
     )
-<<<<<<< HEAD
-
-=======
->>>>>>> b51729bd
     go_repository(
         name = "org_golang_google_protobuf",
         importpath = "google.golang.org/protobuf",
