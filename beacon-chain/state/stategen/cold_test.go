package stategen

import (
	"context"
	"testing"

	ethpb "github.com/prysmaticlabs/ethereumapis/eth/v1alpha1"
	"github.com/prysmaticlabs/prysm/beacon-chain/cache"
	testDB "github.com/prysmaticlabs/prysm/beacon-chain/db/testing"
	"github.com/prysmaticlabs/prysm/beacon-chain/state/stateutil"
	pb "github.com/prysmaticlabs/prysm/proto/beacon/p2p/v1"
	"github.com/prysmaticlabs/prysm/shared/testutil"
	"github.com/prysmaticlabs/prysm/shared/testutil/assert"
	"github.com/prysmaticlabs/prysm/shared/testutil/require"
)

func TestSaveColdState_NonArchivedPoint(t *testing.T) {
	ctx := context.Background()
	db, _ := testDB.SetupDB(t)

	service := New(db, cache.NewStateSummaryCache())
	service.slotsPerArchivedPoint = 2
	beaconState, _ := testutil.DeterministicGenesisState(t, 32)
	require.NoError(t, beaconState.SetSlot(1))
	assert.NoError(t, service.saveColdState(ctx, [32]byte{}, beaconState))
}

func TestSaveColdState_CanSave(t *testing.T) {
	ctx := context.Background()
	db, _ := testDB.SetupDB(t)

	service := New(db, cache.NewStateSummaryCache())
	service.slotsPerArchivedPoint = 1
	beaconState, _ := testutil.DeterministicGenesisState(t, 32)
	require.NoError(t, beaconState.SetSlot(1))

	r := [32]byte{'a'}
	require.NoError(t, service.saveColdState(ctx, r, beaconState))

	assert.Equal(t, true, service.beaconDB.HasArchivedPoint(ctx, 1), "Did not save cold state")
	assert.Equal(t, r, service.beaconDB.ArchivedPointRoot(ctx, 1), "Did not get wanted root")
}

func TestLoadColdStateByRoot_NoStateSummary(t *testing.T) {
	ctx := context.Background()
	db, _ := testDB.SetupDB(t)

	service := New(db, cache.NewStateSummaryCache())
	_, err := service.loadColdStateByRoot(ctx, [32]byte{'a'})
	require.ErrorContains(t, errUnknownStateSummary.Error(), err, "Did not get correct error")
}

func TestLoadStateByRoot_CanGet(t *testing.T) {
	ctx := context.Background()
	db, _ := testDB.SetupDB(t)

	service := New(db, cache.NewStateSummaryCache())
	service.slotsPerArchivedPoint = 1

	beaconState, _ := testutil.DeterministicGenesisState(t, 32)
	blk := &ethpb.SignedBeaconBlock{Block: &ethpb.BeaconBlock{}}
	blkRoot, err := stateutil.BlockRoot(blk.Block)
<<<<<<< HEAD
	if err != nil {
		t.Fatal(err)
	}
	if err := service.beaconDB.SaveGenesisBlockRoot(ctx, blkRoot); err != nil {
		t.Fatal(err)
	}
	if service.beaconDB.SaveBlock(ctx, blk) != nil {
		t.Fatal(err)
	}
	if err := service.beaconDB.SaveState(ctx, beaconState, blkRoot); err != nil {
		t.Fatal(err)
	}
=======
	require.NoError(t, err)
	require.NoError(t, service.beaconDB.SaveArchivedPointRoot(ctx, blkRoot, 0))
	require.NoError(t, service.beaconDB.SaveGenesisBlockRoot(ctx, blkRoot))
	require.NoError(t, service.beaconDB.SaveBlock(ctx, blk))
	require.NoError(t, service.beaconDB.SaveState(ctx, beaconState, blkRoot))
>>>>>>> d5353949

	if err := service.beaconDB.SaveStateSummary(ctx, &pb.StateSummary{
		Root: blkRoot[:],
		Slot: 100,
	}); err != nil {
		t.Fatal(err)
	}

	loadedState, err := service.StateByRoot(ctx, blkRoot)
	require.NoError(t, err)
	assert.DeepEqual(t, beaconState.InnerStateUnsafe(), loadedState.InnerStateUnsafe(), "Did not correctly save state")
}

func TestLoadColdStateBySlot_CanGet(t *testing.T) {
	ctx := context.Background()
	db, _ := testDB.SetupDB(t)

	service := New(db, cache.NewStateSummaryCache())

	beaconState, _ := testutil.DeterministicGenesisState(t, 32)
	blk := &ethpb.SignedBeaconBlock{Block: &ethpb.BeaconBlock{}}
	blkRoot, err := stateutil.BlockRoot(blk.Block)
<<<<<<< HEAD
	if err != nil {
		t.Fatal(err)
	}
	if err := service.beaconDB.SaveGenesisBlockRoot(ctx, blkRoot); err != nil {
		t.Fatal(err)
	}
	if service.beaconDB.SaveBlock(ctx, blk) != nil {
		t.Fatal(err)
	}
	if err := service.beaconDB.SaveState(ctx, beaconState, blkRoot); err != nil {
		t.Fatal(err)
	}
=======
	require.NoError(t, err)
	require.NoError(t, service.beaconDB.SaveArchivedPointRoot(ctx, blkRoot, 0))
	require.NoError(t, service.beaconDB.SaveGenesisBlockRoot(ctx, blkRoot))
	require.NoError(t, service.beaconDB.SaveBlock(ctx, blk))
	require.NoError(t, service.beaconDB.SaveState(ctx, beaconState, blkRoot))
>>>>>>> d5353949

	loadedState, err := service.loadColdStateBySlot(ctx, 200)
	require.NoError(t, err)
	assert.Equal(t, uint64(200), loadedState.Slot(), "Did not correctly save state")
}<|MERGE_RESOLUTION|>--- conflicted
+++ resolved
@@ -60,26 +60,10 @@
 	beaconState, _ := testutil.DeterministicGenesisState(t, 32)
 	blk := &ethpb.SignedBeaconBlock{Block: &ethpb.BeaconBlock{}}
 	blkRoot, err := stateutil.BlockRoot(blk.Block)
-<<<<<<< HEAD
-	if err != nil {
-		t.Fatal(err)
-	}
-	if err := service.beaconDB.SaveGenesisBlockRoot(ctx, blkRoot); err != nil {
-		t.Fatal(err)
-	}
-	if service.beaconDB.SaveBlock(ctx, blk) != nil {
-		t.Fatal(err)
-	}
-	if err := service.beaconDB.SaveState(ctx, beaconState, blkRoot); err != nil {
-		t.Fatal(err)
-	}
-=======
 	require.NoError(t, err)
-	require.NoError(t, service.beaconDB.SaveArchivedPointRoot(ctx, blkRoot, 0))
 	require.NoError(t, service.beaconDB.SaveGenesisBlockRoot(ctx, blkRoot))
 	require.NoError(t, service.beaconDB.SaveBlock(ctx, blk))
 	require.NoError(t, service.beaconDB.SaveState(ctx, beaconState, blkRoot))
->>>>>>> d5353949
 
 	if err := service.beaconDB.SaveStateSummary(ctx, &pb.StateSummary{
 		Root: blkRoot[:],
@@ -102,26 +86,10 @@
 	beaconState, _ := testutil.DeterministicGenesisState(t, 32)
 	blk := &ethpb.SignedBeaconBlock{Block: &ethpb.BeaconBlock{}}
 	blkRoot, err := stateutil.BlockRoot(blk.Block)
-<<<<<<< HEAD
-	if err != nil {
-		t.Fatal(err)
-	}
-	if err := service.beaconDB.SaveGenesisBlockRoot(ctx, blkRoot); err != nil {
-		t.Fatal(err)
-	}
-	if service.beaconDB.SaveBlock(ctx, blk) != nil {
-		t.Fatal(err)
-	}
-	if err := service.beaconDB.SaveState(ctx, beaconState, blkRoot); err != nil {
-		t.Fatal(err)
-	}
-=======
 	require.NoError(t, err)
-	require.NoError(t, service.beaconDB.SaveArchivedPointRoot(ctx, blkRoot, 0))
 	require.NoError(t, service.beaconDB.SaveGenesisBlockRoot(ctx, blkRoot))
 	require.NoError(t, service.beaconDB.SaveBlock(ctx, blk))
 	require.NoError(t, service.beaconDB.SaveState(ctx, beaconState, blkRoot))
->>>>>>> d5353949
 
 	loadedState, err := service.loadColdStateBySlot(ctx, 200)
 	require.NoError(t, err)
