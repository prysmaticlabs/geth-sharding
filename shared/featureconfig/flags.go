package featureconfig

import (
	"github.com/urfave/cli"
)

var (
	// MinimalConfigFlag enables the minimal configuration.
	MinimalConfigFlag = cli.BoolFlag{
		Name:  "minimal-config",
		Usage: "Use minimal config with parameters as defined in the spec.",
	}
	writeSSZStateTransitionsFlag = cli.BoolFlag{
		Name:  "interop-write-ssz-state-transitions",
		Usage: "Write ssz states to disk after attempted state transition",
	}
	// EnableAttestationCacheFlag see https://github.com/prysmaticlabs/prysm/issues/3106.
	EnableAttestationCacheFlag = cli.BoolFlag{
		Name:  "enable-attestation-cache",
		Usage: "Enable unsafe cache mechanism. See https://github.com/prysmaticlabs/prysm/issues/3106",
	}
	// EnableEth1DataVoteCacheFlag see https://github.com/prysmaticlabs/prysm/issues/3106.
	EnableEth1DataVoteCacheFlag = cli.BoolFlag{
		Name:  "enable-eth1-data-vote-cache",
		Usage: "Enable unsafe cache mechanism. See https://github.com/prysmaticlabs/prysm/issues/3106",
	}
	enableShuffledIndexCache = cli.BoolFlag{
		Name:  "enable-shuffled-index-cache",
		Usage: "Enable unsafe cache mechanism. See https://github.com/prysmaticlabs/prysm/issues/3106",
	}
	// NewCacheFlag enables the node to use the new caching scheme.
	NewCacheFlag = cli.BoolFlag{
		Name:  "new-cache",
		Usage: "Use the new shuffled indices cache for committee. Much improvement than previous caching implementations",
	}
	// SkipBLSVerifyFlag skips BLS signature verification across the runtime for development purposes.
	SkipBLSVerifyFlag = cli.BoolFlag{
		Name:  "skip-bls-verify",
		Usage: "Whether or not to skip BLS verification of signature at runtime, this is unsafe and should only be used for development",
	}
	enableBackupWebhookFlag = cli.BoolFlag{
		Name:  "enable-db-backup-webhook",
		Usage: "Serve HTTP handler to initiate database backups. The handler is served on the monitoring port at path /db/backup.",
	}
	// enableSkipSlotsCache enables the skips slots lru cache to be used in runtime.
	enableSkipSlotsCache = cli.BoolFlag{
		Name:  "enable-skip-slots-cache",
		Usage: "Enables the skip slot cache to be used in the event of skipped slots.",
	}
	kafkaBootstrapServersFlag = cli.StringFlag{
		Name:  "kafka-url",
		Usage: "Stream attestations and blocks to specified kafka servers. This field is used for bootstrap.servers kafka config field.",
	}
	initSyncVerifyEverythingFlag = cli.BoolFlag{
		Name: "initial-sync-verify-all-signatures",
		Usage: "Initial sync to finalized checkpoint with verifying block's signature, RANDAO " +
			"and attestation's aggregated signatures. Without this flag, only the proposer " +
			"signature is verified until the node reaches the end of the finalized chain.",
	}
	initSyncCacheState = cli.BoolFlag{
		Name: "initial-sync-cache-state",
		Usage: "Save state in cache during initial sync. We currently save state in the DB during " +
			"initial sync and disk-IO is one of the biggest bottleneck. This still saves finalized state in DB " +
			"and start syncing from there",
	}
	saveDepositData = cli.BoolFlag{
		Name:  "save-deposit-data",
		Usage: "Enable of the saving of deposit related data",
	}
<<<<<<< HEAD
=======
	noGenesisDelayFlag = cli.BoolFlag{
		Name:   "no-genesis-delay",
		Usage:  "Start the genesis event right away using the eth1 block timestamp which " +
			"triggered the genesis as the genesis time. This flag should be used for local " +
			"development and testing only.",
	}
>>>>>>> 6d2a2eba
)

// Deprecated flags list.
const deprecatedUsage = "DEPRECATED. DO NOT USE."

var (
	deprecatedEnableFinalizedBlockRootIndexFlag = cli.BoolFlag{
		Name:   "enable-finalized-block-root-index",
		Usage:  deprecatedUsage,
		Hidden: true,
	}
	deprecatedOptimizeProcessEpoch = cli.BoolFlag{
		Name:   "optimize-process-epoch",
		Usage:  deprecatedUsage,
		Hidden: true,
	}
	deprecatedPruneFinalizedStatesFlag = cli.BoolFlag{
		Name:   "prune-finalized-states",
		Usage:  deprecatedUsage,
		Hidden: true,
	}
	deprecatedScatterFlag = cli.BoolFlag{
		Name:   "scatter",
		Usage:  deprecatedUsage,
		Hidden: true,
	}
	deprecatedEnableSnappyDBCompressionFlag = cli.BoolFlag{
		Name:   "snappy",
		Usage:  deprecatedUsage,
		Hidden: true,
	}
	deprecatedEnablePruneBoundaryStateFlag = cli.BoolFlag{
		Name:   "prune-states",
		Usage:  deprecatedUsage,
		Hidden: true,
	}
	deprecatedEnableActiveIndicesCacheFlag = cli.BoolFlag{
		Name:   "enable-active-indices-cache",
		Usage:  deprecatedUsage,
		Hidden: true,
	}
	deprecatedEnableActiveCountCacheFlag = cli.BoolFlag{
		Name:   "enable-active-count-cache",
		Usage:  deprecatedUsage,
		Hidden: true,
	}

	deprecatedEnableCustomStateSSZ = cli.BoolFlag{
		Name:   "enable-custom-state-ssz",
		Usage:  deprecatedUsage,
		Hidden: true,
	}
	deprecatedEnableCommitteeCacheFlag = cli.BoolFlag{
		Name:   "enable-committee-cache",
		Usage:  deprecatedUsage,
		Hidden: true,
	}
	deprecatedEnableBLSPubkeyCacheFlag = cli.BoolFlag{
		Name:   "enable-bls-pubkey-cache",
		Usage:  deprecatedUsage,
		Hidden: true,
	}
	deprecatedFastCommitteeAssignmentsFlag = cli.BoolFlag{
		Name:   "fast-assignments",
		Usage:  deprecatedUsage,
		Hidden: true,
	}
	deprecatedGenesisDelayFlag = cli.BoolFlag{
<<<<<<< HEAD
		Name: "genesis-delay",
		Usage: deprecatedUsage,
=======
		Name:   "genesis-delay",
		Usage:  deprecatedUsage,
>>>>>>> 6d2a2eba
		Hidden: true,
	}
)

var deprecatedFlags = []cli.Flag{
	deprecatedEnableFinalizedBlockRootIndexFlag,
	deprecatedScatterFlag,
	deprecatedPruneFinalizedStatesFlag,
	deprecatedOptimizeProcessEpoch,
	deprecatedEnableSnappyDBCompressionFlag,
	deprecatedEnablePruneBoundaryStateFlag,
	deprecatedEnableActiveIndicesCacheFlag,
	deprecatedEnableActiveCountCacheFlag,
	deprecatedEnableCustomStateSSZ,
	deprecatedEnableCommitteeCacheFlag,
	deprecatedEnableBLSPubkeyCacheFlag,
	deprecatedFastCommitteeAssignmentsFlag,
	deprecatedGenesisDelayFlag,
}

// ValidatorFlags contains a list of all the feature flags that apply to the validator client.
var ValidatorFlags = append(deprecatedFlags, []cli.Flag{
	MinimalConfigFlag,
}...)

// BeaconChainFlags contains a list of all the feature flags that apply to the beacon-chain client.
var BeaconChainFlags = append(deprecatedFlags, []cli.Flag{
<<<<<<< HEAD
=======
	noGenesisDelayFlag,
>>>>>>> 6d2a2eba
	MinimalConfigFlag,
	writeSSZStateTransitionsFlag,
	EnableAttestationCacheFlag,
	EnableEth1DataVoteCacheFlag,
	initSyncVerifyEverythingFlag,
	initSyncCacheState,
	NewCacheFlag,
	SkipBLSVerifyFlag,
	kafkaBootstrapServersFlag,
	enableBackupWebhookFlag,
	enableShuffledIndexCache,
	enableSkipSlotsCache,
	saveDepositData,
}...)<|MERGE_RESOLUTION|>--- conflicted
+++ resolved
@@ -67,15 +67,12 @@
 		Name:  "save-deposit-data",
 		Usage: "Enable of the saving of deposit related data",
 	}
-<<<<<<< HEAD
-=======
 	noGenesisDelayFlag = cli.BoolFlag{
-		Name:   "no-genesis-delay",
-		Usage:  "Start the genesis event right away using the eth1 block timestamp which " +
+		Name: "no-genesis-delay",
+		Usage: "Start the genesis event right away using the eth1 block timestamp which " +
 			"triggered the genesis as the genesis time. This flag should be used for local " +
 			"development and testing only.",
 	}
->>>>>>> 6d2a2eba
 )
 
 // Deprecated flags list.
@@ -144,13 +141,8 @@
 		Hidden: true,
 	}
 	deprecatedGenesisDelayFlag = cli.BoolFlag{
-<<<<<<< HEAD
-		Name: "genesis-delay",
-		Usage: deprecatedUsage,
-=======
 		Name:   "genesis-delay",
 		Usage:  deprecatedUsage,
->>>>>>> 6d2a2eba
 		Hidden: true,
 	}
 )
@@ -178,10 +170,7 @@
 
 // BeaconChainFlags contains a list of all the feature flags that apply to the beacon-chain client.
 var BeaconChainFlags = append(deprecatedFlags, []cli.Flag{
-<<<<<<< HEAD
-=======
 	noGenesisDelayFlag,
->>>>>>> 6d2a2eba
 	MinimalConfigFlag,
 	writeSSZStateTransitionsFlag,
 	EnableAttestationCacheFlag,
