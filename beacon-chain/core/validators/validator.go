// Package validators defines helper functions to locate validator
// based on pubic key. Each validator is associated with a given index,
// shard ID and slot number to propose or attest. This package also defines
// functions to initialize validators, verify validator bit fields,
// and rotate validator in and out of committees.
package validators

import (
	"bytes"
	"fmt"

	"github.com/gogo/protobuf/proto"
	pb "github.com/prysmaticlabs/prysm/proto/beacon/p2p/v1"
	pbrpc "github.com/prysmaticlabs/prysm/proto/beacon/rpc/v1"
	"github.com/prysmaticlabs/prysm/shared/bitutil"
	bytesutil "github.com/prysmaticlabs/prysm/shared/bytes"
	"github.com/prysmaticlabs/prysm/shared/hashutil"
	"github.com/prysmaticlabs/prysm/shared/params"
	"github.com/prysmaticlabs/prysm/shared/slices"
)

// InitialValidatorRegistry creates a new validator set that is used to
// generate a new crystallized state.
func InitialValidatorRegistry() []*pb.ValidatorRecord {
	config := params.BeaconConfig()
	randaoPreCommit := [32]byte{}
	randaoReveal := hashutil.Hash(randaoPreCommit[:])
	validators := make([]*pb.ValidatorRecord, config.BootstrappedValidatorsCount)
	for i := uint64(0); i < config.BootstrappedValidatorsCount; i++ {
		validators[i] = &pb.ValidatorRecord{
			Status:                 pb.ValidatorRecord_ACTIVE,
			Balance:                config.MaxDeposit * config.Gwei,
			Pubkey:                 []byte{},
			RandaoCommitmentHash32: randaoReveal[:],
		}
	}
	return validators
}

// ActiveValidatorIndices filters out active validators based on validator status
// and returns their indices in a list.
//
// Spec pseudocode definition:
//   def get_active_validator_indices(validators: [ValidatorRecord]) -> List[int]:
//     """
//     Gets indices of active validators from ``validators``.
//     """
//     return [i for i, v in enumerate(validators) if is_active_validator(v)]
func ActiveValidatorIndices(validators []*pb.ValidatorRecord) []uint32 {
	indices := make([]uint32, 0, len(validators))
	for i, v := range validators {
		if isActiveValidator(v) {
			indices = append(indices, uint32(i))
		}

	}
	return indices
}

// ActiveValidator returns the active validator records in a list.
//
// Spec pseudocode definition:
//   [state.validator_registry[i] for i in get_active_validator_indices(state.validator_registry)]
func ActiveValidator(state *pb.BeaconState, validatorIndices []uint32) []*pb.ValidatorRecord {
	activeValidators := make([]*pb.ValidatorRecord, 0, len(validatorIndices))
	for _, validatorIndex := range validatorIndices {
		activeValidators = append(activeValidators, state.ValidatorRegistry[validatorIndex])
	}
	return activeValidators
}

// ShardAndCommitteesAtSlot returns the shard and committee list for a given
// slot within the range of 2 * epoch length within the same 2 epoch slot
// window as the state slot.
//
// Spec pseudocode definition:
//   def get_shard_committees_at_slot(state: BeaconState, slot: int) -> List[ShardCommittee]:
//     """
//     Returns the ``ShardCommittee`` for the ``slot``.
//     """
//     earliest_slot_in_array = state.Slot - (state.Slot % EPOCH_LENGTH) - EPOCH_LENGTH
//     assert earliest_slot_in_array <= slot < earliest_slot_in_array + EPOCH_LENGTH * 2
//     return state.shard_committees_at_slots[slot - earliest_slot_in_array]
func ShardAndCommitteesAtSlot(state *pb.BeaconState, slot uint64) (*pb.ShardAndCommitteeArray, error) {
	epochLength := params.BeaconConfig().EpochLength
	var earliestSlot uint64

	// If the state slot is less than epochLength, then the earliestSlot would
	// result in a negative number. Therefore we should default to
	// earliestSlot = 0 in this case.
	if state.Slot > epochLength {
		earliestSlot = state.Slot - (state.Slot % epochLength) - epochLength
	}

	if slot < earliestSlot || slot >= earliestSlot+(epochLength*2) {
		return nil, fmt.Errorf("slot %d out of bounds: %d <= slot < %d",
			slot,
			earliestSlot,
			earliestSlot+(epochLength*2),
		)
	}
	return state.ShardAndCommitteesAtSlots[slot-earliestSlot], nil
}

// BeaconProposerIndex returns the index of the proposer of the block at a
// given slot.
//
// Spec pseudocode definition:
//  def get_beacon_proposer_index(state: BeaconState,slot: int) -> int:
//    """
//    Returns the beacon proposer index for the ``slot``.
//    """
//    first_committee = get_shard_committees_at_slot(state, slot)[0].committee
//    return first_committee[slot % len(first_committee)]
func BeaconProposerIndex(state *pb.BeaconState, slot uint64) (uint32, error) {
	committeeArray, err := ShardAndCommitteesAtSlot(state, slot)
	if err != nil {
		return 0, err
	}
	firstCommittee := committeeArray.ArrayShardAndCommittee[0].Committee

	return firstCommittee[slot%uint64(len(firstCommittee))], nil
}

// ProposerShardAndIndex returns the index and the shardID of a proposer from a given slot.
func ProposerShardAndIndex(state *pb.BeaconState, slot uint64) (uint64, uint64, error) {
	slotCommittees, err := ShardAndCommitteesAtSlot(
		state,
		slot)
	if err != nil {
		return 0, 0, err
	}

	proposerShardID := slotCommittees.ArrayShardAndCommittee[0].Shard
	proposerIndex := slot % uint64(len(slotCommittees.ArrayShardAndCommittee[0].Committee))
	return proposerShardID, proposerIndex, nil
}

// ValidatorIndex returns the index of the validator given an input public key.
func ValidatorIndex(pubKey []byte, validators []*pb.ValidatorRecord) (uint32, error) {
	activeValidatorRegistry := ActiveValidatorIndices(validators)

	for _, index := range activeValidatorRegistry {
		if bytes.Equal(validators[index].Pubkey, pubKey) {
			return index, nil
		}
	}

	return 0, fmt.Errorf("can't find validator index for public key %#x", pubKey)
}

// ValidatorShardID returns the shard ID of the validator currently participates in.
func ValidatorShardID(pubKey []byte, validators []*pb.ValidatorRecord, shardCommittees []*pb.ShardAndCommitteeArray) (uint64, error) {
	index, err := ValidatorIndex(pubKey, validators)
	if err != nil {
		return 0, err
	}

	for _, slotCommittee := range shardCommittees {
		for _, committee := range slotCommittee.ArrayShardAndCommittee {
			for _, validator := range committee.Committee {
				if validator == index {
					return committee.Shard, nil
				}
			}
		}
	}

	return 0, fmt.Errorf("can't find shard ID for validator with public key %#x", pubKey)
}

// ValidatorSlotAndRole returns a validator's assingned slot number
// and whether it should act as an attester or proposer.
func ValidatorSlotAndRole(pubKey []byte, validators []*pb.ValidatorRecord, shardCommittees []*pb.ShardAndCommitteeArray) (uint64, pbrpc.ValidatorRole, error) {
	index, err := ValidatorIndex(pubKey, validators)
	if err != nil {
		return 0, pbrpc.ValidatorRole_UNKNOWN, err
	}

	for slot, slotCommittee := range shardCommittees {
		for i, committee := range slotCommittee.ArrayShardAndCommittee {
			for v, validator := range committee.Committee {
				if validator != index {
					continue
				}
				if i == 0 && v == slot%len(committee.Committee) {
					return uint64(slot), pbrpc.ValidatorRole_PROPOSER, nil
				}

				return uint64(slot), pbrpc.ValidatorRole_ATTESTER, nil
			}
		}
	}
	return 0, pbrpc.ValidatorRole_UNKNOWN, fmt.Errorf("can't find slot number for validator with public key %#x", pubKey)
}

// TotalEffectiveBalance returns the total deposited amount at stake in Gwei
// of all active validators.
//
// Spec pseudocode definition:
//   sum([get_effective_balance(state, i) for i in active_validator_indices])
func TotalEffectiveBalance(state *pb.BeaconState, validatorIndices []uint32) uint64 {
	var totalDeposit uint64

	for _, index := range validatorIndices {
		totalDeposit += EffectiveBalance(state, index)
	}
	return totalDeposit
}

// TotalActiveValidatorBalance returns the total deposited amount in Gwei for all active validators.
//
// Spec pseudocode definition:
//   sum([get_effective_balance(v) for v in active_validators])
// Deprecated: use TotalBalance
func TotalActiveValidatorBalance(activeValidators []*pb.ValidatorRecord) uint64 {
	var totalDeposit uint64

	for _, v := range activeValidators {
		totalDeposit += v.Balance
	}
	return totalDeposit
}

// VotedBalanceInAttestation checks for the total balance in the validator set and the balances of the voters in the
// attestation.
func VotedBalanceInAttestation(validators []*pb.ValidatorRecord, indices []uint32,
	attestation *pb.Attestation) (uint64, uint64, error) {

	// find the total and vote balance of the shard committee.
	var totalBalance uint64
	var voteBalance uint64
	for index, attesterIndex := range indices {
		// find balance of validators who voted.
		bitCheck, err := bitutil.CheckBit(attestation.ParticipationBitfield, index)
		if err != nil {
			return 0, 0, err
		}
		if bitCheck {
			voteBalance += validators[attesterIndex].Balance
		}
		// add to total balance of the committee.
		totalBalance += validators[attesterIndex].Balance
	}

	return totalBalance, voteBalance, nil
}

// ExitValidator exits validator from the active list. It returns
// updated validator record with an appropriate status of each validator.
func ExitValidator(
	validator *pb.ValidatorRecord,
	currentSlot uint64,
	penalize bool) *pb.ValidatorRecord {
	// TODO(#614): Add validator set change
	validator.LatestStatusChangeSlot = currentSlot
	if penalize {
		validator.Status = pb.ValidatorRecord_EXITED_WITH_PENALTY
	} else {
		validator.Status = pb.ValidatorRecord_ACTIVE_PENDING_EXIT
	}
	return validator
}

// NewRegistryDeltaChainTip returns the new validator registry delta chain tip.
//
// Spec pseudocode definition:
//   def get_new_validator_registry_delta_chain_tip(current_validator_registry_delta_chain_tip: Hash32,
//                                               validator_index: int,
//                                               pubkey: int,
//                                               flag: int) -> Hash32:
// 	  """
//    Compute the next root in the validator registry delta chain.
//    """
//    return hash_tree_root(
//        ValidatorRegistryDeltaBlock(
//            latest_registry_delta_root=current_validator_registry_delta_chain_tip,
//            validator_index=validator_index,
//            pubkey=pubkey,
//            flag=flag,
//        )
//    )
func NewRegistryDeltaChainTip(
	flag pb.ValidatorRegistryDeltaBlock_ValidatorRegistryDeltaFlags,
	index uint32,
	pubKey []byte,
	currentValidatorRegistryDeltaChainTip []byte) ([32]byte, error) {

	newDeltaChainTip := &pb.ValidatorRegistryDeltaBlock{
		LatestRegistryDeltaRootHash32: currentValidatorRegistryDeltaChainTip,
		ValidatorIndex:                index,
		Pubkey:                        pubKey,
		Flag:                          flag,
	}

	// TODO(716): Replace serialization with tree hash function.
	serializedChainTip, err := proto.Marshal(newDeltaChainTip)
	if err != nil {
		return [32]byte{}, fmt.Errorf("could not marshal new chain tip: %v", err)
	}
	return hashutil.Hash(serializedChainTip), nil
}

// EffectiveBalance returns the balance at stake for the validator.
// Beacon chain allows validators to top off their balance above MAX_DEPOSIT,
// but they can be slashed at most MAX_DEPOSIT at any time.
//
// Spec pseudocode definition:
//   def get_effective_balance(state: State, index: int) -> int:
//     """
//     Returns the effective balance (also known as "balance at stake") for a ``validator`` with the given ``index``.
//     """
//     return min(state.validator_balances[index], MAX_DEPOSIT * GWEI_PER_ETH)
func EffectiveBalance(state *pb.BeaconState, index uint32) uint64 {
	if state.ValidatorBalances[index] > params.BeaconConfig().MaxDeposit*params.BeaconConfig().Gwei {
		return params.BeaconConfig().MaxDeposit * params.BeaconConfig().Gwei
	}
	return state.ValidatorBalances[index]
}

// Attesters returns the validator records using validator indices.
//
// Spec pseudocode definition:
//   Let this_epoch_boundary_attesters = [state.validator_registry[i]
//   for indices in this_epoch_boundary_attester_indices for i in indices].
func Attesters(state *pb.BeaconState, attesterIndices []uint32) []*pb.ValidatorRecord {

	var boundaryAttesters []*pb.ValidatorRecord
	for _, attesterIndex := range attesterIndices {
		boundaryAttesters = append(boundaryAttesters, state.ValidatorRegistry[attesterIndex])
	}

	return boundaryAttesters
}

// ValidatorIndices returns all the validator indices from the input attestations
// and state.
//
// Spec pseudocode definition:
//   Let this_epoch_boundary_attester_indices be the union of the validator
//   index sets given by [get_attestation_participants(state, a.data, a.participation_bitfield)
//   for a in this_epoch_boundary_attestations]
func ValidatorIndices(
	state *pb.BeaconState,
	boundaryAttestations []*pb.PendingAttestationRecord,
) ([]uint32, error) {

	var attesterIndicesIntersection []uint32
	for _, boundaryAttestation := range boundaryAttestations {
		attesterIndices, err := AttestationParticipants(
			state,
			boundaryAttestation.Data,
			boundaryAttestation.ParticipationBitfield)
		if err != nil {
			return nil, err
		}

		attesterIndicesIntersection = slices.Union(attesterIndicesIntersection, attesterIndices)
	}

	return attesterIndicesIntersection, nil
}

// AttestingValidatorIndices returns the shard committee validator indices
// if the validator shard committee matches the input attestations.
//
// Spec pseudocode definition:
// Let attesting_validator_indices(shard_committee, shard_block_root)
// be the union of the validator index sets given by
// [get_attestation_participants(state, a.data, a.participation_bitfield)
// for a in this_epoch_attestations + previous_epoch_attestations
// if a.shard == shard_committee.shard and a.shard_block_root == shard_block_root]
func AttestingValidatorIndices(
	state *pb.BeaconState,
	shardCommittee *pb.ShardAndCommittee,
	shardBlockRoot []byte,
	thisEpochAttestations []*pb.PendingAttestationRecord,
	prevEpochAttestations []*pb.PendingAttestationRecord) ([]uint32, error) {

	var validatorIndicesCommittees []uint32
	attestations := append(thisEpochAttestations, prevEpochAttestations...)

	for _, attestation := range attestations {
		if attestation.Data.Shard == shardCommittee.Shard &&
			bytes.Equal(attestation.Data.ShardBlockRootHash32, shardBlockRoot) {

			validatorIndicesCommittee, err := AttestationParticipants(state, attestation.Data, attestation.ParticipationBitfield)
			if err != nil {
				return nil, fmt.Errorf("could not get attester indices: %v", err)
			}
			validatorIndicesCommittees = slices.Union(validatorIndicesCommittees, validatorIndicesCommittee)
		}
	}
	return validatorIndicesCommittees, nil
}

// AttestingBalance returns the combined balances from the input validator
// records.
//
// Spec pseudocode definition:
//   Let this_epoch_boundary_attesting_balance =
//   sum([get_effective_balance(state, i) for i in this_epoch_boundary_attester_indices])
func AttestingBalance(state *pb.BeaconState, boundaryAttesterIndices []uint32) uint64 {

	var boundaryAttestingBalance uint64
	for _, index := range boundaryAttesterIndices {
		boundaryAttestingBalance += EffectiveBalance(state, index)
	}

	return boundaryAttestingBalance
}

// UpdateStatus updates validator to a new status, it handles
// other general accounting related to this status update.
// Spec pseudocode definition:
//   def update_validator_status(state: BeaconState,
//                            index: int,
//                            new_status: int) -> None:
//    if new_status == ACTIVE:
//        activate_validator(state, index)
//    if new_status == ACTIVE_PENDING_EXIT:
//        initiate_validator_exit(state, index)
//    if new_status in [EXITED_WITH_PENALTY, EXITED_WITHOUT_PENALTY]:
//        exit_validator(state, index, new_status)
func UpdateStatus(
	state *pb.BeaconState,
	index uint32,
	newStatus pb.ValidatorRecord_StatusCodes) (*pb.BeaconState, error) {

	switch newStatus {
	case pb.ValidatorRecord_ACTIVE:
		return activateValidator(state, index)
	case pb.ValidatorRecord_ACTIVE_PENDING_EXIT:
		return initiateValidatorExit(state, index)
	case pb.ValidatorRecord_EXITED_WITH_PENALTY, pb.ValidatorRecord_EXITED_WITHOUT_PENALTY:
		return exitValidator(state, index, newStatus)
	}
	return nil, fmt.Errorf("expected ACTIVE, ACTIVE_PENDING_EXIT, EXITED_WITH or WITHOUT_PENALTY, but got %v", newStatus)
}

// AllValidatorsIndices returns all validator indices from 0 to
// the last validator.
func AllValidatorsIndices(state *pb.BeaconState) []uint32 {
	validatorIndices := make([]uint32, len(state.ValidatorRegistry))
	for i := 0; i < len(validatorIndices); i++ {
		validatorIndices[i] = uint32(i)
	}
	return validatorIndices
}

// ProcessDeposit mutates a corresponding index in the beacon state for
// a validator depositing ETH into the beacon chain. Specifically, this function
// adds a validator balance or tops up an existing validator's balance
// by some deposit amount. This function returns a mutated beacon state and
// the validator index corresponding to the validator in the processed
// deposit.
func ProcessDeposit(
	state *pb.BeaconState,
	validatorIndexMap map[[32]byte]int,
	pubkey []byte,
	deposit uint64,
	proofOfPossession []byte,
	withdrawalCredentials []byte,
	randaoCommitment []byte,
	pocCommitment []byte,
) (*pb.BeaconState, uint32, error) {
	// TODO(#258): Validate proof of possession using BLS.
	var publicKeyExists bool
	var existingValidatorIndex int
<<<<<<< HEAD

	existingValidatorIndex, publicKeyExists = validatorIndexMap[bytesutil.ToBytes32(pubkey)]
=======
	for idx, val := range state.ValidatorRegistry {
		if bytes.Equal(val.Pubkey, pubkey) {
			publicKeyExists = true
			existingValidatorIndex = idx
		}
	}
>>>>>>> ccc2a4b9
	if !publicKeyExists {
		// If public key does not exist in the registry, we add a new validator
		// to the beacon state.
		newValidator := &pb.ValidatorRecord{
			Pubkey:                  pubkey,
			RandaoCommitmentHash32:  randaoCommitment,
			RandaoLayers:            0,
			Status:                  pb.ValidatorRecord_PENDING_ACTIVATION,
			LatestStatusChangeSlot:  state.Slot,
			ExitCount:               0,
			PocCommitmentHash32:     pocCommitment,
			LastPocChangeSlot:       0,
			SecondLastPocChangeSlot: 0,
		}
		idx, ok := minEmptyValidatorIndex(
			state.ValidatorRegistry,
			state.ValidatorBalances,
			state.Slot,
		)
		// In the case there is no empty validator index in the state,
		// we append an entirely new record to the validator registry and list
		// of validator balances. Otherwise, we simply overwrite the value at
		// an existing index that has 0 balance and is outside the validator
		// time to live window.
		if !ok {
			state.ValidatorRegistry = append(state.ValidatorRegistry, newValidator)
			state.ValidatorBalances = append(state.ValidatorBalances, deposit)
			idx = len(state.ValidatorRegistry) - 1
		} else {
			state.ValidatorRegistry[idx] = newValidator
			state.ValidatorBalances[idx] = deposit
		}
		return state, uint32(idx), nil
	}
	if !bytes.Equal(
		state.ValidatorRegistry[existingValidatorIndex].WithdrawalCredentials,
		withdrawalCredentials,
	) {
		return nil, 0, fmt.Errorf(
			"expected withdrawal credentials to match, received %#x == %#x",
			state.ValidatorRegistry[existingValidatorIndex].WithdrawalCredentials,
			withdrawalCredentials,
		)
	}
	state.ValidatorBalances[existingValidatorIndex] += deposit
	return state, uint32(existingValidatorIndex), nil
}

// minEmptyValidatorIndex returns the lowest validator index which the balance is 0
// and the time to live window is less than the current slot.
func minEmptyValidatorIndex(
	validators []*pb.ValidatorRecord,
	balances []uint64,
	currentSlot uint64,
) (int, bool) {
	for i := range validators {
		lastStatusChange := validators[i].LatestStatusChangeSlot
		ttlWindow := lastStatusChange + params.BeaconConfig().ZeroBalanceValidatorTTL
		if balances[i] == 0 && ttlWindow <= currentSlot {
			return i, true
		}
	}
	return 0, false
}

// isActiveValidator returns the boolean value on whether the validator
// is active or not.
//
// Spec pseudocode definition:
//   def is_active_validator(validator: ValidatorRecord) -> bool:
//     """
//     Returns the ``ShardCommittee`` for the ``slot``.
//     """
//     return validator.status in [ACTIVE, ACTIVE_PENDING_EXIT]
func isActiveValidator(validator *pb.ValidatorRecord) bool {
	return validator.Status == pb.ValidatorRecord_ACTIVE_PENDING_EXIT ||
		validator.Status == pb.ValidatorRecord_ACTIVE
}

// activateValidator takes in validator index and activates
// validator from pending activation status to active status.
//
// Spec pseudocode definition:
// def activate_validator(state: BeaconState,
// 						  index: int) -> None:
// 		"""
// 		Activate the validator with the given ``index``.
// 		Note that this function mutates ``state``.
// 		"""
// 		validator = state.validator_registry[index]
// 		if validator.status != PENDING_ACTIVATION:
// 				return
//
// 		validator.status = ACTIVE
// 		validator.latest_status_change_slot = state.slot
// 		state.validator_registry_delta_chain_tip = get_new_validator_registry_delta_chain_tip(
// 				current_validator_registry_delta_chain_tip=state.validator_registry_delta_chain_tip,
// 				validator_index=index,
// 				pubkey=validator.pubkey,
// 				flag=ACTIVATION)
func activateValidator(state *pb.BeaconState, index uint32) (*pb.BeaconState, error) {
	validator := state.ValidatorRegistry[index]
	if validator.Status != pb.ValidatorRecord_PENDING_ACTIVATION {
		return nil, fmt.Errorf("expected validator %d to be PENDING_ACTIVATION, but was %v",
			index, validator.Status)
	}
	validator.Status = pb.ValidatorRecord_ACTIVE
	validator.LatestStatusChangeSlot = state.Slot
	newChainTip, err := NewRegistryDeltaChainTip(
		pb.ValidatorRegistryDeltaBlock_ACTIVATION,
		index,
		validator.Pubkey,
		state.ValidatorRegistryDeltaChainTipHash32,
	)
	if err != nil {
		return nil, fmt.Errorf("could not get new chain tip %v", err)
	}
	state.ValidatorRegistryDeltaChainTipHash32 = newChainTip[:]
	state.ValidatorRegistry[index] = validator
	return state, nil
}

// initiateValidatorExit takes in validator index and exits
// validator from active status to active pending exit status.
//
// Spec pseudocode definition:
// def initiate_validator_exit(state: BeaconState,
//                            index: int) -> None:
//    """
//    Initiate exit for the validator with the given ``index``.
//    Note that this function mutates ``state``.
//    """
//    validator = state.validator_registry[index]
//    if validator.status != ACTIVE:
//        return
//
//    validator.status = ACTIVE_PENDING_EXIT
//    validator.latest_status_change_slot = state.slot
func initiateValidatorExit(state *pb.BeaconState, index uint32) (*pb.BeaconState, error) {
	validator := state.ValidatorRegistry[index]
	if validator.Status != pb.ValidatorRecord_ACTIVE {
		return nil, fmt.Errorf("expected validator %d to be ACTIVE, but was %v",
			index, validator.Status)
	}
	validator.Status = pb.ValidatorRecord_ACTIVE_PENDING_EXIT
	validator.LatestStatusChangeSlot = state.Slot
	state.ValidatorRegistry[index] = validator
	return state, nil
}

// exitValidator takes in validator index and does house
// keeping work for validators with exited with penalty or without penalty status.
//
// Spec pseudocode definition:
// def exit_validator(state: BeaconState,
//                   index: int,
//                   new_status: int) -> None:
//    """
//    Exit the validator with the given ``index``.
//    Note that this function mutates ``state``.
//    """
//    validator = state.validator_registry[index]
//    prev_status = validator.status
//
//    if prev_status == EXITED_WITH_PENALTY:
//        return
//
//    validator.status = new_status
//    validator.latest_status_change_slot = state.slot
//
//    if new_status == EXITED_WITH_PENALTY:
//        state.latest_penalized_exit_balances[state.slot // COLLECTIVE_PENALTY_CALCULATION_PERIOD] += get_effective_balance(state, index)
//
//        whistleblower_index = get_beacon_proposer_index(state, state.slot)
//        whistleblower_reward = get_effective_balance(state, index) // WHISTLEBLOWER_REWARD_QUOTIENT
//        state.validator_balances[whistleblower_index] += whistleblower_reward
//        state.validator_balances[index] -= whistleblower_reward
//
//    if prev_status == EXITED_WITHOUT_PENALTY:
//        return
//
//    # The following updates only occur if not previous exited
//    state.validator_registry_exit_count += 1
//    validator.exit_count = state.validator_registry_exit_count
//    state.validator_registry_delta_chain_tip = get_new_validator_registry_delta_chain_tip(
//        current_validator_registry_delta_chain_tip=state.validator_registry_delta_chain_tip,
//        validator_index=index,
//        pubkey=validator.pubkey,
//        flag=EXIT,
//    )
//
//    # Remove validator from persistent committees
//    for committee in state.persistent_committees:
//        for i, validator_index in committee:
//            if validator_index == index:
//                committee.pop(i)
//                break
func exitValidator(state *pb.BeaconState, index uint32, newStatus pb.ValidatorRecord_StatusCodes) (*pb.BeaconState, error) {
	validator := state.ValidatorRegistry[index]
	prevStatus := validator.Status

	if prevStatus == pb.ValidatorRecord_EXITED_WITH_PENALTY {
		return nil, fmt.Errorf("validator %d already exited due to penalty", index)
	}

	validator.Status = newStatus
	validator.LatestStatusChangeSlot = state.Slot

	if newStatus == pb.ValidatorRecord_EXITED_WITH_PENALTY {
		state.LatestPenalizedExitBalances[state.Slot/params.BeaconConfig().CollectivePenaltyCalculationPeriod] +=
			EffectiveBalance(state, index)
		proposerIndex, err := BeaconProposerIndex(state, state.Slot)
		if err != nil {
			return nil, fmt.Errorf("could not get proposer index: %v", err)
		}
		whistleblowerIndex := proposerIndex
		whistleblowerReward := EffectiveBalance(state, index)
		state.ValidatorBalances[whistleblowerIndex] += whistleblowerReward
		state.ValidatorBalances[index] -= whistleblowerReward
	}

	if prevStatus == pb.ValidatorRecord_EXITED_WITHOUT_PENALTY {
		return nil, fmt.Errorf("validator %d already exited without penalty", index)
	}

	// The following only gets updated if not previous exited.
	state.ValidatorRegistryExitCount++
	validator.ExitCount = state.ValidatorRegistryExitCount
	newChainTip, err := NewRegistryDeltaChainTip(
		pb.ValidatorRegistryDeltaBlock_EXIT,
		index,
		validator.Pubkey,
		state.ValidatorRegistryDeltaChainTipHash32,
	)
	if err != nil {
		return nil, fmt.Errorf("could not get new chain tip %v", err)
	}
	state.ValidatorRegistryDeltaChainTipHash32 = newChainTip[:]

	// Remove validator from persistent committees.
	for i, committee := range state.PersistentCommittees {
		for j, validatorIndex := range committee.List {
			if validatorIndex == index {
				state.PersistentCommittees[i].List = append(
					state.PersistentCommittees[i].List[:j],
					state.PersistentCommittees[i].List[j+1:]...)
				break
			}
		}
	}
	return state, nil
}<|MERGE_RESOLUTION|>--- conflicted
+++ resolved
@@ -467,17 +467,8 @@
 	// TODO(#258): Validate proof of possession using BLS.
 	var publicKeyExists bool
 	var existingValidatorIndex int
-<<<<<<< HEAD
 
 	existingValidatorIndex, publicKeyExists = validatorIndexMap[bytesutil.ToBytes32(pubkey)]
-=======
-	for idx, val := range state.ValidatorRegistry {
-		if bytes.Equal(val.Pubkey, pubkey) {
-			publicKeyExists = true
-			existingValidatorIndex = idx
-		}
-	}
->>>>>>> ccc2a4b9
 	if !publicKeyExists {
 		// If public key does not exist in the registry, we add a new validator
 		// to the beacon state.
