--- conflicted
+++ resolved
@@ -95,19 +95,12 @@
 // if necessary (when only percentage of peers returned).
 // When peer scorer is enabled, fallbacks filterScoredPeers.
 func (f *blocksFetcher) filterPeers(ctx context.Context, peers []peer.ID, peersPercentage float64) ([]peer.ID, error) {
-<<<<<<< HEAD
-=======
 	if featureconfig.Get().EnablePeerScorer {
 		return f.filterScoredPeers(ctx, peers, peersPercentagePerRequest)
 	}
 
->>>>>>> 926d3b9b
 	if len(peers) == 0 {
 		return peers, nil
-	}
-
-	if featureconfig.Get().EnablePeerScorer {
-		return f.filterScoredPeers(ctx, peers, peersPercentagePerRequest)
 	}
 
 	// Shuffle peers to prevent a bad peer from
