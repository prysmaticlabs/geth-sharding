--- conflicted
+++ resolved
@@ -13,15 +13,12 @@
 	"github.com/ethereum/go-ethereum/event"
 	b "github.com/prysmaticlabs/prysm/beacon-chain/core/blocks"
 	"github.com/prysmaticlabs/prysm/beacon-chain/core/types"
-
+	"github.com/prysmaticlabs/prysm/beacon-chain/db"
 	"github.com/prysmaticlabs/prysm/beacon-chain/internal"
+	"github.com/prysmaticlabs/prysm/beacon-chain/powchain"
+	pb "github.com/prysmaticlabs/prysm/proto/beacon/p2p/v1"
 	"github.com/prysmaticlabs/prysm/shared/params"
 	"github.com/prysmaticlabs/prysm/shared/testutil"
-
-	"github.com/prysmaticlabs/prysm/beacon-chain/db"
-	"github.com/prysmaticlabs/prysm/beacon-chain/powchain"
-	pb "github.com/prysmaticlabs/prysm/proto/beacon/p2p/v1"
-
 	"github.com/sirupsen/logrus"
 	logTest "github.com/sirupsen/logrus/hooks/test"
 )
@@ -449,51 +446,4 @@
 		t.Fatal("block processing failed despite being a valid block")
 	}
 
-<<<<<<< HEAD
-}
-
-func TestUpdateBlockVoteCache(t *testing.T) {
-	db := internal.SetupDB(t)
-	defer internal.TeardownDB(t, db)
-	chainService := setupBeaconChain(t, true, db)
-
-	beaconState, err := types.NewGenesisBeaconState(nil)
-	if err != nil {
-		t.Fatalf("failed to initialize genesis state: %v", err)
-	}
-	block := &pb.BeaconBlock{
-		Slot:             1,
-		ParentRootHash32: []byte{},
-		Attestations: []*pb.AggregatedAttestation{
-			{
-				Slot:             0,
-				Shard:            1,
-				AttesterBitfield: []byte{'F', 'F'},
-			},
-		},
-	}
-
-	err = chainService.calculateNewBlockVotes(block, beaconState)
-	if err != nil {
-		t.Errorf("failed to update the block vote cache: %v", err)
-	}
-}
-
-func TestUpdateBlockVoteCacheNoAttestations(t *testing.T) {
-	db := internal.SetupDB(t)
-	defer internal.TeardownDB(t, db)
-	chainService := setupBeaconChain(t, true, db)
-
-	beaconState, err := types.NewGenesisBeaconState(nil)
-	if err != nil {
-		t.Fatalf("failed to initialize genesis state: %v", err)
-	}
-	block := &pb.BeaconBlock{}
-
-	err = chainService.calculateNewBlockVotes(block, beaconState)
-	if err != nil {
-		t.Errorf("failed to update the block vote cache: %v", err)
-	}
-=======
->>>>>>> 2f8115af
 }