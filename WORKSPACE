load("@bazel_tools//tools/build_defs/repo:http.bzl", "http_archive")

http_archive(
    name = "bazel_skylib",
    sha256 = "2ea8a5ed2b448baf4a6855d3ce049c4c452a6470b1efd1504fdb7c1c134d220a",
    strip_prefix = "bazel-skylib-0.8.0",
    url = "https://github.com/bazelbuild/bazel-skylib/archive/0.8.0.tar.gz",
)

http_archive(
    name = "io_bazel_rules_go",
    sha256 = "f04d2373bcaf8aa09bccb08a98a57e721306c8f6043a2a0ee610fd6853dcde3d",
    url = "https://github.com/bazelbuild/rules_go/releases/download/0.18.6/rules_go-0.18.6.tar.gz",
)

http_archive(
    name = "bazel_gazelle",
    sha256 = "3c681998538231a2d24d0c07ed5a7658cb72bfb5fd4bf9911157c0e9ac6a2687",
    urls = ["https://github.com/bazelbuild/bazel-gazelle/releases/download/0.17.0/bazel-gazelle-0.17.0.tar.gz"],
)

http_archive(
    name = "com_github_atlassian_bazel_tools",
    sha256 = "6b438f4d8c698f69ed4473cba12da3c3a7febf90ce8e3c383533d5a64d8c8f19",
    strip_prefix = "bazel-tools-6fbc36c639a8f376182bb0057dd557eb2440d4ed",
    urls = ["https://github.com/atlassian/bazel-tools/archive/6fbc36c639a8f376182bb0057dd557eb2440d4ed.tar.gz"],
)

http_archive(
    name = "io_bazel_rules_docker",
    sha256 = "aed1c249d4ec8f703edddf35cbe9dfaca0b5f5ea6e4cd9e83e99f3b0d1136c3d",
    strip_prefix = "rules_docker-0.7.0",
    url = "https://github.com/bazelbuild/rules_docker/archive/v0.7.0.tar.gz",
)

http_archive(
    name = "build_bazel_rules_nodejs",
    sha256 = "3b0116a8a91a75678a57ba676c246ac0fa9c90dc3d46daef305b11b54ed4467e",
    urls = ["https://github.com/bazelbuild/rules_nodejs/releases/download/0.33.1/rules_nodejs-0.33.1.tar.gz"],
)

http_archive(
    name = "io_bazel_rules_k8s",
    sha256 = "08470d0c75c82325ac17b27e1dea749fc85575251493a5d5d91fe4f36536d75c",
    strip_prefix = "rules_k8s-e68d5d765c2c670943a0baeb04ad8d9cb3661e54",
    url = "https://github.com/bazelbuild/rules_k8s/archive/e68d5d765c2c670943a0baeb04ad8d9cb3661e54.tar.gz",
)

load(
    "@io_bazel_rules_docker//repositories:repositories.bzl",
    container_repositories = "repositories",
)

container_repositories()

load("@build_bazel_rules_nodejs//:defs.bzl", "node_repositories", "yarn_install")

node_repositories()

yarn_install(
    name = "npm",
    package_json = "//:package.json",
    yarn_lock = "//:yarn.lock",
)

# This requires rules_docker to be fully instantiated before it is pulled in.
load("@io_bazel_rules_k8s//k8s:k8s.bzl", "k8s_defaults", "k8s_repositories")

k8s_repositories()

[k8s_defaults(
    name = "k8s_" + kind,
    cluster = "minikube",  # DO NOT CHANGE THIS!
    kind = kind,
) for kind in [
    "cluster_role",
    "configmap",
    "deploy",
    "ingress",
    "issuer",
    "job",
    "gateway",
    "namespace",
    "pod",
    "priority_class",
    "secret",
    "service",
    "service_account",
]]

load("@io_bazel_rules_go//go:deps.bzl", "go_register_toolchains", "go_rules_dependencies")

go_rules_dependencies()

go_register_toolchains(nogo = "@//:nogo")

load("@bazel_gazelle//:deps.bzl", "gazelle_dependencies", "go_repository")

gazelle_dependencies()

load("@com_github_atlassian_bazel_tools//gometalinter:deps.bzl", "gometalinter_dependencies")

gometalinter_dependencies()

load(
    "@io_bazel_rules_docker//go:image.bzl",
    _go_image_repos = "repositories",
)

_go_image_repos()

http_archive(
    name = "prysm_testnet_site",
    build_file_content = """
proto_library(
  name = "faucet_proto",
  srcs = ["src/proto/faucet.proto"],
  visibility = ["//visibility:public"],
)""",
    sha256 = "92c8e4d408704cd636ae528aeae9b4dd7da8448ae951e76ed93c2700e56d4735",
    strip_prefix = "prysm-testnet-site-5afe7bf22b10a2b65c4c6a7a767280c9f32c49a8",
    url = "https://github.com/prestonvanloon/prysm-testnet-site/archive/5afe7bf22b10a2b65c4c6a7a767280c9f32c49a8.tar.gz",
)

http_archive(
    name = "io_kubernetes_build",
    sha256 = "667468d8a59708f6539e02c8f8cb65336010cb4031cd469a8f5df29083e20d0f",
    strip_prefix = "repo-infra-12468999372d02a2e5259101574b42cc0e47f581",
    url = "https://github.com/kubernetes/repo-infra/archive/12468999372d02a2e5259101574b42cc0e47f581.tar.gz",
)

http_archive(
    name = "eth2_spec_tests",
    build_file_content = """
filegroup(
    name = "test_data",
    srcs = glob([
        "**/*.yaml",
    ]),
    visibility = ["//visibility:public"],
)
    """,
    sha256 = "56847989737e816ab7d23f3bb2422347dfa81271bae81a94de512c01461fab25",
    url = "https://github.com/prysmaticlabs/eth2.0-spec-tests/releases/download/v0.7.1/base64_encoded_archive.tar.gz",
)

http_archive(
    name = "com_github_bazelbuild_buildtools",
    strip_prefix = "buildtools-bf564b4925ab5876a3f64d8b90fab7f769013d42",
    url = "https://github.com/bazelbuild/buildtools/archive/bf564b4925ab5876a3f64d8b90fab7f769013d42.zip",
)

load("@com_github_bazelbuild_buildtools//buildifier:deps.bzl", "buildifier_dependencies")

buildifier_dependencies()

http_archive(
    name = "com_github_prysmaticlabs_go_ssz",
    sha256 = "f6fd5d623a988337810b956ddaf612dce771d9d0f9256934c8f4b1379f1cb2f6",
    strip_prefix = "go-ssz-2e84733edbac32aca6d47feafc4441e43b10047f",
    url = "https://github.com/prysmaticlabs/go-ssz/archive/2e84733edbac32aca6d47feafc4441e43b10047f.tar.gz",
)

load("@com_github_prysmaticlabs_go_ssz//:deps.bzl", "go_ssz_dependencies")

go_ssz_dependencies()

go_repository(
    name = "com_github_golang_mock",
    commit = "51421b967af1f557f93a59e0057aaf15ca02e29c",  # v1.2.0
    importpath = "github.com/golang/mock",
)

# External dependencies

go_repository(
    name = "com_github_ethereum_go_ethereum",
    commit = "099afb3fd89784f9e3e594b7c2ed11335ca02a9b",
    importpath = "github.com/ethereum/go-ethereum",
    # Note: go-ethereum is not bazel-friendly with regards to cgo. We have a
    # a fork that has resolved these issues by disabling HID/USB support and
    # some manual fixes for c imports in the crypto package. This is forked
    # branch should be updated from time to time with the latest go-ethereum
    # code.
    remote = "https://github.com/prysmaticlabs/bazel-go-ethereum",
    vcs = "git",
)

go_repository(
    name = "com_github_urfave_cli",
    commit = "cfb38830724cc34fedffe9a2a29fb54fa9169cd1",  # v1.20.0
    importpath = "github.com/urfave/cli",
)

go_repository(
    name = "com_github_go_yaml_yaml",
    commit = "51d6538a90f86fe93ac480b35f37b2be17fef232",  # v2.2.2
    importpath = "github.com/go-yaml/yaml",
)

go_repository(
    name = "com_github_x_cray_logrus_prefixed_formatter",
    commit = "bb2702d423886830dee131692131d35648c382e2",  # v0.5.2
    importpath = "github.com/x-cray/logrus-prefixed-formatter",
)

go_repository(
    name = "com_github_mgutz_ansi",
    commit = "9520e82c474b0a04dd04f8a40959027271bab992",
    importpath = "github.com/mgutz/ansi",
)

go_repository(
    name = "com_github_fjl_memsize",
    commit = "2a09253e352a56f419bd88effab0483f52da4c7d",
    importpath = "github.com/fjl/memsize",
)

go_repository(
    name = "com_github_libp2p_go_libp2p",
    commit = "e69d17141ca58ba6afbf13098e90c9377938e590",  # v0.2.0
    importpath = "github.com/libp2p/go-libp2p",
)

go_repository(
    name = "com_github_libp2p_go_libp2p_peer",
    commit = "62676d8fb785a8fc279878cbe8e03b878f005910",  # v0.2.0
    importpath = "github.com/libp2p/go-libp2p-peer",
)

go_repository(
    name = "com_github_libp2p_go_libp2p_crypto",
    build_file_proto_mode = "disable_global",
    commit = "ddb6d72b5ad0ae81bf1ee77b628eac1d7237536a",  # v0.1.0
    importpath = "github.com/libp2p/go-libp2p-crypto",
)

go_repository(
    name = "com_github_multiformats_go_multiaddr",
    commit = "5b1de2f51ff2368d5ce94a659f15ef26be273cd0",  # v0.0.4
    importpath = "github.com/multiformats/go-multiaddr",
)

go_repository(
    name = "com_github_ipfs_go_log",
    commit = "91b837264c0f35dd4e2be341d711316b91d3573d",  # v0.0.1
    importpath = "github.com/ipfs/go-log",
)

go_repository(
    name = "com_github_multiformats_go_multihash",
    commit = "0e239d8fa37b597bd150660e5b6845570aa5b833",  # v0.0.6
    importpath = "github.com/multiformats/go-multihash",
)

go_repository(
    name = "com_github_libp2p_go_libp2p_swarm",
    commit = "4a42085d76199475c2014c4557895d42d2ff85d9",  # v0.1.1
    importpath = "github.com/libp2p/go-libp2p-swarm",
)

go_repository(
    name = "com_github_libp2p_go_libp2p_host",
    commit = "fb741ff65522f904e7d46f527c9a823f32346f83",  # v0.1.0
    importpath = "github.com/libp2p/go-libp2p-host",
)

go_repository(
    name = "com_github_libp2p_go_libp2p_peerstore",
    commit = "ad0faef7c7093eb3cdc86c060fff4657969dd7f9",  # v0.1.2
    importpath = "github.com/libp2p/go-libp2p-peerstore",
)

go_repository(
    name = "com_github_libp2p_go_libp2p_circuit",
    commit = "e65c36f3bb806cf658db0f0b612879899e2d28dc",  # v0.1.0
    importpath = "github.com/libp2p/go-libp2p-circuit",
)

go_repository(
    name = "com_github_coreos_go_semver",
    commit = "6e25b691b0ebe9657dd0ee60d73a9f8716f0c6f5",  # v0.3.0
    importpath = "github.com/coreos/go-semver",
)

go_repository(
    name = "com_github_libp2p_go_libp2p_interface_connmgr",
    commit = "ad0549099b57dc8a5f0fe2f596467960ed1ed66b",  # v0.1.0
    importpath = "github.com/libp2p/go-libp2p-interface-connmgr",
)

go_repository(
    name = "com_github_libp2p_go_conn_security_multistream",
    commit = "09b4134a655b5fc883a5bdd62ea12db6e0a1b095",  # v0.1.0
    importpath = "github.com/libp2p/go-conn-security-multistream",
)

go_repository(
    name = "com_github_libp2p_go_libp2p_metrics",
    commit = "2551ab4747111d6c216a06d963c575cebdfd5c9f",  # v0.1.0
    importpath = "github.com/libp2p/go-libp2p-metrics",
)

go_repository(
    name = "com_github_libp2p_go_libp2p_net",
    commit = "e8fc79d2ba74e10b386a79ba9176b88680f8acb0",  # v0.1.0
    importpath = "github.com/libp2p/go-libp2p-net",
)

go_repository(
    name = "com_github_whyrusleeping_mafmt",
    commit = "7aa7fad2ede4e7157818e3e7af5061f866a9ae23",  # v1.2.8
    importpath = "github.com/whyrusleeping/mafmt",
)

go_repository(
    name = "com_github_multiformats_go_multiaddr_net",
    commit = "bd61b0499a3cfc893a8eb109c5669342b1671881",  # v0.0.1
    importpath = "github.com/multiformats/go-multiaddr-net",
)

go_repository(
    name = "com_github_minio_blake2b_simd",
    commit = "3f5f724cb5b182a5c278d6d3d55b40e7f8c2efb4",
    importpath = "github.com/minio/blake2b-simd",
)

go_repository(
    name = "com_github_mattn_go_colorable",
    commit = "8029fb3788e5a4a9c00e415f586a6d033f5d38b3",  # v0.1.2
    importpath = "github.com/mattn/go-colorable",
)

go_repository(
    name = "com_github_whyrusleeping_mdns",
    commit = "ef14215e6b30606f4ce84174ed7a644a05cb1af3",
    importpath = "github.com/whyrusleeping/mdns",
)

go_repository(
    name = "com_github_btcsuite_btcd",
    commit = "306aecffea325e97f513b3ff0cf7895a5310651d",
    importpath = "github.com/btcsuite/btcd",
)

go_repository(
    name = "com_github_minio_sha256_simd",
    commit = "05b4dd3047e5d6e86cb4e0477164b850cd896261",  # v0.1.0
    importpath = "github.com/minio/sha256-simd",
)

go_repository(
    name = "com_github_mr_tron_base58",
    commit = "89529c6904fcd077434931b4eac8b4b2f0991baf",  # v1.1.0
    importpath = "github.com/mr-tron/base58",
)

go_repository(
    name = "com_github_libp2p_go_libp2p_secio",
    build_file_proto_mode = "disable_global",
    commit = "6d84e87519636221c138f711917bec9e00f3a295",  # v0.1.1
    importpath = "github.com/libp2p/go-libp2p-secio",
)

go_repository(
    name = "com_github_libp2p_go_tcp_transport",
    commit = "415627e90148700bf97890e54b193a42125c3b66",  # v0.1.0
    importpath = "github.com/libp2p/go-tcp-transport",
)

go_repository(
    name = "com_github_libp2p_go_libp2p_protocol",
    commit = "25288782ae7dd539248ffa7dc62d521027ea311b",  # v0.1.0
    importpath = "github.com/libp2p/go-libp2p-protocol",
)

go_repository(
    name = "com_github_jbenet_goprocess",
    commit = "1dc239722b2ba3784472fb5301f62640fa5a8bc3",  # v0.1.3
    importpath = "github.com/jbenet/goprocess",
)

go_repository(
    name = "com_github_multiformats_go_multistream",
    commit = "039807e4901c4b2041f40a0e4aa32d72939608aa",  # v0.1.0
    importpath = "github.com/multiformats/go-multistream",
)

go_repository(
    name = "com_github_libp2p_go_libp2p_loggables",
    commit = "814642b01726ff6f9302e8ce9eeeb00d25409520",  # v0.1.0
    importpath = "github.com/libp2p/go-libp2p-loggables",
)

go_repository(
    name = "com_github_libp2p_go_libp2p_nat",
    commit = "c50c291a61bceccb914366d93eb24f58594e9134",  # v0.0.4
    importpath = "github.com/libp2p/go-libp2p-nat",
)

go_repository(
    name = "com_github_multiformats_go_multiaddr_dns",
    commit = "3974bf3f84c52825588fdcc0fd0e0aa7953ab5ff",  # v0.0.3
    importpath = "github.com/multiformats/go-multiaddr-dns",
)

go_repository(
    name = "com_github_whyrusleeping_go_logging",
    commit = "0457bb6b88fc1973573aaf6b5145d8d3ae972390",
    importpath = "github.com/whyrusleeping/go-logging",
)

go_repository(
    name = "com_github_mattn_go_isatty",
    commit = "1311e847b0cb909da63b5fecfb5370aa66236465",  # v0.0.8
    importpath = "github.com/mattn/go-isatty",
)

go_repository(
    name = "com_github_libp2p_go_libp2p_transport_upgrader",
    commit = "07ed92ccf9aba3a2e4b2fddc4c17ced060524922",  # v0.1.1
    importpath = "github.com/libp2p/go-libp2p-transport-upgrader",
)

go_repository(
    name = "com_github_libp2p_go_testutil",
    commit = "9a5d4c55819de9fd3e07181003d1e722621f6b84",  # v0.1.0
    importpath = "github.com/libp2p/go-testutil",
)

go_repository(
    name = "com_github_libp2p_go_maddr_filter",
    commit = "4d5679194bce9c87a81d3b9948a4b5edd5ddc094",  # v0.0.5
    importpath = "github.com/libp2p/go-maddr-filter",
)

go_repository(
    name = "com_github_libp2p_go_libp2p_transport",
    commit = "2406e91c260757c7cf63c70ad20073f5a7b29af4",  # v0.1.0
    importpath = "github.com/libp2p/go-libp2p-transport",
)

go_repository(
    name = "com_github_libp2p_go_addr_util",
    commit = "4cd36c0f325f9e38f1e31ff7a10b9d94d53a11cf",  # v0.0.1
    importpath = "github.com/libp2p/go-addr-util",
)

go_repository(
    name = "com_github_libp2p_go_libp2p_interface_pnet",
    commit = "1357b4bb4b863afcc688f7820c88564ad79818be",  # v0.1.0
    importpath = "github.com/libp2p/go-libp2p-interface-pnet",
)

go_repository(
    name = "com_github_whyrusleeping_timecache",
    commit = "cfcb2f1abfee846c430233aef0b630a946e0a5a6",
    importpath = "github.com/whyrusleeping/timecache",
)

go_repository(
    name = "com_github_miekg_dns",
    commit = "8fc2e5773bbd308ca2fcc962fd8d25c1bd0f6743",  # v1.1.4
    importpath = "github.com/miekg/dns",
)

go_repository(
    name = "com_github_opentracing_opentracing_go",
    commit = "1949ddbfd147afd4d964a9f00b24eb291e0e7c38",  # v1.0.2
    importpath = "github.com/opentracing/opentracing-go",
)

go_repository(
    name = "com_github_libp2p_go_reuseport",
    commit = "3e6d618acfdfacbbeff71cb2bd70fc188f897a0f",  # v0.0.1
    importpath = "github.com/libp2p/go-reuseport",
)

go_repository(
    name = "com_github_huin_goupnp",
    commit = "656e61dfadd241c7cbdd22a023fa81ecb6860ea8",  # v1.0.0
    importpath = "github.com/huin/goupnp",
)

go_repository(
    name = "com_github_spaolacci_murmur3",
    commit = "f09979ecbc725b9e6d41a297405f65e7e8804acc",  # v1.1.0
    importpath = "github.com/spaolacci/murmur3",
)

go_repository(
    name = "com_github_jbenet_go_temp_err_catcher",
    commit = "aac704a3f4f27190b4ccc05f303a4931fd1241ff",
    importpath = "github.com/jbenet/go-temp-err-catcher",
)

go_repository(
    name = "com_github_sirupsen_logrus",
    commit = "e1e72e9de974bd926e5c56f83753fba2df402ce5",  # v1.3.0
    importpath = "github.com/sirupsen/logrus",
)

go_repository(
    name = "org_golang_x_sys",
    commit = "a34e9553db1e492c9a76e60db2296ae7e5fbb772",
    importpath = "golang.org/x/sys",
)

go_repository(
    name = "com_github_libp2p_go_flow_metrics",
    commit = "1f5b3acc846b2c8ce4c4e713296af74f5c24df55",  # v0.0.1
    importpath = "github.com/libp2p/go-flow-metrics",
)

go_repository(
    name = "com_github_libp2p_go_msgio",
    commit = "9142103f7d8dc5a74a91116b8f927fe8d8bf4a96",  # v0.0.4
    importpath = "github.com/libp2p/go-msgio",
)

go_repository(
    name = "com_github_jackpal_gateway",
    commit = "bfe829fefc91f676644aee0dc057097c605ae5ab",  # v1.0.5
    importpath = "github.com/jackpal/gateway",
)

go_repository(
    name = "com_github_whyrusleeping_multiaddr_filter",
    commit = "e903e4adabd70b78bc9293b6ee4f359afb3f9f59",
    importpath = "github.com/whyrusleeping/multiaddr-filter",
)

go_repository(
    name = "com_github_libp2p_go_ws_transport",
    commit = "6efd965516262a6b6e46ea987b94904ef13e59bc",  # v0.1.0
    importpath = "github.com/libp2p/go-ws-transport",
)

go_repository(
    name = "org_golang_x_crypto",
    commit = "8dd112bcdc25174059e45e07517d9fc663123347",
    importpath = "golang.org/x/crypto",
)

go_repository(
    name = "com_github_jackpal_go_nat_pmp",
    commit = "d89d09f6f3329bc3c2479aa3cafd76a5aa93a35c",
    importpath = "github.com/jackpal/go-nat-pmp",
)

go_repository(
    name = "com_github_libp2p_go_reuseport_transport",
    commit = "c7583c88df654a2ecd621e863f661783d79b64d1",  # v0.0.2
    importpath = "github.com/libp2p/go-reuseport-transport",
)

go_repository(
    name = "com_github_whyrusleeping_go_notifier",
    commit = "097c5d47330ff6a823f67e3515faa13566a62c6f",
    importpath = "github.com/whyrusleeping/go-notifier",
)

go_repository(
    name = "com_github_gorilla_websocket",
    commit = "66b9c49e59c6c48f0ffce28c2d8b8a5678502c6d",  # v1.4.0
    importpath = "github.com/gorilla/websocket",
)

go_repository(
    name = "com_github_syndtr_goleveldb",
    commit = "9d007e481048296f09f59bd19bb7ae584563cd95",  # v1.0.0
    importpath = "github.com/syndtr/goleveldb",
)

go_repository(
    name = "com_github_libp2p_go_libp2p_blankhost",
    commit = "a50d1c7d55c7bbc52879616e7e0c8cdf38747c1a",  # v0.1.3
    importpath = "github.com/libp2p/go-libp2p-blankhost",
)

go_repository(
    name = "com_github_steakknife_hamming",
    commit = "c99c65617cd3d686aea8365fe563d6542f01d940",
    importpath = "github.com/steakknife/hamming",
)

go_repository(
    name = "io_opencensus_go",
    commit = "7bbec1755a8162b5923fc214a494773a701d506a",  # v0.22.0
    importpath = "go.opencensus.io",
)

go_repository(
    name = "io_opencensus_go_contrib_exporter_jaeger",
    commit = "5b8293c22f362562285c2acbc52f4a1870a47a33",
    importpath = "contrib.go.opencensus.io/exporter/jaeger",
    remote = "http://github.com/census-ecosystem/opencensus-go-exporter-jaeger",
    vcs = "git",
)

go_repository(
    name = "org_golang_google_api",
    commit = "aac82e61c0c8fe133c297b4b59316b9f481e1f0a",  # v0.6.0
    importpath = "google.golang.org/api",
)

go_repository(
    name = "org_golang_x_sync",
    commit = "e225da77a7e68af35c70ccbf71af2b83e6acac3c",
    importpath = "golang.org/x/sync",
)

go_repository(
    name = "com_github_golang_lint",
    commit = "5b3e6a55c961c61f4836ae6868c17b070744c590",
    importpath = "github.com/golang/lint",
)

go_repository(
    name = "org_golang_x_lint",
    commit = "5b3e6a55c961c61f4836ae6868c17b070744c590",
    importpath = "golang.org/x/lint",
)

go_repository(
    name = "com_github_aristanetworks_goarista",
    commit = "728bce664cf5dfb921941b240828f989a2c8f8e3",
    importpath = "github.com/aristanetworks/goarista",
)

go_repository(
    name = "com_github_prometheus_client_golang",
    commit = "4ab88e80c249ed361d3299e2930427d9ac43ef8d",  # v1.0.0
    importpath = "github.com/prometheus/client_golang",
)

go_repository(
    name = "com_github_prometheus_client_model",
    commit = "fd36f4220a901265f90734c3183c5f0c91daa0b8",
    importpath = "github.com/prometheus/client_model",
)

go_repository(
    name = "com_github_prometheus_common",
    commit = "31bed53e4047fd6c510e43a941f90cb31be0972a",  # v0.6.0
    importpath = "github.com/prometheus/common",
)

go_repository(
    name = "com_github_prometheus_procfs",
    commit = "fc7f7514de80507d58d5359759cb9e5fb48b35d4",  # v0.0.2
    importpath = "github.com/prometheus/procfs",
)

go_repository(
    name = "com_github_beorn7_perks",
    commit = "4ded152d4a3e2847f17f185a27b2041ae7b63979",  # v1.0.0
    importpath = "github.com/beorn7/perks",
)

go_repository(
    name = "com_github_matttproud_golang_protobuf_extensions",
    commit = "c12348ce28de40eed0136aa2b644d0ee0650e56c",  # v1.0.1
    importpath = "github.com/matttproud/golang_protobuf_extensions",
)

go_repository(
    name = "com_github_boltdb_bolt",
    commit = "2f1ce7a837dcb8da3ec595b1dac9d0632f0f99e8",  # v1.3.1
    importpath = "github.com/boltdb/bolt",
)

go_repository(
    name = "com_github_pborman_uuid",
    commit = "8b1b92947f46224e3b97bb1a3a5b0382be00d31e",  # v1.2.0
    importpath = "github.com/pborman/uuid",
)

go_repository(
    name = "com_github_libp2p_go_buffer_pool",
    commit = "c4a5988a1e475884367015e1a2d0bd5fa4c491f4",  # v0.0.2
    importpath = "github.com/libp2p/go-buffer-pool",
)

go_repository(
    name = "com_github_libp2p_go_mplex",
    commit = "62fe9554facaec3f80333b61ea8d694fe615705f",  # v0.1.0
    importpath = "github.com/libp2p/go-mplex",
)

go_repository(
    name = "com_github_libp2p_go_libp2p_pubsub",
    build_file_proto_mode = "disable_global",
    commit = "49274b0e8aecdf6cad59d768e5702ff00aa48488",  # v0.1.0
    importpath = "github.com/libp2p/go-libp2p-pubsub",
)

go_repository(
    name = "com_github_ipfs_go_ipfs_util",
    commit = "a4bb5361e49427531f9a716ead2ce4bd9bdd7959",  # v0.0.1
    importpath = "github.com/ipfs/go-ipfs-util",
)

go_repository(
    name = "com_github_google_uuid",
    commit = "0cd6bf5da1e1c83f8b45653022c74f71af0538a4",  # v1.1.1
    importpath = "github.com/google/uuid",
)

go_repository(
    name = "com_github_libp2p_go_libp2p_kad_dht",
    build_file_proto_mode = "disable_global",
    commit = "874e3d3fa068272afc6006b29c51ec8529b1b5ea",  # v0.1.1
    importpath = "github.com/libp2p/go-libp2p-kad-dht",
)

go_repository(
    name = "com_github_ipfs_go_datastore",
    commit = "aa9190c18f1576be98e974359fd08c64ca0b5a94",  # v0.0.5
    importpath = "github.com/ipfs/go-datastore",
)

go_repository(
    name = "com_github_whyrusleeping_base32",
    commit = "c30ac30633ccdabefe87eb12465113f06f1bab75",
    importpath = "github.com/whyrusleeping/base32",
)

go_repository(
    name = "com_github_ipfs_go_cid",
    commit = "9bb7ea69202c6c9553479eb355ab8a8a97d43a2e",  # v0.0.3
    importpath = "github.com/ipfs/go-cid",
)

go_repository(
    name = "com_github_libp2p_go_libp2p_record",
    build_file_proto_mode = "disable_global",
    commit = "4837430afd8f3864d4805d7a1675521abb1096b4",  # v0.1.0
    importpath = "github.com/libp2p/go-libp2p-record",
)

go_repository(
    name = "com_github_libp2p_go_libp2p_routing",
    commit = "f4ece6c1baa8e77ee488b25014fcb1059955ed0f",  # v0.1.0
    importpath = "github.com/libp2p/go-libp2p-routing",
)

go_repository(
    name = "com_github_libp2p_go_libp2p_kbucket",
    commit = "3752ea0128fd84b4fef0a66739b8ca95c8a471b6",  # v0.2.0
    importpath = "github.com/libp2p/go-libp2p-kbucket",
)

go_repository(
    name = "com_github_ipfs_go_todocounter",
    commit = "bc75efcf13e6e50fbba27679ba5451585d70c954",  # v0.0.1
    importpath = "github.com/ipfs/go-todocounter",
)

go_repository(
    name = "com_github_whyrusleeping_go_keyspace",
    commit = "5b898ac5add1da7178a4a98e69cb7b9205c085ee",
    importpath = "github.com/whyrusleeping/go-keyspace",
)

go_repository(
    name = "com_github_multiformats_go_multibase",
    commit = "d63641945dc1749baa23686ad0564ad63fef0493",  # v0.0.1
    importpath = "github.com/multiformats/go-multibase",
)

go_repository(
    name = "com_github_hashicorp_golang_lru",
    commit = "7087cb70de9f7a8bc0a10c375cb0d2280a8edf9c",  # v0.5.1
    importpath = "github.com/hashicorp/golang-lru",
)

go_repository(
    name = "com_github_ipfs_go_ipfs_addr",
    commit = "ac4881d4db36effbbeebf93d9172fcb20ed04c15",  # v0.0.1
    importpath = "github.com/ipfs/go-ipfs-addr",
)

go_repository(
    name = "com_github_libp2p_go_libp2p_discovery",
    commit = "d248d63b0af8c023307da18ad7000a12020e06f0",  # v0.1.0
    importpath = "github.com/libp2p/go-libp2p-discovery",
)

go_repository(
    name = "com_github_libp2p_go_libp2p_autonat",
    commit = "3464f9b4f7bfbd7bb008813eacb626c7ab7fb9a3",  # v0.1.0
    importpath = "github.com/libp2p/go-libp2p-autonat",
)

go_repository(
    name = "com_github_konsorten_go_windows_terminal_sequences",
    commit = "f55edac94c9bbba5d6182a4be46d86a2c9b5b50e",
    importpath = "github.com/konsorten/go-windows-terminal-sequences",
)

go_repository(
    name = "com_github_libp2p_go_libp2p_interface_conn",
    commit = "c7cda99284db0bea441058da8fd1f1373c763ed6",
    importpath = "github.com/libp2p/go-libp2p-interface-conn",
)

go_repository(
    name = "io_k8s_client_go",
    commit = "8abb21031259350aad0799bb42ba213ee8bb3399",
    importpath = "k8s.io/client-go",
)

go_repository(
    name = "io_k8s_apimachinery",
    build_file_proto_mode = "disable_global",
    commit = "4a9a8137c0a17bc4594f544987b3f0d48b2e3d3a",
    importpath = "k8s.io/apimachinery",
)

go_repository(
    name = "io_k8s_klog",
    commit = "9be023858d57e1beb4d7c29fa54093cea2cf9583",
    importpath = "k8s.io/klog",
)

go_repository(
    name = "com_github_google_gofuzz",
    commit = "f140a6486e521aad38f5917de355cbf147cc0496",  # v1.0.0
    importpath = "github.com/google/gofuzz",
)

go_repository(
    name = "io_k8s_api",
    build_file_proto_mode = "disable_global",
    commit = "b7bd5f2d334ce968edc54f5fdb2ac67ce39c56d5",
    importpath = "k8s.io/api",
)

go_repository(
    name = "com_github_shyiko_kubesec",
    commit = "7718facdb5e5529cecff1fe42fc3aaa4cc837d5d",
    importpath = "github.com/shyiko/kubesec",
)

go_repository(
    name = "in_gopkg_yaml_v2",
    commit = "51d6538a90f86fe93ac480b35f37b2be17fef232",  # v2.2.2
    importpath = "gopkg.in/yaml.v2",
)

go_repository(
    name = "com_github_spf13_pflag",
    commit = "298182f68c66c05229eb03ac171abe6e309ee79a",  # v1.0.3
    importpath = "github.com/spf13/pflag",
)

go_repository(
    name = "com_github_spf13_cobra",
    commit = "f2b07da1e2c38d5f12845a4f607e2e1018cbb1f5",  # v0.0.5
    importpath = "github.com/spf13/cobra",
)

go_repository(
    name = "com_github_aws_aws_sdk_go",
    commit = "36cc7fd7051ac4707bd56c8774825df9e8de5918",
    importpath = "github.com/aws/aws-sdk-go",
)

go_repository(
    name = "com_github_posener_complete",
    commit = "699ede78373dfb0168f00170591b698042378437",
    importpath = "github.com/posener/complete",
    remote = "https://github.com/shyiko/complete",
    vcs = "git",
)

go_repository(
    name = "org_golang_x_oauth2",
    commit = "e64efc72b421e893cbf63f17ba2221e7d6d0b0f3",
    importpath = "golang.org/x/oauth2",
)

go_repository(
    name = "com_github_hashicorp_go_multierror",
    commit = "886a7fbe3eb1c874d46f623bfa70af45f425b3d1",  # v1.0.0
    importpath = "github.com/hashicorp/go-multierror",
)

go_repository(
    name = "com_github_hashicorp_errwrap",
    commit = "8a6fb523712970c966eefc6b39ed2c5e74880354",  # v1.0.0
    importpath = "github.com/hashicorp/errwrap",
)

go_repository(
    name = "com_google_cloud_go",
    commit = "cf81fad90a1a1de334c4fc27e23eb9a4224b627a",  # v0.41.0
    importpath = "cloud.google.com/go",
)

go_repository(
    name = "com_github_inconshreveable_mousetrap",
    commit = "76626ae9c91c4f2a10f34cad8ce83ea42c93bb75",  # v1.0.0
    importpath = "github.com/inconshreveable/mousetrap",
)

go_repository(
    name = "com_github_deckarep_golang_set",
    commit = "cbaa98ba5575e67703b32b4b19f73c91f3c4159e",  # v1.7.1
    importpath = "github.com/deckarep/golang-set",
)

go_repository(
    name = "com_github_go_stack_stack",
    commit = "f66e05c21cd224e01c8a3ee7bc867aa79439e207",  # v1.8.0
    importpath = "github.com/go-stack/stack",
)

go_repository(
    name = "com_github_rs_cors",
    commit = "9a47f48565a795472d43519dd49aac781f3034fb",  # v1.6.0
    importpath = "github.com/rs/cors",
)

go_repository(
    name = "com_github_golang_snappy",
    commit = "2a8bb927dd31d8daada140a5d09578521ce5c36a",  # v0.0.1
    importpath = "github.com/golang/snappy",
)

go_repository(
    name = "com_github_rjeczalik_notify",
    commit = "69d839f37b13a8cb7a78366f7633a4071cb43be7",  # v0.9.2
    importpath = "github.com/rjeczalik/notify",
)

go_repository(
    name = "com_github_edsrzf_mmap_go",
    commit = "188cc3b666ba704534fa4f96e9e61f21f1e1ba7c",  # v1.0.0
    importpath = "github.com/edsrzf/mmap-go",
)

go_repository(
    name = "com_github_pkg_errors",
    commit = "27936f6d90f9c8e1145f11ed52ffffbfdb9e0af7",
    importpath = "github.com/pkg/errors",
)

go_repository(
    name = "in_gopkg_natefinch_npipe_v2",
    commit = "c1b8fa8bdccecb0b8db834ee0b92fdbcfa606dd6",
    importpath = "gopkg.in/natefinch/npipe.v2",
)

go_repository(
    name = "org_gonum_v1_gonum",
    commit = "70a1e933af10e87000d2ccabdd509b87d8626153",
    importpath = "gonum.org/v1/gonum",
)

go_repository(
    name = "org_golang_x_exp",
    commit = "438050ddec5e7f808979ed57d041cebbc8e2d8a9",
    importpath = "golang.org/x/exp",
)

go_repository(
    name = "com_github_prestonvanloon_go_recaptcha",
    commit = "0834cef6e8bd3a7ebdb3ac7def9440ee47d501a4",
    importpath = "github.com/prestonvanloon/go-recaptcha",
)

go_repository(
    name = "com_github_phoreproject_bls",
    commit = "b495094dc72c7043b549f511a798391201624b14",
    importpath = "github.com/phoreproject/bls",
)

go_repository(
    name = "com_github_multiformats_go_base32",
    commit = "a9c2755c3d1672dbe6a7e4a5d182169fa30b6a8e",  # v0.0.3
    importpath = "github.com/multiformats/go-base32",
)

go_repository(
    name = "org_golang_x_xerrors",
    commit = "a5947ffaace3e882f334c1750858b4a6a7e52422",
    importpath = "golang.org/x/xerrors",
)

go_repository(
    name = "com_github_grpc_ecosystem_go_grpc_middleware",
    commit = "c250d6563d4d4c20252cd865923440e829844f4e",  # v1.0.0
    importpath = "github.com/grpc-ecosystem/go-grpc-middleware",
)

go_repository(
    name = "com_github_apache_thrift",
    commit = "384647d290e2e4a55a14b1b7ef1b7e66293a2c33",  # v0.12.0
    importpath = "github.com/apache/thrift",
)

go_repository(
    name = "com_github_grpc_ecosystem_go_grpc_prometheus",
    commit = "502116f1a0a0c1140aab04fd3787489209b357d3",  # v1.2.0
    importpath = "github.com/grpc-ecosystem/go-grpc-prometheus",
)

go_repository(
    name = "com_github_karlseguin_ccache",
    commit = "ec06cd93a07565b373789b0078ba88fe697fddd9",
    importpath = "github.com/karlseguin/ccache",
)

go_repository(
    name = "com_github_libp2p_go_libp2p_connmgr",
    commit = "152025a671fcc297333095f8e4afc98d90b30df7",  # v0.1.0
    importpath = "github.com/libp2p/go-libp2p-connmgr",
)

go_repository(
    name = "com_github_joonix_log",
    commit = "13fe31bbdd7a6f706b9114e188cdb53856be4d64",
    importpath = "github.com/joonix/log",
)

go_repository(
    name = "grpc_ecosystem_grpc_gateway",
    commit = "8fd5fd9d19ce68183a6b0934519dfe7fe6269612",  # v1.9.0
    importpath = "github.com/grpc-ecosystem/grpc-gateway",
)

go_repository(
    name = "com_github_ghodss_yaml",
    commit = "0ca9ea5df5451ffdf184b4428c902747c2c11cd7",  # v1.0.0
    importpath = "github.com/ghodss/yaml",
)

go_repository(
    name = "org_uber_go_automaxprocs",
    commit = "946a8391268aea0a60a86403988ff3ab4b604a83",  # v1.2.0
    importpath = "go.uber.org/automaxprocs",
)

go_repository(
    name = "com_github_libp2p_go_libp2p_core",
    build_file_proto_mode = "disable_global",
    commit = "8890e1b22b5f3b903a3d4a45497caf8ebf9bd00d",  # v0.0.9
    importpath = "github.com/libp2p/go-libp2p-core",
)

go_repository(
    name = "com_github_libp2p_go_libp2p_testing",
    commit = "6d4ca71943f35271918e28f9a9950002e17b4f16",  # v0.0.4
    importpath = "github.com/libp2p/go-libp2p-testing",
)

go_repository(
    name = "com_github_libp2p_go_libp2p_yamux",
    commit = "a61e80cb5770aa0d9b1bafe94da1278f58baa2c5",  # v0.2.1
    importpath = "github.com/libp2p/go-libp2p-yamux",
)

go_repository(
    name = "com_github_libp2p_go_libp2p_mplex",
    commit = "811729f15f0af13fe3f0d9e410c22f6a4bc5c686",  # v0.2.1
    importpath = "github.com/libp2p/go-libp2p-mplex",
)

go_repository(
    name = "com_github_libp2p_go_stream_muxer_multistream",
    commit = "2439b02deee2de8bb1fe24473d3d8333008a714a",  # v0.2.0
    importpath = "github.com/libp2p/go-stream-muxer-multistream",
)

go_repository(
    name = "com_github_multiformats_go_multiaddr_fmt",
    commit = "7d8102a98552c80f8a5ccb9c01e670fac17fd6df",  # v0.0.1
    importpath = "github.com/multiformats/go-multiaddr-fmt",
)

go_repository(
    name = "com_github_libp2p_go_yamux",
    commit = "663972181d409e7263040f0b668462f87c85e1bd",  # v1.2.3
    importpath = "github.com/libp2p/go-yamux",
)

go_repository(
    name = "com_github_libp2p_go_nat",
    commit = "d13fdefb3bbb2fde2c6fc090a7ea992cec8b26df",  # v0.0.3
    importpath = "github.com/libp2p/go-nat",
)

go_repository(
    name = "com_github_koron_go_ssdp",
    commit = "4a0ed625a78b6858dc8d3a55fb7728968b712122",
    importpath = "github.com/koron/go-ssdp",
)

go_repository(
<<<<<<< HEAD
    name = "com_github_renaynay_go_hobbits",
    commit = "c26ab989e631fd6a356ab9b4bced59b6322350b3",
    importpath = "github.com/renaynay/go-hobbits",
)

go_repository(
    name = "in_gopkg_mgo_v2",
    commit = "9856a29383ce1c59f308dd1cf0363a79b5bef6b5",
    importpath = "gopkg.in/mgo.v2",
=======
    name = "com_github_libp2p_go_eventbus",
    commit = "4afad1f6206cb9222914f2ec6ab9d0b414705c54",  # v0.0.3
    importpath = "github.com/libp2p/go-eventbus",
>>>>>>> d8e24af4
)<|MERGE_RESOLUTION|>--- conflicted
+++ resolved
@@ -1099,19 +1099,7 @@
 )
 
 go_repository(
-<<<<<<< HEAD
-    name = "com_github_renaynay_go_hobbits",
-    commit = "c26ab989e631fd6a356ab9b4bced59b6322350b3",
-    importpath = "github.com/renaynay/go-hobbits",
-)
-
-go_repository(
-    name = "in_gopkg_mgo_v2",
-    commit = "9856a29383ce1c59f308dd1cf0363a79b5bef6b5",
-    importpath = "gopkg.in/mgo.v2",
-=======
     name = "com_github_libp2p_go_eventbus",
     commit = "4afad1f6206cb9222914f2ec6ab9d0b414705c54",  # v0.0.3
     importpath = "github.com/libp2p/go-eventbus",
->>>>>>> d8e24af4
 )