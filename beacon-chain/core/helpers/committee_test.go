--- conflicted
+++ resolved
@@ -217,13 +217,8 @@
 
 	state := &pb.BeaconState{
 		ValidatorRegistry:      validators,
-<<<<<<< HEAD
 		Slot:                   0,
-		LatestIndexRootHash32S: [][]byte{{'A'}, {'B'}},
-=======
-		Slot:                   params.BeaconConfig().GenesisSlot,
 		LatestActiveIndexRoots: [][]byte{{'A'}, {'B'}},
->>>>>>> f0c45f50
 		LatestRandaoMixes:      [][]byte{{'C'}, {'D'}},
 	}
 
@@ -250,13 +245,8 @@
 
 	state := &pb.BeaconState{
 		ValidatorRegistry:            validators,
-<<<<<<< HEAD
 		Slot:                         128,
-		LatestIndexRootHash32S:       [][]byte{{'A'}, {'B'}, {'C'}},
-=======
-		Slot:                         params.BeaconConfig().GenesisSlot + 128,
 		LatestActiveIndexRoots:       [][]byte{{'A'}, {'B'}, {'C'}, {'D'}},
->>>>>>> f0c45f50
 		LatestRandaoMixes:            [][]byte{{'D'}, {'E'}, {'F'}},
 		ValidatorRegistryUpdateEpoch: 0,
 	}
