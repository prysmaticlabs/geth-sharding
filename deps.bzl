--- conflicted
+++ resolved
@@ -3631,15 +3631,14 @@
         version = "v2.20.5+incompatible",
     )
     go_repository(
-<<<<<<< HEAD
+        name = "com_github_wadey_gocovmerge",
+        importpath = "github.com/wadey/gocovmerge",
+        sum = "h1:W0LEBv82YCGEtcmPA3uNZBI33/qF//HAAs3MawDjRa0=",
+        version = "v0.0.0-20160331181800-b5bfa59ec0ad",
+    )
+    go_repository(
         name = "com_github_wercker_journalhook",
         importpath = "github.com/wercker/journalhook",
         sum = "h1:shC1HB1UogxN5Ech3Yqaaxj1X/P656PPCB4RbojIJqc=",
         version = "v0.0.0-20180428041537-5d0a5ae867b3",
-=======
-        name = "com_github_wadey_gocovmerge",
-        importpath = "github.com/wadey/gocovmerge",
-        sum = "h1:W0LEBv82YCGEtcmPA3uNZBI33/qF//HAAs3MawDjRa0=",
-        version = "v0.0.0-20160331181800-b5bfa59ec0ad",
->>>>>>> 98a20766
     )