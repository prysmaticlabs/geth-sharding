--- conflicted
+++ resolved
@@ -10,16 +10,12 @@
 	"testing"
 	"time"
 
-<<<<<<< HEAD
-	"github.com/prysmaticlabs/prysm/shared/forkutils"
-
-=======
->>>>>>> b0f53243
 	"github.com/prysmaticlabs/prysm/beacon-chain/core/blocks"
 	"github.com/prysmaticlabs/prysm/beacon-chain/core/helpers"
 	"github.com/prysmaticlabs/prysm/beacon-chain/core/state"
 	pb "github.com/prysmaticlabs/prysm/proto/beacon/p2p/v1"
 	"github.com/prysmaticlabs/prysm/shared/bls"
+	"github.com/prysmaticlabs/prysm/shared/forkutils"
 	"github.com/prysmaticlabs/prysm/shared/params"
 	"github.com/prysmaticlabs/prysm/shared/ssz"
 	"github.com/prysmaticlabs/prysm/shared/trieutil"
@@ -32,17 +28,10 @@
 		priv, err := bls.RandKey(rand.Reader)
 		if err != nil {
 			t.Fatal(err)
-<<<<<<< HEAD
 		}
 		depositInput := &pb.DepositInput{
 			Pubkey: priv.PublicKey().Marshal(),
 		}
-=======
-		}
-		depositInput := &pb.DepositInput{
-			Pubkey: priv.PublicKey().Marshal(),
-		}
->>>>>>> b0f53243
 		balance := params.BeaconConfig().MaxDepositAmount
 		depositData, err := helpers.EncodeDepositData(depositInput, balance, time.Now().Unix())
 		if err != nil {
@@ -68,11 +57,7 @@
 	epoch := helpers.SlotToEpoch(params.BeaconConfig().GenesisSlot)
 	buf := make([]byte, 32)
 	binary.LittleEndian.PutUint64(buf, epoch)
-<<<<<<< HEAD
 	domain := forkutils.DomainVersion(beaconState.Fork, epoch, params.BeaconConfig().DomainRandao)
-=======
-	domain := helpers.DomainVersion(beaconState.Fork, epoch, params.BeaconConfig().DomainRandao)
->>>>>>> b0f53243
 
 	// We make the previous validator's index sign the message instead of the proposer.
 	epochSignature := privKeys[proposerIdx-1].Sign(buf, domain)
@@ -86,8 +71,6 @@
 		block,
 	); !strings.Contains(err.Error(), want) {
 		t.Errorf("Expected %v, received %v", want, err)
-<<<<<<< HEAD
-=======
 	}
 }
 
@@ -105,30 +88,6 @@
 	epoch := helpers.SlotToEpoch(params.BeaconConfig().GenesisSlot)
 	buf := make([]byte, 32)
 	binary.LittleEndian.PutUint64(buf, epoch)
-	domain := helpers.DomainVersion(beaconState.Fork, epoch, params.BeaconConfig().DomainRandao)
-	epochSignature := privKeys[proposerIdx].Sign(buf, domain)
-
-	block := &pb.BeaconBlock{
-		RandaoReveal: epochSignature.Marshal(),
->>>>>>> b0f53243
-	}
-}
-
-<<<<<<< HEAD
-func TestProcessBlockRandao_SignatureVerifiesAndUpdatesLatestStateMixes(t *testing.T) {
-	deposits, privKeys := setupInitialDeposits(t, 100)
-	beaconState, err := state.GenesisBeaconState(deposits, uint64(0), []byte{})
-	if err != nil {
-		t.Fatal(err)
-	}
-	// We fetch the proposer's index as that is whom the RANDAO will be verified against.
-	proposerIdx, err := helpers.BeaconProposerIndex(beaconState, params.BeaconConfig().GenesisSlot)
-	if err != nil {
-		t.Fatal(err)
-	}
-	epoch := helpers.SlotToEpoch(params.BeaconConfig().GenesisSlot)
-	buf := make([]byte, 32)
-	binary.LittleEndian.PutUint64(buf, epoch)
 	domain := forkutils.DomainVersion(beaconState.Fork, epoch, params.BeaconConfig().DomainRandao)
 	epochSignature := privKeys[proposerIdx].Sign(buf, domain)
 
@@ -136,8 +95,6 @@
 		RandaoReveal: epochSignature.Marshal(),
 	}
 
-=======
->>>>>>> b0f53243
 	newState, err := blocks.ProcessBlockRandao(
 		beaconState,
 		block,
