--- conflicted
+++ resolved
@@ -10,11 +10,7 @@
 	"github.com/ethereum/go-ethereum/common"
 	"github.com/ethereum/go-ethereum/event"
 	"github.com/golang/protobuf/proto"
-<<<<<<< HEAD
 	"github.com/prysmaticlabs/prysm/beacon-chain/db"
-=======
-	"github.com/prysmaticlabs/prysm/beacon-chain/params"
->>>>>>> d5bf7339
 	"github.com/prysmaticlabs/prysm/beacon-chain/types"
 	pb "github.com/prysmaticlabs/prysm/proto/beacon/p2p/v1"
 	"github.com/prysmaticlabs/prysm/shared/p2p"
@@ -54,7 +50,6 @@
 	return types.NewCrystallizedState(&pb.CrystallizedState{})
 }
 
-<<<<<<< HEAD
 func setupSimulator(t *testing.T) *Simulator {
 	ctx := context.Background()
 
@@ -64,21 +59,11 @@
 		t.Fatalf("could not setup beaconDB: %v", err)
 	}
 
-=======
-func (mc *mockChainService) GenesisBlock() (*types.Block, error) {
-	return types.NewGenesisBlock([32]byte{}, [32]byte{}), nil
-}
-
-func TestLifecycle(t *testing.T) {
-	hook := logTest.NewGlobal()
-	db := database.NewKVStore()
->>>>>>> d5bf7339
 	cfg := &Config{
 		Delay:           time.Second,
 		BlockRequestBuf: 0,
 		P2P:             &mockP2P{},
 		Web3Service:     &mockPOWChainService{},
-		ChainService:    &mockChainService{},
 		BeaconDB:        db,
 		EnablePOWChain:  true,
 	}
@@ -159,36 +144,4 @@
 	exitRoutine <- true
 
 	testutil.AssertLogsContain(t, hook, fmt.Sprintf("Responding to full block request for hash: 0x%x", h))
-<<<<<<< HEAD
-=======
-}
-
-func TestLastSimulatedSession(t *testing.T) {
-	db := database.NewKVStore()
-	cfg := &Config{
-		Delay:           time.Second,
-		BlockRequestBuf: 0,
-		P2P:             &mockP2P{},
-		Web3Service:     &mockPOWChainService{},
-		ChainService:    &mockChainService{},
-		BeaconDB:        db,
-		EnablePOWChain:  false,
-	}
-	sim := NewSimulator(context.Background(), cfg)
-	if err := db.Put([]byte("last-simulated-block"), []byte{}); err != nil {
-		t.Fatalf("Could not store last simulated block: %v", err)
-	}
-	if _, err := sim.lastSimulatedSessionBlock(); err != nil {
-		t.Errorf("could not fetch last simulated session block: %v", err)
-	}
-}
-
-func TestDefaultConfig(t *testing.T) {
-	if DefaultConfig().BlockRequestBuf != 100 {
-		t.Errorf("incorrect default config for block request buffer")
-	}
-	if DefaultConfig().Delay != time.Second*time.Duration(params.GetConfig().SlotDuration) {
-		t.Errorf("incorrect default config for delay")
-	}
->>>>>>> d5bf7339
 }