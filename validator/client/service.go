--- conflicted
+++ resolved
@@ -24,12 +24,7 @@
 	"github.com/prysmaticlabs/prysm/validator/graffiti"
 	"github.com/prysmaticlabs/prysm/validator/keymanager"
 	"github.com/prysmaticlabs/prysm/validator/keymanager/imported"
-<<<<<<< HEAD
 	"github.com/prysmaticlabs/prysm/validator/slashing-protection/iface"
-	"github.com/sirupsen/logrus"
-=======
-	slashingprotection "github.com/prysmaticlabs/prysm/validator/slashing-protection"
->>>>>>> eeda9f18
 	"go.opencensus.io/plugin/ocgrpc"
 	"google.golang.org/grpc"
 	"google.golang.org/grpc/credentials"
@@ -209,11 +204,8 @@
 		walletInitializedFeed:          v.walletInitializedFeed,
 		blockFeed:                      new(event.Feed),
 		graffitiStruct:                 v.graffitiStruct,
-<<<<<<< HEAD
 		eipImportBlacklistedPublicKeys: slashablePublicKeys,
-=======
 		logDutyCountDown:               v.logDutyCountDown,
->>>>>>> eeda9f18
 	}
 	go run(v.ctx, v.validator)
 	go v.recheckKeys(v.ctx)
