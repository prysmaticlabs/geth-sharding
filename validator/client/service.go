package client

import (
	"context"

	middleware "github.com/grpc-ecosystem/go-grpc-middleware"
	grpc_opentracing "github.com/grpc-ecosystem/go-grpc-middleware/tracing/opentracing"
	grpc_prometheus "github.com/grpc-ecosystem/go-grpc-prometheus"
	"github.com/pkg/errors"
	ethpb "github.com/prysmaticlabs/ethereumapis/eth/v1alpha1"
	pb "github.com/prysmaticlabs/prysm/proto/beacon/rpc/v1"
	"github.com/prysmaticlabs/prysm/validator/db"
	"github.com/prysmaticlabs/prysm/validator/keymanager"
	"github.com/sirupsen/logrus"
	"go.opencensus.io/plugin/ocgrpc"
	"google.golang.org/grpc"
	"google.golang.org/grpc/credentials"
)

var log = logrus.WithField("prefix", "validator")

// ValidatorService represents a service to manage the validator client
// routine.
type ValidatorService struct {
	ctx                  context.Context
	cancel               context.CancelFunc
	validator            Validator
	graffiti             []byte
	conn                 *grpc.ClientConn
	endpoint             string
	withCert             string
	dataDir              string
	keyManager           keymanager.KeyManager
	logValidatorBalances bool
	maxCallRecvMsgSize   int
}

// Config for the validator service.
type Config struct {
	Endpoint                   string
	DataDir                    string
	CertFlag                   string
	GraffitiFlag               string
	KeyManager                 keymanager.KeyManager
	LogValidatorBalances       bool
	GrpcMaxCallRecvMsgSizeFlag int
}

// NewValidatorService creates a new validator service for the service
// registry.
func NewValidatorService(ctx context.Context, cfg *Config) (*ValidatorService, error) {
	ctx, cancel := context.WithCancel(ctx)
	return &ValidatorService{
		ctx:                  ctx,
		cancel:               cancel,
		endpoint:             cfg.Endpoint,
		withCert:             cfg.CertFlag,
		dataDir:              cfg.DataDir,
		graffiti:             []byte(cfg.GraffitiFlag),
		keyManager:           cfg.KeyManager,
		logValidatorBalances: cfg.LogValidatorBalances,
		maxCallRecvMsgSize:   cfg.GrpcMaxCallRecvMsgSizeFlag,
	}, nil
}

// Start the validator service. Launches the main go routine for the validator
// client.
func (v *ValidatorService) Start() {
	var dialOpt grpc.DialOption
	var maxCallRecvMsgSize int

	if v.withCert != "" {
		creds, err := credentials.NewClientTLSFromFile(v.withCert, "")
		if err != nil {
			log.Errorf("Could not get valid credentials: %v", err)
			return
		}
		dialOpt = grpc.WithTransportCredentials(creds)
	} else {
		dialOpt = grpc.WithInsecure()
		log.Warn("You are using an insecure gRPC connection! Please provide a certificate and key to use a secure connection.")
	}

	if v.maxCallRecvMsgSize != 0 {
		maxCallRecvMsgSize = v.maxCallRecvMsgSize
	} else {
		maxCallRecvMsgSize = 10 * 5 << 20 // Default 50Mb
	}

	opts := []grpc.DialOption{
		dialOpt,
		grpc.WithDefaultCallOptions(
<<<<<<< HEAD
			grpc.MaxCallRecvMsgSize(10 * 1 << 20), // 10MB
=======
			grpc.MaxCallRecvMsgSize(maxCallRecvMsgSize),
>>>>>>> abe679e9
		),
		grpc.WithStatsHandler(&ocgrpc.ClientHandler{}),
		grpc.WithStreamInterceptor(middleware.ChainStreamClient(
			grpc_opentracing.StreamClientInterceptor(),
			grpc_prometheus.StreamClientInterceptor,
		)),
		grpc.WithUnaryInterceptor(middleware.ChainUnaryClient(
			grpc_opentracing.UnaryClientInterceptor(),
			grpc_prometheus.UnaryClientInterceptor,
		)),
	}
	conn, err := grpc.DialContext(v.ctx, v.endpoint, opts...)
	if err != nil {
		log.Errorf("Could not dial endpoint: %s, %v", v.endpoint, err)
		return
	}
	log.Info("Successfully started gRPC connection")

	pubkeys, err := v.keyManager.FetchValidatingKeys()
	if err != nil {
		log.Errorf("Could not get validating keys: %v", err)
		return
	}

	valDB, err := db.NewKVStore(v.dataDir, pubkeys)
	if err != nil {
		log.Errorf("Could not initialize db: %v", err)
		return
	}

	v.conn = conn
	v.validator = &validator{
		db:                   valDB,
		validatorClient:      ethpb.NewBeaconNodeValidatorClient(v.conn),
		beaconClient:         ethpb.NewBeaconChainClient(v.conn),
		aggregatorClient:     pb.NewAggregatorServiceClient(v.conn),
		node:                 ethpb.NewNodeClient(v.conn),
		keyManager:           v.keyManager,
		graffiti:             v.graffiti,
		logValidatorBalances: v.logValidatorBalances,
		prevBalance:          make(map[[48]byte]uint64),
		attLogs:              make(map[[32]byte]*attSubmitted),
		pubKeyToID:           make(map[[48]byte]uint64),
	}
	go run(v.ctx, v.validator)
}

// Stop the validator service.
func (v *ValidatorService) Stop() error {
	v.cancel()
	log.Info("Stopping service")
	if v.conn != nil {
		return v.conn.Close()
	}
	return nil
}

// Status ...
//
// WIP - not done.
func (v *ValidatorService) Status() error {
	if v.conn == nil {
		return errors.New("no connection to beacon RPC")
	}
	return nil
}<|MERGE_RESOLUTION|>--- conflicted
+++ resolved
@@ -90,11 +90,7 @@
 	opts := []grpc.DialOption{
 		dialOpt,
 		grpc.WithDefaultCallOptions(
-<<<<<<< HEAD
-			grpc.MaxCallRecvMsgSize(10 * 1 << 20), // 10MB
-=======
 			grpc.MaxCallRecvMsgSize(maxCallRecvMsgSize),
->>>>>>> abe679e9
 		),
 		grpc.WithStatsHandler(&ocgrpc.ClientHandler{}),
 		grpc.WithStreamInterceptor(middleware.ChainStreamClient(
