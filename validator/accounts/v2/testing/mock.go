--- conflicted
+++ resolved
@@ -41,18 +41,8 @@
 	return m.Directories, nil
 }
 
-<<<<<<< HEAD
-// CanUnlockAccounts --
-func (m *Wallet) CanUnlockAccounts() bool {
-	return m.UnlockAccounts
-}
-
 // WritePasswordToDisk --
 func (m *Wallet) WritePasswordToDisk(ctx context.Context, passwordFileName string, password string) error {
-=======
-// WriteAccountToDisk --
-func (m *Wallet) WriteAccountToDisk(ctx context.Context, password string) (string, error) {
->>>>>>> 73a9429f
 	m.lock.Lock()
 	defer m.lock.Unlock()
 	m.AccountPasswords[passwordFileName] = password
