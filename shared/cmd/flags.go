// Package cmd defines the command line flags for the shared utlities.
package cmd

import (
	"github.com/urfave/cli/v2"
)

var (
	// MinimalConfigFlag declares to use the minimal config for running Eth2.0.
	MinimalConfigFlag = &cli.BoolFlag{
		Name:  "minimal-config",
		Usage: "Use minimal config with parameters as defined in the spec.",
	}
	// E2EConfigFlag declares to use a testing specific config for running Eth2.0 in end-to-end testing.
	E2EConfigFlag = &cli.BoolFlag{
		Name:  "e2e-config",
		Usage: "Use the E2E testing config, only for use within end-to-end testing.",
	}
	// CustomGenesisDelayFlag declares a genesis delay for use with handling the beacon chain start.
	CustomGenesisDelayFlag = &cli.Uint64Flag{
		Name: "custom-genesis-delay",
		Usage: "Start the genesis event with the configured genesis delay in seconds. " +
			"This flag should be used for local development and testing only.",
	}
	// VerbosityFlag defines the logrus configuration.
	VerbosityFlag = &cli.StringFlag{
		Name:  "verbosity",
		Usage: "Logging verbosity (trace, debug, info=default, warn, error, fatal, panic)",
		Value: "info",
	}
	// DataDirFlag defines a path on disk.
	DataDirFlag = &cli.StringFlag{
		Name:  "datadir",
		Usage: "Data directory for the databases and keystore",
		Value: DefaultDataDir(),
	}
	// EnableTracingFlag defines a flag to enable p2p message tracing.
	EnableTracingFlag = &cli.BoolFlag{
		Name:  "enable-tracing",
		Usage: "Enable request tracing.",
	}
	// TracingProcessNameFlag defines a flag to specify a process name.
	TracingProcessNameFlag = &cli.StringFlag{
		Name:  "tracing-process-name",
		Usage: "The name to apply to tracing tag \"process_name\"",
	}
	// TracingEndpointFlag flag defines the http endpoint for serving traces to Jaeger.
	TracingEndpointFlag = &cli.StringFlag{
		Name:  "tracing-endpoint",
		Usage: "Tracing endpoint defines where beacon chain traces are exposed to Jaeger.",
		Value: "http://127.0.0.1:14268/api/traces",
	}
	// TraceSampleFractionFlag defines a flag to indicate what fraction of p2p
	// messages are sampled for tracing.
	TraceSampleFractionFlag = &cli.Float64Flag{
		Name:  "trace-sample-fraction",
		Usage: "Indicate what fraction of p2p messages are sampled for tracing.",
		Value: 0.20,
	}
	// MonitoringHostFlag defines the host used to serve prometheus metrics.
	MonitoringHostFlag = &cli.StringFlag{
		Name:  "monitoring-host",
		Usage: "Host used for listening and responding metrics for prometheus.",
		Value: "127.0.0.1",
	}
	// DisableMonitoringFlag defines a flag to disable the metrics collection.
	DisableMonitoringFlag = &cli.BoolFlag{
		Name:  "disable-monitoring",
		Usage: "Disable monitoring service.",
	}
	// NoDiscovery specifies whether we are running a local network and have no need for connecting
	// to the bootstrap nodes in the cloud
	NoDiscovery = &cli.BoolFlag{
		Name:  "no-discovery",
		Usage: "Enable only local network p2p and do not connect to cloud bootstrap nodes.",
	}
	// StaticPeers specifies a set of peers to connect to explicitly.
	StaticPeers = &cli.StringSliceFlag{
		Name:  "peer",
		Usage: "Connect with this peer. This flag may be used multiple times.",
	}
	// BootstrapNode tells the beacon node which bootstrap node to connect to
<<<<<<< HEAD
	BootstrapNode = &cli.StringFlag{
		Name:  "bootstrap-node",
		Usage: "The address of bootstrap node. Beacon node will connect for peer discovery via DHT.  Multiple nodes can be separated with a comma.  Ignored if the bootstrap-node-file flag is used.",
		Value: "enr:-Ku4QMKVC_MowDsmEa20d5uGjrChI0h8_KsKXDmgVQbIbngZV0idV6_RL7fEtZGo-kTNZ5o7_EJI_vCPJ6scrhwX0Z4Bh2F0dG5ldHOIAAAAAAAAAACEZXRoMpD1pf1CAAAAAP__________gmlkgnY0gmlwhBLf22SJc2VjcDI1NmsxoQJxCnE6v_x2ekgY_uoE1rtwzvGy40mq9eD66XfHPBWgIIN1ZHCCD6A",
=======
	BootstrapNode = &cli.StringSliceFlag{
		Name: "bootstrap-node",
		Usage: "The address of bootstrap node. Beacon node will connect for peer discovery via DHT.  Multiple nodes can be passed by using the flag multiple times but not comma-separated." +
			" You can also pass YAML files containing multiple nodes.",
		Value: cli.NewStringSlice("enr:-Ku4QMKVC_MowDsmEa20d5uGjrChI0h8_KsKXDmgVQbIbngZV0idV6_RL7fEtZGo-kTNZ5o7_EJI_vCPJ6scrhwX0Z4Bh2F0dG5ldHOIAAAAAAAAAACEZXRoMpD1pf1CAAAAAP__________gmlkgnY0gmlwhBLf22SJc2VjcDI1NmsxoQJxCnE6v_x2ekgY_uoE1rtwzvGy40mq9eD66XfHPBWgIIN1ZHCCD6A"),
>>>>>>> 6bd15cb3
	}
	//BootStrapNodeFile identifies a YAML file that lists bootstrap nodes.
	BootStrapNodeFile = &cli.StringFlag{
		Name:  "bootstrap-node-file",
		Usage: "Path to a YAML file that lists bootstrap nodes that the beacon node will connect for peer discovery via DiscoveryV5.  Setting this flag will cause the bootstrap-node flag to be ignored.",
		Value: "",
	}
	// RelayNode tells the beacon node which relay node to connect to.
	RelayNode = &cli.StringFlag{
		Name: "relay-node",
		Usage: "The address of relay node. The beacon node will connect to the " +
			"relay node and advertise their address via the relay node to other peers",
		Value: "",
	}
	// P2PUDPPort defines the port to be used by discv5.
	P2PUDPPort = &cli.IntFlag{
		Name:  "p2p-udp-port",
		Usage: "The port used by discv5.",
		Value: 12000,
	}
	// P2PTCPPort defines the port to be used by libp2p.
	P2PTCPPort = &cli.IntFlag{
		Name:  "p2p-tcp-port",
		Usage: "The port used by libp2p.",
		Value: 13000,
	}
	// P2PIP defines the local IP to be used by libp2p.
	P2PIP = &cli.StringFlag{
		Name:  "p2p-local-ip",
		Usage: "The local ip address to listen for incoming data.",
		Value: "",
	}
	// P2PHost defines the host IP to be used by libp2p.
	P2PHost = &cli.StringFlag{
		Name:  "p2p-host-ip",
		Usage: "The IP address advertised by libp2p. This may be used to advertise an external IP.",
		Value: "",
	}
	// P2PHostDNS defines the host DNS to be used by libp2p.
	P2PHostDNS = &cli.StringFlag{
		Name:  "p2p-host-dns",
		Usage: "The DNS address advertised by libp2p. This may be used to advertise an external DNS.",
		Value: "",
	}
	// P2PPrivKey defines a flag to specify the location of the private key file for libp2p.
	P2PPrivKey = &cli.StringFlag{
		Name:  "p2p-priv-key",
		Usage: "The file containing the private key to use in communications with other peers.",
		Value: "",
	}
	// P2PMetadata defines a flag to specify the location of the peer metadata file.
	P2PMetadata = &cli.StringFlag{
		Name:  "p2p-metadata",
		Usage: "The file containing the metadata to communicate with other peers.",
		Value: "",
	}
	// P2PMaxPeers defines a flag to specify the max number of peers in libp2p.
	P2PMaxPeers = &cli.Int64Flag{
		Name:  "p2p-max-peers",
		Usage: "The max number of p2p peers to maintain.",
		Value: 30,
	}
	// P2PAllowList defines a CIDR subnet to exclusively allow connections.
	P2PAllowList = &cli.StringFlag{
		Name: "p2p-allowlist",
		Usage: "The CIDR subnet for allowing only certain peer connections. Example: " +
			"192.168.0.0/16 would permit connections to peers on your local network only. The " +
			"default is to accept all connections.",
	}
	// P2PDenyList defines a list of CIDR subnets to disallow connections from them.
	P2PDenyList = &cli.StringSliceFlag{
		Name: "p2p-denylist",
		Usage: "The CIDR subnets for denying certainy peer connections. Example: " +
			"192.168.0.0/16 would deny connections from peers on your local network only. The " +
			"default is to accept all connections.",
	}
	// P2PEncoding defines the encoding format for p2p messages.
	P2PEncoding = &cli.StringFlag{
		Name:  "p2p-encoding",
		Usage: "The encoding format of messages sent over the wire. The default is 0, which represents ssz",
		Value: "ssz-snappy",
	}
	// P2PPubsub defines the pubsub router to use for p2p messages.
	P2PPubsub = &cli.StringFlag{
		Name:  "p2p-pubsub",
		Usage: "The name of the pubsub router to use. Supported values are: gossip, flood, random",
		Value: "gossip",
	}
	// ForceClearDB removes any previously stored data at the data directory.
	ForceClearDB = &cli.BoolFlag{
		Name:  "force-clear-db",
		Usage: "Clear any previously stored data at the data directory",
	}
	// ClearDB prompts user to see if they want to remove any previously stored data at the data directory.
	ClearDB = &cli.BoolFlag{
		Name:  "clear-db",
		Usage: "Prompt for clearing any previously stored data at the data directory",
	}
	// LogFormat specifies the log output format.
	LogFormat = &cli.StringFlag{
		Name:  "log-format",
		Usage: "Specify log formatting. Supports: text, json, fluentd.",
		Value: "text",
	}
	// MaxGoroutines specifies the maximum amount of goroutines tolerated, before a status check fails.
	MaxGoroutines = &cli.Int64Flag{
		Name:  "max-goroutines",
		Usage: "Specifies the upper limit of goroutines running before a status check fails",
		Value: 5000,
	}
	// LogFileName specifies the log output file name.
	LogFileName = &cli.StringFlag{
		Name:  "log-file",
		Usage: "Specify log file name, relative or absolute",
	}
	// EnableUPnPFlag specifies if UPnP should be enabled or not. The default value is false.
	EnableUPnPFlag = &cli.BoolFlag{
		Name:  "enable-upnp",
		Usage: "Enable the service (Beacon chain or Validator) to use UPnP when possible.",
	}
	// ConfigFileFlag specifies the filepath to load flag values.
	ConfigFileFlag = &cli.StringFlag{
		Name:  "config-file",
		Usage: "The filepath to a yaml file with flag values",
	}
	// ChainConfigFileFlag specifies the filepath to load flag values.
	ChainConfigFileFlag = &cli.StringFlag{
		Name:  "chain-config-file",
		Usage: "The path to a YAML file with chain config values",
	}
	// GrpcMaxCallRecvMsgSizeFlag defines the max call message size for GRPC
	GrpcMaxCallRecvMsgSizeFlag = &cli.IntFlag{
		Name:  "grpc-max-msg-size",
		Usage: "Integer to define max recieve message call size (default: 4194304 (for 4MB))",
		Value: 1 << 22,
	}
)<|MERGE_RESOLUTION|>--- conflicted
+++ resolved
@@ -80,24 +80,11 @@
 		Usage: "Connect with this peer. This flag may be used multiple times.",
 	}
 	// BootstrapNode tells the beacon node which bootstrap node to connect to
-<<<<<<< HEAD
-	BootstrapNode = &cli.StringFlag{
-		Name:  "bootstrap-node",
-		Usage: "The address of bootstrap node. Beacon node will connect for peer discovery via DHT.  Multiple nodes can be separated with a comma.  Ignored if the bootstrap-node-file flag is used.",
-		Value: "enr:-Ku4QMKVC_MowDsmEa20d5uGjrChI0h8_KsKXDmgVQbIbngZV0idV6_RL7fEtZGo-kTNZ5o7_EJI_vCPJ6scrhwX0Z4Bh2F0dG5ldHOIAAAAAAAAAACEZXRoMpD1pf1CAAAAAP__________gmlkgnY0gmlwhBLf22SJc2VjcDI1NmsxoQJxCnE6v_x2ekgY_uoE1rtwzvGy40mq9eD66XfHPBWgIIN1ZHCCD6A",
-=======
 	BootstrapNode = &cli.StringSliceFlag{
 		Name: "bootstrap-node",
 		Usage: "The address of bootstrap node. Beacon node will connect for peer discovery via DHT.  Multiple nodes can be passed by using the flag multiple times but not comma-separated." +
 			" You can also pass YAML files containing multiple nodes.",
 		Value: cli.NewStringSlice("enr:-Ku4QMKVC_MowDsmEa20d5uGjrChI0h8_KsKXDmgVQbIbngZV0idV6_RL7fEtZGo-kTNZ5o7_EJI_vCPJ6scrhwX0Z4Bh2F0dG5ldHOIAAAAAAAAAACEZXRoMpD1pf1CAAAAAP__________gmlkgnY0gmlwhBLf22SJc2VjcDI1NmsxoQJxCnE6v_x2ekgY_uoE1rtwzvGy40mq9eD66XfHPBWgIIN1ZHCCD6A"),
->>>>>>> 6bd15cb3
-	}
-	//BootStrapNodeFile identifies a YAML file that lists bootstrap nodes.
-	BootStrapNodeFile = &cli.StringFlag{
-		Name:  "bootstrap-node-file",
-		Usage: "Path to a YAML file that lists bootstrap nodes that the beacon node will connect for peer discovery via DiscoveryV5.  Setting this flag will cause the bootstrap-node flag to be ignored.",
-		Value: "",
 	}
 	// RelayNode tells the beacon node which relay node to connect to.
 	RelayNode = &cli.StringFlag{
