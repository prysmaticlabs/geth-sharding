--- conflicted
+++ resolved
@@ -119,10 +119,6 @@
 	}
 
 	return s.db.Update(func(tx *bolt.Tx) error {
-<<<<<<< HEAD
-=======
-		// We begin a pruning iteration starting from the first item in the bucket.
->>>>>>> c9011f89
 		proposalBkt := tx.Bucket(proposalRecordsBucket)
 		c := proposalBkt.Cursor()
 		// We begin a pruning iteration starting from the first item in the bucket.
