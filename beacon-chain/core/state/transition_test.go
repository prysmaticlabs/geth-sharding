package state_test

import (
	"bytes"
	"context"
	"crypto/rand"
	"encoding/binary"
	"fmt"
	"strings"
	"testing"

	"github.com/prysmaticlabs/go-bitfield"
	"github.com/prysmaticlabs/go-ssz"
	"github.com/prysmaticlabs/prysm/beacon-chain/core/blocks"
	"github.com/prysmaticlabs/prysm/beacon-chain/core/helpers"
	"github.com/prysmaticlabs/prysm/beacon-chain/core/state"
	pb "github.com/prysmaticlabs/prysm/proto/beacon/p2p/v1"
	ethpb "github.com/prysmaticlabs/prysm/proto/eth/v1alpha1"
	"github.com/prysmaticlabs/prysm/shared/bls"
	"github.com/prysmaticlabs/prysm/shared/hashutil"
	"github.com/prysmaticlabs/prysm/shared/params"
	"github.com/prysmaticlabs/prysm/shared/testutil"
	"github.com/prysmaticlabs/prysm/shared/trieutil"
	"github.com/sirupsen/logrus"
)

func TestExecuteStateTransition_IncorrectSlot(t *testing.T) {
	beaconState := &pb.BeaconState{
		Slot: 5,
	}
	block := &ethpb.BeaconBlock{
		Slot: 4,
	}
	want := "expected state.slot"
	if _, err := state.ExecuteStateTransition(context.Background(), beaconState, block); !strings.Contains(err.Error(), want) {
		t.Errorf("Expected %s, received %v", want, err)
	}
}

func TestExecuteStateTransition_FullProcess(t *testing.T) {
	helpers.ClearAllCaches()
	deposits, privKeys := testutil.SetupInitialDeposits(t, 100)
	beaconState, err := state.GenesisBeaconState(deposits, uint64(0), &ethpb.Eth1Data{})
	if err != nil {
		t.Fatal(err)
	}
	eth1Data := &ethpb.Eth1Data{
		DepositCount: 100,
		DepositRoot:  []byte{2},
	}
	beaconState.Slot = params.BeaconConfig().SlotsPerEpoch - 1
	beaconState.Eth1Data.DepositCount = 100
	beaconState.LatestBlockHeader = &ethpb.BeaconBlockHeader{Slot: beaconState.Slot}
	beaconState.Eth1DataVotes = []*ethpb.Eth1Data{eth1Data}

	oldMix := beaconState.RandaoMixes[1]
	oldStartShard := beaconState.StartShard
	parentRoot, err := ssz.SigningRoot(beaconState.LatestBlockHeader)
	if err != nil {
		t.Error(err)
	}

	beaconState.Slot++
	epoch := helpers.CurrentEpoch(beaconState)
	randaoReveal, err := testutil.CreateRandaoReveal(beaconState, epoch, privKeys)
	if err != nil {
		t.Fatal(err)
	}
	beaconState.Slot--
	block := &ethpb.BeaconBlock{
		Slot:       beaconState.Slot + 1,
		ParentRoot: parentRoot[:],
		Body: &ethpb.BeaconBlockBody{
			RandaoReveal: randaoReveal,
			Eth1Data:     eth1Data,
		},
	}

<<<<<<< HEAD
	stateRootCandidate, err := state.ExecuteStateTransitionForStateRoot(context.Background(), beaconState, block)
=======
	stateRoot, err := state.CalculateStateRoot(context.Background(), beaconState, block)
>>>>>>> ee837ecb
	if err != nil {
		t.Fatal(err)
	}

	block.StateRoot = stateRoot[:]

	block, err = testutil.SignBlock(beaconState, block, privKeys)
	if err != nil {
		t.Error(err)
	}

	beaconState, err = state.ExecuteStateTransition(context.Background(), beaconState, block)
	if err != nil {
		t.Error(err)
	}

	if beaconState.Slot != 64 {
		t.Errorf("Unexpected Slot number, expected: 64, received: %d", beaconState.Slot)
	}

	if bytes.Equal(beaconState.RandaoMixes[1], oldMix) {
		t.Errorf("Did not expect new and old randao mix to equal, %#x == %#x", beaconState.RandaoMixes[0], oldMix)
	}

	if beaconState.StartShard == oldStartShard {
		t.Errorf("Did not expect new and old start shard to equal, %#x == %#x", beaconState.StartShard, oldStartShard)
	}
}

func TestProcessBlock_IncorrectProposerSlashing(t *testing.T) {
	helpers.ClearAllCaches()
	deposits, privKeys := testutil.SetupInitialDeposits(t, 100)
	beaconState, err := state.GenesisBeaconState(deposits, uint64(0), &ethpb.Eth1Data{})
	if err != nil {
		t.Fatal(err)
	}
	genesisBlock := blocks.NewGenesisBlock([]byte{})
	bodyRoot, err := ssz.HashTreeRoot(genesisBlock)
	if err != nil {
		t.Fatal(err)
	}
	beaconState.LatestBlockHeader = &ethpb.BeaconBlockHeader{
		Slot:       genesisBlock.Slot,
		ParentRoot: genesisBlock.ParentRoot,
		BodyRoot:   bodyRoot[:],
	}
	parentRoot, err := ssz.SigningRoot(beaconState.LatestBlockHeader)
	if err != nil {
		t.Fatal(err)
	}
	slashing := &ethpb.ProposerSlashing{
		Header_1: &ethpb.BeaconBlockHeader{Slot: params.BeaconConfig().SlotsPerEpoch},
		Header_2: &ethpb.BeaconBlockHeader{Slot: params.BeaconConfig().SlotsPerEpoch * 2},
	}

	epoch := helpers.CurrentEpoch(beaconState)
	randaoReveal, err := testutil.CreateRandaoReveal(beaconState, epoch, privKeys)
	if err != nil {
		t.Fatal(err)
	}
	blkDeposits := make([]*ethpb.Deposit, 0)
	block := &ethpb.BeaconBlock{
		ParentRoot: parentRoot[:],
		Slot:       0,
		Body: &ethpb.BeaconBlockBody{
			RandaoReveal:      randaoReveal,
			ProposerSlashings: []*ethpb.ProposerSlashing{slashing},
			Eth1Data: &ethpb.Eth1Data{
				DepositRoot: []byte{2},
				BlockHash:   []byte{3},
			},
			Deposits: blkDeposits,
		},
	}
	block, err = testutil.SignBlock(beaconState, block, privKeys)
	if err != nil {
		t.Error(err)
	}

	want := "could not process block proposer slashing"
	if _, err := state.ProcessBlock(context.Background(), beaconState, block); !strings.Contains(err.Error(), want) {
		t.Errorf("Expected %s, received %v", want, err)
	}
}

func TestProcessBlock_IncorrectProcessBlockAttestations(t *testing.T) {
	deposits, privKeys := testutil.SetupInitialDeposits(t, 100)
	beaconState, err := state.GenesisBeaconState(deposits, uint64(0), &ethpb.Eth1Data{})
	if err != nil {
		t.Fatal(err)
	}
	beaconState.Slashings = make([]uint64, params.BeaconConfig().EpochsPerSlashingsVector)

	proposerSlashIdx := uint64(3)

	currentEpoch := helpers.CurrentEpoch(beaconState)
	domain := helpers.Domain(beaconState, currentEpoch, params.BeaconConfig().DomainBeaconProposer)

	header1 := &ethpb.BeaconBlockHeader{
		Slot:      1,
		StateRoot: []byte("A"),
	}
	signingRoot, err := ssz.SigningRoot(header1)
	if err != nil {
		t.Errorf("Could not get signing root of beacon block header: %v", err)
	}
	header1.Signature = privKeys[proposerSlashIdx].Sign(signingRoot[:], domain).Marshal()[:]

	header2 := &ethpb.BeaconBlockHeader{
		Slot:      1,
		StateRoot: []byte("B"),
	}
	signingRoot, err = ssz.SigningRoot(header2)
	if err != nil {
		t.Errorf("Could not get signing root of beacon block header: %v", err)
	}
	header2.Signature = privKeys[proposerSlashIdx].Sign(signingRoot[:], domain).Marshal()[:]

	proposerSlashings := []*ethpb.ProposerSlashing{
		{
			ProposerIndex: proposerSlashIdx,
			Header_1:      header1,
			Header_2:      header2,
		},
	}
	beaconState.Validators[proposerSlashIdx].PublicKey = privKeys[proposerSlashIdx].PublicKey().Marshal()[:]

	att1 := &ethpb.IndexedAttestation{
		Data: &ethpb.AttestationData{
			Source: &ethpb.Checkpoint{Epoch: 0},
			Target: &ethpb.Checkpoint{Epoch: 0},
			Crosslink: &ethpb.Crosslink{
				Shard: 4,
			},
		},
		CustodyBit_0Indices: []uint64{0, 1},
	}
	dataAndCustodyBit := &pb.AttestationDataAndCustodyBit{
		Data:       att1.Data,
		CustodyBit: false,
	}
	hashTreeRoot, err := ssz.HashTreeRoot(dataAndCustodyBit)
	if err != nil {
		t.Error(err)
	}
	domain = helpers.Domain(beaconState, currentEpoch, params.BeaconConfig().DomainAttestation)
	sig0 := privKeys[0].Sign(hashTreeRoot[:], domain)
	sig1 := privKeys[1].Sign(hashTreeRoot[:], domain)
	aggregateSig := bls.AggregateSignatures([]*bls.Signature{sig0, sig1})
	att1.Signature = aggregateSig.Marshal()[:]

	att2 := &ethpb.IndexedAttestation{
		Data: &ethpb.AttestationData{
			Source: &ethpb.Checkpoint{Epoch: 1},
			Target: &ethpb.Checkpoint{Epoch: 0},
			Crosslink: &ethpb.Crosslink{
				Shard: 4,
			},
		},
		CustodyBit_0Indices: []uint64{0, 1},
	}
	dataAndCustodyBit = &pb.AttestationDataAndCustodyBit{
		Data:       att2.Data,
		CustodyBit: false,
	}
	hashTreeRoot, err = ssz.HashTreeRoot(dataAndCustodyBit)
	if err != nil {
		t.Error(err)
	}
	sig0 = privKeys[0].Sign(hashTreeRoot[:], domain)
	sig1 = privKeys[1].Sign(hashTreeRoot[:], domain)
	aggregateSig = bls.AggregateSignatures([]*bls.Signature{sig0, sig1})
	att2.Signature = aggregateSig.Marshal()[:]

	slashings := []*ethpb.AttesterSlashing{
		{
			Attestation_1: att1,
			Attestation_2: att2,
		},
	}

	att := &ethpb.Attestation{
		Data: &ethpb.AttestationData{
			Target:    &ethpb.Checkpoint{Epoch: 0},
			Crosslink: &ethpb.Crosslink{},
		},
		AggregationBits: bitfield.NewBitlist(0),
		CustodyBits:     bitfield.NewBitlist(0),
	}

	epoch := helpers.CurrentEpoch(beaconState)
	randaoReveal, err := testutil.CreateRandaoReveal(beaconState, epoch, privKeys)
	if err != nil {
		t.Fatal(err)
	}
	genesisBlock := blocks.NewGenesisBlock([]byte{})
	bodyRoot, err := ssz.HashTreeRoot(genesisBlock)
	if err != nil {
		t.Fatal(err)
	}
	beaconState.LatestBlockHeader = &ethpb.BeaconBlockHeader{
		Slot:       genesisBlock.Slot,
		ParentRoot: genesisBlock.ParentRoot,
		BodyRoot:   bodyRoot[:],
	}
	parentRoot, err := ssz.SigningRoot(beaconState.LatestBlockHeader)
	if err != nil {
		t.Fatal(err)
	}
	block := &ethpb.BeaconBlock{
		ParentRoot: parentRoot[:],
		Slot:       0,
		Body: &ethpb.BeaconBlockBody{
			RandaoReveal:      randaoReveal,
			ProposerSlashings: proposerSlashings,
			AttesterSlashings: slashings,
			Attestations:      []*ethpb.Attestation{att},
			Eth1Data: &ethpb.Eth1Data{
				DepositRoot: []byte{2},
				BlockHash:   []byte{3},
			},
			Deposits: make([]*ethpb.Deposit, 0),
		},
	}
	block, err = testutil.SignBlock(beaconState, block, privKeys)
	if err != nil {
		t.Error(err)
	}
	want := "could not process block attestations"
	if _, err := state.ProcessBlock(context.Background(), beaconState, block); !strings.Contains(err.Error(), want) {
		t.Errorf("Expected %s, received %v", want, err)
	}
}

func TestProcessBlock_IncorrectProcessExits(t *testing.T) {
	helpers.ClearAllCaches()

	deposits, _ := testutil.SetupInitialDeposits(t, 100)
	beaconState, err := state.GenesisBeaconState(deposits, uint64(0), &ethpb.Eth1Data{})
	if err != nil {
		t.Fatal(err)
	}
	beaconState.Slashings = make([]uint64, params.BeaconConfig().EpochsPerSlashingsVector)
	proposerSlashings := []*ethpb.ProposerSlashing{
		{
			ProposerIndex: 3,
			Header_1: &ethpb.BeaconBlockHeader{
				Slot:      1,
				Signature: []byte("A"),
			},
			Header_2: &ethpb.BeaconBlockHeader{
				Slot:      1,
				Signature: []byte("B"),
			},
		},
	}
	attesterSlashings := []*ethpb.AttesterSlashing{
		{
			Attestation_1: &ethpb.IndexedAttestation{
				Data: &ethpb.AttestationData{
					Source: &ethpb.Checkpoint{Epoch: 0},
					Target: &ethpb.Checkpoint{Epoch: 0},
					Crosslink: &ethpb.Crosslink{
						Shard: 4,
					}},
				CustodyBit_0Indices: []uint64{0, 1},
			},
			Attestation_2: &ethpb.IndexedAttestation{
				Data: &ethpb.AttestationData{
					Source: &ethpb.Checkpoint{Epoch: 1},
					Target: &ethpb.Checkpoint{Epoch: 0},
					Crosslink: &ethpb.Crosslink{
						Shard: 4,
					}},
				CustodyBit_0Indices: []uint64{0, 1},
			},
		},
	}
	var blockRoots [][]byte
	for i := uint64(0); i < params.BeaconConfig().SlotsPerHistoricalRoot; i++ {
		blockRoots = append(blockRoots, []byte{byte(i)})
	}
	beaconState.BlockRoots = blockRoots
	beaconState.CurrentCrosslinks = []*ethpb.Crosslink{
		{
			DataRoot: []byte{1},
		},
	}
	blockAtt := &ethpb.Attestation{
		Data: &ethpb.AttestationData{
			Source: &ethpb.Checkpoint{Epoch: 0},
			Target: &ethpb.Checkpoint{Epoch: 0, Root: []byte("hello-world")},
			Crosslink: &ethpb.Crosslink{
				Shard:      0,
				StartEpoch: 0,
			},
		},
		AggregationBits: bitfield.Bitlist{0xC0, 0xC0, 0xC0, 0xC0, 0x01},
		CustodyBits:     bitfield.Bitlist{0x00, 0x00, 0x00, 0x00, 0x01},
	}
	attestations := []*ethpb.Attestation{blockAtt}
	var exits []*ethpb.VoluntaryExit
	for i := uint64(0); i < params.BeaconConfig().MaxVoluntaryExits+1; i++ {
		exits = append(exits, &ethpb.VoluntaryExit{})
	}
	genesisBlock := blocks.NewGenesisBlock([]byte{})
	bodyRoot, err := ssz.HashTreeRoot(genesisBlock)
	if err != nil {
		t.Fatal(err)
	}
	beaconState.LatestBlockHeader = &ethpb.BeaconBlockHeader{
		Slot:       genesisBlock.Slot,
		ParentRoot: genesisBlock.ParentRoot,
		BodyRoot:   bodyRoot[:],
	}
	parentRoot, err := ssz.SigningRoot(beaconState.LatestBlockHeader)
	if err != nil {
		t.Fatal(err)
	}
	block := &ethpb.BeaconBlock{
		ParentRoot: parentRoot[:],
		Slot:       1,
		Body: &ethpb.BeaconBlockBody{
			RandaoReveal:      []byte{},
			ProposerSlashings: proposerSlashings,
			AttesterSlashings: attesterSlashings,
			Attestations:      attestations,
			VoluntaryExits:    exits,
			Eth1Data: &ethpb.Eth1Data{
				DepositRoot: []byte{2},
				BlockHash:   []byte{3},
			},
		},
	}
	beaconState.Slot += params.BeaconConfig().MinAttestationInclusionDelay
	beaconState.CurrentCrosslinks = []*ethpb.Crosslink{
		{
			Shard:      0,
			StartEpoch: 0,
		},
	}
	beaconState.CurrentJustifiedCheckpoint.Root = []byte("hello-world")
	beaconState.CurrentEpochAttestations = []*pb.PendingAttestation{}

	encoded, err := ssz.HashTreeRoot(beaconState.CurrentCrosslinks[0])
	if err != nil {
		t.Fatal(err)
	}
	block.Body.Attestations[0].Data.Crosslink.ParentRoot = encoded[:]
	block.Body.Attestations[0].Data.Crosslink.DataRoot = params.BeaconConfig().ZeroHash[:]
	if _, err := state.ProcessBlock(context.Background(), beaconState, block); err == nil {
		t.Error("Expected err, received nil")
	}
}

func TestProcessBlock_PassesProcessingConditions(t *testing.T) {
	deposits, privKeys := testutil.SetupInitialDeposits(t, 100)
	beaconState, err := state.GenesisBeaconState(deposits, uint64(0), &ethpb.Eth1Data{})
	if err != nil {
		t.Fatal(err)
	}
	genesisBlock := blocks.NewGenesisBlock([]byte{})
	bodyRoot, err := ssz.HashTreeRoot(genesisBlock)
	if err != nil {
		t.Fatal(err)
	}
	beaconState.LatestBlockHeader = &ethpb.BeaconBlockHeader{
		Slot:       genesisBlock.Slot,
		ParentRoot: genesisBlock.ParentRoot,
		BodyRoot:   bodyRoot[:],
	}
	beaconState.Slashings = make([]uint64, params.BeaconConfig().EpochsPerSlashingsVector)
	beaconState.CurrentCrosslinks = []*ethpb.Crosslink{
		{
			Shard:      0,
			StartEpoch: helpers.SlotToEpoch(beaconState.Slot),
			DataRoot:   []byte{1},
		},
	}
	beaconState.CurrentJustifiedCheckpoint.Root = []byte("hello-world")
	beaconState.CurrentEpochAttestations = []*pb.PendingAttestation{}
	encoded, err := ssz.HashTreeRoot(beaconState.CurrentCrosslinks[0])
	if err != nil {
		t.Fatal(err)
	}

	proposerSlashIdx := uint64(3)
	slotsPerEpoch := params.BeaconConfig().SlotsPerEpoch
	beaconState.Slot = (params.BeaconConfig().PersistentCommitteePeriod * slotsPerEpoch) + params.BeaconConfig().MinAttestationInclusionDelay

	currentEpoch := helpers.CurrentEpoch(beaconState)
	domain := helpers.Domain(
		beaconState,
		currentEpoch,
		params.BeaconConfig().DomainBeaconProposer,
	)

	header1 := &ethpb.BeaconBlockHeader{
		Slot:      1,
		StateRoot: []byte("A"),
	}
	signingRoot, err := ssz.SigningRoot(header1)
	if err != nil {
		t.Errorf("Could not get signing root of beacon block header: %v", err)
	}
	header1.Signature = privKeys[proposerSlashIdx].Sign(signingRoot[:], domain).Marshal()[:]

	header2 := &ethpb.BeaconBlockHeader{
		Slot:      1,
		StateRoot: []byte("B"),
	}
	signingRoot, err = ssz.SigningRoot(header2)
	if err != nil {
		t.Errorf("Could not get signing root of beacon block header: %v", err)
	}
	header2.Signature = privKeys[proposerSlashIdx].Sign(signingRoot[:], domain).Marshal()[:]

	proposerSlashings := []*ethpb.ProposerSlashing{
		{
			ProposerIndex: proposerSlashIdx,
			Header_1:      header1,
			Header_2:      header2,
		},
	}
	beaconState.Validators[proposerSlashIdx].PublicKey = privKeys[proposerSlashIdx].PublicKey().Marshal()[:]

	att1 := &ethpb.IndexedAttestation{
		Data: &ethpb.AttestationData{
			Source: &ethpb.Checkpoint{Epoch: 0, Root: []byte{'A'}},
			Target: &ethpb.Checkpoint{Epoch: 0},
			Crosslink: &ethpb.Crosslink{
				Shard: 4,
			},
		},
		CustodyBit_0Indices: []uint64{0, 1},
	}
	dataAndCustodyBit := &pb.AttestationDataAndCustodyBit{
		Data:       att1.Data,
		CustodyBit: false,
	}
	hashTreeRoot, err := ssz.HashTreeRoot(dataAndCustodyBit)
	if err != nil {
		t.Error(err)
	}
	domain = helpers.Domain(beaconState, currentEpoch, params.BeaconConfig().DomainAttestation)
	sig0 := privKeys[0].Sign(hashTreeRoot[:], domain)
	sig1 := privKeys[1].Sign(hashTreeRoot[:], domain)
	aggregateSig := bls.AggregateSignatures([]*bls.Signature{sig0, sig1})
	att1.Signature = aggregateSig.Marshal()[:]

	att2 := &ethpb.IndexedAttestation{
		Data: &ethpb.AttestationData{
			Source: &ethpb.Checkpoint{Epoch: 0, Root: []byte{'B'}},
			Target: &ethpb.Checkpoint{Epoch: 0},
			Crosslink: &ethpb.Crosslink{
				Shard: 4,
			},
		},
		CustodyBit_0Indices: []uint64{0, 1},
	}
	dataAndCustodyBit = &pb.AttestationDataAndCustodyBit{
		Data:       att2.Data,
		CustodyBit: false,
	}
	hashTreeRoot, err = ssz.HashTreeRoot(dataAndCustodyBit)
	if err != nil {
		t.Error(err)
	}
	sig0 = privKeys[0].Sign(hashTreeRoot[:], domain)
	sig1 = privKeys[1].Sign(hashTreeRoot[:], domain)
	aggregateSig = bls.AggregateSignatures([]*bls.Signature{sig0, sig1})
	att2.Signature = aggregateSig.Marshal()[:]

	attesterSlashings := []*ethpb.AttesterSlashing{
		{
			Attestation_1: att1,
			Attestation_2: att2,
		},
	}

	var blockRoots [][]byte
	for i := uint64(0); i < params.BeaconConfig().SlotsPerHistoricalRoot; i++ {
		blockRoots = append(blockRoots, []byte{byte(i)})
	}
	beaconState.BlockRoots = blockRoots

	aggBits := bitfield.NewBitlist(1)
	aggBits.SetBitAt(1, true)
	custodyBits := bitfield.NewBitlist(1)
	blockAtt := &ethpb.Attestation{
		Data: &ethpb.AttestationData{
			Target: &ethpb.Checkpoint{Epoch: helpers.SlotToEpoch(beaconState.Slot)},
			Source: &ethpb.Checkpoint{
				Epoch: 0,
				Root:  []byte("hello-world"),
			},
			Crosslink: &ethpb.Crosslink{
				Shard:      0,
				EndEpoch:   64,
				DataRoot:   params.BeaconConfig().ZeroHash[:],
				ParentRoot: encoded[:],
			},
		},
		AggregationBits: aggBits,
		CustodyBits:     custodyBits,
	}
	attestingIndices, err := helpers.AttestingIndices(beaconState, blockAtt.Data, blockAtt.AggregationBits)
	if err != nil {
		t.Error(err)
	}
	dataAndCustodyBit = &pb.AttestationDataAndCustodyBit{
		Data:       blockAtt.Data,
		CustodyBit: false,
	}
	hashTreeRoot, err = ssz.HashTreeRoot(dataAndCustodyBit)
	if err != nil {
		t.Error(err)
	}
	sigs := make([]*bls.Signature, len(attestingIndices))
	for i, indice := range attestingIndices {
		sig := privKeys[indice].Sign(hashTreeRoot[:], domain)
		sigs[i] = sig
	}
	blockAtt.Signature = bls.AggregateSignatures(sigs).Marshal()[:]

	exit := &ethpb.VoluntaryExit{
		ValidatorIndex: 10,
		Epoch:          0,
	}
	signingRoot, err = ssz.SigningRoot(exit)
	if err != nil {
		t.Errorf("Could not get signing root of beacon block header: %v", err)
	}
	domain = helpers.Domain(beaconState, currentEpoch, params.BeaconConfig().DomainVoluntaryExit)
	exit.Signature = privKeys[exit.ValidatorIndex].Sign(signingRoot[:], domain).Marshal()[:]

	parentRoot, err := ssz.SigningRoot(beaconState.LatestBlockHeader)
	if err != nil {
		t.Fatal(err)
	}

	randaoReveal, err := testutil.CreateRandaoReveal(beaconState, currentEpoch, privKeys)
	if err != nil {
		t.Fatal(err)
	}
	block := &ethpb.BeaconBlock{
		ParentRoot: parentRoot[:],
		Slot:       beaconState.Slot,
		Body: &ethpb.BeaconBlockBody{
			RandaoReveal:      randaoReveal,
			ProposerSlashings: proposerSlashings,
			AttesterSlashings: attesterSlashings,
			Attestations:      []*ethpb.Attestation{blockAtt},
			VoluntaryExits:    []*ethpb.VoluntaryExit{exit},
			Eth1Data: &ethpb.Eth1Data{
				DepositRoot: []byte{2},
				BlockHash:   []byte{3},
			},
		},
	}

	block, err = testutil.SignBlock(beaconState, block, privKeys)
	if err != nil {
		t.Error(err)
	}

	beaconState, err = state.ProcessBlock(context.Background(), beaconState, block)
	if err != nil {
		t.Errorf("Expected block to pass processing conditions: %v", err)
	}

	if !beaconState.Validators[proposerSlashings[0].ProposerIndex].Slashed {
		t.Errorf("Expected validator at index %d to be slashed, received false", proposerSlashings[0].ProposerIndex)
	}

	if !beaconState.Validators[1].Slashed {
		t.Error("Expected validator at index 1 to be slashed, received false")
	}

	received := beaconState.Validators[exit.ValidatorIndex].ExitEpoch
	wanted := params.BeaconConfig().FarFutureEpoch
	if received == wanted {
		t.Errorf("Expected validator at index %d to be exiting, did not expect: %d", exit.ValidatorIndex, wanted)
	}
}

func TestProcessEpoch_CantGetTgtAttsPrevEpoch(t *testing.T) {
	atts := []*pb.PendingAttestation{{Data: &ethpb.AttestationData{Target: &ethpb.Checkpoint{Epoch: 1}}}}
	_, err := state.ProcessEpoch(context.Background(), &pb.BeaconState{CurrentEpochAttestations: atts})
	if !strings.Contains(err.Error(), "could not get target atts prev epoch") {
		t.Fatal("Did not receive wanted error")
	}
}

func TestProcessEpoch_CantGetTgtAttsCurrEpoch(t *testing.T) {
	epoch := uint64(1)

	atts := []*pb.PendingAttestation{{Data: &ethpb.AttestationData{Crosslink: &ethpb.Crosslink{Shard: 100}}}}
	_, err := state.ProcessEpoch(context.Background(), &pb.BeaconState{
		Slot:                     epoch * params.BeaconConfig().SlotsPerEpoch,
		BlockRoots:               make([][]byte, 128),
		RandaoMixes:              make([][]byte, params.BeaconConfig().EpochsPerHistoricalVector),
		ActiveIndexRoots:         make([][]byte, params.BeaconConfig().EpochsPerHistoricalVector),
		CurrentEpochAttestations: atts})
	if !strings.Contains(err.Error(), "could not get target atts current epoch") {
		t.Fatal("Did not receive wanted error")
	}
}

func TestProcessEpoch_CanProcess(t *testing.T) {
	helpers.ClearAllCaches()
	epoch := uint64(1)

	atts := []*pb.PendingAttestation{{Data: &ethpb.AttestationData{Crosslink: &ethpb.Crosslink{Shard: 0}, Target: &ethpb.Checkpoint{}}}}
	var crosslinks []*ethpb.Crosslink
	for i := uint64(0); i < params.BeaconConfig().ShardCount; i++ {
		crosslinks = append(crosslinks, &ethpb.Crosslink{
			StartEpoch: 0,
			DataRoot:   []byte{'A'},
		})
	}
	newState, err := state.ProcessEpoch(context.Background(), &pb.BeaconState{
		Slot:                       epoch*params.BeaconConfig().SlotsPerEpoch + 1,
		BlockRoots:                 make([][]byte, 128),
		Slashings:                  []uint64{0, 1e9, 1e9},
		RandaoMixes:                make([][]byte, params.BeaconConfig().EpochsPerHistoricalVector),
		ActiveIndexRoots:           make([][]byte, params.BeaconConfig().EpochsPerHistoricalVector),
		CompactCommitteesRoots:     make([][]byte, params.BeaconConfig().EpochsPerHistoricalVector),
		CurrentCrosslinks:          crosslinks,
		CurrentEpochAttestations:   atts,
		FinalizedCheckpoint:        &ethpb.Checkpoint{},
		JustificationBits:          bitfield.Bitvector4{0x00},
		CurrentJustifiedCheckpoint: &ethpb.Checkpoint{},
	})
	if err != nil {
		t.Fatal(err)
	}

	wanted := uint64(0)
	if newState.Slashings[2] != wanted {
		t.Errorf("Wanted slashed balance: %d, got: %d", wanted, newState.Slashings[2])
	}
}

func TestProcessEpoch_NotPanicOnEmptyActiveValidatorIndices(t *testing.T) {
	newState := &pb.BeaconState{
		ActiveIndexRoots: make([][]byte, params.BeaconConfig().EpochsPerHistoricalVector),
		Slashings:        make([]uint64, params.BeaconConfig().EpochsPerSlashingsVector),
		RandaoMixes:      make([][]byte, params.BeaconConfig().SlotsPerEpoch),
	}

	state.ProcessEpoch(context.Background(), newState)
}

func BenchmarkProcessEpoch65536Validators(b *testing.B) {
	logrus.SetLevel(logrus.PanicLevel)

	helpers.ClearAllCaches()
	epoch := uint64(1)

	validatorCount := params.BeaconConfig().MinGenesisActiveValidatorCount * 4
	shardCount := validatorCount / params.BeaconConfig().TargetCommitteeSize
	validators := make([]*ethpb.Validator, validatorCount)
	balances := make([]uint64, validatorCount)

	for i := 0; i < len(validators); i++ {
		validators[i] = &ethpb.Validator{
			ExitEpoch:        params.BeaconConfig().FarFutureEpoch,
			EffectiveBalance: params.BeaconConfig().MaxEffectiveBalance,
		}
		balances[i] = params.BeaconConfig().MaxEffectiveBalance
	}

	var atts []*pb.PendingAttestation
	for i := uint64(0); i < shardCount; i++ {
		atts = append(atts, &pb.PendingAttestation{
			Data: &ethpb.AttestationData{
				Crosslink: &ethpb.Crosslink{
					Shard: i,
				},
			},
			AggregationBits: []byte{0xFF, 0xFF, 0xFF, 0xFF, 0xFF, 0xFF, 0xFF, 0xFF,
				0xFF, 0xFF, 0xFF, 0xFF, 0xFF, 0xFF, 0xFF, 0xFF},
			InclusionDelay: 1,
		})
	}

	var crosslinks []*ethpb.Crosslink
	for i := uint64(0); i < params.BeaconConfig().ShardCount; i++ {
		crosslinks = append(crosslinks, &ethpb.Crosslink{
			StartEpoch: 0,
			DataRoot:   []byte{'A'},
		})
	}

	s := &pb.BeaconState{
		Slot:                      epoch*params.BeaconConfig().SlotsPerEpoch + 1,
		Validators:                validators,
		Balances:                  balances,
		StartShard:                512,
		FinalizedCheckpoint:       &ethpb.Checkpoint{},
		BlockRoots:                make([][]byte, 254),
		Slashings:                 []uint64{0, 1e9, 0},
		RandaoMixes:               make([][]byte, params.BeaconConfig().EpochsPerHistoricalVector),
		ActiveIndexRoots:          make([][]byte, params.BeaconConfig().EpochsPerHistoricalVector),
		CurrentCrosslinks:         crosslinks,
		PreviousEpochAttestations: atts,
	}

	// Precache the shuffled indices
	for i := uint64(0); i < shardCount; i++ {
		if _, err := helpers.CrosslinkCommittee(s, 0, i); err != nil {
			b.Fatal(err)
		}
	}

	b.ResetTimer()
	for n := 0; n < b.N; n++ {
		_, err := state.ProcessEpoch(context.Background(), s)
		if err != nil {
			b.Fatal(err)
		}
	}
}

func BenchmarkProcessBlk_65536Validators_FullBlock(b *testing.B) {
	logrus.SetLevel(logrus.PanicLevel)
	helpers.ClearAllCaches()
	testConfig := params.BeaconConfig()
	testConfig.MaxTransfers = 1

	validatorCount := params.BeaconConfig().MinGenesisActiveValidatorCount * 4
	shardCount := validatorCount / params.BeaconConfig().TargetCommitteeSize
	validators := make([]*ethpb.Validator, validatorCount)
	for i := 0; i < len(validators); i++ {
		validators[i] = &ethpb.Validator{
			EffectiveBalance:           params.BeaconConfig().MaxEffectiveBalance,
			ExitEpoch:                  params.BeaconConfig().FarFutureEpoch,
			WithdrawableEpoch:          params.BeaconConfig().FarFutureEpoch,
			ActivationEligibilityEpoch: params.BeaconConfig().FarFutureEpoch,
		}
	}
	validatorBalances := make([]uint64, len(validators))
	for i := 0; i < len(validatorBalances); i++ {
		validatorBalances[i] = params.BeaconConfig().MaxEffectiveBalance
	}

	randaoMixes := make([][]byte, params.BeaconConfig().EpochsPerHistoricalVector)
	for i := 0; i < len(randaoMixes); i++ {
		randaoMixes[i] = params.BeaconConfig().ZeroHash[:]
	}

	var crosslinks []*ethpb.Crosslink
	for i := uint64(0); i < params.BeaconConfig().ShardCount; i++ {
		crosslinks = append(crosslinks, &ethpb.Crosslink{
			StartEpoch: 0,
			DataRoot:   []byte{'A'},
		})
	}

	s := &pb.BeaconState{
		Slot:              20,
		LatestBlockHeader: &ethpb.BeaconBlockHeader{},
		BlockRoots:        make([][]byte, 254),
		RandaoMixes:       randaoMixes,
		Validators:        validators,
		Balances:          validatorBalances,
		Slashings:         make([]uint64, params.BeaconConfig().EpochsPerSlashingsVector),
		ActiveIndexRoots:  make([][]byte, params.BeaconConfig().EpochsPerHistoricalVector),
		CurrentJustifiedCheckpoint: &ethpb.Checkpoint{
			Root: []byte("hello-world"),
		},
		Fork: &pb.Fork{
			PreviousVersion: []byte{0, 0, 0, 0},
			CurrentVersion:  []byte{0, 0, 0, 0},
		},
		CurrentCrosslinks: crosslinks,
	}

	// Set up proposer slashing object for block
	proposerSlashings := []*ethpb.ProposerSlashing{
		{
			ProposerIndex: 1,
			Header_1: &ethpb.BeaconBlockHeader{
				Slot:      0,
				Signature: []byte("A"),
			},
			Header_2: &ethpb.BeaconBlockHeader{
				Slot:      0,
				Signature: []byte("B"),
			},
		},
	}

	// Set up attester slashing object for block
	attesterSlashings := []*ethpb.AttesterSlashing{
		{
			Attestation_1: &ethpb.IndexedAttestation{
				Data: &ethpb.AttestationData{
					Crosslink: &ethpb.Crosslink{
						Shard: 5,
					},
				},
				CustodyBit_0Indices: []uint64{2, 3},
			},
			Attestation_2: &ethpb.IndexedAttestation{
				Data: &ethpb.AttestationData{
					Crosslink: &ethpb.Crosslink{
						Shard: 5,
					},
				},
				CustodyBit_0Indices: []uint64{2, 3},
			},
		},
	}

	// Set up deposit object for block
	deposit := &ethpb.Deposit{
		Data: &ethpb.Deposit_Data{
			PublicKey: []byte{1, 2, 3},
			Amount:    params.BeaconConfig().MaxEffectiveBalance,
		},
	}
	leaf, err := ssz.HashTreeRoot(deposit.Data)
	if err != nil {
		b.Fatal(err)
	}
	depositTrie, err := trieutil.GenerateTrieFromItems([][]byte{leaf[:]}, int(params.BeaconConfig().DepositContractTreeDepth))
	if err != nil {
		b.Fatalf("Could not generate trie: %v", err)
	}
	proof, err := depositTrie.MerkleProof(0)
	if err != nil {
		b.Fatalf("Could not generate proof: %v", err)
	}
	deposit.Proof = proof
	root := depositTrie.Root()

	// Set up randao reveal object for block
	proposerIdx, err := helpers.BeaconProposerIndex(s)
	if err != nil {
		b.Fatal(err)
	}
	priv, err := bls.RandKey(rand.Reader)
	if err != nil {
		b.Fatal(err)
	}
	s.Validators[proposerIdx].PublicKey = priv.PublicKey().Marshal()
	buf := make([]byte, 32)
	binary.LittleEndian.PutUint64(buf, 0)
	domain := helpers.Domain(s, 0, params.BeaconConfig().DomainRandao)
	epochSignature := priv.Sign(buf, domain)

	// Set up transfer object for block
	transfers := []*ethpb.Transfer{
		{
			Slot:                      s.Slot,
			SenderIndex:               3,
			RecipientIndex:            4,
			Fee:                       params.BeaconConfig().MinDepositAmount,
			Amount:                    params.BeaconConfig().MinDepositAmount,
			SenderWithdrawalPublicKey: []byte("A"),
		},
	}
	buf = []byte{params.BeaconConfig().BLSWithdrawalPrefixByte}
	pubKey := []byte("A")
	hashed := hashutil.Hash(pubKey)
	buf = append(buf, hashed[:]...)
	s.Validators[3].WithdrawalCredentials = buf

	// Set up attestations obj for block.
	encoded, err := ssz.HashTreeRoot(s.CurrentCrosslinks[0])
	if err != nil {
		b.Fatal(err)
	}

	attestations := make([]*ethpb.Attestation, 128)
	for i := 0; i < len(attestations); i++ {
		attestations[i] = &ethpb.Attestation{
			Data: &ethpb.AttestationData{
				Source: &ethpb.Checkpoint{Root: []byte("hello-world")},
				Crosslink: &ethpb.Crosslink{
					Shard:      uint64(i),
					ParentRoot: encoded[:],
					DataRoot:   params.BeaconConfig().ZeroHash[:],
				},
			},
			AggregationBits: bitfield.Bitlist{0xC0, 0xC0, 0xC0, 0xC0, 0xC0, 0xC0, 0xC0,
				0xC0, 0xC0, 0xC0, 0xC0, 0xC0, 0xC0, 0xC0, 0xC0, 0xC0, 0x01},
			CustodyBits: bitfield.NewBitlist(0),
		}
	}

	blk := &ethpb.BeaconBlock{
		Slot: s.Slot,
		Body: &ethpb.BeaconBlockBody{
			Eth1Data: &ethpb.Eth1Data{
				DepositRoot: root[:],
				BlockHash:   root[:],
			},
			RandaoReveal:      epochSignature.Marshal(),
			Attestations:      attestations,
			ProposerSlashings: proposerSlashings,
			AttesterSlashings: attesterSlashings,
			Transfers:         transfers,
		},
	}

	// Precache the shuffled indices
	for i := uint64(0); i < shardCount; i++ {
		if _, err := helpers.CrosslinkCommittee(s, 0, i); err != nil {
			b.Fatal(err)
		}
	}

	b.ResetTimer()
	for n := 0; n < b.N; n++ {
		_, err := state.ProcessBlock(context.Background(), s, blk)
		if err != nil {
			b.Fatal(err)
		}
		// Reset state fields to process block again
		s.Validators[1].Slashed = false
		s.Validators[2].Slashed = false
		s.Balances[3] += 2 * params.BeaconConfig().MinDepositAmount
	}
}

func TestCanProcessEpoch_TrueOnEpochs(t *testing.T) {
	if params.BeaconConfig().SlotsPerEpoch != 64 {
		t.Errorf("SlotsPerEpoch should be 64 for these tests to pass")
	}

	tests := []struct {
		slot            uint64
		canProcessEpoch bool
	}{
		{
			slot:            1,
			canProcessEpoch: false,
		}, {
			slot:            63,
			canProcessEpoch: true,
		},
		{
			slot:            64,
			canProcessEpoch: false,
		}, {
			slot:            127,
			canProcessEpoch: true,
		}, {
			slot:            1000000000,
			canProcessEpoch: false,
		},
	}

	for _, tt := range tests {
		s := &pb.BeaconState{Slot: tt.slot}
		if state.CanProcessEpoch(s) != tt.canProcessEpoch {
			t.Errorf(
				"CanProcessEpoch(%d) = %v. Wanted %v",
				tt.slot,
				state.CanProcessEpoch(s),
				tt.canProcessEpoch,
			)
		}
	}
}

func TestProcessOperations_OverMaxProposerSlashings(t *testing.T) {
	maxSlashings := params.BeaconConfig().MaxProposerSlashings
	block := &ethpb.BeaconBlock{
		Body: &ethpb.BeaconBlockBody{
			ProposerSlashings: make([]*ethpb.ProposerSlashing, maxSlashings+1),
		},
	}

	want := fmt.Sprintf("number of proposer slashings (%d) in block body exceeds allowed threshold of %d",
		len(block.Body.ProposerSlashings), params.BeaconConfig().MaxProposerSlashings)
	if _, err := state.ProcessOperations(
		context.Background(),
		&pb.BeaconState{},
		block.Body,
	); !strings.Contains(err.Error(), want) {
		t.Errorf("Expected %s, received %v", want, err)
	}
}

func TestProcessOperations_OverMaxAttesterSlashings(t *testing.T) {
	maxSlashings := params.BeaconConfig().MaxAttesterSlashings
	block := &ethpb.BeaconBlock{
		Body: &ethpb.BeaconBlockBody{
			AttesterSlashings: make([]*ethpb.AttesterSlashing, maxSlashings+1),
		},
	}

	want := fmt.Sprintf("number of attester slashings (%d) in block body exceeds allowed threshold of %d",
		len(block.Body.AttesterSlashings), params.BeaconConfig().MaxAttesterSlashings)
	if _, err := state.ProcessOperations(
		context.Background(),
		&pb.BeaconState{},
		block.Body,
	); !strings.Contains(err.Error(), want) {
		t.Errorf("Expected %s, received %v", want, err)
	}
}

func TestProcessOperations_OverMaxAttestations(t *testing.T) {
	block := &ethpb.BeaconBlock{
		Body: &ethpb.BeaconBlockBody{
			Attestations: make([]*ethpb.Attestation, params.BeaconConfig().MaxAttestations+1),
		},
	}

	want := fmt.Sprintf("number of attestations (%d) in block body exceeds allowed threshold of %d",
		len(block.Body.Attestations), params.BeaconConfig().MaxAttestations)
	if _, err := state.ProcessOperations(
		context.Background(),
		&pb.BeaconState{},
		block.Body,
	); !strings.Contains(err.Error(), want) {
		t.Errorf("Expected %s, received %v", want, err)
	}
}

func TestProcessOperations_OverMaxTransfers(t *testing.T) {
	block := &ethpb.BeaconBlock{
		Body: &ethpb.BeaconBlockBody{
			Transfers: make([]*ethpb.Transfer, params.BeaconConfig().MaxTransfers+1),
		},
	}

	want := fmt.Sprintf("number of transfers (%d) in block body exceeds allowed threshold of %d",
		len(block.Body.Transfers), params.BeaconConfig().MaxTransfers)
	if _, err := state.ProcessOperations(
		context.Background(),
		&pb.BeaconState{},
		block.Body,
	); !strings.Contains(err.Error(), want) {
		t.Errorf("Expected %s, received %v", want, err)
	}
}

func TestProcessOperation_OverMaxVoluntaryExits(t *testing.T) {
	maxExits := params.BeaconConfig().MaxVoluntaryExits
	block := &ethpb.BeaconBlock{
		Body: &ethpb.BeaconBlockBody{
			VoluntaryExits: make([]*ethpb.VoluntaryExit, maxExits+1),
		},
	}

	want := fmt.Sprintf("number of voluntary exits (%d) in block body exceeds allowed threshold of %d",
		len(block.Body.VoluntaryExits), maxExits)
	if _, err := state.ProcessOperations(
		context.Background(),
		&pb.BeaconState{},
		block.Body,
	); !strings.Contains(err.Error(), want) {
		t.Errorf("Expected %s, received %v", want, err)
	}
}

func TestProcessOperations_IncorrectDeposits(t *testing.T) {
	s := &pb.BeaconState{
		Eth1Data:         &ethpb.Eth1Data{DepositCount: 100},
		Eth1DepositIndex: 98,
	}
	block := &ethpb.BeaconBlock{
		Body: &ethpb.BeaconBlockBody{
			Deposits: []*ethpb.Deposit{{}},
		},
	}

	want := fmt.Sprintf("incorrect outstanding deposits in block body, wanted: %d, got: %d",
		s.Eth1Data.DepositCount-s.Eth1DepositIndex, len(block.Body.Deposits))
	if _, err := state.ProcessOperations(
		context.Background(),
		s,
		block.Body,
	); !strings.Contains(err.Error(), want) {
		t.Errorf("Expected %s, received %v", want, err)
	}
}

func TestProcessOperation_DuplicateTransfer(t *testing.T) {
	testConfig := params.BeaconConfig()
	testConfig.MaxTransfers = 2
	transfers := []*ethpb.Transfer{
		{
			Amount: 1,
		},
		{
			Amount: 1,
		},
	}
	registry := []*ethpb.Validator{}
	s := &pb.BeaconState{
		Validators:       registry,
		Eth1Data:         &ethpb.Eth1Data{DepositCount: 100},
		Eth1DepositIndex: 98,
	}
	block := &ethpb.BeaconBlock{
		Body: &ethpb.BeaconBlockBody{
			Transfers: transfers,
			Deposits:  []*ethpb.Deposit{{}, {}},
		},
	}

	want := "duplicate transfer"
	if _, err := state.ProcessOperations(
		context.Background(),
		s,
		block.Body,
	); !strings.Contains(err.Error(), want) {
		t.Errorf("Expected %s, received %v", want, err)
	}
}<|MERGE_RESOLUTION|>--- conflicted
+++ resolved
@@ -76,11 +76,7 @@
 		},
 	}
 
-<<<<<<< HEAD
-	stateRootCandidate, err := state.ExecuteStateTransitionForStateRoot(context.Background(), beaconState, block)
-=======
 	stateRoot, err := state.CalculateStateRoot(context.Background(), beaconState, block)
->>>>>>> ee837ecb
 	if err != nil {
 		t.Fatal(err)
 	}
