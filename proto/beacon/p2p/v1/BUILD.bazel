load("@rules_proto//proto:defs.bzl", "proto_library")

# gazelle:ignore
load("@io_bazel_rules_go//go:def.bzl", "go_library")
load("@io_bazel_rules_go//proto:def.bzl", "go_proto_library")
load("//proto:ssz_proto_library.bzl", "ssz_proto_files")
load("//tools:ssz.bzl", "SSZ_DEPS", "ssz_gen_marshal")

go_proto_library(
    name = "v1_go_proto",
    compiler = "@prysm//:cast_proto_compiler",
    importpath = "github.com/prysmaticlabs/prysm/proto/beacon/p2p/v1",
    proto = ":v1_proto",
    visibility = ["//visibility:public"],
    deps = [
        "@com_github_golang_protobuf//proto:go_default_library",
        "@com_github_prysmaticlabs_eth2_types//:go_default_library",
<<<<<<< HEAD
        "//proto/eth/v1alpha1:go_default_library",
        "//proto/eth/ext:go_default_library",
=======
        "@com_github_prysmaticlabs_ethereumapis//eth/ext:go_default_library",
        "@com_github_prysmaticlabs_ethereumapis//eth/v1alpha1:go_default_library",
>>>>>>> 91bd477f
        "@com_github_prysmaticlabs_go_bitfield//:go_default_library",
        "@io_bazel_rules_go//proto/wkt:descriptor_go_proto",
        "@io_bazel_rules_go//proto/wkt:struct_go_proto",
        "@org_golang_google_protobuf//reflect/protoreflect:go_default_library",
        "@org_golang_google_protobuf//runtime/protoimpl:go_default_library",
        "@org_golang_google_protobuf//types/descriptorpb:go_default_library",
    ],
)

ssz_gen_marshal(
    name = "ssz_generated_files",
    go_proto = ":v1_go_proto",
    includes = [
        "@com_github_prysmaticlabs_eth2_types//:go_default_library",
        "//proto/eth/v1alpha1:go_default_library",
    ],
    objs = [
        "BeaconBlocksByRangeRequest",
        "DepositMessage",
        "ENRForkID",
        "MetaDataV0",
        "MetaDataV1",
        "Fork",
        "ForkData",
        "HistoricalBatch",
        "Status",
        "BeaconState",
        "BeaconStateAltair",
        "SigningData",
        "SyncCommittee",
        "SyncAggregatorSelectionData",
    ],
)

go_library(
    name = "go_default_library",
    srcs = [":ssz_generated_files"],
    embed = [":v1_go_proto"],
    visibility = ["//visibility:public"],
    deps = SSZ_DEPS,
)

ssz_proto_files(
    name = "ssz_proto_files",
    srcs = [
        "messages.proto",
        "types.proto",
    ],
    config = select({
        "//conditions:default": "mainnet",
        "//proto:ssz_mainnet": "mainnet",
        "//proto:ssz_minimal": "minimal",
    }),
)

proto_library(
    name = "v1_proto",
    srcs = [":ssz_proto_files"],
    visibility = ["//visibility:public"],
    deps = [
<<<<<<< HEAD
        "//proto/eth/v1alpha1:proto",
        "//proto/eth/ext:proto",
=======
        "@com_github_prysmaticlabs_ethereumapis//eth/ext:proto",
        "@com_github_prysmaticlabs_ethereumapis//eth/v1alpha1:proto",
>>>>>>> 91bd477f
        "@com_google_protobuf//:descriptor_proto",
        "@com_google_protobuf//:timestamp_proto",
    ],
)<|MERGE_RESOLUTION|>--- conflicted
+++ resolved
@@ -15,13 +15,8 @@
     deps = [
         "@com_github_golang_protobuf//proto:go_default_library",
         "@com_github_prysmaticlabs_eth2_types//:go_default_library",
-<<<<<<< HEAD
         "//proto/eth/v1alpha1:go_default_library",
         "//proto/eth/ext:go_default_library",
-=======
-        "@com_github_prysmaticlabs_ethereumapis//eth/ext:go_default_library",
-        "@com_github_prysmaticlabs_ethereumapis//eth/v1alpha1:go_default_library",
->>>>>>> 91bd477f
         "@com_github_prysmaticlabs_go_bitfield//:go_default_library",
         "@io_bazel_rules_go//proto/wkt:descriptor_go_proto",
         "@io_bazel_rules_go//proto/wkt:struct_go_proto",
@@ -82,13 +77,8 @@
     srcs = [":ssz_proto_files"],
     visibility = ["//visibility:public"],
     deps = [
-<<<<<<< HEAD
         "//proto/eth/v1alpha1:proto",
         "//proto/eth/ext:proto",
-=======
-        "@com_github_prysmaticlabs_ethereumapis//eth/ext:proto",
-        "@com_github_prysmaticlabs_ethereumapis//eth/v1alpha1:proto",
->>>>>>> 91bd477f
         "@com_google_protobuf//:descriptor_proto",
         "@com_google_protobuf//:timestamp_proto",
     ],
