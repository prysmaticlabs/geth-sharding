--- conflicted
+++ resolved
@@ -349,35 +349,9 @@
 
 // requestStateFromPeer sends a request to a peer for the corresponding state
 // for a beacon block.
-<<<<<<< HEAD
 func (s *InitialSync) requestStateFromPeer(stateRoot []byte, peer p2p.Peer) error {
 	log.Debugf("Successfully processed incoming block with state hash: %#x", stateRoot)
 	s.p2p.Send(&pb.BeaconStateRequest{Hash: stateRoot}, peer)
-=======
-func (s *InitialSync) requestStateFromPeer(block *pb.BeaconBlock, peer p2p.Peer) error {
-	h := block.ParentRootHash32
-	log.Debugf("Successfully processed incoming block with state hash: %#x", h)
-	s.p2p.Send(&pb.BeaconStateRequest{Hash: h[:]}, peer)
-	return nil
-}
-
-// setBlockForInitialSync sets the first received block as the base finalized
-// block for initial sync.
-func (s *InitialSync) setBlockForInitialSync(block *pb.BeaconBlock) error {
-	root, err := hashutil.HashBeaconBlock(block)
-	if err != nil {
-		return err
-	}
-	log.WithField("blockRoot", fmt.Sprintf("%#x", root)).Debug("Beacon state hash exists locally")
-
-	s.chainService.IncomingBlockFeed().Send(block)
-
-	s.genesisStateRootHash32 = bytesutil.ToBytes32(block.StateRootHash32)
-
-	log.Infof("Saved block with root %#x for initial sync", root)
-	s.currentSlot = block.Slot
-	s.requestNextBlockBySlot(s.currentSlot + 1)
->>>>>>> 20803b4c
 	return nil
 }
 
