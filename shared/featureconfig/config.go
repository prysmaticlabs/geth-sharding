/*
Package featureconfig defines which features are enabled for runtime
in order to selctively enable certain features to maintain a stable runtime.

The process for implementing new features using this package is as follows:
	1. Add a new CMD flag in flags.go, and place it in the proper list(s) var for its client.
	2. Add a condition for the flag in the proper Configure function(s) below.
	3. Place any "new" behavior in the `if flagEnabled` statement.
	4. Place any "previous" behavior in the `else` statement.
	5. Ensure any tests using the new feature fail if the flag isn't enabled.
	5a. Use the following to enable your flag for tests:
	cfg := &featureconfig.Flags{
		VerifyAttestationSigs: true,
	}
	featureconfig.Init(cfg)
*/
package featureconfig

import (
	"github.com/sirupsen/logrus"
	"github.com/urfave/cli"
)

var log = logrus.WithField("prefix", "flags")

// Flags is a struct to represent which features the client will perform on runtime.
type Flags struct {
	NoGenesisDelay            bool   // NoGenesisDelay signals to start the chain as quickly as possible.
	MinimalConfig             bool   // MinimalConfig as defined in the spec.
	WriteSSZStateTransitions  bool   // WriteSSZStateTransitions to tmp directory.
	InitSyncNoVerify          bool   // InitSyncNoVerify when initial syncing w/o verifying block's contents.
	SkipBLSVerify             bool   // Skips BLS verification across the runtime.
	EnableBackupWebhook       bool   // EnableBackupWebhook to allow database backups to trigger from monitoring port /db/backup.
	PruneEpochBoundaryStates  bool   // PruneEpochBoundaryStates prunes the epoch boundary state before last finalized check point.
	EnableSnappyDBCompression bool   // EnableSnappyDBCompression in the database.
	InitSyncCacheState        bool   // InitSyncCacheState caches state during initial sync.
	KafkaBootstrapServers     string // KafkaBootstrapServers to find kafka servers to stream blocks, attestations, etc.
	EnableSavingOfDepositData bool   // EnableSavingOfDepositData allows the saving of eth1 related data such as deposits,chain data to be saved.

	// Cache toggles.
<<<<<<< HEAD
	EnableAttestationCache   bool // EnableAttestationCache; see https://github.com/prysmaticlabs/prysm/issues/3106.
	EnableEth1DataVoteCache  bool // EnableEth1DataVoteCache; see https://github.com/prysmaticlabs/prysm/issues/3106.
	EnableNewCache           bool // EnableNewCache enables the node to use the new caching scheme.
	EnableShuffledIndexCache bool // EnableShuffledIndexCache to cache expensive shuffled index computation.
	EnableSkipSlotsCache     bool // EnableSkipSlotsCache caches the state in skipped slots.
	EnableSlasherConnection  bool // EnableSlasher enable retrieval of slashing events from a slasher instance.
	EnableBlockTreeCache     bool // EnableBlockTreeCache enable fork choice service to maintain latest filtered block tree.
=======
	EnableAttestationCache  bool // EnableAttestationCache; see https://github.com/prysmaticlabs/prysm/issues/3106.
	EnableEth1DataVoteCache bool // EnableEth1DataVoteCache; see https://github.com/prysmaticlabs/prysm/issues/3106.
	EnableSkipSlotsCache    bool // EnableSkipSlotsCache caches the state in skipped slots.
	EnableSlasherConnection bool // EnableSlasher enable retrieval of slashing events from a slasher instance.
>>>>>>> 5287ddc1
}

var featureConfig *Flags

// Get retrieves feature config.
func Get() *Flags {
	if featureConfig == nil {
		return &Flags{}
	}
	return featureConfig
}

// Init sets the global config equal to the config that is passed in.
func Init(c *Flags) {
	featureConfig = c
}

// ConfigureBeaconChain sets the global config based
// on what flags are enabled for the beacon-chain client.
func ConfigureBeaconChain(ctx *cli.Context) {
	complainOnDeprecatedFlags(ctx)
	cfg := &Flags{}
	if ctx.GlobalBool(noGenesisDelayFlag.Name) {
		log.Warn("Starting ETH2 with no genesis delay")
		cfg.NoGenesisDelay = true
	}
	if ctx.GlobalBool(MinimalConfigFlag.Name) {
		log.Warn("Using minimal config")
		cfg.MinimalConfig = true
	}
	if ctx.GlobalBool(writeSSZStateTransitionsFlag.Name) {
		log.Warn("Writing SSZ states and blocks after state transitions")
		cfg.WriteSSZStateTransitions = true
	}
	if ctx.GlobalBool(EnableAttestationCacheFlag.Name) {
		log.Warn("Enabled unsafe attestation cache")
		cfg.EnableAttestationCache = true
	}
	if ctx.GlobalBool(EnableEth1DataVoteCacheFlag.Name) {
		log.Warn("Enabled unsafe eth1 data vote cache")
		cfg.EnableEth1DataVoteCache = true
	}
	if ctx.GlobalBool(initSyncVerifyEverythingFlag.Name) {
		log.Warn("Initial syncing with verifying all block's content signatures.")
		cfg.InitSyncNoVerify = false
	} else {
		cfg.InitSyncNoVerify = true
	}
	if ctx.GlobalBool(SkipBLSVerifyFlag.Name) {
		log.Warn("UNSAFE: Skipping BLS verification at runtime")
		cfg.SkipBLSVerify = true
	}
	if ctx.GlobalBool(enableBackupWebhookFlag.Name) {
		log.Warn("Allowing database backups to be triggered from HTTP webhook.")
		cfg.EnableBackupWebhook = true
	}
	if ctx.GlobalBool(enableSkipSlotsCache.Name) {
		log.Warn("Enabled skip slots cache.")
		cfg.EnableSkipSlotsCache = true
	}
	if ctx.GlobalString(kafkaBootstrapServersFlag.Name) != "" {
		log.Warn("Enabling experimental kafka streaming.")
		cfg.KafkaBootstrapServers = ctx.GlobalString(kafkaBootstrapServersFlag.Name)
	}
	if ctx.GlobalBool(initSyncCacheState.Name) {
		log.Warn("Enabled initial sync cache state mode.")
		cfg.InitSyncCacheState = true
	}
	if ctx.GlobalBool(saveDepositData.Name) {
		log.Warn("Enabled saving of eth1 related chain/deposit data.")
		cfg.EnableSavingOfDepositData = true
	}
	if ctx.GlobalBool(enableSlasherFlag.Name) {
		log.Warn("Enable slasher connection.")
		cfg.EnableSlasherConnection = true
	}
	if ctx.GlobalBool(cacheFilteredBlockTree.Name) {
		log.Warn("Enabled filtered block tree cache for fork choice.")
		cfg.EnableBlockTreeCache = true
	}
	Init(cfg)
}

// ConfigureValidator sets the global config based
// on what flags are enabled for the validator client.
func ConfigureValidator(ctx *cli.Context) {
	complainOnDeprecatedFlags(ctx)
	cfg := &Flags{}
	if ctx.GlobalBool(MinimalConfigFlag.Name) {
		log.Warn("Using minimal config")
		cfg.MinimalConfig = true
	}
	Init(cfg)
}

func complainOnDeprecatedFlags(ctx *cli.Context) {
	for _, f := range deprecatedFlags {
		if ctx.IsSet(f.GetName()) {
			log.Errorf("%s is deprecated and has no effect. Do not use this flag, it will be deleted soon.", f.GetName())
		}
	}
}<|MERGE_RESOLUTION|>--- conflicted
+++ resolved
@@ -38,20 +38,11 @@
 	EnableSavingOfDepositData bool   // EnableSavingOfDepositData allows the saving of eth1 related data such as deposits,chain data to be saved.
 
 	// Cache toggles.
-<<<<<<< HEAD
 	EnableAttestationCache   bool // EnableAttestationCache; see https://github.com/prysmaticlabs/prysm/issues/3106.
 	EnableEth1DataVoteCache  bool // EnableEth1DataVoteCache; see https://github.com/prysmaticlabs/prysm/issues/3106.
-	EnableNewCache           bool // EnableNewCache enables the node to use the new caching scheme.
-	EnableShuffledIndexCache bool // EnableShuffledIndexCache to cache expensive shuffled index computation.
 	EnableSkipSlotsCache     bool // EnableSkipSlotsCache caches the state in skipped slots.
 	EnableSlasherConnection  bool // EnableSlasher enable retrieval of slashing events from a slasher instance.
 	EnableBlockTreeCache     bool // EnableBlockTreeCache enable fork choice service to maintain latest filtered block tree.
-=======
-	EnableAttestationCache  bool // EnableAttestationCache; see https://github.com/prysmaticlabs/prysm/issues/3106.
-	EnableEth1DataVoteCache bool // EnableEth1DataVoteCache; see https://github.com/prysmaticlabs/prysm/issues/3106.
-	EnableSkipSlotsCache    bool // EnableSkipSlotsCache caches the state in skipped slots.
-	EnableSlasherConnection bool // EnableSlasher enable retrieval of slashing events from a slasher instance.
->>>>>>> 5287ddc1
 }
 
 var featureConfig *Flags
