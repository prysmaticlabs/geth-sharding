--- conflicted
+++ resolved
@@ -545,11 +545,7 @@
 	log.WithFields(logrus.Fields{
 		"blockRoot":      fmt.Sprintf("%#x", attestation.Data.BeaconBlockRootHash32),
 		"justifiedEpoch": attestation.Data.JustifiedEpoch - params.BeaconConfig().GenesisEpoch,
-<<<<<<< HEAD
-	}).Info("Received an attestation!")
-=======
 	}).Info("Received an attestation")
->>>>>>> 05303844
 
 	// Skip if attestation has been seen before.
 	hasAttestation := rs.db.HasAttestation(attestationRoot)
