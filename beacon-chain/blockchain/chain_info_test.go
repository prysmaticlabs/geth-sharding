--- conflicted
+++ resolved
@@ -131,12 +131,7 @@
 
 func TestHeadBlock_CanRetrieve(t *testing.T) {
 	b := testutil.NewBeaconBlock()
-<<<<<<< HEAD
-
-	b.Slot = 1
-=======
 	b.Block.Slot = 1
->>>>>>> 21a56d54
 	s, err := state.InitializeFromProto(&pb.BeaconState{})
 	require.NoError(t, err)
 	c := &Service{}
