--- conflicted
+++ resolved
@@ -294,7 +294,6 @@
 // and resets the list of batched attestations for future writes.
 // This function notifies all subscribers for flushed attestations
 // of the result of the save operation.
-<<<<<<< HEAD
 func (s *Store) flushAttestationRecords(ctx context.Context, records []*AttestationRecord) {
 	if s.batchedAttestationsFlushInProgress {
 		log.Error("Attempted to flush attestation records when already in progress")
@@ -305,6 +304,7 @@
 		s.batchedAttestationsFlushInProgress = false
 	}()
 
+	start := time.Now()
 	start := time.Now()
 	err := s.saveAttestationRecords(ctx, records)
 	// If there was any error, retry the records since the TX would have been reverted.
@@ -316,15 +316,6 @@
 		for _, ar := range records {
 			s.batchedAttestations.Append(ar)
 		}
-=======
-func (s *Store) flushAttestationRecords(ctx context.Context) {
-	start := time.Now()
-	err := s.saveAttestationRecords(ctx, s.batchedAttestations)
-	// If there was no error, we reset the batched attestations slice.
-	if err == nil {
-		log.WithField("duration", time.Since(start)).Debug("Successfully flushed batched attestations to DB")
-		s.batchedAttestations = make([]*AttestationRecord, 0, attestationBatchCapacity)
->>>>>>> d551c8e1
 	}
 	// Forward the error, if any, to all subscribers via an event feed.
 	// We use a struct wrapper around the error as the event feed
