package blockchain

import (
	"bytes"
	"context"
	"fmt"

	"github.com/pkg/errors"
	ethpb "github.com/prysmaticlabs/ethereumapis/eth/v1alpha1"
	"github.com/prysmaticlabs/prysm/beacon-chain/core/helpers"
	stateTrie "github.com/prysmaticlabs/prysm/beacon-chain/state"
	"github.com/prysmaticlabs/prysm/beacon-chain/state/stateutil"
	"github.com/prysmaticlabs/prysm/shared/attestationutil"
	"github.com/prysmaticlabs/prysm/shared/bytesutil"
	"github.com/prysmaticlabs/prysm/shared/params"
	"github.com/prysmaticlabs/prysm/shared/roughtime"
	"github.com/prysmaticlabs/prysm/shared/traceutil"
	"go.opencensus.io/trace"
)

// CurrentSlot returns the current slot based on time.
func (s *Service) CurrentSlot() uint64 {
	now := roughtime.Now().Unix()
	genesis := s.genesisTime.Unix()
	if now < genesis {
		return 0
	}
	return uint64(now-genesis) / params.BeaconConfig().SecondsPerSlot
}

// getBlockPreState returns the pre state of an incoming block. It uses the parent root of the block
// to retrieve the state in DB. It verifies the pre state's validity and the incoming block
// is in the correct time window.
func (s *Service) getBlockPreState(ctx context.Context, b *ethpb.BeaconBlock) (*stateTrie.BeaconState, error) {
	ctx, span := trace.StartSpan(ctx, "forkChoice.getBlockPreState")
	defer span.End()

	// Verify incoming block has a valid pre state.
	if err := s.verifyBlkPreState(ctx, b); err != nil {
		return nil, err
	}

	preState, err := s.stateGen.StateByRoot(ctx, bytesutil.ToBytes32(b.ParentRoot))
	if err != nil {
		return nil, errors.Wrapf(err, "could not get pre state for slot %d", b.Slot)
	}
	if preState == nil {
		return nil, errors.Wrapf(err, "nil pre state for slot %d", b.Slot)
	}

	// Verify block slot time is not from the future.
	if err := helpers.VerifySlotTime(preState.GenesisTime(), b.Slot, params.BeaconNetworkConfig().MaximumGossipClockDisparity); err != nil {
		return nil, err
	}

	// Verify block is a descendent of a finalized block.
<<<<<<< HEAD
	if err := s.VerifyBlkDescendant(ctx, bytesutil.ToBytes32(b.ParentRoot), b.Slot); err != nil {
=======
	if err := s.VerifyBlkDescendant(ctx, bytesutil.ToBytes32(b.ParentRoot)); err != nil {
>>>>>>> 92c367cc
		return nil, err
	}

	// Verify block is later than the finalized epoch slot.
	if err := s.verifyBlkFinalizedSlot(b); err != nil {
		return nil, err
	}

	return preState, nil
}

// verifyBlkPreState validates input block has a valid pre-state.
func (s *Service) verifyBlkPreState(ctx context.Context, b *ethpb.BeaconBlock) error {
	ctx, span := trace.StartSpan(ctx, "chainService.verifyBlkPreState")
	defer span.End()

	parentRoot := bytesutil.ToBytes32(b.ParentRoot)
	// Loosen the check to HasBlock because state summary gets saved in batches
	// during initial syncing. There's no risk given a state summary object is just a
	// a subset of the block object.
	if !s.stateGen.StateSummaryExists(ctx, parentRoot) && !s.beaconDB.HasBlock(ctx, parentRoot) {
		return errors.New("could not reconstruct parent state")
	}
	if !s.stateGen.HasState(ctx, parentRoot) {
		if err := s.beaconDB.SaveBlocks(ctx, s.getInitSyncBlocks()); err != nil {
			return errors.Wrap(err, "could not save initial sync blocks")
		}
		s.clearInitSyncBlocks()
	}
	return nil
}

// VerifyBlkDescendant validates input block root is a descendant of the
// current finalized block root.
<<<<<<< HEAD
func (s *Service) VerifyBlkDescendant(ctx context.Context, root [32]byte, slot uint64) error {
=======
func (s *Service) VerifyBlkDescendant(ctx context.Context, root [32]byte) error {
>>>>>>> 92c367cc
	ctx, span := trace.StartSpan(ctx, "forkChoice.VerifyBlkDescendant")
	defer span.End()

	finalizedBlkSigned, err := s.beaconDB.Block(ctx, bytesutil.ToBytes32(s.finalizedCheckpt.Root))
	if err != nil || finalizedBlkSigned == nil || finalizedBlkSigned.Block == nil {
		return errors.Wrap(err, "could not get finalized block")
	}
	finalizedBlk := finalizedBlkSigned.Block

	bFinalizedRoot, err := s.ancestor(ctx, root[:], finalizedBlk.Slot)
	if err != nil {
		return errors.Wrap(err, "could not get finalized block root")
	}
	if bFinalizedRoot == nil {
		return fmt.Errorf("no finalized block known for block %#x", bytesutil.Trunc(root[:]))
	}

	if !bytes.Equal(bFinalizedRoot, s.finalizedCheckpt.Root) {
		err := fmt.Errorf("block %#x is not a descendent of the current finalized block slot %d, %#x != %#x",
			bytesutil.Trunc(root[:]), finalizedBlk.Slot, bytesutil.Trunc(bFinalizedRoot),
			bytesutil.Trunc(s.finalizedCheckpt.Root))
		traceutil.AnnotateError(span, err)
		return err
	}
	return nil
}

// verifyBlkFinalizedSlot validates input block is not less than or equal
// to current finalized slot.
func (s *Service) verifyBlkFinalizedSlot(b *ethpb.BeaconBlock) error {
	finalizedSlot := helpers.StartSlot(s.finalizedCheckpt.Epoch)
	if finalizedSlot >= b.Slot {
		return fmt.Errorf("block is equal or earlier than finalized block, slot %d < slot %d", b.Slot, finalizedSlot)
	}
	return nil
}

// shouldUpdateCurrentJustified prevents bouncing attack, by only update conflicting justified
// checkpoints in the fork choice if in the early slots of the epoch.
// Otherwise, delay incorporation of new justified checkpoint until next epoch boundary.
// See https://ethresear.ch/t/prevention-of-bouncing-attack-on-ffg/6114 for more detailed analysis and discussion.
func (s *Service) shouldUpdateCurrentJustified(ctx context.Context, newJustifiedCheckpt *ethpb.Checkpoint) (bool, error) {
	if helpers.SlotsSinceEpochStarts(s.CurrentSlot()) < params.BeaconConfig().SafeSlotsToUpdateJustified {
		return true, nil
	}
	var newJustifiedBlockSigned *ethpb.SignedBeaconBlock
	justifiedRoot := s.ensureRootNotZeros(bytesutil.ToBytes32(newJustifiedCheckpt.Root))
	var err error
	if s.hasInitSyncBlock(justifiedRoot) {
		newJustifiedBlockSigned = s.getInitSyncBlock(justifiedRoot)
	} else {
		newJustifiedBlockSigned, err = s.beaconDB.Block(ctx, justifiedRoot)
		if err != nil {
			return false, err
		}
	}
	if newJustifiedBlockSigned == nil || newJustifiedBlockSigned.Block == nil {
		return false, errors.New("nil new justified block")
	}

	newJustifiedBlock := newJustifiedBlockSigned.Block
	if newJustifiedBlock.Slot <= helpers.StartSlot(s.justifiedCheckpt.Epoch) {
		return false, nil
	}
	var justifiedBlockSigned *ethpb.SignedBeaconBlock
	cachedJustifiedRoot := s.ensureRootNotZeros(bytesutil.ToBytes32(s.justifiedCheckpt.Root))
	if s.hasInitSyncBlock(cachedJustifiedRoot) {
		justifiedBlockSigned = s.getInitSyncBlock(cachedJustifiedRoot)
	} else {
		justifiedBlockSigned, err = s.beaconDB.Block(ctx, cachedJustifiedRoot)
		if err != nil {
			return false, err
		}
	}

	if justifiedBlockSigned == nil || justifiedBlockSigned.Block == nil {
		return false, errors.New("nil justified block")
	}
	justifiedBlock := justifiedBlockSigned.Block
	b, err := s.ancestor(ctx, justifiedRoot[:], justifiedBlock.Slot)
	if err != nil {
		return false, err
	}
	if !bytes.Equal(b, s.justifiedCheckpt.Root) {
		return false, nil
	}
	return true, nil
}

func (s *Service) updateJustified(ctx context.Context, state *stateTrie.BeaconState) error {
	cpt := state.CurrentJustifiedCheckpoint()
	if cpt.Epoch > s.bestJustifiedCheckpt.Epoch {
		s.bestJustifiedCheckpt = cpt
	}
	canUpdate, err := s.shouldUpdateCurrentJustified(ctx, cpt)
	if err != nil {
		return err
	}

	if canUpdate {
		s.prevJustifiedCheckpt = s.justifiedCheckpt
		s.justifiedCheckpt = cpt
		if err := s.cacheJustifiedStateBalances(ctx, bytesutil.ToBytes32(s.justifiedCheckpt.Root)); err != nil {
			return err
		}
	}

	return s.beaconDB.SaveJustifiedCheckpoint(ctx, cpt)
}

func (s *Service) updateFinalized(ctx context.Context, cp *ethpb.Checkpoint) error {
	s.prevFinalizedCheckpt = s.finalizedCheckpt
	s.finalizedCheckpt = cp
	return s.beaconDB.SaveFinalizedCheckpoint(ctx, cp)
}

// ancestor returns the block root of an ancestry block from the input block root.
//
// Spec pseudocode definition:
//   def get_ancestor(store: Store, root: Root, slot: Slot) -> Root:
//    block = store.blocks[root]
//    if block.slot > slot:
//        return get_ancestor(store, block.parent_root, slot)
//    elif block.slot == slot:
//        return root
//    else:
//        # root is older than queried slot, thus a skip slot. Return most recent root prior to slot
//        return root
func (s *Service) ancestor(ctx context.Context, root []byte, slot uint64) ([]byte, error) {
	ctx, span := trace.StartSpan(ctx, "forkChoice.ancestor")
	defer span.End()

	// Stop recursive ancestry lookup if context is cancelled.
	if ctx.Err() != nil {
		return nil, ctx.Err()
	}

	signed, err := s.beaconDB.Block(ctx, bytesutil.ToBytes32(root))
	if err != nil {
		return nil, errors.Wrap(err, "could not get ancestor block")
	}

	if s.hasInitSyncBlock(bytesutil.ToBytes32(root)) {
		signed = s.getInitSyncBlock(bytesutil.ToBytes32(root))
	}

	if signed == nil || signed.Block == nil {
		return nil, errors.New("nil block")
	}
	b := signed.Block

	if b.Slot == slot || b.Slot < slot {
		return root, nil
	}

	return s.ancestor(ctx, b.ParentRoot, slot)
}

// This updates justified check point in store, if the new justified is later than stored justified or
// the store's justified is not in chain with finalized check point.
//
// Spec definition:
//   # Potentially update justified if different from store
//        if store.justified_checkpoint != state.current_justified_checkpoint:
//            # Update justified if new justified is later than store justified
//            if state.current_justified_checkpoint.epoch > store.justified_checkpoint.epoch:
//                store.justified_checkpoint = state.current_justified_checkpoint
//                return
//            # Update justified if store justified is not in chain with finalized checkpoint
//            finalized_slot = compute_start_slot_at_epoch(store.finalized_checkpoint.epoch)
//            ancestor_at_finalized_slot = get_ancestor(store, store.justified_checkpoint.root, finalized_slot)
//            if ancestor_at_finalized_slot != store.finalized_checkpoint.root:
//                store.justified_checkpoint = state.current_justified_checkpoint
func (s *Service) finalizedImpliesNewJustified(ctx context.Context, state *stateTrie.BeaconState) error {
	// Update justified if it's different than the one cached in the store.
	if !attestationutil.CheckPointIsEqual(s.justifiedCheckpt, state.CurrentJustifiedCheckpoint()) {
		if state.CurrentJustifiedCheckpoint().Epoch > s.justifiedCheckpt.Epoch {
			s.justifiedCheckpt = state.CurrentJustifiedCheckpoint()
			if err := s.cacheJustifiedStateBalances(ctx, bytesutil.ToBytes32(s.justifiedCheckpt.Root)); err != nil {
				return err
			}
			return nil
		}

		// Update justified if store justified is not in chain with finalized check point.
		finalizedSlot := helpers.StartSlot(s.finalizedCheckpt.Epoch)
		justifiedRoot := s.ensureRootNotZeros(bytesutil.ToBytes32(s.justifiedCheckpt.Root))
		anc, err := s.ancestor(ctx, justifiedRoot[:], finalizedSlot)
		if err != nil {
			return err
		}
		if !bytes.Equal(anc, s.finalizedCheckpt.Root) {
			s.justifiedCheckpt = state.CurrentJustifiedCheckpoint()
			if err := s.cacheJustifiedStateBalances(ctx, bytesutil.ToBytes32(s.justifiedCheckpt.Root)); err != nil {
				return err
			}
		}
	}
	return nil
}

// This retrieves missing blocks from DB (ie. the blocks that couldn't be received over sync) and inserts them to fork choice store.
// This is useful for block tree visualizer and additional vote accounting.
func (s *Service) fillInForkChoiceMissingBlocks(ctx context.Context, blk *ethpb.BeaconBlock,
	fCheckpoint *ethpb.Checkpoint, jCheckpoint *ethpb.Checkpoint) error {
	pendingNodes := make([]*ethpb.BeaconBlock, 0)

	parentRoot := bytesutil.ToBytes32(blk.ParentRoot)
	slot := blk.Slot
	// Fork choice only matters from last finalized slot.
	higherThanFinalized := slot > helpers.StartSlot(s.finalizedCheckpt.Epoch)
	// As long as parent node is not in fork choice store, and parent node is in DB.
	for !s.forkChoiceStore.HasNode(parentRoot) && s.beaconDB.HasBlock(ctx, parentRoot) && higherThanFinalized {
		b, err := s.beaconDB.Block(ctx, parentRoot)
		if err != nil {
			return err
		}

		pendingNodes = append(pendingNodes, b.Block)
		parentRoot = bytesutil.ToBytes32(b.Block.ParentRoot)
		slot = b.Block.Slot
		higherThanFinalized = slot > helpers.StartSlot(s.finalizedCheckpt.Epoch)
	}

	// Insert parent nodes to fork choice store in reverse order.
	// Lower slots should be at the end of the list.
	for i := len(pendingNodes) - 1; i >= 0; i-- {
		b := pendingNodes[i]
		r, err := stateutil.BlockRoot(b)
		if err != nil {
			return err
		}

		if err := s.forkChoiceStore.ProcessBlock(ctx,
			b.Slot, r, bytesutil.ToBytes32(b.ParentRoot), bytesutil.ToBytes32(b.Body.Graffiti),
			jCheckpoint.Epoch,
			fCheckpoint.Epoch); err != nil {
			return errors.Wrap(err, "could not process block for proto array fork choice")
		}
	}

	return nil
}

// The deletes input attestations from the attestation pool, so proposers don't include them in a block for the future.
func (s *Service) deletePoolAtts(atts []*ethpb.Attestation) error {
	for _, att := range atts {
		if helpers.IsAggregated(att) {
			if err := s.attPool.DeleteAggregatedAttestation(att); err != nil {
				return err
			}
		} else {
			if err := s.attPool.DeleteUnaggregatedAttestation(att); err != nil {
				return err
			}
		}
	}

	return nil
}

// This ensures that the input root defaults to using genesis root instead of zero hashes. This is needed for handling
// fork choice justification routine.
func (s *Service) ensureRootNotZeros(root [32]byte) [32]byte {
	if root == params.BeaconConfig().ZeroHash {
		return s.genesisRoot
	}
	return root
}<|MERGE_RESOLUTION|>--- conflicted
+++ resolved
@@ -54,11 +54,7 @@
 	}
 
 	// Verify block is a descendent of a finalized block.
-<<<<<<< HEAD
-	if err := s.VerifyBlkDescendant(ctx, bytesutil.ToBytes32(b.ParentRoot), b.Slot); err != nil {
-=======
 	if err := s.VerifyBlkDescendant(ctx, bytesutil.ToBytes32(b.ParentRoot)); err != nil {
->>>>>>> 92c367cc
 		return nil, err
 	}
 
@@ -93,11 +89,7 @@
 
 // VerifyBlkDescendant validates input block root is a descendant of the
 // current finalized block root.
-<<<<<<< HEAD
-func (s *Service) VerifyBlkDescendant(ctx context.Context, root [32]byte, slot uint64) error {
-=======
 func (s *Service) VerifyBlkDescendant(ctx context.Context, root [32]byte) error {
->>>>>>> 92c367cc
 	ctx, span := trace.StartSpan(ctx, "forkChoice.VerifyBlkDescendant")
 	defer span.End()
 
