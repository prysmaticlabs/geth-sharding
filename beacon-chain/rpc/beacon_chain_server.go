--- conflicted
+++ resolved
@@ -4,10 +4,7 @@
 	"context"
 	"strconv"
 
-<<<<<<< HEAD
-=======
 	ptypes "github.com/gogo/protobuf/types"
->>>>>>> 930e992e
 	"github.com/prysmaticlabs/prysm/beacon-chain/db"
 	ethpb "github.com/prysmaticlabs/prysm/proto/eth/v1alpha1"
 	"google.golang.org/grpc/codes"
@@ -127,8 +124,7 @@
 	return &ethpb.ValidatorBalances{Balances: res}, nil
 }
 
-<<<<<<< HEAD
-// GetValidators retrieves the active validators with an optional historical epoch flag to
+// GetValidators retrieves the current list of active validators with an optional historical epoch flag to
 // to retrieve validator set in time.
 //
 // TODO(#3045): Implement validator set for a specific epoch. Current implementation returns latest set,
@@ -176,15 +172,6 @@
 		NextPageToken: strconv.Itoa(nextPage),
 	}
 	return res, nil
-=======
-// GetValidators retrieves the current list of active validators.
-//
-// The request may include an optional historical epoch to retrieve a
-// specific validator set in time.
-func (bs *BeaconChainServer) GetValidators(
-	ctx context.Context, req *ethpb.GetValidatorsRequest,
-) (*ethpb.Validators, error) {
-	return nil, status.Error(codes.Unimplemented, "not implemented")
 }
 
 // GetValidatorActiveSetChanges retrieves the active set changes for a given epoch.
@@ -222,5 +209,4 @@
 	ctx context.Context, req *ethpb.GetValidatorParticipationRequest,
 ) (*ethpb.ValidatorParticipation, error) {
 	return nil, status.Error(codes.Unimplemented, "not implemented")
->>>>>>> 930e992e
 }