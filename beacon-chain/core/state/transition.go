// Package state implements the whole state transition
// function which consists of per slot, per-epoch transitions.
// It also bootstraps the genesis beacon state for slot 0.
package state

import (
	"bytes"
	"context"
	"fmt"

	"github.com/gogo/protobuf/proto"
	"github.com/pkg/errors"
	"github.com/prysmaticlabs/go-ssz"
	b "github.com/prysmaticlabs/prysm/beacon-chain/core/blocks"
	e "github.com/prysmaticlabs/prysm/beacon-chain/core/epoch"
	"github.com/prysmaticlabs/prysm/beacon-chain/core/helpers"
	"github.com/prysmaticlabs/prysm/beacon-chain/core/state/interop"
	pb "github.com/prysmaticlabs/prysm/proto/beacon/p2p/v1"
	ethpb "github.com/prysmaticlabs/prysm/proto/eth/v1alpha1"
	"github.com/prysmaticlabs/prysm/shared/hashutil"
	"github.com/prysmaticlabs/prysm/shared/mathutil"
	"github.com/prysmaticlabs/prysm/shared/params"
	"go.opencensus.io/trace"
)

// ExecuteStateTransition defines the procedure for a state transition function.
//
// Spec pseudocode definition:
//  def state_transition(state: BeaconState, block: BeaconBlock, validate_state_root: bool=False) -> BeaconState:
//    # Process slots (including those with no blocks) since block
//    process_slots(state, block.slot)
//    # Process block
//    process_block(state, block)
//    # Validate state root (`validate_state_root == True` in production)
//    if validate_state_root:
//        assert block.state_root == hash_tree_root(state)
//    # Return post-state
//    return state
func ExecuteStateTransition(
	ctx context.Context,
	state *pb.BeaconState,
	block *ethpb.BeaconBlock,
) (*pb.BeaconState, error) {
	if ctx.Err() != nil {
		return nil, ctx.Err()
	}

	b.ClearEth1DataVoteCache()
	ctx, span := trace.StartSpan(ctx, "beacon-chain.ChainService.ExecuteStateTransition")
	defer span.End()
	var err error
	// Execute per slots transition.
	state, err = ProcessSlots(ctx, state, block.Slot)
	if err != nil {
		return nil, errors.Wrap(err, "could not process slot")
	}

	// Execute per block transition.
	if block != nil {
		state, err = ProcessBlock(ctx, state, block)
		if err != nil {
			return nil, errors.Wrap(err, "could not process block")
		}
	}

	interop.WriteBlockToDisk(block, false)
	interop.WriteStateToDisk(state)

	postStateRoot, err := ssz.HashTreeRoot(state)
	if err != nil {
		return nil, errors.Wrap(err, "could not tree hash processed state")
	}
	if !bytes.Equal(postStateRoot[:], block.StateRoot) {
		return state, fmt.Errorf("validate state root failed, wanted: %#x, received: %#x",
			postStateRoot[:], block.StateRoot)
	}

	return state, nil
}

<<<<<<< HEAD
// ExecuteStateTransitionForStateRoot defines the procedure for a state transition function.
// This does not validate state root, The use case of such is for state root calculation, the proposer
// should first run state transition on an unsigned block containing a stub for the state root and signature.
// This does not modify state.
=======
// ExecuteStateTransitionNoVerify defines the procedure for a state transition function.
// This does not validate any BLS signatures in a block, it is used for performing a state transition as quickly
// as possible. This function should only be used when we can trust the data we're receiving entirely, such as
// initial sync or for processing past accepted blocks.
>>>>>>> ee837ecb
//
// WARNING: This method does not validate any signatures in a block. This method also modifies the passed in state.
//
// Spec pseudocode definition:
//  def state_transition(state: BeaconState, block: BeaconBlock, validate_state_root: bool=False) -> BeaconState:
//    # Process slots (including those with no blocks) since block
//    process_slots(state, block.slot)
//    # Process block
//    process_block(state, block)
//    # Return post-state
//    return state
func ExecuteStateTransitionForStateRoot(
	ctx context.Context,
	state *pb.BeaconState,
	block *ethpb.BeaconBlock,
) (*pb.BeaconState, error) {
	if ctx.Err() != nil {
		return nil, ctx.Err()
	}

	b.ClearEth1DataVoteCache()
	ctx, span := trace.StartSpan(ctx, "beacon-chain.ChainService.ExecuteStateTransitionNoVerify")
	defer span.End()
	var err error

	// Execute per slots transition.
	state, err = ProcessSlots(ctx, state, block.Slot)
	if err != nil {
		return nil, errors.Wrap(err, "could not process slot")
	}

	// Execute per block transition.
	if block != nil {
		state, err = processBlockNoVerify(ctx, state, block)
		if err != nil {
			return nil, errors.Wrap(err, "could not process block")
		}
	}

	return state, nil
}

// CalculateStateRoot defines the procedure for a state transition function.
// This does not validate any BLS signatures in a block, it is used for calculating the
// state root of the state for the block proposer to use.
// This does not modify state.
//
// WARNING: This method does not validate any BLS signatures. This is used for proposer to compute
// state root before proposing a new block, and this does not modify state.
//
// Spec pseudocode definition:
//  def state_transition(state: BeaconState, block: BeaconBlock, validate_state_root: bool=False) -> BeaconState:
//    # Process slots (including those with no blocks) since block
//    process_slots(state, block.slot)
//    # Process block
//    process_block(state, block)
//    # Return post-state
//    return state
func CalculateStateRoot(
	ctx context.Context,
	state *pb.BeaconState,
	block *ethpb.BeaconBlock,
) ([32]byte, error) {
	if ctx.Err() != nil {
		return [32]byte{}, ctx.Err()
	}

	stateCopy := proto.Clone(state).(*pb.BeaconState)
	b.ClearEth1DataVoteCache()
	ctx, span := trace.StartSpan(ctx, "beacon-chain.ChainService.CalculateStateRoot")
	defer span.End()
	var err error

	// Execute per slots transition.
	stateCopy, err = ProcessSlots(ctx, stateCopy, block.Slot)
	if err != nil {
		return [32]byte{}, errors.Wrap(err, "could not process slot")
	}

	// Execute per block transition.
	if block != nil {
		stateCopy, err = processBlockNoVerify(ctx, stateCopy, block)
		if err != nil {
			return [32]byte{}, errors.Wrap(err, "could not process block")
		}
	}

	root, err := ssz.HashTreeRoot(stateCopy)
	if err != nil {
		return [32]byte{}, errors.Wrap(err, "could not tree hash beacon state")
	}

	return root, nil
}

// ExecuteStateTransitionNoVerify defines the procedure for a state transition function.
// This does not validate the proposer signature, randao or attestations.
//
// WARNING: This method does not validate the proposer signature, randao or attestation
// signatures. This is purely to perform a state transition as quickly as possible for usage with state generation.
//
// Spec pseudocode definition:
//  def state_transition(state: BeaconState, block: BeaconBlock, validate_state_root: bool=False) -> BeaconState:
//    # Process slots (including those with no blocks) since block
//    process_slots(state, block.slot)
//    # Process block
//    process_block(state, block)
//    # Return post-state
//    return state
func ExecuteStateTransitionNoVerify(
	ctx context.Context,
	state *pb.BeaconState,
	block *ethpb.BeaconBlock,
) (*pb.BeaconState, error) {
	if ctx.Err() != nil {
		return nil, ctx.Err()
	}

	helpers.ClearStartShardCache()
	b.ClearEth1DataVoteCache()
	ctx, span := trace.StartSpan(ctx, "beacon-chain.ChainService.ExecuteStateTransition")
	defer span.End()
	var err error

	// Execute per slots transition.
	state, err = ProcessSlots(ctx, state, block.Slot)
	if err != nil {
		return nil, errors.Wrap(err, "could not process slot")
	}

	// Execute per block transition.
	if block != nil {
		state, err = processBlockNoVerify(ctx, state, block)
		if err != nil {
			return nil, errors.Wrap(err, "could not process block")
		}
	}

	postStateRoot, err := ssz.HashTreeRoot(state)
	if err != nil {
		return nil, errors.Wrap(err, "could not tree hash processed state")
	}
	if !bytes.Equal(postStateRoot[:], block.StateRoot) {
		return state, fmt.Errorf("validate state root failed, wanted: %#x, received: %#x",
			postStateRoot[:], block.StateRoot)
	}

	return state, nil
}

// ProcessSlot happens every slot and focuses on the slot counter and block roots record updates.
// It happens regardless if there's an incoming block or not.
// Spec pseudocode definition:
//
//  def process_slot(state: BeaconState) -> None:
//    # Cache state root
//    previous_state_root = hash_tree_root(state)
//    state.state_roots[state.slot % SLOTS_PER_HISTORICAL_ROOT] = previous_state_root
//
//    # Cache latest block header state root
//    if state.latest_block_header.state_root == Bytes32():
//        state.latest_block_header.state_root = previous_state_root
//
//    # Cache block root
//    previous_block_root = signing_root(state.latest_block_header)
//    state.block_roots[state.slot % SLOTS_PER_HISTORICAL_ROOT] = previous_block_root
func ProcessSlot(ctx context.Context, state *pb.BeaconState) (*pb.BeaconState, error) {
	ctx, span := trace.StartSpan(ctx, "beacon-chain.ChainService.state.ProcessSlot")
	defer span.End()
	span.AddAttributes(trace.Int64Attribute("slot", int64(state.Slot)))

	prevStateRoot, err := ssz.HashTreeRoot(state)
	if err != nil {
		return nil, errors.Wrap(err, "could not tree hash prev state root")
	}
	state.StateRoots[state.Slot%params.BeaconConfig().SlotsPerHistoricalRoot] = prevStateRoot[:]

	zeroHash := params.BeaconConfig().ZeroHash
	// Cache latest block header state root.
	if bytes.Equal(state.LatestBlockHeader.StateRoot, zeroHash[:]) {
		state.LatestBlockHeader.StateRoot = prevStateRoot[:]
	}
	prevBlockRoot, err := ssz.SigningRoot(state.LatestBlockHeader)
	if err != nil {
		return nil, errors.Wrap(err, "could not determine prev block root")
	}
	// Cache the block root.
	state.BlockRoots[state.Slot%params.BeaconConfig().SlotsPerHistoricalRoot] = prevBlockRoot[:]
	return state, nil
}

// ProcessSlots process through skip skips and apply epoch transition when it's needed
//
// Spec pseudocode definition:
//  def process_slots(state: BeaconState, slot: Slot) -> None:
//    assert state.slot <= slot
//    while state.slot < slot:
//        process_slot(state)
//        # Process epoch on the first slot of the next epoch
//        if (state.slot + 1) % SLOTS_PER_EPOCH == 0:
//            process_epoch(state)
//        state.slot += 1
//    ]
func ProcessSlots(ctx context.Context, state *pb.BeaconState, slot uint64) (*pb.BeaconState, error) {
	if state.Slot > slot {
		return nil, fmt.Errorf("expected state.slot %d < slot %d", state.Slot, slot)
	}
	for state.Slot < slot {
		if ctx.Err() != nil {
			return nil, ctx.Err()
		}
		state, err := ProcessSlot(ctx, state)
		if err != nil {
			return nil, errors.Wrap(err, "could not process slot")
		}
		if CanProcessEpoch(state) {
			state, err = ProcessEpoch(ctx, state)
			if err != nil {
				return nil, errors.Wrap(err, "could not process epoch")
			}
		}
		state.Slot++
	}
	return state, nil
}

// ProcessBlock creates a new, modified beacon state by applying block operation
// transformations as defined in the Ethereum Serenity specification, including processing proposer slashings,
// processing block attestations, and more.
//
// Spec pseudocode definition:
//
//  def process_block(state: BeaconState, block: BeaconBlock) -> None:
//    process_block_header(state, block)
//    process_randao(state, block.body)
//    process_eth1_data(state, block.body)
//    process_operations(state, block.body)
func ProcessBlock(
	ctx context.Context,
	state *pb.BeaconState,
	block *ethpb.BeaconBlock,
) (*pb.BeaconState, error) {
	ctx, span := trace.StartSpan(ctx, "beacon-chain.ChainService.state.ProcessBlock")
	defer span.End()

	state, err := b.ProcessBlockHeader(state, block)
	if err != nil {
		return nil, errors.Wrap(err, "could not process block header")
	}

	state, err = b.ProcessRandao(state, block.Body)
	if err != nil {
		return nil, errors.Wrap(err, "could not verify and process randao")
	}

	state, err = b.ProcessEth1DataInBlock(state, block)
	if err != nil {
		return nil, errors.Wrap(err, "could not process eth1 data")
	}

	state, err = ProcessOperations(ctx, state, block.Body)
	if err != nil {
		return nil, errors.Wrap(err, "could not process block operation")
	}

	return state, nil
}

// processBlockNoVerify creates a new, modified beacon state by applying block operation
// transformations as defined in the Ethereum Serenity specification. It does not validate
// any signatures in the block to ensure the transition occurs as fast as possible.
//
//
// WARNING: This method does not verify proposer signature. This is used for proposer to compute state root
// using a unsigned block.
//
// Spec pseudocode definition:
//
//  def process_block(state: BeaconState, block: BeaconBlock) -> None:
//    process_block_header(state, block)
//    process_randao(state, block.body)
//    process_eth1_data(state, block.body)
//    process_operations(state, block.body)
func processBlockNoVerify(
	ctx context.Context,
	state *pb.BeaconState,
	block *ethpb.BeaconBlock,
) (*pb.BeaconState, error) {
	ctx, span := trace.StartSpan(ctx, "beacon-chain.ChainService.state.ProcessBlockNoVerify")
	defer span.End()

	state, err := b.ProcessBlockHeaderNoVerify(state, block)
	if err != nil {
		return nil, errors.Wrap(err, "could not process block header")
	}

	state, err = b.ProcessRandaoNoVerify(state, block.Body)
	if err != nil {
		return nil, errors.Wrap(err, "could not process randao")
	}

	state, err = b.ProcessEth1DataInBlock(state, block)
	if err != nil {
		return nil, errors.Wrap(err, "could not process eth1 data")
	}

	state, err = processOperationsNoVerify(ctx, state, block.Body)
	if err != nil {
		return nil, errors.Wrap(err, "could not process block operation")
	}

	return state, nil
}

// ProcessOperations processes the operations in the beacon block and updates beacon state
// with the operations in block.
//
// Spec pseudocode definition:
//
//  def process_operations(state: BeaconState, body: BeaconBlockBody) -> None:
//    # Verify that outstanding deposits are processed up to the maximum number of deposits
//    assert len(body.deposits) == min(MAX_DEPOSITS, state.eth1_data.deposit_count - state.eth1_deposit_index)
//    # Verify that there are no duplicate transfers
//    assert len(body.transfers) == len(set(body.transfers))
//
//    all_operations = (
//        (body.proposer_slashings, process_proposer_slashing),
//        (body.attester_slashings, process_attester_slashing),
//        (body.attestations, process_attestation),
//        (body.deposits, process_deposit),
//        (body.voluntary_exits, process_voluntary_exit),
//        (body.transfers, process_transfer),
//    )  # type: Sequence[Tuple[List, Callable]]
//    for operations, function in all_operations:
//        for operation in operations:
//            function(state, operation)
func ProcessOperations(
	ctx context.Context,
	state *pb.BeaconState,
	body *ethpb.BeaconBlockBody) (*pb.BeaconState, error) {
	ctx, span := trace.StartSpan(ctx, "beacon-chain.ChainService.state.ProcessOperations")
	defer span.End()

	if err := verifyOperationLengths(state, body); err != nil {
		return nil, errors.Wrap(err, "could not verify operation lengths")
	}

	// Verify that there are no duplicate transfers
	transferSet := make(map[[32]byte]bool)
	for _, transfer := range body.Transfers {
		h, err := hashutil.HashProto(transfer)
		if err != nil {
			return nil, errors.Wrap(err, "could not hash transfer")
		}
		if transferSet[h] {
			return nil, fmt.Errorf("duplicate transfer: %v", transfer)
		}
		transferSet[h] = true
	}

	state, err := b.ProcessProposerSlashings(state, body)
	if err != nil {
		return nil, errors.Wrap(err, "could not process block proposer slashings")
	}
	state, err = b.ProcessAttesterSlashings(state, body)
	if err != nil {
		return nil, errors.Wrap(err, "could not process block attester slashings")
	}
	state, err = b.ProcessAttestations(state, body)
	if err != nil {
		return nil, errors.Wrap(err, "could not process block attestations")
	}
	state, err = b.ProcessDeposits(state, body)
	if err != nil {
		return nil, errors.Wrap(err, "could not process block validator deposits")
	}
	state, err = b.ProcessVoluntaryExits(state, body)
	if err != nil {
		return nil, errors.Wrap(err, "could not process validator exits")
	}
	state, err = b.ProcessTransfers(state, body)
	if err != nil {
		return nil, errors.Wrap(err, "could not process block transfers")
	}

	return state, nil
}

// processOperationsNoVerify processes the operations in the beacon block and updates beacon state
// with the operations in block. It does not verify attestation signatures or voluntary exit signatures.
//
// WARNING: This method does not verify attestation signatures or voluntary exit signatures.
// This is used to perform the block operations as fast as possible.
//
// Spec pseudocode definition:
//
//  def process_operations(state: BeaconState, body: BeaconBlockBody) -> None:
//    # Verify that outstanding deposits are processed up to the maximum number of deposits
//    assert len(body.deposits) == min(MAX_DEPOSITS, state.eth1_data.deposit_count - state.eth1_deposit_index)
//    # Verify that there are no duplicate transfers
//    assert len(body.transfers) == len(set(body.transfers))
//
//    all_operations = (
//        (body.proposer_slashings, process_proposer_slashing),
//        (body.attester_slashings, process_attester_slashing),
//        (body.attestations, process_attestation),
//        (body.deposits, process_deposit),
//        (body.voluntary_exits, process_voluntary_exit),
//        (body.transfers, process_transfer),
//    )  # type: Sequence[Tuple[List, Callable]]
//    for operations, function in all_operations:
//        for operation in operations:
//            function(state, operation)
func processOperationsNoVerify(
	ctx context.Context,
	state *pb.BeaconState,
	body *ethpb.BeaconBlockBody) (*pb.BeaconState, error) {
	ctx, span := trace.StartSpan(ctx, "beacon-chain.ChainService.state.ProcessOperations")
	defer span.End()

	if err := verifyOperationLengths(state, body); err != nil {
		return nil, errors.Wrap(err, "could not verify operation lengths")
	}

	// Verify that there are no duplicate transfers
	transferSet := make(map[[32]byte]bool)
	for _, transfer := range body.Transfers {
		h, err := hashutil.HashProto(transfer)
		if err != nil {
			return nil, errors.Wrap(err, "could not hash transfer")
		}
		if transferSet[h] {
			return nil, fmt.Errorf("duplicate transfer: %v", transfer)
		}
		transferSet[h] = true
	}

	state, err := b.ProcessProposerSlashings(state, body)
	if err != nil {
		return nil, errors.Wrap(err, "could not process block proposer slashings")
	}
	state, err = b.ProcessAttesterSlashings(state, body)
	if err != nil {
		return nil, errors.Wrap(err, "could not process block attester slashings")
	}
	state, err = b.ProcessAttestationsNoVerify(state, body)
	if err != nil {
		return nil, errors.Wrap(err, "could not process block attestations")
	}
	state, err = b.ProcessDepositsNoVerify(state, body)
	if err != nil {
		return nil, errors.Wrap(err, "could not process block validator deposits")
	}
	state, err = b.ProcessVoluntaryExitsNoVerify(state, body)
	if err != nil {
		return nil, errors.Wrap(err, "could not process validator exits")
	}
	state, err = b.ProcessTransfers(state, body)
	if err != nil {
		return nil, errors.Wrap(err, "could not process block transfers")
	}

	return state, nil
}

func verifyOperationLengths(state *pb.BeaconState, body *ethpb.BeaconBlockBody) error {
	if uint64(len(body.ProposerSlashings)) > params.BeaconConfig().MaxProposerSlashings {
		return fmt.Errorf(
			"number of proposer slashings (%d) in block body exceeds allowed threshold of %d",
			len(body.ProposerSlashings),
			params.BeaconConfig().MaxProposerSlashings,
		)
	}

	if uint64(len(body.AttesterSlashings)) > params.BeaconConfig().MaxAttesterSlashings {
		return fmt.Errorf(
			"number of attester slashings (%d) in block body exceeds allowed threshold of %d",
			len(body.AttesterSlashings),
			params.BeaconConfig().MaxAttesterSlashings,
		)
	}

	if uint64(len(body.Attestations)) > params.BeaconConfig().MaxAttestations {
		return fmt.Errorf(
			"number of attestations (%d) in block body exceeds allowed threshold of %d",
			len(body.Attestations),
			params.BeaconConfig().MaxAttestations,
		)
	}

	if uint64(len(body.VoluntaryExits)) > params.BeaconConfig().MaxVoluntaryExits {
		return fmt.Errorf(
			"number of voluntary exits (%d) in block body exceeds allowed threshold of %d",
			len(body.VoluntaryExits),
			params.BeaconConfig().MaxVoluntaryExits,
		)
	}

	if uint64(len(body.Transfers)) > params.BeaconConfig().MaxTransfers {
		return fmt.Errorf(
			"number of transfers (%d) in block body exceeds allowed threshold of %d",
			len(body.Transfers),
			params.BeaconConfig().MaxTransfers,
		)
	}

	if state.Eth1DepositIndex > state.Eth1Data.DepositCount {
		return fmt.Errorf("expected state.deposit_index %d <= eth1data.deposit_count %d", state.Eth1DepositIndex, state.Eth1Data.DepositCount)
	}
	maxDeposits := mathutil.Min(params.BeaconConfig().MaxDeposits, state.Eth1Data.DepositCount-state.Eth1DepositIndex)
	// Verify outstanding deposits are processed up to max number of deposits
	if len(body.Deposits) != int(maxDeposits) {
		return fmt.Errorf("incorrect outstanding deposits in block body, wanted: %d, got: %d",
			maxDeposits, len(body.Deposits))
	}

	return nil
}

// CanProcessEpoch checks the eligibility to process epoch.
// The epoch can be processed at the end of the last slot of every epoch
//
// Spec pseudocode definition:
//    If (state.slot + 1) % SLOTS_PER_EPOCH == 0:
func CanProcessEpoch(state *pb.BeaconState) bool {
	return (state.Slot+1)%params.BeaconConfig().SlotsPerEpoch == 0
}

// ProcessEpoch describes the per epoch operations that are performed on the
// beacon state. It focuses on the validator registry, adjusting balances, and finalizing slots.
//
// Spec pseudocode definition:
//
//  def process_epoch(state: BeaconState) -> None:
//    process_justification_and_finalization(state)
//    process_crosslinks(state)
//    process_rewards_and_penalties(state)
//    process_registry_updates(state)
//    # @process_reveal_deadlines
//    # @process_challenge_deadlines
//    process_slashings(state)
//    process_final_updates(state)
//    # @after_process_final_updates
func ProcessEpoch(ctx context.Context, state *pb.BeaconState) (*pb.BeaconState, error) {
	ctx, span := trace.StartSpan(ctx, "beacon-chain.ChainService.state.ProcessEpoch")
	defer span.End()
	span.AddAttributes(trace.Int64Attribute("epoch", int64(helpers.SlotToEpoch(state.Slot))))

	prevEpochAtts, err := e.MatchAttestations(state, helpers.PrevEpoch(state))
	if err != nil {
		return nil, fmt.Errorf("could not get target atts prev epoch %d: %v",
			helpers.PrevEpoch(state), err)
	}
	currentEpochAtts, err := e.MatchAttestations(state, helpers.CurrentEpoch(state))
	if err != nil {
		return nil, fmt.Errorf("could not get target atts current epoch %d: %v",
			helpers.CurrentEpoch(state), err)
	}
	prevEpochAttestedBalance, err := e.AttestingBalance(state, prevEpochAtts.Target)
	if err != nil {
		return nil, errors.Wrap(err, "could not get attesting balance prev epoch")
	}
	currentEpochAttestedBalance, err := e.AttestingBalance(state, currentEpochAtts.Target)
	if err != nil {
		return nil, errors.Wrap(err, "could not get attesting balance current epoch")
	}

	state, err = e.ProcessJustificationAndFinalization(state, prevEpochAttestedBalance, currentEpochAttestedBalance)
	if err != nil {
		return nil, errors.Wrap(err, "could not process justification")
	}

	state, err = e.ProcessCrosslinks(state)
	if err != nil {
		return nil, errors.Wrap(err, "could not process crosslink")
	}

	state, err = e.ProcessRewardsAndPenalties(state)
	if err != nil {
		return nil, errors.Wrap(err, "could not process rewards and penalties")
	}

	state, err = e.ProcessRegistryUpdates(state)
	if err != nil {
		return nil, errors.Wrap(err, "could not process registry updates")
	}

	state, err = e.ProcessSlashings(state)
	if err != nil {
		return nil, errors.Wrap(err, "could not process slashings")
	}

	state, err = e.ProcessFinalUpdates(state)
	if err != nil {
		return nil, errors.Wrap(err, "could not process final updates")
	}
	return state, nil
}<|MERGE_RESOLUTION|>--- conflicted
+++ resolved
@@ -78,17 +78,10 @@
 	return state, nil
 }
 
-<<<<<<< HEAD
-// ExecuteStateTransitionForStateRoot defines the procedure for a state transition function.
-// This does not validate state root, The use case of such is for state root calculation, the proposer
-// should first run state transition on an unsigned block containing a stub for the state root and signature.
-// This does not modify state.
-=======
 // ExecuteStateTransitionNoVerify defines the procedure for a state transition function.
 // This does not validate any BLS signatures in a block, it is used for performing a state transition as quickly
 // as possible. This function should only be used when we can trust the data we're receiving entirely, such as
 // initial sync or for processing past accepted blocks.
->>>>>>> ee837ecb
 //
 // WARNING: This method does not validate any signatures in a block. This method also modifies the passed in state.
 //
@@ -100,7 +93,7 @@
 //    process_block(state, block)
 //    # Return post-state
 //    return state
-func ExecuteStateTransitionForStateRoot(
+func ExecuteStateTransitionNoVerify(
 	ctx context.Context,
 	state *pb.BeaconState,
 	block *ethpb.BeaconBlock,
@@ -184,61 +177,6 @@
 	return root, nil
 }
 
-// ExecuteStateTransitionNoVerify defines the procedure for a state transition function.
-// This does not validate the proposer signature, randao or attestations.
-//
-// WARNING: This method does not validate the proposer signature, randao or attestation
-// signatures. This is purely to perform a state transition as quickly as possible for usage with state generation.
-//
-// Spec pseudocode definition:
-//  def state_transition(state: BeaconState, block: BeaconBlock, validate_state_root: bool=False) -> BeaconState:
-//    # Process slots (including those with no blocks) since block
-//    process_slots(state, block.slot)
-//    # Process block
-//    process_block(state, block)
-//    # Return post-state
-//    return state
-func ExecuteStateTransitionNoVerify(
-	ctx context.Context,
-	state *pb.BeaconState,
-	block *ethpb.BeaconBlock,
-) (*pb.BeaconState, error) {
-	if ctx.Err() != nil {
-		return nil, ctx.Err()
-	}
-
-	helpers.ClearStartShardCache()
-	b.ClearEth1DataVoteCache()
-	ctx, span := trace.StartSpan(ctx, "beacon-chain.ChainService.ExecuteStateTransition")
-	defer span.End()
-	var err error
-
-	// Execute per slots transition.
-	state, err = ProcessSlots(ctx, state, block.Slot)
-	if err != nil {
-		return nil, errors.Wrap(err, "could not process slot")
-	}
-
-	// Execute per block transition.
-	if block != nil {
-		state, err = processBlockNoVerify(ctx, state, block)
-		if err != nil {
-			return nil, errors.Wrap(err, "could not process block")
-		}
-	}
-
-	postStateRoot, err := ssz.HashTreeRoot(state)
-	if err != nil {
-		return nil, errors.Wrap(err, "could not tree hash processed state")
-	}
-	if !bytes.Equal(postStateRoot[:], block.StateRoot) {
-		return state, fmt.Errorf("validate state root failed, wanted: %#x, received: %#x",
-			postStateRoot[:], block.StateRoot)
-	}
-
-	return state, nil
-}
-
 // ProcessSlot happens every slot and focuses on the slot counter and block roots record updates.
 // It happens regardless if there's an incoming block or not.
 // Spec pseudocode definition:
@@ -359,7 +297,7 @@
 
 // processBlockNoVerify creates a new, modified beacon state by applying block operation
 // transformations as defined in the Ethereum Serenity specification. It does not validate
-// any signatures in the block to ensure the transition occurs as fast as possible.
+// block signature.
 //
 //
 // WARNING: This method does not verify proposer signature. This is used for proposer to compute state root
@@ -377,7 +315,7 @@
 	state *pb.BeaconState,
 	block *ethpb.BeaconBlock,
 ) (*pb.BeaconState, error) {
-	ctx, span := trace.StartSpan(ctx, "beacon-chain.ChainService.state.ProcessBlockNoVerify")
+	ctx, span := trace.StartSpan(ctx, "beacon-chain.ChainService.state.ProcessBlock")
 	defer span.End()
 
 	state, err := b.ProcessBlockHeaderNoVerify(state, block)
@@ -387,7 +325,7 @@
 
 	state, err = b.ProcessRandaoNoVerify(state, block.Body)
 	if err != nil {
-		return nil, errors.Wrap(err, "could not process randao")
+		return nil, errors.Wrap(err, "could not verify and process randao")
 	}
 
 	state, err = b.ProcessEth1DataInBlock(state, block)
