package v2

import (
	"context"
	"encoding/json"
	"fmt"
	"io"
	"io/ioutil"
	"os"
	"path/filepath"
	"strconv"
	"strings"
	"time"

	petname "github.com/dustinkirkland/golang-petname"
	"github.com/logrusorgru/aurora"
	"github.com/pkg/errors"
	"github.com/prysmaticlabs/prysm/validator/flags"
	v2keymanager "github.com/prysmaticlabs/prysm/validator/keymanager/v2"
	"github.com/prysmaticlabs/prysm/validator/keymanager/v2/derived"
	"github.com/prysmaticlabs/prysm/validator/keymanager/v2/direct"
	"github.com/prysmaticlabs/prysm/validator/keymanager/v2/remote"
	"github.com/sirupsen/logrus"
	"github.com/urfave/cli/v2"
	keystorev4 "github.com/wealdtech/go-eth2-wallet-encryptor-keystorev4"
)

var (
	// ErrNoWalletFound signifies there was no wallet directory found on-disk.
	ErrNoWalletFound = errors.New(
		"no wallet found at path, please create a new wallet using `./prysm.sh validator wallet-v2 create`",
	)
	keymanagerKindSelections = map[v2keymanager.Kind]string{
		v2keymanager.Derived: "HD Wallet (Recommended)",
		v2keymanager.Direct:  "Non-HD Wallet (Most Basic)",
		v2keymanager.Remote:  "Remote Signing Wallet (Advanced)",
	}
)

<<<<<<< HEAD
=======
const (
	// WalletDefaultDirName for accounts-v2.
	WalletDefaultDirName = ".prysm-wallet-v2"
	// PasswordsDefaultDirName where account passwords are stored.
	PasswordsDefaultDirName = ".prysm-wallet-v2-passwords"
	// KeymanagerConfigFileName for the keymanager used by the wallet: direct, derived, or remote.
	KeymanagerConfigFileName = "keymanageropts.json"
	// DirectoryPermissions for directories created under the wallet path.
	DirectoryPermissions = os.ModePerm
)

var (
	// ErrWalletExists is an error returned when a wallet already exists in the path provided.
	ErrWalletExists = errors.New("you already have a wallet at the specified path. You can " +
		"edit your wallet configuration by running ./prysm.sh validator wallet-v2 edit-config",
	)
)

>>>>>>> ee1adddd
// Wallet is a primitive in Prysm's v2 account management which
// has the capability of creating new accounts, reading existing accounts,
// and providing secure access to eth2 secrets depending on an
// associated keymanager (either direct, derived, or remote signing enabled).
type Wallet struct {
	walletDir      string
	accountsPath   string
	passwordsDir   string
	keymanagerKind v2keymanager.Kind
	walletPassword string
}

func init() {
	petname.NonDeterministicMode() // Set random account name generation.
}

// NewWallet given a set of configuration options, will leverage
// create and write a new wallet to disk for a Prysm validator.
func NewWallet(
	cliCtx *cli.Context,
	keymanagerKind v2keymanager.Kind,
) (*Wallet, error) {
	walletDir, err := inputDirectory(cliCtx, walletDirPromptText, flags.WalletDirFlag)
	if err != nil && !errors.Is(err, ErrNoWalletFound) {
		return nil, errors.Wrap(err, "could not parse wallet directory")
	}
	// Check if the user has a wallet at the specified path.
	// If a user does not have a wallet, we instantiate one
	// based on specified options.
	walletExists, err := hasDir(walletDir)
	if err != nil {
		return nil, errors.Wrap(err, "could not check if wallet exists")
	}
	if walletExists {
		return nil, ErrWalletExists
	}
	accountsPath := filepath.Join(walletDir, keymanagerKind.String())
	w := &Wallet{
		accountsPath:   accountsPath,
		keymanagerKind: keymanagerKind,
		walletDir:      walletDir,
	}
	if keymanagerKind == v2keymanager.Derived {
		walletPassword, err := inputPassword(cliCtx, newWalletPasswordPromptText, confirmPass)
		if err != nil {
			return nil, errors.Wrap(err, "could not get password")
		}
		w.walletPassword = walletPassword
	}
	if keymanagerKind == v2keymanager.Direct {
		passwordsDir, err := inputDirectory(cliCtx, passwordsDirPromptText, flags.WalletPasswordsDirFlag)
		if err != nil {
			return nil, errors.Wrap(err, "could not get password directory")
		}
		if err := os.MkdirAll(passwordsDir, flags.DirectoryPermissions); err != nil {
			return nil, errors.Wrap(err, "could not create passwords directory")
		}
		w.passwordsDir = passwordsDir
	}
	return w, nil
}

// OpenWallet instantiates a wallet from a specified path. It checks the
// type of keymanager associated with the wallet by reading files in the wallet
// path, if applicable. If a wallet does not exist, returns an appropriate error.
func OpenWallet(cliCtx *cli.Context) (*Wallet, error) {
	// Read a wallet's directory from user input.
	walletDir, err := inputDirectory(cliCtx, walletDirPromptText, flags.WalletDirFlag)
	if errors.Is(err, ErrNoWalletFound) {
		return nil, errors.New("no wallet found, create a new one with ./prysm.sh validator wallet-v2 create")
	} else if err != nil {
		return nil, err
	}
	keymanagerKind, err := readKeymanagerKindFromWalletPath(walletDir)
	if err != nil {
		return nil, errors.Wrap(err, "could not read keymanager kind for wallet")
	}
	walletPath := filepath.Join(walletDir, keymanagerKind.String())
	w := &Wallet{
		accountsPath:   walletPath,
		keymanagerKind: keymanagerKind,
	}
	if keymanagerKind == v2keymanager.Derived {
		walletPassword, err := inputPassword(cliCtx, walletPasswordPromptText, noConfirmPass)
		if err != nil {
			return nil, err
		}
		w.walletPassword = walletPassword
	}
	if keymanagerKind == v2keymanager.Direct {
		passwordsDir, err := inputDirectory(cliCtx, passwordsDirPromptText, flags.WalletPasswordsDirFlag)
		if err != nil {
			return nil, err
		}
		w.passwordsDir = passwordsDir
	}
	return w, nil
}

// SaveWallet persists the wallet's directories to disk.
func (w *Wallet) SaveWallet() error {
	if err := os.MkdirAll(w.accountsPath, flags.DirectoryPermissions); err != nil {
		return errors.Wrap(err, "could not create wallet directory")
	}
	if w.keymanagerKind == v2keymanager.Direct {
		if err := os.MkdirAll(w.passwordsDir, flags.DirectoryPermissions); err != nil {
			return errors.Wrap(err, "could not create passwords directory")
		}
	}
	return nil
}

// KeymanagerKind used by the wallet.
func (w *Wallet) KeymanagerKind() v2keymanager.Kind {
	return w.keymanagerKind
}

// AccountsDir for the wallet.
func (w *Wallet) AccountsDir() string {
	return w.accountsPath
}

// InitializeKeymanager reads a keymanager config from disk at the wallet path,
// unmarshals it based on the wallet's keymanager kind, and returns its value.
func (w *Wallet) InitializeKeymanager(
	ctx context.Context,
	skipMnemonicConfirm bool,
) (v2keymanager.IKeymanager, error) {
	configFile, err := w.ReadKeymanagerConfigFromDisk(ctx)
	if err != nil {
		return nil, errors.Wrap(err, "could not read keymanager config")
	}
	var keymanager v2keymanager.IKeymanager
	switch w.KeymanagerKind() {
	case v2keymanager.Direct:
		cfg, err := direct.UnmarshalConfigFile(configFile)
		if err != nil {
			return nil, errors.Wrap(err, "could not unmarshal keymanager config file")
		}
		keymanager, err = direct.NewKeymanager(ctx, w, cfg)
		if err != nil {
			return nil, errors.Wrap(err, "could not initialize direct keymanager")
		}
	case v2keymanager.Derived:
		cfg, err := derived.UnmarshalConfigFile(configFile)
		if err != nil {
			return nil, errors.Wrap(err, "could not unmarshal keymanager config file")
		}
		keymanager, err = derived.NewKeymanager(ctx, w, cfg, skipMnemonicConfirm, w.walletPassword)
		if err != nil {
			return nil, errors.Wrap(err, "could not initialize derived keymanager")
		}
	case v2keymanager.Remote:
		cfg, err := remote.UnmarshalConfigFile(configFile)
		if err != nil {
			return nil, errors.Wrap(err, "could not unmarshal keymanager config file")
		}
		keymanager, err = remote.NewKeymanager(ctx, 100000000, cfg)
		if err != nil {
			return nil, errors.Wrap(err, "could not initialize remote keymanager")
		}
	default:
		return nil, fmt.Errorf("keymanager kind not supported: %s", w.keymanagerKind)
	}
	return keymanager, nil
}

// ListDirs in wallet accounts path.
func (w *Wallet) ListDirs() ([]string, error) {
	accountsDir, err := os.Open(w.AccountsDir())
	if err != nil {
		return nil, err
	}
	defer func() {
		if err := accountsDir.Close(); err != nil {
			log.WithField(
				"directory", w.AccountsDir(),
			).Errorf("Could not close accounts directory: %v", err)
		}
	}()

	list, err := accountsDir.Readdirnames(0) // 0 to read all files and folders.
	if err != nil {
		return nil, errors.Wrapf(err, "could not read files in directory: %s", w.AccountsDir())
	}
	dirNames := make([]string, 0)
	for _, item := range list {
		ok, err := hasDir(filepath.Join(w.AccountsDir(), item))
		if err != nil {
			return nil, errors.Wrapf(err, "could not parse directory: %v", err)
		}
		if ok {
			dirNames = append(dirNames, item)
		}
	}
	return dirNames, nil
}

// WriteFileAtPath within the wallet directory given the desired path, filename, and raw data.
func (w *Wallet) WriteFileAtPath(ctx context.Context, filePath string, fileName string, data []byte) error {
	accountPath := filepath.Join(w.accountsPath, filePath)
	if err := os.MkdirAll(accountPath, os.ModePerm); err != nil {
		return errors.Wrapf(err, "could not create path: %s", accountPath)
	}
	fullPath := filepath.Join(accountPath, fileName)
	if err := ioutil.WriteFile(fullPath, data, os.ModePerm); err != nil {
		return errors.Wrapf(err, "could not write %s", filePath)
	}
	log.WithFields(logrus.Fields{
		"path":     fullPath,
		"fileName": fileName,
	}).Debug("Wrote new file at path")
	return nil
}

// ReadFileAtPath within the wallet directory given the desired path and filename.
func (w *Wallet) ReadFileAtPath(ctx context.Context, filePath string, fileName string) ([]byte, error) {
	accountPath := filepath.Join(w.accountsPath, filePath)
	if err := os.MkdirAll(accountPath, os.ModePerm); err != nil {
		return nil, errors.Wrapf(err, "could not create path: %s", accountPath)
	}
	fullPath := filepath.Join(accountPath, fileName)
	matches, err := filepath.Glob(fullPath)
	if err != nil {
		return []byte{}, errors.Wrap(err, "could not find file")
	}
	if len(matches) == 0 {
		return []byte{}, fmt.Errorf("no files found %s", fullPath)
	}
	rawData, err := ioutil.ReadFile(matches[0])
	if err != nil {
		return nil, errors.Wrapf(err, "could not read %s", filePath)
	}
	return rawData, nil
}

// FileNameAtPath return the full file name for the requested file. It allows for finding the file
// with a regex pattern.
func (w *Wallet) FileNameAtPath(ctx context.Context, filePath string, fileName string) (string, error) {
	accountPath := filepath.Join(w.accountsPath, filePath)
	if err := os.MkdirAll(accountPath, os.ModePerm); err != nil {
		return "", errors.Wrapf(err, "could not create path: %s", accountPath)
	}
	fullPath := filepath.Join(accountPath, fileName)
	matches, err := filepath.Glob(fullPath)
	if err != nil {
		return "", errors.Wrap(err, "could not find file")
	}
	if len(matches) == 0 {
		return "", fmt.Errorf("no files found %s", fullPath)
	}
	fullFileName := filepath.Base(matches[0])
	return fullFileName, nil
}

// AccountTimestamp retrieves the timestamp from a given keystore file name.
func AccountTimestamp(fileName string) (time.Time, error) {
	timestampStart := strings.LastIndex(fileName, "-") + 1
	timestampEnd := strings.LastIndex(fileName, ".")
	// Return an error if the text we expect cannot be found.
	if timestampStart == -1 || timestampEnd == -1 {
		return time.Unix(0, 0), fmt.Errorf("could not find timestamp in file name %s", fileName)
	}
	unixTimestampStr, err := strconv.ParseInt(fileName[timestampStart:timestampEnd], 10, 64)
	if err != nil {
		return time.Unix(0, 0), errors.Wrapf(err, "could not parse account created at timestamp: %s", fileName)
	}
	unixTimestamp := time.Unix(unixTimestampStr, 0)
	return unixTimestamp, nil
}

// ReadKeymanagerConfigFromDisk opens a keymanager config file
// for reading if it exists at the wallet path.
func (w *Wallet) ReadKeymanagerConfigFromDisk(ctx context.Context) (io.ReadCloser, error) {
	configFilePath := filepath.Join(w.accountsPath, flags.KeymanagerConfigFileName)
	if !fileExists(configFilePath) {
		return nil, fmt.Errorf("no keymanager config file found at path: %s", w.accountsPath)
	}
	return os.Open(configFilePath)
}

// WriteKeymanagerConfigToDisk takes an encoded keymanager config file
// and writes it to the wallet path.
func (w *Wallet) WriteKeymanagerConfigToDisk(ctx context.Context, encoded []byte) error {
	configFilePath := filepath.Join(w.accountsPath, flags.KeymanagerConfigFileName)
	// Write the config file to disk.
	if err := ioutil.WriteFile(configFilePath, encoded, os.ModePerm); err != nil {
		return errors.Wrapf(err, "could not write %s", configFilePath)
	}
	log.WithField("configFilePath", configFilePath).Debug("Wrote keymanager config file to disk")
	return nil
}

// ReadEncryptedSeedFromDisk reads the encrypted wallet seed configuration from
// within the wallet path.
func (w *Wallet) ReadEncryptedSeedFromDisk(ctx context.Context) (io.ReadCloser, error) {
	configFilePath := filepath.Join(w.accountsPath, derived.EncryptedSeedFileName)
	if !fileExists(configFilePath) {
		return nil, fmt.Errorf("no encrypted seed file found at path: %s", w.accountsPath)
	}
	return os.Open(configFilePath)
}

// WriteEncryptedSeedToDisk writes the encrypted wallet seed configuration
// within the wallet path.
func (w *Wallet) WriteEncryptedSeedToDisk(ctx context.Context, encoded []byte) error {
	seedFilePath := filepath.Join(w.accountsPath, derived.EncryptedSeedFileName)
	// Write the config file to disk.
	if err := ioutil.WriteFile(seedFilePath, encoded, os.ModePerm); err != nil {
		return errors.Wrapf(err, "could not write %s", seedFilePath)
	}
	log.WithField("seedFilePath", seedFilePath).Debug("Wrote wallet encrypted seed file to disk")
	return nil
}

// ReadPasswordFromDisk --
func (w *Wallet) ReadPasswordFromDisk(ctx context.Context, passwordFileName string) (string, error) {
	fullPath := filepath.Join(w.passwordsDir, passwordFileName)
	rawData, err := ioutil.ReadFile(fullPath)
	if err != nil {
		return "", errors.Wrapf(err, "could not read %s", fullPath)
	}
	return string(rawData), nil
}

// enterPasswordForAccount checks if a user has a password specified for the new account
// either from a file or from stdin. Then, it saves the password to the wallet.
func (w *Wallet) enterPasswordForAccount(cliCtx *cli.Context, accountName string) error {
	au := aurora.NewAurora(true)
	var password string
	var err error
	if cliCtx.IsSet(flags.PasswordFileFlag.Name) {
		passwordFilePath := cliCtx.String(flags.PasswordFileFlag.Name)
		data, err := ioutil.ReadFile(passwordFilePath)
		if err != nil {
			return err
		}
		password = string(data)
		err = w.checkPasswordForAccount(accountName, password)
		if err != nil && strings.Contains(err.Error(), "invalid checksum") {
			return fmt.Errorf("invalid password entered for account %s", accountName)
		}
		if err != nil {
			return err
		}
	} else {
		attemptingPassword := true
		// Loop asking for the password until the user enters it correctly.
		for attemptingPassword {
			// Ask the user for the password to their account.
			password, err = inputWeakPassword(cliCtx, fmt.Sprintf(passwordForAccountPromptText, accountName))
			if err != nil {
				return errors.Wrap(err, "could not input password")
			}
			err = w.checkPasswordForAccount(accountName, password)
			if err != nil && strings.Contains(err.Error(), "invalid checksum") {
				fmt.Println(au.Red("Incorrect password entered, please try again"))
				continue
			}
			if err != nil {
				return err
			}

			attemptingPassword = false
		}
	}
	ctx := context.Background()
	if err := w.WritePasswordToDisk(ctx, accountName+direct.PasswordFileSuffix, password); err != nil {
		return errors.Wrap(err, "could not write password to disk")
	}
	return nil
}

func (w *Wallet) checkPasswordForAccount(accountName string, password string) error {
	encoded, err := w.ReadFileAtPath(context.Background(), accountName, direct.KeystoreFileName)
	if err != nil {
		return errors.Wrap(err, "could not read keystore file")
	}
	keystoreJSON := &v2keymanager.Keystore{}
	if err := json.Unmarshal(encoded, &keystoreJSON); err != nil {
		return errors.Wrap(err, "could not decode json")
	}
	decryptor := keystorev4.New()
	_, err = decryptor.Decrypt(keystoreJSON.Crypto, []byte(password))
	if err != nil {
		return errors.Wrap(err, "could not decrypt keystore")
	}
	return nil
}

// WritePasswordToDisk --
func (w *Wallet) WritePasswordToDisk(ctx context.Context, passwordFileName string, password string) error {
	passwordPath := filepath.Join(w.passwordsDir, passwordFileName)
	if err := ioutil.WriteFile(passwordPath, []byte(password), os.ModePerm); err != nil {
		return errors.Wrapf(err, "could not write %s", passwordPath)
	}
	return nil
}

func readKeymanagerKindFromWalletPath(walletPath string) (v2keymanager.Kind, error) {
	walletItem, err := os.Open(walletPath)
	if err != nil {
		return 0, err
	}
	defer func() {
		if err := walletItem.Close(); err != nil {
			log.WithField(
				"path", walletPath,
			).Errorf("Could not close wallet directory: %v", err)
		}
	}()
	list, err := walletItem.Readdirnames(0) // 0 to read all files and folders.
	if err != nil {
		return 0, fmt.Errorf("could not read files in directory: %s", walletPath)
	}
	if len(list) != 1 {
		return 0, fmt.Errorf("wanted 1 directory in wallet dir, received %d", len(list))
	}
	return v2keymanager.ParseKind(list[0])
}

// Returns true if a file is not a directory and exists
// at the specified path.
func fileExists(filename string) bool {
	info, err := os.Stat(filename)
	if os.IsNotExist(err) {
		return false
	}
	return !info.IsDir()
}

// Checks if a directory indeed exists at the specified path.
func hasDir(dirPath string) (bool, error) {
	info, err := os.Stat(dirPath)
	if os.IsNotExist(err) {
		return false, nil
	}
	return info.IsDir(), err
}<|MERGE_RESOLUTION|>--- conflicted
+++ resolved
@@ -37,19 +37,6 @@
 	}
 )
 
-<<<<<<< HEAD
-=======
-const (
-	// WalletDefaultDirName for accounts-v2.
-	WalletDefaultDirName = ".prysm-wallet-v2"
-	// PasswordsDefaultDirName where account passwords are stored.
-	PasswordsDefaultDirName = ".prysm-wallet-v2-passwords"
-	// KeymanagerConfigFileName for the keymanager used by the wallet: direct, derived, or remote.
-	KeymanagerConfigFileName = "keymanageropts.json"
-	// DirectoryPermissions for directories created under the wallet path.
-	DirectoryPermissions = os.ModePerm
-)
-
 var (
 	// ErrWalletExists is an error returned when a wallet already exists in the path provided.
 	ErrWalletExists = errors.New("you already have a wallet at the specified path. You can " +
@@ -57,7 +44,6 @@
 	)
 )
 
->>>>>>> ee1adddd
 // Wallet is a primitive in Prysm's v2 account management which
 // has the capability of creating new accounts, reading existing accounts,
 // and providing secure access to eth2 secrets depending on an
