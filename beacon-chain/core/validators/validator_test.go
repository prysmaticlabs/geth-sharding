--- conflicted
+++ resolved
@@ -290,23 +290,10 @@
 	prevAttestation := &pb.PendingAttestationRecord{
 		Data: &pb.AttestationData{
 			Slot:                 3,
-<<<<<<< HEAD
-			Shard:                384,
+			Shard:                6,
 			ShardBlockRootHash32: []byte{'B'},
 		},
-		AggregationBitfield: []byte{0xFF},
-	}
-
-	thisAttestation := &pb.PendingAttestationRecord{
-		Data: &pb.AttestationData{
-			Slot:                 3,
-			Shard:                385,
-=======
-			Shard:                6,
->>>>>>> 506db55b
-			ShardBlockRootHash32: []byte{'B'},
-		},
-		ParticipationBitfield: []byte{0, 0, 0, 0, 0, 0, 0, 0, 0, 0, 0, 0, 0, 0, 1, 1},
+		AggregationBitfield: []byte{0, 0, 0, 0, 0, 0, 0, 0, 0, 0, 0, 0, 0, 0, 1, 1},
 	}
 
 	indices, err := AttestingValidatorIndices(
