// Package peers provides information about peers at the eth2 protocol level.
// "Protocol level" is the level above the network level, so this layer never sees or interacts with (for example) hosts that are
// uncontactable due to being down, firewalled, etc.  Instead, this works with peers that are contactable but may or may not be of
// the correct fork version, not currently required due to the number of current connections, etc.
//
// A peer can have one of a number of states:
//
// - connected if we are able to talk to the remote peer
// - connecting if we are attempting to be able to talk to the remote peer
// - disconnecting if we are attempting to stop being able to talk to the remote peer
// - disconnected if we are not able to talk to the remote peer
//
// For convenience, there are two aggregate states expressed in functions:
//
// - active if we are connecting or connected
// - inactive if we are disconnecting or disconnected
//
// Peer information is persistent for the run of the service.  This allows for collection of useful long-term statistics such as
// number of bad responses obtained from the peer, giving the basis for decisions to not talk to known-bad peers.
package peers

import (
	"context"
	"errors"
	"sort"
	"time"

	"github.com/ethereum/go-ethereum/p2p/enr"
	"github.com/gogo/protobuf/proto"
	"github.com/libp2p/go-libp2p-core/network"
	"github.com/libp2p/go-libp2p-core/peer"
	ma "github.com/multiformats/go-multiaddr"
	ethpb "github.com/prysmaticlabs/ethereumapis/eth/v1alpha1"
	"github.com/prysmaticlabs/go-bitfield"
	"github.com/prysmaticlabs/prysm/beacon-chain/core/helpers"
	pb "github.com/prysmaticlabs/prysm/proto/beacon/p2p/v1"
	"github.com/prysmaticlabs/prysm/shared/roughtime"
)

// PeerConnectionState is the state of the connection.
type PeerConnectionState ethpb.ConnectionState

const (
	// PeerDisconnected means there is no connection to the peer.
	PeerDisconnected PeerConnectionState = iota
	// PeerDisconnecting means there is an on-going attempt to disconnect from the peer.
	PeerDisconnecting
	// PeerConnected means the peer has an active connection.
	PeerConnected
	// PeerConnecting means there is an on-going attempt to connect to the peer.
	PeerConnecting
)

// Additional buffer beyond current peer limit, from which we can store the relevant peer statuses.
const maxLimitBuffer = 150

var (
	// ErrPeerUnknown is returned when there is an attempt to obtain data from a peer that is not known.
	ErrPeerUnknown = errors.New("peer unknown")
)

// Status is the structure holding the peer status information.
type Status struct {
	ctx    context.Context
<<<<<<< HEAD
	scorer *PeerScorer
	store  *peerDataStore
=======
	store  *peerDataStore
	config *StatusConfig
>>>>>>> 10d32756
}

// StatusConfig represents peer status service params.
type StatusConfig struct {
<<<<<<< HEAD
	PeerLimit    int
	ScorerParams *PeerScorerConfig
=======
	// PeerLimit specifies maximum amount of concurrent peers that are expected to be connect to the node.
	PeerLimit int
	// MaxBadResponses specifies number of bad responses tolerated, before peer is banned.
	MaxBadResponses int
>>>>>>> 10d32756
}

// NewStatus creates a new status entity.
func NewStatus(ctx context.Context, config *StatusConfig) *Status {
	store := newPeerDataStore(ctx, &peerDataStoreConfig{
		maxPeers: maxLimitBuffer + config.PeerLimit,
	})
	return &Status{
		ctx:    ctx,
		store:  store,
<<<<<<< HEAD
		scorer: newPeerScorer(ctx, store, config.ScorerParams),
	}
}

// Scorer exposes peer scoring service.
func (p *Status) Scorer() *PeerScorer {
	return p.scorer
=======
		config: config,
	}
}

// MaxBadResponses returns the maximum number of bad responses a peer can provide before it is considered bad.
func (p *Status) MaxBadResponses() int {
	return p.config.MaxBadResponses
>>>>>>> 10d32756
}

// MaxPeerLimit returns the max peer limit stored in the current peer store.
func (p *Status) MaxPeerLimit() int {
	return p.store.config.maxPeers
}

// Add adds a peer.
// If a peer already exists with this ID its address and direction are updated with the supplied data.
func (p *Status) Add(record *enr.Record, pid peer.ID, address ma.Multiaddr, direction network.Direction) {
	p.store.Lock()
	defer p.store.Unlock()

	if peerData, ok := p.store.peers[pid]; ok {
		// Peer already exists, just update its address info.
		peerData.address = address
		peerData.direction = direction
		if record != nil {
			peerData.enr = record
		}
		return
	}
	peerData := &peerData{
		address:   address,
		direction: direction,
		// Peers start disconnected; state will be updated when the handshake process begins.
		connState: PeerDisconnected,
	}
	if record != nil {
		peerData.enr = record
	}
	p.store.peers[pid] = peerData
}

// Address returns the multiaddress of the given remote peer.
// This will error if the peer does not exist.
func (p *Status) Address(pid peer.ID) (ma.Multiaddr, error) {
	p.store.RLock()
	defer p.store.RUnlock()

	if peerData, ok := p.store.peers[pid]; ok {
		return peerData.address, nil
	}
	return nil, ErrPeerUnknown
}

// Direction returns the direction of the given remote peer.
// This will error if the peer does not exist.
func (p *Status) Direction(pid peer.ID) (network.Direction, error) {
	p.store.RLock()
	defer p.store.RUnlock()

	if peerData, ok := p.store.peers[pid]; ok {
		return peerData.direction, nil
	}
	return network.DirUnknown, ErrPeerUnknown
}

// ENR returns the enr for the corresponding peer id.
func (p *Status) ENR(pid peer.ID) (*enr.Record, error) {
	p.store.RLock()
	defer p.store.RUnlock()

	if peerData, ok := p.store.peers[pid]; ok {
		return peerData.enr, nil
	}
	return nil, ErrPeerUnknown
}

// SetChainState sets the chain state of the given remote peer.
func (p *Status) SetChainState(pid peer.ID, chainState *pb.Status) {
	p.store.Lock()
	defer p.store.Unlock()

	peerData := p.fetch(pid)
	peerData.chainState = chainState
	peerData.chainStateLastUpdated = roughtime.Now()
}

// ChainState gets the chain state of the given remote peer.
// This can return nil if there is no known chain state for the peer.
// This will error if the peer does not exist.
func (p *Status) ChainState(pid peer.ID) (*pb.Status, error) {
	p.store.RLock()
	defer p.store.RUnlock()

	if peerData, ok := p.store.peers[pid]; ok {
		return peerData.chainState, nil
	}
	return nil, ErrPeerUnknown
}

// IsActive checks if a peers is active and returns the result appropriately.
func (p *Status) IsActive(pid peer.ID) bool {
	p.store.RLock()
	defer p.store.RUnlock()

	peerData, ok := p.store.peers[pid]
	return ok && (peerData.connState == PeerConnected || peerData.connState == PeerConnecting)
}

// SetMetadata sets the metadata of the given remote peer.
func (p *Status) SetMetadata(pid peer.ID, metaData *pb.MetaData) {
	p.store.Lock()
	defer p.store.Unlock()

	peerData := p.fetch(pid)
	peerData.metaData = metaData
}

// Metadata returns a copy of the metadata corresponding to the provided
// peer id.
func (p *Status) Metadata(pid peer.ID) (*pb.MetaData, error) {
	p.store.RLock()
	defer p.store.RUnlock()

	if peerData, ok := p.store.peers[pid]; ok {
		return proto.Clone(peerData.metaData).(*pb.MetaData), nil
	}
	return nil, ErrPeerUnknown
}

// CommitteeIndices retrieves the committee subnets the peer is subscribed to.
func (p *Status) CommitteeIndices(pid peer.ID) ([]uint64, error) {
	p.store.RLock()
	defer p.store.RUnlock()

	if peerData, ok := p.store.peers[pid]; ok {
		if peerData.enr == nil || peerData.metaData == nil {
			return []uint64{}, nil
		}
		return retrieveIndicesFromBitfield(peerData.metaData.Attnets), nil
	}
	return nil, ErrPeerUnknown
}

// SubscribedToSubnet retrieves the peers subscribed to the given
// committee subnet.
func (p *Status) SubscribedToSubnet(index uint64) []peer.ID {
	p.store.RLock()
	defer p.store.RUnlock()

	peers := make([]peer.ID, 0)
	for pid, peerData := range p.store.peers {
		// look at active peers
		connectedStatus := peerData.connState == PeerConnecting || peerData.connState == PeerConnected
		if connectedStatus && peerData.metaData != nil && peerData.metaData.Attnets != nil {
			indices := retrieveIndicesFromBitfield(peerData.metaData.Attnets)
			for _, idx := range indices {
				if idx == index {
					peers = append(peers, pid)
					break
				}
			}
		}
	}
	return peers
}

// SetConnectionState sets the connection state of the given remote peer.
func (p *Status) SetConnectionState(pid peer.ID, state PeerConnectionState) {
	p.store.Lock()
	defer p.store.Unlock()

	peerData := p.fetch(pid)
	peerData.connState = state
}

// ConnectionState gets the connection state of the given remote peer.
// This will error if the peer does not exist.
func (p *Status) ConnectionState(pid peer.ID) (PeerConnectionState, error) {
	p.store.RLock()
	defer p.store.RUnlock()

	if peerData, ok := p.store.peers[pid]; ok {
		return peerData.connState, nil
	}
	return PeerDisconnected, ErrPeerUnknown
}

// ChainStateLastUpdated gets the last time the chain state of the given remote peer was updated.
// This will error if the peer does not exist.
func (p *Status) ChainStateLastUpdated(pid peer.ID) (time.Time, error) {
	p.store.RLock()
	defer p.store.RUnlock()

	if peerData, ok := p.store.peers[pid]; ok {
		return peerData.chainStateLastUpdated, nil
	}
	return roughtime.Now(), ErrPeerUnknown
}

<<<<<<< HEAD
// IsBad states if the peer is to be considered bad.
// If the peer is unknown this will return `false`, which makes using this function easier than returning an error.
func (p *Status) IsBad(pid peer.ID) bool {
	return p.scorer.IsBadPeer(pid)
=======
// IncrementBadResponses increments the number of bad responses we have received from the given remote peer.
func (p *Status) IncrementBadResponses(pid peer.ID) {
	p.store.Lock()
	defer p.store.Unlock()

	peerData := p.fetch(pid)
	peerData.badResponsesCount++
}

// BadResponses obtains the number of bad responses we have received from the given remote peer.
// This will error if the peer does not exist.
func (p *Status) BadResponses(pid peer.ID) (int, error) {
	p.store.RLock()
	defer p.store.RUnlock()

	if peerData, ok := p.store.peers[pid]; ok {
		return peerData.badResponsesCount, nil
	}
	return -1, ErrPeerUnknown
}

// IsBad states if the peer is to be considered bad.
// If the peer is unknown this will return `false`, which makes using this function easier than returning an error.
func (p *Status) IsBad(pid peer.ID) bool {
	p.store.RLock()
	defer p.store.RUnlock()

	if peerData, ok := p.store.peers[pid]; ok {
		return peerData.badResponsesCount >= p.config.MaxBadResponses
	}
	return false
>>>>>>> 10d32756
}

// Connecting returns the peers that are connecting.
func (p *Status) Connecting() []peer.ID {
	p.store.RLock()
	defer p.store.RUnlock()
	peers := make([]peer.ID, 0)
	for pid, peerData := range p.store.peers {
		if peerData.connState == PeerConnecting {
			peers = append(peers, pid)
		}
	}
	return peers
}

// Connected returns the peers that are connected.
func (p *Status) Connected() []peer.ID {
	p.store.RLock()
	defer p.store.RUnlock()
	peers := make([]peer.ID, 0)
	for pid, peerData := range p.store.peers {
		if peerData.connState == PeerConnected {
			peers = append(peers, pid)
		}
	}
	return peers
}

// Active returns the peers that are connecting or connected.
func (p *Status) Active() []peer.ID {
	p.store.RLock()
	defer p.store.RUnlock()
	peers := make([]peer.ID, 0)
	for pid, peerData := range p.store.peers {
		if peerData.connState == PeerConnecting || peerData.connState == PeerConnected {
			peers = append(peers, pid)
		}
	}
	return peers
}

// Disconnecting returns the peers that are disconnecting.
func (p *Status) Disconnecting() []peer.ID {
	p.store.RLock()
	defer p.store.RUnlock()
	peers := make([]peer.ID, 0)
	for pid, peerData := range p.store.peers {
		if peerData.connState == PeerDisconnecting {
			peers = append(peers, pid)
		}
	}
	return peers
}

// Disconnected returns the peers that are disconnected.
func (p *Status) Disconnected() []peer.ID {
	p.store.RLock()
	defer p.store.RUnlock()
	peers := make([]peer.ID, 0)
	for pid, peerData := range p.store.peers {
		if peerData.connState == PeerDisconnected {
			peers = append(peers, pid)
		}
	}
	return peers
}

// Inactive returns the peers that are disconnecting or disconnected.
func (p *Status) Inactive() []peer.ID {
	p.store.RLock()
	defer p.store.RUnlock()
	peers := make([]peer.ID, 0)
	for pid, peerData := range p.store.peers {
		if peerData.connState == PeerDisconnecting || peerData.connState == PeerDisconnected {
			peers = append(peers, pid)
		}
	}
	return peers
}

// Bad returns the peers that are bad.
func (p *Status) Bad() []peer.ID {
<<<<<<< HEAD
	return p.scorer.BadPeers()
=======
	p.store.RLock()
	defer p.store.RUnlock()
	peers := make([]peer.ID, 0)
	for pid, peerData := range p.store.peers {
		if peerData.badResponsesCount >= p.config.MaxBadResponses {
			peers = append(peers, pid)
		}
	}
	return peers
>>>>>>> 10d32756
}

// All returns all the peers regardless of state.
func (p *Status) All() []peer.ID {
	p.store.RLock()
	defer p.store.RUnlock()
	pids := make([]peer.ID, 0, len(p.store.peers))
	for pid := range p.store.peers {
		pids = append(pids, pid)
	}
	return pids
}

<<<<<<< HEAD
=======
// Decay reduces the bad responses of all peers, giving reformed peers a chance to join the network.
// This can be run periodically, although note that each time it runs it does give all bad peers another chance as well to clog up
// the network with bad responses, so should not be run too frequently; once an hour would be reasonable.
func (p *Status) Decay() {
	p.store.Lock()
	defer p.store.Unlock()
	for _, peerData := range p.store.peers {
		if peerData.badResponsesCount > 0 {
			peerData.badResponsesCount--
		}
	}
}

>>>>>>> 10d32756
// Prune clears out and removes outdated and disconnected peers.
func (p *Status) Prune() {
	p.store.Lock()
	defer p.store.Unlock()

	// Exit early if there is nothing to prune.
	if len(p.store.peers) <= p.store.config.maxPeers {
		return
	}

	type peerResp struct {
		pid     peer.ID
		badResp int
	}
	peersToPrune := make([]*peerResp, 0)
<<<<<<< HEAD
	// Select disconnected peers with a smaller bad response count.
	for pid, peerData := range p.store.peers {
		if peerData.connState == PeerDisconnected && !p.scorer.isBadPeer(pid) {
			badResp, err := p.scorer.badResponses(pid)
			if err != nil {
				badResp = 0
			}
			peersToPrune = append(peersToPrune, &peerResp{
				pid:     pid,
				badResp: badResp,
=======
	// Select disconnected peers with a smaller
	// bad response count.
	for pid, peerData := range p.store.peers {
		if peerData.connState == PeerDisconnected && peerData.badResponsesCount < p.config.MaxBadResponses {
			peersToPrune = append(peersToPrune, &peerResp{
				pid:     pid,
				badResp: p.store.peers[pid].badResponsesCount,
>>>>>>> 10d32756
			})
		}
	}

	// Sort peers in ascending order, so the peers with the
	// least amount of bad responses are pruned first. This
	// is to protect the node from malicious/lousy peers so
	// that their memory is still kept.
	sort.Slice(peersToPrune, func(i, j int) bool {
		return peersToPrune[i].badResp < peersToPrune[j].badResp
	})

	limitDiff := len(p.store.peers) - p.store.config.maxPeers
<<<<<<< HEAD
=======

>>>>>>> 10d32756
	if limitDiff > len(peersToPrune) {
		limitDiff = len(peersToPrune)
	}

	peersToPrune = peersToPrune[:limitDiff]

	// Delete peers from map.
<<<<<<< HEAD
	for _, peerRes := range peersToPrune {
		delete(p.store.peers, peerRes.pid)
=======
	for _, peerData := range peersToPrune {
		delete(p.store.peers, peerData.pid)
>>>>>>> 10d32756
	}
}

// BestFinalized returns the highest finalized epoch equal to or higher than ours that is agreed upon by the majority of peers.
// This method may not return the absolute highest finalized, but the finalized epoch in which most peers can serve blocks.
// Ideally, all peers would be reporting the same finalized epoch but some may be behind due to their own latency, or because of
// their finalized epoch at the time we queried them.
// Returns the best finalized root, epoch number, and list of peers that are at or beyond that epoch.
func (p *Status) BestFinalized(maxPeers int, ourFinalizedEpoch uint64) (uint64, []peer.ID) {
	connected := p.Connected()
	finalizedEpochVotes := make(map[uint64]uint64)
	pidEpoch := make(map[peer.ID]uint64, len(connected))
	potentialPIDs := make([]peer.ID, 0, len(connected))
	for _, pid := range connected {
		peerChainState, err := p.ChainState(pid)
		if err == nil && peerChainState != nil && peerChainState.FinalizedEpoch >= ourFinalizedEpoch {
			finalizedEpochVotes[peerChainState.FinalizedEpoch]++
			pidEpoch[pid] = peerChainState.FinalizedEpoch
			potentialPIDs = append(potentialPIDs, pid)
		}
	}

	// Select the target epoch, which is the epoch most peers agree upon.
	var targetEpoch uint64
	var mostVotes uint64
	for epoch, count := range finalizedEpochVotes {
		if count > mostVotes {
			mostVotes = count
			targetEpoch = epoch
		}
	}

	// Sort PIDs by finalized epoch, in decreasing order.
	sort.Slice(potentialPIDs, func(i, j int) bool {
		return pidEpoch[potentialPIDs[i]] > pidEpoch[potentialPIDs[j]]
	})

	// Trim potential peers to those on or after target epoch.
	for i, pid := range potentialPIDs {
		if pidEpoch[pid] < targetEpoch {
			potentialPIDs = potentialPIDs[:i]
			break
		}
	}

	// Trim potential peers to at most maxPeers.
	if len(potentialPIDs) > maxPeers {
		potentialPIDs = potentialPIDs[:maxPeers]
	}

	return targetEpoch, potentialPIDs
}

// fetch is a helper function that fetches a peer status, possibly creating it.
func (p *Status) fetch(pid peer.ID) *peerData {
	if _, ok := p.store.peers[pid]; !ok {
		p.store.peers[pid] = &peerData{}
	}
	return p.store.peers[pid]
}

// HighestEpoch returns the highest epoch reported epoch amongst peers.
func (p *Status) HighestEpoch() uint64 {
	p.store.RLock()
	defer p.store.RUnlock()
	var highestSlot uint64
	for _, peerData := range p.store.peers {
		if peerData != nil && peerData.chainState != nil && peerData.chainState.HeadSlot > highestSlot {
			highestSlot = peerData.chainState.HeadSlot
		}
	}
	return helpers.SlotToEpoch(highestSlot)
}

func retrieveIndicesFromBitfield(bitV bitfield.Bitvector64) []uint64 {
	committeeIdxs := make([]uint64, 0, bitV.Count())
	for i := uint64(0); i < 64; i++ {
		if bitV.BitAt(i) {
			committeeIdxs = append(committeeIdxs, i)
		}
	}
	return committeeIdxs
}<|MERGE_RESOLUTION|>--- conflicted
+++ resolved
@@ -62,26 +62,16 @@
 // Status is the structure holding the peer status information.
 type Status struct {
 	ctx    context.Context
-<<<<<<< HEAD
 	scorer *PeerScorer
 	store  *peerDataStore
-=======
-	store  *peerDataStore
-	config *StatusConfig
->>>>>>> 10d32756
 }
 
 // StatusConfig represents peer status service params.
 type StatusConfig struct {
-<<<<<<< HEAD
+	// PeerLimit specifies maximum amount of concurrent peers that are expected to be connect to the node.
 	PeerLimit    int
+	// ScorerParams holds peer scorer configuration params.
 	ScorerParams *PeerScorerConfig
-=======
-	// PeerLimit specifies maximum amount of concurrent peers that are expected to be connect to the node.
-	PeerLimit int
-	// MaxBadResponses specifies number of bad responses tolerated, before peer is banned.
-	MaxBadResponses int
->>>>>>> 10d32756
 }
 
 // NewStatus creates a new status entity.
@@ -92,7 +82,6 @@
 	return &Status{
 		ctx:    ctx,
 		store:  store,
-<<<<<<< HEAD
 		scorer: newPeerScorer(ctx, store, config.ScorerParams),
 	}
 }
@@ -100,15 +89,6 @@
 // Scorer exposes peer scoring service.
 func (p *Status) Scorer() *PeerScorer {
 	return p.scorer
-=======
-		config: config,
-	}
-}
-
-// MaxBadResponses returns the maximum number of bad responses a peer can provide before it is considered bad.
-func (p *Status) MaxBadResponses() int {
-	return p.config.MaxBadResponses
->>>>>>> 10d32756
 }
 
 // MaxPeerLimit returns the max peer limit stored in the current peer store.
@@ -301,44 +281,10 @@
 	return roughtime.Now(), ErrPeerUnknown
 }
 
-<<<<<<< HEAD
 // IsBad states if the peer is to be considered bad.
 // If the peer is unknown this will return `false`, which makes using this function easier than returning an error.
 func (p *Status) IsBad(pid peer.ID) bool {
 	return p.scorer.IsBadPeer(pid)
-=======
-// IncrementBadResponses increments the number of bad responses we have received from the given remote peer.
-func (p *Status) IncrementBadResponses(pid peer.ID) {
-	p.store.Lock()
-	defer p.store.Unlock()
-
-	peerData := p.fetch(pid)
-	peerData.badResponsesCount++
-}
-
-// BadResponses obtains the number of bad responses we have received from the given remote peer.
-// This will error if the peer does not exist.
-func (p *Status) BadResponses(pid peer.ID) (int, error) {
-	p.store.RLock()
-	defer p.store.RUnlock()
-
-	if peerData, ok := p.store.peers[pid]; ok {
-		return peerData.badResponsesCount, nil
-	}
-	return -1, ErrPeerUnknown
-}
-
-// IsBad states if the peer is to be considered bad.
-// If the peer is unknown this will return `false`, which makes using this function easier than returning an error.
-func (p *Status) IsBad(pid peer.ID) bool {
-	p.store.RLock()
-	defer p.store.RUnlock()
-
-	if peerData, ok := p.store.peers[pid]; ok {
-		return peerData.badResponsesCount >= p.config.MaxBadResponses
-	}
-	return false
->>>>>>> 10d32756
 }
 
 // Connecting returns the peers that are connecting.
@@ -421,19 +367,7 @@
 
 // Bad returns the peers that are bad.
 func (p *Status) Bad() []peer.ID {
-<<<<<<< HEAD
 	return p.scorer.BadPeers()
-=======
-	p.store.RLock()
-	defer p.store.RUnlock()
-	peers := make([]peer.ID, 0)
-	for pid, peerData := range p.store.peers {
-		if peerData.badResponsesCount >= p.config.MaxBadResponses {
-			peers = append(peers, pid)
-		}
-	}
-	return peers
->>>>>>> 10d32756
 }
 
 // All returns all the peers regardless of state.
@@ -447,22 +381,6 @@
 	return pids
 }
 
-<<<<<<< HEAD
-=======
-// Decay reduces the bad responses of all peers, giving reformed peers a chance to join the network.
-// This can be run periodically, although note that each time it runs it does give all bad peers another chance as well to clog up
-// the network with bad responses, so should not be run too frequently; once an hour would be reasonable.
-func (p *Status) Decay() {
-	p.store.Lock()
-	defer p.store.Unlock()
-	for _, peerData := range p.store.peers {
-		if peerData.badResponsesCount > 0 {
-			peerData.badResponsesCount--
-		}
-	}
-}
-
->>>>>>> 10d32756
 // Prune clears out and removes outdated and disconnected peers.
 func (p *Status) Prune() {
 	p.store.Lock()
@@ -478,26 +396,12 @@
 		badResp int
 	}
 	peersToPrune := make([]*peerResp, 0)
-<<<<<<< HEAD
 	// Select disconnected peers with a smaller bad response count.
 	for pid, peerData := range p.store.peers {
 		if peerData.connState == PeerDisconnected && !p.scorer.isBadPeer(pid) {
-			badResp, err := p.scorer.badResponses(pid)
-			if err != nil {
-				badResp = 0
-			}
-			peersToPrune = append(peersToPrune, &peerResp{
-				pid:     pid,
-				badResp: badResp,
-=======
-	// Select disconnected peers with a smaller
-	// bad response count.
-	for pid, peerData := range p.store.peers {
-		if peerData.connState == PeerDisconnected && peerData.badResponsesCount < p.config.MaxBadResponses {
 			peersToPrune = append(peersToPrune, &peerResp{
 				pid:     pid,
 				badResp: p.store.peers[pid].badResponsesCount,
->>>>>>> 10d32756
 			})
 		}
 	}
@@ -511,10 +415,6 @@
 	})
 
 	limitDiff := len(p.store.peers) - p.store.config.maxPeers
-<<<<<<< HEAD
-=======
-
->>>>>>> 10d32756
 	if limitDiff > len(peersToPrune) {
 		limitDiff = len(peersToPrune)
 	}
@@ -522,13 +422,8 @@
 	peersToPrune = peersToPrune[:limitDiff]
 
 	// Delete peers from map.
-<<<<<<< HEAD
-	for _, peerRes := range peersToPrune {
-		delete(p.store.peers, peerRes.pid)
-=======
 	for _, peerData := range peersToPrune {
 		delete(p.store.peers, peerData.pid)
->>>>>>> 10d32756
 	}
 }
 
