package featureconfig

import (
	"github.com/urfave/cli"
)

var (
	// NoGenesisDelayFlag disables the standard genesis delay.
	NoGenesisDelayFlag = cli.BoolFlag{
		Name:  "no-genesis-delay",
		Usage: "Process genesis event 30s after the ETH1 block time, rather than wait to midnight of the next day.",
	}
	// DemoConfigFlag enables the demo configuration.
	DemoConfigFlag = cli.BoolFlag{
		Name:  "demo-config",
		Usage: "Use demo config with lower deposit thresholds.",
	}
	writeSSZStateTransitionsFlag = cli.BoolFlag{
		Name:  "interop-write-ssz-state-transitions",
		Usage: "Write ssz states to disk after attempted state transition",
	}
	// EnableAttestationCacheFlag see https://github.com/prysmaticlabs/prysm/issues/3106.
	EnableAttestationCacheFlag = cli.BoolFlag{
		Name:  "enable-attestation-cache",
		Usage: "Enable unsafe cache mechanism. See https://github.com/prysmaticlabs/prysm/issues/3106",
	}
	// EnableEth1DataVoteCacheFlag see https://github.com/prysmaticlabs/prysm/issues/3106.
	EnableEth1DataVoteCacheFlag = cli.BoolFlag{
		Name:  "enable-eth1-data-vote-cache",
		Usage: "Enable unsafe cache mechanism. See https://github.com/prysmaticlabs/prysm/issues/3106",
	}
<<<<<<< HEAD
	// EnableSeedCacheFlag see https://github.com/prysmaticlabs/prysm/issues/3106.
	EnableSeedCacheFlag = cli.BoolFlag{
		Name:  "enable-seed-cache",
		Usage: "Enable unsafe cache mechanism. See https://github.com/prysmaticlabs/prysm/issues/3106",
	}
	// EnableStartShardCacheFlag see https://github.com/prysmaticlabs/prysm/issues/3106.
	EnableStartShardCacheFlag = cli.BoolFlag{
		Name:  "enable-start-shard-cache",
		Usage: "Enable unsafe cache mechanism. See https://github.com/prysmaticlabs/prysm/issues/3106",
	}
	// EnableTotalBalanceCacheFlag see https://github.com/prysmaticlabs/prysm/issues/3106.
	EnableTotalBalanceCacheFlag = cli.BoolFlag{
		Name:  "enable-total-balance-cache",
		Usage: "Enable unsafe cache mechanism. See https://github.com/prysmaticlabs/prysm/issues/3106",
	}
	// InitSyncNoVerifyFlag enables the initial sync no verify configuration.
	InitSyncNoVerifyFlag = cli.BoolFlag{
		Name:  "init-sync-no-verify",
		Usage: "Initial sync to finalized check point w/o verifying block's signature, RANDAO and attestation's aggregated signatures",
	}
=======
>>>>>>> fb74dae8
)

// ValidatorFlags contains a list of all the feature flags that apply to the validator client.
var ValidatorFlags = []cli.Flag{
	DemoConfigFlag,
}

// BeaconChainFlags contains a list of all the feature flags that apply to the beacon-chain client.
var BeaconChainFlags = []cli.Flag{
	NoGenesisDelayFlag,
	DemoConfigFlag,
	writeSSZStateTransitionsFlag,
	EnableAttestationCacheFlag,
	EnableEth1DataVoteCacheFlag,
<<<<<<< HEAD
	EnableSeedCacheFlag,
	EnableStartShardCacheFlag,
	EnableTotalBalanceCacheFlag,
	InitSyncNoVerifyFlag,
=======
>>>>>>> fb74dae8
}<|MERGE_RESOLUTION|>--- conflicted
+++ resolved
@@ -29,29 +29,11 @@
 		Name:  "enable-eth1-data-vote-cache",
 		Usage: "Enable unsafe cache mechanism. See https://github.com/prysmaticlabs/prysm/issues/3106",
 	}
-<<<<<<< HEAD
-	// EnableSeedCacheFlag see https://github.com/prysmaticlabs/prysm/issues/3106.
-	EnableSeedCacheFlag = cli.BoolFlag{
-		Name:  "enable-seed-cache",
-		Usage: "Enable unsafe cache mechanism. See https://github.com/prysmaticlabs/prysm/issues/3106",
-	}
-	// EnableStartShardCacheFlag see https://github.com/prysmaticlabs/prysm/issues/3106.
-	EnableStartShardCacheFlag = cli.BoolFlag{
-		Name:  "enable-start-shard-cache",
-		Usage: "Enable unsafe cache mechanism. See https://github.com/prysmaticlabs/prysm/issues/3106",
-	}
-	// EnableTotalBalanceCacheFlag see https://github.com/prysmaticlabs/prysm/issues/3106.
-	EnableTotalBalanceCacheFlag = cli.BoolFlag{
-		Name:  "enable-total-balance-cache",
-		Usage: "Enable unsafe cache mechanism. See https://github.com/prysmaticlabs/prysm/issues/3106",
-	}
 	// InitSyncNoVerifyFlag enables the initial sync no verify configuration.
 	InitSyncNoVerifyFlag = cli.BoolFlag{
 		Name:  "init-sync-no-verify",
 		Usage: "Initial sync to finalized check point w/o verifying block's signature, RANDAO and attestation's aggregated signatures",
 	}
-=======
->>>>>>> fb74dae8
 )
 
 // ValidatorFlags contains a list of all the feature flags that apply to the validator client.
@@ -66,11 +48,5 @@
 	writeSSZStateTransitionsFlag,
 	EnableAttestationCacheFlag,
 	EnableEth1DataVoteCacheFlag,
-<<<<<<< HEAD
-	EnableSeedCacheFlag,
-	EnableStartShardCacheFlag,
-	EnableTotalBalanceCacheFlag,
 	InitSyncNoVerifyFlag,
-=======
->>>>>>> fb74dae8
 }