package db

import (
	"fmt"

	"github.com/boltdb/bolt"
	"github.com/gogo/protobuf/proto"
	"github.com/pkg/errors"
	slashpb "github.com/prysmaticlabs/prysm/proto/slashing"
	"github.com/prysmaticlabs/prysm/shared/bytesutil"
	"github.com/prysmaticlabs/prysm/slasher/flags"
)

var highestValidatorIdx uint64

func saveToDB(validatorIdx uint64, _ uint64, value interface{}, cost int64) {
	log.Tracef("evicting span map for validator id: %d", validatorIdx)

	err := d.batch(func(tx *bolt.Tx) error {
		bucket := tx.Bucket(validatorsMinMaxSpanBucket)
		key := bytesutil.Bytes4(validatorIdx)
		val, err := proto.Marshal(value.(*slashpb.EpochSpanMap))
		if err != nil {
			return errors.Wrap(err, "failed to marshal span map")
		}
		if err := bucket.Put(key, val); err != nil {
			return errors.Wrapf(err, "failed to delete validator id: %d from validators min max span bucket", validatorIdx)
		}
		return err
	})
	if err != nil {
		log.Errorf("failed to save spanmap to db on cache eviction: %v", err)
	}
}

func createEpochSpanMap(enc []byte) (*slashpb.EpochSpanMap, error) {
	epochSpanMap := &slashpb.EpochSpanMap{}
	err := proto.Unmarshal(enc, epochSpanMap)
	if err != nil {
		return nil, errors.Wrap(err, "failed to unmarshal encoding")
	}
	return epochSpanMap, nil
}

// ValidatorSpansMap accepts validator index and returns the corresponding spans
// map for slashing detection.
// Returns nil if the span map for this validator index does not exist.
func (db *Store) ValidatorSpansMap(validatorIdx uint64) (*slashpb.EpochSpanMap, error) {
	var sm *slashpb.EpochSpanMap
<<<<<<< HEAD
	if db.ctx.GlobalBool(flags.UseSpanCacheFlag.Name) {
=======
	if db.spanCacheEnabled {
>>>>>>> b0307711
		sm, ok := db.spanCache.Get(validatorIdx)
		if ok {
			return sm.(*slashpb.EpochSpanMap), nil
		}
	}
	err := db.view(func(tx *bolt.Tx) error {
		b := tx.Bucket(validatorsMinMaxSpanBucket)
		enc := b.Get(bytesutil.Bytes4(validatorIdx))
		var err error
		sm, err = createEpochSpanMap(enc)
		if err != nil {
			return err
		}
		return nil
	})
	if sm.EpochSpanMap == nil {
		sm.EpochSpanMap = make(map[uint64]*slashpb.MinMaxEpochSpan)
	}
	return sm, err
}

// SaveValidatorSpansMap accepts a validator index and span map and writes it to disk.
func (db *Store) SaveValidatorSpansMap(validatorIdx uint64, spanMap *slashpb.EpochSpanMap) error {
<<<<<<< HEAD
	if db.ctx.GlobalBool(flags.UseSpanCacheFlag.Name) {
=======
	if db.spanCacheEnabled {
>>>>>>> b0307711
		if validatorIdx > highestValidatorIdx {
			highestValidatorIdx = validatorIdx
		}
		saved := db.spanCache.Set(validatorIdx, spanMap, 1)
		if !saved {
			return fmt.Errorf("failed to save span map to cache")
		}
		return nil
	}
	err := db.batch(func(tx *bolt.Tx) error {
		bucket := tx.Bucket(validatorsMinMaxSpanBucket)
		key := bytesutil.Bytes4(validatorIdx)
		val, err := proto.Marshal(spanMap)
		if err != nil {
			return errors.Wrap(err, "failed to marshal span map")
		}
		if err := bucket.Put(key, val); err != nil {
			return errors.Wrapf(err, "failed to delete validator id: %d from validators min max span bucket", validatorIdx)
		}
		return err
	})
	return err
}

// SaveCachedSpansMaps saves all span map from cache to disk
// if no span maps are in db or cache is disabled it returns nil.
func (db *Store) SaveCachedSpansMaps() error {
<<<<<<< HEAD
	if db.ctx.GlobalBool(flags.UseSpanCacheFlag.Name) {
=======
	if db.spanCacheEnabled {
>>>>>>> b0307711
		err := db.update(func(tx *bolt.Tx) error {
			bucket := tx.Bucket(validatorsMinMaxSpanBucket)
			for i := uint64(0); i <= highestValidatorIdx; i++ {
				spanMap, ok := db.spanCache.Get(i)
				if ok {
					key := bytesutil.Bytes4(i)
					val, err := proto.Marshal(spanMap.(*slashpb.EpochSpanMap))
					if err != nil {
						return errors.Wrap(err, "failed to marshal span map")
					}
					if err := bucket.Put(key, val); err != nil {
						return errors.Wrapf(err, "failed to save validator id: %d from validators min max span cache", i)
					}
				}
			}
			return nil
		})
		return err
	}
	return nil
}

// DeleteValidatorSpanMap deletes a validator span map using a validator index as bucket key.
func (db *Store) DeleteValidatorSpanMap(validatorIdx uint64) error {
<<<<<<< HEAD
	if db.ctx.GlobalBool(flags.UseSpanCacheFlag.Name) {
=======
	if db.spanCacheEnabled {
>>>>>>> b0307711
		db.spanCache.Del(validatorIdx)
	}
	return db.update(func(tx *bolt.Tx) error {
		bucket := tx.Bucket(validatorsMinMaxSpanBucket)
		key := bytesutil.Bytes4(validatorIdx)
		enc := bucket.Get(key)
		if enc == nil {
			return nil
		}
		if err := bucket.Delete(key); err != nil {
			tx.Rollback()
			return errors.Wrapf(err, "failed to delete the span map for validator idx: %v from validators min max span bucket", validatorIdx)
		}
		return nil
	})
}<|MERGE_RESOLUTION|>--- conflicted
+++ resolved
@@ -8,7 +8,6 @@
 	"github.com/pkg/errors"
 	slashpb "github.com/prysmaticlabs/prysm/proto/slashing"
 	"github.com/prysmaticlabs/prysm/shared/bytesutil"
-	"github.com/prysmaticlabs/prysm/slasher/flags"
 )
 
 var highestValidatorIdx uint64
@@ -47,11 +46,7 @@
 // Returns nil if the span map for this validator index does not exist.
 func (db *Store) ValidatorSpansMap(validatorIdx uint64) (*slashpb.EpochSpanMap, error) {
 	var sm *slashpb.EpochSpanMap
-<<<<<<< HEAD
-	if db.ctx.GlobalBool(flags.UseSpanCacheFlag.Name) {
-=======
 	if db.spanCacheEnabled {
->>>>>>> b0307711
 		sm, ok := db.spanCache.Get(validatorIdx)
 		if ok {
 			return sm.(*slashpb.EpochSpanMap), nil
@@ -75,11 +70,7 @@
 
 // SaveValidatorSpansMap accepts a validator index and span map and writes it to disk.
 func (db *Store) SaveValidatorSpansMap(validatorIdx uint64, spanMap *slashpb.EpochSpanMap) error {
-<<<<<<< HEAD
-	if db.ctx.GlobalBool(flags.UseSpanCacheFlag.Name) {
-=======
 	if db.spanCacheEnabled {
->>>>>>> b0307711
 		if validatorIdx > highestValidatorIdx {
 			highestValidatorIdx = validatorIdx
 		}
@@ -107,11 +98,7 @@
 // SaveCachedSpansMaps saves all span map from cache to disk
 // if no span maps are in db or cache is disabled it returns nil.
 func (db *Store) SaveCachedSpansMaps() error {
-<<<<<<< HEAD
-	if db.ctx.GlobalBool(flags.UseSpanCacheFlag.Name) {
-=======
 	if db.spanCacheEnabled {
->>>>>>> b0307711
 		err := db.update(func(tx *bolt.Tx) error {
 			bucket := tx.Bucket(validatorsMinMaxSpanBucket)
 			for i := uint64(0); i <= highestValidatorIdx; i++ {
@@ -136,11 +123,7 @@
 
 // DeleteValidatorSpanMap deletes a validator span map using a validator index as bucket key.
 func (db *Store) DeleteValidatorSpanMap(validatorIdx uint64) error {
-<<<<<<< HEAD
-	if db.ctx.GlobalBool(flags.UseSpanCacheFlag.Name) {
-=======
 	if db.spanCacheEnabled {
->>>>>>> b0307711
 		db.spanCache.Del(validatorIdx)
 	}
 	return db.update(func(tx *bolt.Tx) error {
