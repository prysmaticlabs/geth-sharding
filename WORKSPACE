--- conflicted
+++ resolved
@@ -49,7 +49,6 @@
 )
 
 go_repository(
-<<<<<<< HEAD
     name = "com_github_libp2p_go_floodsub",
     commit = "1b4fbb865d4944a602b27e24e8123a57095e9987",
     importpath = "github.com/libp2p/go-floodsub",
@@ -377,25 +376,21 @@
     name = "com_github_satori_go_uuid",
     commit = "36e9d2ebbde5e3f13ab2e25625fd453271d6522e",
     importpath = "github.com/satori/go.uuid",
-=======
+)
+
+go_repository(
     name = "com_github_sirupsen_logrus",
     importpath = "github.com/sirupsen/logrus",
     commit = "e54a77765aca7bbdd8e56c1c54f60579968b2dc9",
->>>>>>> 3544c0b7
 )
 
 go_repository(
     name = "org_golang_x_sys",
-<<<<<<< HEAD
     commit = "3c6ecd8f22c6f40fbeec94c000a069d7d87c7624",
-=======
-    commit = "1b2967e3c290b7c545b3db0deeda16e9be4f98a2",
->>>>>>> 3544c0b7
     importpath = "golang.org/x/sys",
 )
 
 go_repository(
-<<<<<<< HEAD
     name = "com_github_whyrusleeping_yamux",
     commit = "35d045d4429ecf19430a2b94efc590bc40f2f7af",
     importpath = "github.com/whyrusleeping/yamux",
@@ -489,9 +484,4 @@
     name = "com_github_gxed_goendian",
     commit = "0f5c6873267e5abf306ffcdfcfa4bf77517ef4a7",
     importpath = "github.com/gxed/GoEndian",
-=======
-    name = "org_golang_x_crypto",
-    commit = "a49355c7e3f8fe157a85be2f77e6e269a0f89602",
-    importpath = "golang.org/x/crypto",
->>>>>>> 3544c0b7
 )