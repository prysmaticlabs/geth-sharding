--- conflicted
+++ resolved
@@ -4,6 +4,7 @@
 	"context"
 	"crypto/rand"
 	"math/big"
+	mrand "math/rand"
 	"time"
 
 	"github.com/ethereum/go-ethereum/event"
@@ -12,7 +13,7 @@
 	"github.com/prysmaticlabs/geth-sharding/sharding/params"
 	"github.com/prysmaticlabs/geth-sharding/sharding/syncer"
 
-	pb "github.com/prysmaticlabs/geth-sharding/sharding/p2p/proto"
+	pb "github.com/prysmaticlabs/geth-sharding/sharding/p2p/proto/v1"
 	log "github.com/sirupsen/logrus"
 )
 
@@ -46,12 +47,7 @@
 	log.Info("Starting simulator service")
 	s.requestFeed = s.p2p.Feed(pb.CollationBodyRequest{})
 
-<<<<<<< HEAD
-=======
-	s.requestFeed = s.p2p.Feed(messages.CollationBodyRequest{})
-
 	go s.broadcastTransactions(time.Tick(s.delay), s.ctx.Done())
->>>>>>> a9e4cd45
 	go s.simulateNotaryRequests(s.client.SMCCaller(), s.client.ChainReader(), time.Tick(s.delay), s.ctx.Done())
 }
 
@@ -82,6 +78,7 @@
 			}
 
 			period := new(big.Int).Div(blockNumber.Number(), big.NewInt(s.config.PeriodLength))
+			period = period.Sub(period, big.NewInt(1))
 			req, err := syncer.RequestCollationBody(fetcher, big.NewInt(int64(s.shardID)), period)
 			if err != nil {
 				log.Errorf("Error constructing collation body request: %v", err)
@@ -109,13 +106,12 @@
 			return
 		case <-delayChan:
 			tx := createTestTx()
-<<<<<<< HEAD
+
 			s.p2p.Broadcast(tx)
-			log.Info("Transaction broadcasted")
-=======
-			s.p2p.Broadcast(messages.TransactionBroadcast{Transaction: tx})
-			log.Debugf("Transaction broadcast with hash: %v", tx.Hash().Hex())
->>>>>>> a9e4cd45
+			log.Debug("Transaction broadcasted")
+			// s.p2p.Broadcast(messages.TransactionBroadcast{Transaction: tx})
+			// log.Debugf("Transaction broadcast with hash: %v", tx.Hash().Hex())
+
 		}
 	}
 }
@@ -125,6 +121,9 @@
 func createTestTx() *pb.Transaction {
 	data := make([]byte, 1024)
 	rand.Read(data)
-	//return types.NewTransaction(0, common.HexToAddress("0x0"), nil, 0, nil, data)
-	return &pb.Transaction{}
+	// TODO: add more fields.
+	return &pb.Transaction{
+		Nonce: mrand.Uint64(),
+		Input: data,
+	}
 }