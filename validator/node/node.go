--- conflicted
+++ resolved
@@ -129,19 +129,12 @@
 func (s *ValidatorClient) registerClientService(ctx *cli.Context, password string) error {
 	endpoint := ctx.GlobalString(types.BeaconRPCProviderFlag.Name)
 	keystoreDirectory := ctx.GlobalString(types.KeystorePathFlag.Name)
-<<<<<<< HEAD
-	v, err := client.NewValidatorService(context.Background(), &client.Config{
-		Endpoint:     endpoint,
-		KeystorePath: keystoreDirectory,
-		Password:     password,
-=======
 	logValidatorBalances := !ctx.GlobalBool(types.DisablePenaltyRewardLogFlag.Name)
 	v, err := client.NewValidatorService(context.Background(), &client.Config{
 		Endpoint:             endpoint,
 		KeystorePath:         keystoreDirectory,
 		Password:             password,
 		LogValidatorBalances: logValidatorBalances,
->>>>>>> 7a7b4e55
 	})
 	if err != nil {
 		return fmt.Errorf("could not initialize client service: %v", err)
