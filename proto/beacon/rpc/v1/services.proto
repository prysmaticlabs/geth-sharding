--- conflicted
+++ resolved
@@ -21,26 +21,15 @@
     rpc ProposeBlock(ProposeRequest) returns (ProposeResponse);
 }
 
-<<<<<<< HEAD
-message GenesisTimeAndStateResponse {
-  google.protobuf.Timestamp genesis_timestamp = 1;
-  ethereum.beacon.p2p.v1.CrystallizedState latest_crystallized_state = 2;
-=======
 service ValidatorService {
     rpc ValidatorShardID(PublicKey) returns (ShardIDResponse);
     rpc ValidatorIndex(PublicKey) returns (IndexResponse);
     rpc ValidatorSlot(PublicKey) returns (SlotResponse);
 }
 
-message ShuffleRequest {
-  bytes crystallized_state_hash = 1;
-}
-
-message ShuffleResponse {
-    repeated uint64 shuffled_validator_indices = 1;
-    repeated uint64 cutoff_indices = 2;
-    repeated uint64 assigned_attestation_slots = 3;
->>>>>>> 4bc21768
+message GenesisTimeAndStateResponse {
+  google.protobuf.Timestamp genesis_timestamp = 1;
+  ethereum.beacon.p2p.v1.CrystallizedState latest_crystallized_state = 2;
 }
 
 message ProposeRequest {
