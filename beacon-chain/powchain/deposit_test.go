package powchain

import (
	"context"
	"crypto/rand"
	"strings"
	"testing"

	"github.com/prysmaticlabs/go-ssz"
	"github.com/prysmaticlabs/prysm/beacon-chain/core/helpers"
	"github.com/prysmaticlabs/prysm/beacon-chain/db/kv"
	ethpb "github.com/prysmaticlabs/prysm/proto/eth/v1alpha1"
	"github.com/prysmaticlabs/prysm/shared/bls"
	"github.com/prysmaticlabs/prysm/shared/bytesutil"
	"github.com/prysmaticlabs/prysm/shared/params"
	"github.com/prysmaticlabs/prysm/shared/testutil"
	"github.com/prysmaticlabs/prysm/shared/trieutil"
)

const pubKeyErr = "could not deserialize validator public key"

func TestProcessDeposit_OK(t *testing.T) {
	web3Service, err := NewService(context.Background(), &Web3ServiceConfig{
		Endpoint:     endpoint,
		Reader:       &goodReader{},
		Logger:       &goodLogger{},
		HTTPLogger:   &goodLogger{},
		BeaconDB:     &kv.Store{},
		BlockFetcher: &goodFetcher{},
	})
	if err != nil {
		t.Fatalf("Unable to setup web3 ETH1.0 chain service: %v", err)
	}

<<<<<<< HEAD
	deposits, _ := testutil.GenerateDeposits(t, 1)
=======
	deposits, depositDataRoots, _ := testutil.SetupInitialDeposits(t, 1)
>>>>>>> c632b964

	trie, err := trieutil.GenerateTrieFromItems([][]byte{depositDataRoots[0][:]}, int(params.BeaconConfig().DepositContractTreeDepth))
	if err != nil {
		log.Error(err)
	}

	root := trie.Root()

	eth1Data := &ethpb.Eth1Data{
		DepositCount: 1,
		DepositRoot:  root[:],
	}

	if err := web3Service.processDeposit(eth1Data, deposits[0]); err != nil {
		t.Fatalf("Could not process deposit %v", err)
	}

	if web3Service.activeValidatorCount != 1 {
		t.Errorf("Did not get correct active validator count received %d, but wanted %d", web3Service.activeValidatorCount, 1)
	}
}

func TestProcessDeposit_InvalidMerkleBranch(t *testing.T) {
	web3Service, err := NewService(context.Background(), &Web3ServiceConfig{
		Endpoint:     endpoint,
		Reader:       &goodReader{},
		Logger:       &goodLogger{},
		HTTPLogger:   &goodLogger{},
		BeaconDB:     &kv.Store{},
		BlockFetcher: &goodFetcher{},
	})
	if err != nil {
		t.Fatalf("Unable to setup web3 ETH1.0 chain service: %v", err)
	}

<<<<<<< HEAD
	deposits, _ := testutil.GenerateDeposits(t, 1)
=======
	deposits, depositDataRoots, _ := testutil.SetupInitialDeposits(t, 1)
>>>>>>> c632b964

	trie, err := trieutil.GenerateTrieFromItems([][]byte{depositDataRoots[0][:]}, int(params.BeaconConfig().DepositContractTreeDepth))
	if err != nil {
		log.Error(err)
	}

	root := trie.Root()

	eth1Data := &ethpb.Eth1Data{
		DepositCount: 1,
		DepositRoot:  root[:],
	}

	deposits[0].Proof = [][]byte{{'f', 'a', 'k', 'e'}}

	err = web3Service.processDeposit(eth1Data, deposits[0])
	if err == nil {
		t.Fatal("No errors, when an error was expected")
	}

	want := "deposit merkle branch of deposit root did not verify for root"

	if !strings.Contains(err.Error(), want) {
		t.Errorf("Did not get expected error. Wanted: '%s' but got '%s'", want, err.Error())
	}

}

func TestProcessDeposit_InvalidPublicKey(t *testing.T) {
	web3Service, err := NewService(context.Background(), &Web3ServiceConfig{
		Endpoint:     endpoint,
		Reader:       &goodReader{},
		Logger:       &goodLogger{},
		HTTPLogger:   &goodLogger{},
		BeaconDB:     &kv.Store{},
		BlockFetcher: &goodFetcher{},
	})
	if err != nil {
		t.Fatalf("Unable to setup web3 ETH1.0 chain service: %v", err)
	}

<<<<<<< HEAD
	deposits, _ := testutil.GenerateDeposits(t, 1)
=======
	deposits, _, _ := testutil.SetupInitialDeposits(t, 1)
>>>>>>> c632b964
	deposits[0].Data.PublicKey = []byte("junk")

	leaf, err := ssz.HashTreeRoot(deposits[0].Data)
	if err != nil {
		t.Fatalf("Could not hash deposit %v", err)
	}
	trie, err := trieutil.GenerateTrieFromItems([][]byte{leaf[:]}, int(params.BeaconConfig().DepositContractTreeDepth))
	if err != nil {
		log.Error(err)
	}

	root := trie.Root()

	eth1Data := &ethpb.Eth1Data{
		DepositCount: 1,
		DepositRoot:  root[:],
	}

	err = web3Service.processDeposit(eth1Data, deposits[0])
	if err == nil {
		t.Fatal("No errors, when an error was expected")
	}

	if !strings.Contains(err.Error(), pubKeyErr) {
		t.Errorf("Did not get expected error. Wanted: '%s' but got '%s'", pubKeyErr, err.Error())
	}

}

func TestProcessDeposit_InvalidSignature(t *testing.T) {
	web3Service, err := NewService(context.Background(), &Web3ServiceConfig{
		Endpoint:     endpoint,
		Reader:       &goodReader{},
		Logger:       &goodLogger{},
		HTTPLogger:   &goodLogger{},
		BeaconDB:     &kv.Store{},
		BlockFetcher: &goodFetcher{},
	})
	if err != nil {
		t.Fatalf("Unable to setup web3 ETH1.0 chain service: %v", err)
	}

<<<<<<< HEAD
	deposits, _ := testutil.GenerateDeposits(t, 1)
=======
	deposits, _, _ := testutil.SetupInitialDeposits(t, 1)
>>>>>>> c632b964
	var fakeSig [96]byte
	copy(fakeSig[:], []byte{'F', 'A', 'K', 'E'})
	deposits[0].Data.Signature = fakeSig[:]

	leaf, err := ssz.HashTreeRoot(deposits[0].Data)
	if err != nil {
		t.Fatalf("Could not hash deposit %v", err)
	}

	trie, err := trieutil.GenerateTrieFromItems([][]byte{leaf[:]}, int(params.BeaconConfig().DepositContractTreeDepth))
	if err != nil {
		log.Error(err)
	}

	root := trie.Root()

	eth1Data := &ethpb.Eth1Data{
		DepositCount: 1,
		DepositRoot:  root[:],
	}

	err = web3Service.processDeposit(eth1Data, deposits[0])
	if err == nil {
		t.Fatal("No errors, when an error was expected")
	}

	if !strings.Contains(err.Error(), pubKeyErr) {
		t.Errorf("Did not get expected error. Wanted: '%s' but got '%s'", pubKeyErr, err.Error())
	}

}

func TestProcessDeposit_UnableToVerify(t *testing.T) {
	helpers.ClearAllCaches()
	web3Service, err := NewService(context.Background(), &Web3ServiceConfig{
		Endpoint:     endpoint,
		Reader:       &goodReader{},
		Logger:       &goodLogger{},
		HTTPLogger:   &goodLogger{},
		BeaconDB:     &kv.Store{},
		BlockFetcher: &goodFetcher{},
	})
	if err != nil {
		t.Fatalf("Unable to setup web3 ETH1.0 chain service: %v", err)
	}
	testutil.ResetCache()

<<<<<<< HEAD
	deposits, keys := testutil.GenerateDeposits(t, 1)
=======
	deposits, _, keys := testutil.SetupInitialDeposits(t, 1)
>>>>>>> c632b964
	sig := keys[0].Sign([]byte{'F', 'A', 'K', 'E'}, bls.Domain(params.BeaconConfig().DomainDeposit, params.BeaconConfig().GenesisForkVersion))
	deposits[0].Data.Signature = sig.Marshal()[:]
	eth1Data := testutil.GenerateEth1Data(t, deposits)

	err = web3Service.processDeposit(eth1Data, deposits[0])
	if err == nil {
		t.Fatal("No errors, when an error was expected")
	}

	want := "deposit signature did not verify"

	if !strings.Contains(err.Error(), want) {
		t.Errorf("Did not get expected error. Wanted: '%s' but got '%s'", want, err.Error())
	}

}

func TestProcessDeposit_IncompleteDeposit(t *testing.T) {
	web3Service, err := NewService(context.Background(), &Web3ServiceConfig{
		Endpoint:     endpoint,
		Reader:       &goodReader{},
		Logger:       &goodLogger{},
		HTTPLogger:   &goodLogger{},
		BeaconDB:     &kv.Store{},
		BlockFetcher: &goodFetcher{},
	})
	if err != nil {
		t.Fatalf("Unable to setup web3 ETH1.0 chain service: %v", err)
	}

	deposit := &ethpb.Deposit{
		Data: &ethpb.Deposit_Data{
			Amount:                params.BeaconConfig().EffectiveBalanceIncrement, // incomplete deposit
			WithdrawalCredentials: []byte("testing"),
		},
	}

	sk, err := bls.RandKey(rand.Reader)
	if err != nil {
		t.Fatal(err)
	}

	deposit.Data.PublicKey = sk.PublicKey().Marshal()
	signedRoot, err := ssz.SigningRoot(deposit.Data)
	if err != nil {
		t.Fatal(err)
	}

	sig := sk.Sign(signedRoot[:], bls.Domain(params.BeaconConfig().DomainDeposit, params.BeaconConfig().GenesisForkVersion))
	deposit.Data.Signature = sig.Marshal()

	_, root := testutil.GenerateDepositProof(t, []*ethpb.Deposit{deposit})

	eth1Data := &ethpb.Eth1Data{
		DepositCount: 1,
		DepositRoot:  root[:],
	}

	factor := params.BeaconConfig().MaxEffectiveBalance / params.BeaconConfig().EffectiveBalanceIncrement
	// deposit till 31e9
	for i := 0; i < int(factor-1); i++ {
		if err := web3Service.processDeposit(eth1Data, deposit); err != nil {
			t.Fatalf("Could not process deposit %v", err)
		}

		if web3Service.activeValidatorCount == 1 {
			t.Errorf("Did not get correct active validator count received %d, but wanted %d", web3Service.activeValidatorCount, 0)
		}
	}
}

func TestProcessDeposit_AllDepositedSuccessfully(t *testing.T) {
	web3Service, err := NewService(context.Background(), &Web3ServiceConfig{
		Endpoint:     endpoint,
		Reader:       &goodReader{},
		Logger:       &goodLogger{},
		HTTPLogger:   &goodLogger{},
		BeaconDB:     &kv.Store{},
		BlockFetcher: &goodFetcher{},
	})
	if err != nil {
		t.Fatalf("Unable to setup web3 ETH1.0 chain service: %v", err)
	}
	testutil.ResetCache()

<<<<<<< HEAD
	deposits, keys := testutil.GenerateDeposits(t, 10)
=======
	deposits, _, keys := testutil.SetupInitialDeposits(t, 10)
>>>>>>> c632b964
	deposits, root := testutil.GenerateDepositProof(t, deposits)

	eth1Data := &ethpb.Eth1Data{
		DepositCount: uint64(len(deposits)),
		DepositRoot:  root[:],
	}

	for i, k := range keys {
		eth1Data.DepositCount = uint64(i + 1)
		if err := web3Service.processDeposit(eth1Data, deposits[i]); err != nil {
			t.Fatalf("Could not process deposit %v", err)
		}

		if web3Service.activeValidatorCount != uint64(i+1) {
			t.Errorf("Did not get correct active validator count received %d, but wanted %d", web3Service.activeValidatorCount, uint64(i+1))
		}
		pubkey := bytesutil.ToBytes48(k.PublicKey().Marshal())
		if web3Service.depositedPubkeys[pubkey] != params.BeaconConfig().MaxEffectiveBalance {
			t.Errorf("Wanted a full deposit of %d but got %d", params.BeaconConfig().MaxEffectiveBalance, web3Service.depositedPubkeys[pubkey])
		}
	}
}<|MERGE_RESOLUTION|>--- conflicted
+++ resolved
@@ -32,11 +32,7 @@
 		t.Fatalf("Unable to setup web3 ETH1.0 chain service: %v", err)
 	}
 
-<<<<<<< HEAD
-	deposits, _ := testutil.GenerateDeposits(t, 1)
-=======
 	deposits, depositDataRoots, _ := testutil.SetupInitialDeposits(t, 1)
->>>>>>> c632b964
 
 	trie, err := trieutil.GenerateTrieFromItems([][]byte{depositDataRoots[0][:]}, int(params.BeaconConfig().DepositContractTreeDepth))
 	if err != nil {
@@ -72,11 +68,7 @@
 		t.Fatalf("Unable to setup web3 ETH1.0 chain service: %v", err)
 	}
 
-<<<<<<< HEAD
-	deposits, _ := testutil.GenerateDeposits(t, 1)
-=======
 	deposits, depositDataRoots, _ := testutil.SetupInitialDeposits(t, 1)
->>>>>>> c632b964
 
 	trie, err := trieutil.GenerateTrieFromItems([][]byte{depositDataRoots[0][:]}, int(params.BeaconConfig().DepositContractTreeDepth))
 	if err != nil {
@@ -118,11 +110,7 @@
 		t.Fatalf("Unable to setup web3 ETH1.0 chain service: %v", err)
 	}
 
-<<<<<<< HEAD
-	deposits, _ := testutil.GenerateDeposits(t, 1)
-=======
 	deposits, _, _ := testutil.SetupInitialDeposits(t, 1)
->>>>>>> c632b964
 	deposits[0].Data.PublicKey = []byte("junk")
 
 	leaf, err := ssz.HashTreeRoot(deposits[0].Data)
@@ -165,11 +153,7 @@
 		t.Fatalf("Unable to setup web3 ETH1.0 chain service: %v", err)
 	}
 
-<<<<<<< HEAD
-	deposits, _ := testutil.GenerateDeposits(t, 1)
-=======
 	deposits, _, _ := testutil.SetupInitialDeposits(t, 1)
->>>>>>> c632b964
 	var fakeSig [96]byte
 	copy(fakeSig[:], []byte{'F', 'A', 'K', 'E'})
 	deposits[0].Data.Signature = fakeSig[:]
@@ -217,11 +201,7 @@
 	}
 	testutil.ResetCache()
 
-<<<<<<< HEAD
-	deposits, keys := testutil.GenerateDeposits(t, 1)
-=======
 	deposits, _, keys := testutil.SetupInitialDeposits(t, 1)
->>>>>>> c632b964
 	sig := keys[0].Sign([]byte{'F', 'A', 'K', 'E'}, bls.Domain(params.BeaconConfig().DomainDeposit, params.BeaconConfig().GenesisForkVersion))
 	deposits[0].Data.Signature = sig.Marshal()[:]
 	eth1Data := testutil.GenerateEth1Data(t, deposits)
@@ -307,11 +287,7 @@
 	}
 	testutil.ResetCache()
 
-<<<<<<< HEAD
-	deposits, keys := testutil.GenerateDeposits(t, 10)
-=======
 	deposits, _, keys := testutil.SetupInitialDeposits(t, 10)
->>>>>>> c632b964
 	deposits, root := testutil.GenerateDepositProof(t, deposits)
 
 	eth1Data := &ethpb.Eth1Data{
