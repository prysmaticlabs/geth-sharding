// Package epoch contains epoch processing libraries. These libraries
// process new balance for the validators, justify and finalize new
// check points, shuffle and reassign validators to different slots and
// shards.
package epoch

import (
	"bytes"
	"encoding/binary"
	"fmt"
	"sort"

<<<<<<< HEAD
	"github.com/gogo/protobuf/proto"
=======
	"github.com/prometheus/client_golang/prometheus"
	"github.com/prometheus/client_golang/prometheus/promauto"
>>>>>>> 7a7b4e55
	"github.com/prysmaticlabs/prysm/beacon-chain/core/blocks"
	"github.com/prysmaticlabs/prysm/beacon-chain/core/helpers"
	"github.com/prysmaticlabs/prysm/beacon-chain/core/validators"
	pb "github.com/prysmaticlabs/prysm/proto/beacon/p2p/v1"
	"github.com/prysmaticlabs/prysm/shared/featureconfig"
	"github.com/prysmaticlabs/prysm/shared/hashutil"
	"github.com/prysmaticlabs/prysm/shared/mathutil"
	"github.com/prysmaticlabs/prysm/shared/params"
	"github.com/prysmaticlabs/prysm/shared/sliceutil"
	"github.com/sirupsen/logrus"
)

var log = logrus.WithField("prefix", "core/state")

<<<<<<< HEAD
// MatchedAttestations is an object that contains the correctly
// voted attestations based on source, target and head criteria.
type MatchedAttestations struct {
	source []*pb.PendingAttestation
	target []*pb.PendingAttestation
	head   []*pb.PendingAttestation
}
=======
var (
	ejectedCount          float64
	validatorEjectedGauge = promauto.NewGauge(prometheus.GaugeOpts{
		Name: "validator_ejected_count",
		Help: "Total number of ejected validators",
	})
)
>>>>>>> 7a7b4e55

// CanProcessEpoch checks the eligibility to process epoch.
// The epoch can be processed at the end of the last slot of every epoch
//
// Spec pseudocode definition:
//    If (state.slot + 1) % SLOTS_PER_EPOCH == 0:
func CanProcessEpoch(state *pb.BeaconState) bool {
	return (state.Slot+1)%params.BeaconConfig().SlotsPerEpoch == 0
}

// CanProcessEth1Data checks the eligibility to process the eth1 data.
// The eth1 data can be processed every EPOCHS_PER_ETH1_VOTING_PERIOD.
//
// Spec pseudocode definition:
//    If next_epoch % EPOCHS_PER_ETH1_VOTING_PERIOD == 0
func CanProcessEth1Data(state *pb.BeaconState) bool {
	return helpers.NextEpoch(state)%
		params.BeaconConfig().EpochsPerEth1VotingPeriod == 0
}

// CanProcessValidatorRegistry checks the eligibility to process validator registry.
// It checks crosslink committees last changed slot and finalized slot against
// latest change slot.
//
// Spec pseudocode definition:
//    If the following are satisfied:
//		* state.finalized_epoch > state.validator_registry_latest_change_epoch
//		* state.latest_crosslinks[shard].epoch > state.validator_registry_update_epoch
// 			for every shard number shard in [(state.current_epoch_start_shard + i) %
//	 			SHARD_COUNT for i in range(get_current_epoch_committee_count(state) *
//	 			SLOTS_PER_EPOCH)] (that is, for every shard in the current committees)
func CanProcessValidatorRegistry(state *pb.BeaconState) bool {
	if state.FinalizedEpoch <= state.ValidatorRegistryUpdateEpoch {
		return false
	}
	if featureconfig.FeatureConfig().EnableCrosslinks {
		shardsProcessed := helpers.CurrentEpochCommitteeCount(state) * params.BeaconConfig().SlotsPerEpoch
		startShard := state.CurrentShufflingStartShard
		for i := startShard; i < shardsProcessed; i++ {
			if state.LatestCrosslinks[i%params.BeaconConfig().ShardCount].Epoch <=
				state.ValidatorRegistryUpdateEpoch {
				return false
			}
		}
	}
	return true
}

// ProcessEth1Data processes eth1 block deposit roots by checking its vote count.
// With sufficient votes (>2*EPOCHS_PER_ETH1_VOTING_PERIOD), it then
// marks the voted Eth1 data as the latest data set.
//
// Official spec definition:
//     if eth1_data_vote.vote_count * 2 > EPOCHS_PER_ETH1_VOTING_PERIOD * SLOTS_PER_EPOCH for
//       some eth1_data_vote in state.eth1_data_votes.
//       (ie. more than half the votes in this voting period were for that value)
//       Set state.latest_eth1_data = eth1_data_vote.eth1_data.
//		 Set state.eth1_data_votes = [].
//
func ProcessEth1Data(state *pb.BeaconState) *pb.BeaconState {
	for _, eth1DataVote := range state.Eth1DataVotes {
		if eth1DataVote.VoteCount*2 > params.BeaconConfig().SlotsPerEpoch*
			params.BeaconConfig().EpochsPerEth1VotingPeriod {
			state.LatestEth1Data = eth1DataVote.Eth1Data
		}
	}
	state.Eth1DataVotes = make([]*pb.Eth1DataVote, 0)
	return state
}

// ProcessJustificationAndFinalization processes for justified slot by comparing
// epoch boundary balance and total balance.
//   First, update the justification bitfield:
//     Let new_justified_epoch = state.justified_epoch.
//     Set state.justification_bitfield = state.justification_bitfield << 1.
//     Set state.justification_bitfield |= 2 and new_justified_epoch = previous_epoch if
//       3 * previous_epoch_boundary_attesting_balance >= 2 * previous_total_balance.
//     Set state.justification_bitfield |= 1 and new_justified_epoch = current_epoch if
//       3 * current_epoch_boundary_attesting_balance >= 2 * current_total_balance.
//   Next, update last finalized epoch if possible:
//     Set state.finalized_epoch = state.previous_justified_epoch if (state.justification_bitfield >> 1) % 8
//       == 0b111 and state.previous_justified_epoch == previous_epoch - 2.
//     Set state.finalized_epoch = state.previous_justified_epoch if (state.justification_bitfield >> 1) % 4
//       == 0b11 and state.previous_justified_epoch == previous_epoch - 1.
//     Set state.finalized_epoch = state.justified_epoch if (state.justification_bitfield >> 0) % 8
//       == 0b111 and state.justified_epoch == previous_epoch - 1.
//     Set state.finalized_epoch = state.justified_epoch if (state.justification_bitfield >> 0) % 4
//       == 0b11 and state.justified_epoch == previous_epoch.
//   Finally, update the following:
//     Set state.previous_justified_epoch = state.justified_epoch.
//     Set state.justified_epoch = new_justified_epoch
func ProcessJustificationAndFinalization(
	state *pb.BeaconState,
	thisEpochBoundaryAttestingBalance uint64,
	prevEpochBoundaryAttestingBalance uint64,
	prevTotalBalance uint64,
	totalBalance uint64,
) (*pb.BeaconState, error) {

	newJustifiedEpoch := state.JustifiedEpoch
	newFinalizedEpoch := state.FinalizedEpoch
	prevEpoch := helpers.PrevEpoch(state)
	currentEpoch := helpers.CurrentEpoch(state)
	// Shifts all the bits over one to create a new bit for the recent epoch.
	state.JustificationBitfield <<= 1
	// If prev prev epoch was justified then we ensure the 2nd bit in the bitfield is set,
	// assign new justified slot to 2 * SLOTS_PER_EPOCH before.
	if 3*prevEpochBoundaryAttestingBalance >= 2*prevTotalBalance {
		state.JustificationBitfield |= 2
		newJustifiedEpoch = prevEpoch
	}
	// If this epoch was justified then we ensure the 1st bit in the bitfield is set,
	// assign new justified slot to 1 * SLOTS_PER_EPOCH before.
	if 3*thisEpochBoundaryAttestingBalance >= 2*totalBalance {
		state.JustificationBitfield |= 1
		newJustifiedEpoch = currentEpoch
	}

	// Process finality.
	// When the 2nd, 3rd and 4th most epochs are all justified, the 2nd can finalize the 4th epoch
	// as a source.
	if state.PreviousJustifiedEpoch == prevEpoch-2 &&
		(state.JustificationBitfield>>1)%8 == 7 {
		newFinalizedEpoch = state.PreviousJustifiedEpoch
	}
	// When the 2nd and 3rd most epochs are all justified, the 2nd can finalize the 3rd epoch
	// as a source.
	if state.PreviousJustifiedEpoch == prevEpoch-1 &&
		(state.JustificationBitfield>>1)%4 == 3 {
		newFinalizedEpoch = state.PreviousJustifiedEpoch
	}
	// When the 1st, 2nd and 3rd most epochs are all justified, the 1st can finalize the 3rd epoch
	// as a source.
	if state.JustifiedEpoch == prevEpoch-1 &&
		(state.JustificationBitfield>>0)%8 == 7 {
		newFinalizedEpoch = state.JustifiedEpoch
	}
	// When the 1st and 2nd most epochs are all justified, the 1st can finalize the 2nd epoch
	// as a source.
	if state.JustifiedEpoch == prevEpoch &&
		(state.JustificationBitfield>>0)%4 == 3 {
		newFinalizedEpoch = state.JustifiedEpoch
	}
	state.PreviousJustifiedEpoch = state.JustifiedEpoch
	state.PreviousJustifiedRoot = state.JustifiedRoot
	if newJustifiedEpoch != state.JustifiedEpoch {
		state.JustifiedEpoch = newJustifiedEpoch
		newJustifedRoot, err := blocks.BlockRoot(state, helpers.StartSlot(newJustifiedEpoch))
		if err != nil {
			return state, err
		}
		state.JustifiedRoot = newJustifedRoot
	}
	if newFinalizedEpoch != state.FinalizedEpoch {
		state.FinalizedEpoch = newFinalizedEpoch
		newFinalizedRoot, err := blocks.BlockRoot(state, helpers.StartSlot(newFinalizedEpoch))
		if err != nil {
			return state, err
		}
		state.FinalizedRoot = newFinalizedRoot
	}
	return state, nil
}

// ProcessCrosslinks goes through each crosslink committee and check
// crosslink committee's attested balance * 3 is greater than total balance *2.
// If it's greater then beacon node updates crosslink committee with
// the state epoch and wining root.
//
// Spec pseudocode definition:
//	For every slot in range(get_epoch_start_slot(previous_epoch), get_epoch_start_slot(next_epoch)),
// 	let `crosslink_committees_at_slot = get_crosslink_committees_at_slot(state, slot)`.
// 		For every `(crosslink_committee, shard)` in `crosslink_committees_at_slot`, compute:
// 			Set state.latest_crosslinks[shard] = Crosslink(
// 			epoch=slot_to_epoch(slot), crosslink_data_root=winning_root(crosslink_committee))
// 			if 3 * total_attesting_balance(crosslink_committee) >= 2 * total_balance(crosslink_committee)
func ProcessCrosslinks(
	state *pb.BeaconState,
	thisEpochAttestations []*pb.PendingAttestation,
	prevEpochAttestations []*pb.PendingAttestation) (*pb.BeaconState, error) {

	prevEpoch := helpers.PrevEpoch(state)
	currentEpoch := helpers.CurrentEpoch(state)
	nextEpoch := helpers.NextEpoch(state)
	startSlot := helpers.StartSlot(prevEpoch)
	endSlot := helpers.StartSlot(nextEpoch)

	for i := startSlot; i < endSlot; i++ {
		// RegistryChange is a no-op when requesting slot in current and previous epoch.
		// ProcessCrosslinks will never ask for slot in next epoch.
		crosslinkCommittees, err := helpers.CrosslinkCommitteesAtSlot(state, i, false /* registryChange */)
		if err != nil {
			return nil, fmt.Errorf("could not get committees for slot %d: %v", i-params.BeaconConfig().GenesisSlot, err)
		}
		for _, crosslinkCommittee := range crosslinkCommittees {
			shard := crosslinkCommittee.Shard
			committee := crosslinkCommittee.Committee
			attestingBalance, err := TotalAttestingBalance(state, shard, thisEpochAttestations, prevEpochAttestations)
			if err != nil {
				return nil, fmt.Errorf("could not get attesting balance for shard committee %d: %v", shard, err)
			}
			totalBalance := TotalBalance(state, committee)
			if attestingBalance*3 >= totalBalance*2 {
				winningRoot, err := winningRoot(state, shard, thisEpochAttestations, prevEpochAttestations)
				if err != nil {
					return nil, fmt.Errorf("could not get winning root: %v", err)
				}
				state.LatestCrosslinks[shard] = &pb.Crosslink{
					Epoch:                   currentEpoch,
					CrosslinkDataRootHash32: winningRoot,
				}
			}
		}
	}
	return state, nil
}

// ProcessEjections iterates through every validator and find the ones below
// ejection balance and eject them.
//
// Spec pseudocode definition:
//	def process_ejections(state: BeaconState) -> None:
//    """
//    Iterate through the validator registry
//    and eject active validators with balance below ``EJECTION_BALANCE``.
//    """
//    for index in get_active_validator_indices(state.validator_registry, current_epoch(state)):
//        if state.validator_balances[index] < EJECTION_BALANCE:
//            exit_validator(state, index)
func ProcessEjections(state *pb.BeaconState, enableLogging bool) (*pb.BeaconState, error) {
	activeValidatorIndices := helpers.ActiveValidatorIndices(state, helpers.CurrentEpoch(state))
	for _, index := range activeValidatorIndices {
		if state.Balances[index] < params.BeaconConfig().EjectionBalance {
			if enableLogging {
				log.WithFields(logrus.Fields{
					"pubKey": fmt.Sprintf("%#x", state.ValidatorRegistry[index].Pubkey),
					"index":  index}).Info("Validator ejected")
			}
			state = validators.ExitValidator(state, index)
			// Verify the validator has properly exited due to ejection before setting the
			// ejection count for gauge.
			if state.ValidatorRegistry[index].ExitEpoch != params.BeaconConfig().FarFutureEpoch {
				ejectedCount++
				validatorEjectedGauge.Set(ejectedCount)
			}
		}
	}
	return state, nil
}

// ProcessPrevSlotShardSeed computes and sets current epoch's calculation slot
// and start shard to previous epoch. Then it returns the updated state.
//
// Spec pseudocode definition:
//	Set state.previous_epoch_randao_mix = state.current_epoch_randao_mix
//	Set state.previous_shuffling_start_shard = state.current_shuffling_start_shard
//  Set state.previous_shuffling_seed = state.current_shuffling_seed.
func ProcessPrevSlotShardSeed(state *pb.BeaconState) *pb.BeaconState {
	state.PreviousShufflingEpoch = state.CurrentShufflingEpoch
	state.PreviousShufflingStartShard = state.CurrentShufflingStartShard
	state.PreviousShufflingSeedHash32 = state.CurrentShufflingSeedHash32
	return state
}

// ProcessCurrSlotShardSeed sets the current shuffling information in the beacon state.
//   Set state.current_shuffling_start_shard = (state.current_shuffling_start_shard +
//     get_current_epoch_committee_count(state)) % SHARD_COUNT
//   Set state.current_shuffling_epoch = next_epoch
//   Set state.current_shuffling_seed = generate_seed(state, state.current_shuffling_epoch)
func ProcessCurrSlotShardSeed(state *pb.BeaconState) (*pb.BeaconState, error) {
	state.CurrentShufflingStartShard = (state.CurrentShufflingStartShard +
		helpers.CurrentEpochCommitteeCount(state)) % params.BeaconConfig().ShardCount
	// TODO(#2072)we have removed the generation of a new seed for the timebeing to get it stable for the testnet.
	// this will be handled in Q2.
	state.CurrentShufflingEpoch = helpers.NextEpoch(state)
	return state, nil
}

// ProcessPartialValidatorRegistry processes the portion of validator registry
// fields, it doesn't set registry latest change slot. This only gets called if
// validator registry update did not happen.
//
// Spec pseudocode definition:
//	Let epochs_since_last_registry_change = current_epoch -
//		state.validator_registry_update_epoch
//	If epochs_since_last_registry_update > 1 and
//		is_power_of_two(epochs_since_last_registry_update):
// 			set state.current_calculation_epoch = next_epoch
// 			set state.current_shuffling_seed = generate_seed(
// 				state, state.current_calculation_epoch)
func ProcessPartialValidatorRegistry(state *pb.BeaconState) (*pb.BeaconState, error) {
	epochsSinceLastRegistryChange := helpers.CurrentEpoch(state) -
		state.ValidatorRegistryUpdateEpoch
	if epochsSinceLastRegistryChange > 1 &&
		mathutil.IsPowerOf2(epochsSinceLastRegistryChange) {
		state.CurrentShufflingEpoch = helpers.NextEpoch(state)
		// TODO(#2072)we have removed the generation of a new seed for the timebeing to get it stable for the testnet.
		// this will be handled in Q2.
	}
	return state, nil
}

// CleanupAttestations removes any attestation in state's latest attestations
// such that the attestation slot is lower than state slot minus epoch length.
// Spec pseudocode definition:
// 		Remove any attestation in state.latest_attestations such
// 		that slot_to_epoch(att.data.slot) < slot_to_epoch(state) - 1
func CleanupAttestations(state *pb.BeaconState) *pb.BeaconState {
	currEpoch := helpers.CurrentEpoch(state)

	var latestAttestations []*pb.PendingAttestation
	for _, attestation := range state.LatestAttestations {
		if helpers.SlotToEpoch(attestation.Data.Slot) >= currEpoch {
			latestAttestations = append(latestAttestations, attestation)
		}
	}
	state.LatestAttestations = latestAttestations
	return state
}

// UpdateLatestActiveIndexRoots updates the latest index roots. Index root
// is computed by hashing validator indices of the next epoch + delay.
//
// Spec pseudocode definition:
// Let e = state.slot // SLOTS_PER_EPOCH.
// Set state.latest_index_roots[(next_epoch + ACTIVATION_EXIT_DELAY) %
// 	LATEST_INDEX_ROOTS_LENGTH] =
// 	hash_tree_root(get_active_validator_indices(state,
// 	next_epoch + ACTIVATION_EXIT_DELAY))
func UpdateLatestActiveIndexRoots(state *pb.BeaconState) (*pb.BeaconState, error) {
	nextEpoch := helpers.NextEpoch(state) + params.BeaconConfig().ActivationExitDelay
	validatorIndices := helpers.ActiveValidatorIndices(state, nextEpoch)
	indicesBytes := []byte{}
	for _, val := range validatorIndices {
		buf := make([]byte, 8)
		binary.LittleEndian.PutUint64(buf, val)
		indicesBytes = append(indicesBytes, buf...)
	}
	indexRoot := hashutil.Hash(indicesBytes)
	state.LatestIndexRootHash32S[nextEpoch%params.BeaconConfig().LatestActiveIndexRootsLength] =
		indexRoot[:]
	return state, nil
}

// UpdateLatestSlashedBalances updates the latest slashed balances. It transfers
// the amount from the current epoch index to next epoch index.
//
// Spec pseudocode definition:
// Set state.latest_slashed_balances[(next_epoch) % LATEST_PENALIZED_EXIT_LENGTH] =
// 	state.latest_slashed_balances[current_epoch % LATEST_PENALIZED_EXIT_LENGTH].
func UpdateLatestSlashedBalances(state *pb.BeaconState) *pb.BeaconState {
	currentEpoch := helpers.CurrentEpoch(state) % params.BeaconConfig().LatestSlashedExitLength
	nextEpoch := helpers.NextEpoch(state) % params.BeaconConfig().LatestSlashedExitLength
	state.LatestSlashedBalances[nextEpoch] = state.LatestSlashedBalances[currentEpoch]
	return state
}

// UpdateLatestRandaoMixes updates the latest seed mixes. It transfers
// the seed mix of current epoch to next epoch.
//
// Spec pseudocode definition:
// Set state.latest_randao_mixes[next_epoch % LATEST_RANDAO_MIXES_LENGTH] =
// 	get_randao_mix(state, current_epoch).
func UpdateLatestRandaoMixes(state *pb.BeaconState) (*pb.BeaconState, error) {
	nextEpoch := helpers.NextEpoch(state) % params.BeaconConfig().LatestRandaoMixesLength
	randaoMix, err := helpers.RandaoMix(state, helpers.CurrentEpoch(state))
	if err != nil {
		return nil, fmt.Errorf("could not get randaoMix mix: %v", err)
	}

	state.LatestRandaoMixes[nextEpoch] = randaoMix
	return state, nil
}

// UnslashedAttestingIndices returns all the attesting indices from a list of attestations,
// it sorts the indices and filters out the slashed ones.
//
// Spec pseudocode definition:
// def get_unslashed_attesting_indices(state: BeaconState, attestations: List[PendingAttestation]) -> List[ValidatorIndex]:
//    output = set()
//    for a in attestations:
//        output = output.union(get_attesting_indices(state, a.data, a.aggregation_bitfield))
//    return sorted(filter(lambda index: not state.validator_registry[index].slashed, list(output)))
func UnslashedAttestingIndices(state *pb.BeaconState, atts []*pb.PendingAttestation) ([]uint64, error) {
	var setIndices []uint64
	for _, att := range atts {
		indices, err := helpers.AttestationParticipants(state, att.Data, att.AggregationBitfield)
		if err != nil {
			return nil, fmt.Errorf("could not get attester indices: %v", err)
		}
		setIndices = sliceutil.UnionUint64(setIndices, indices)
	}
	// Sort the attesting set indices by increasing order.
	sort.Slice(setIndices, func(i, j int) bool { return setIndices[i] < setIndices[j] })
	// Remove the slashed validator indices.
	for i := 0; i < len(setIndices); i++ {
		if state.ValidatorRegistry[setIndices[i]].Slashed {
			setIndices = append(setIndices[:i], setIndices[i+1:]...)
		}
	}
	return setIndices, nil
}

// AttestingBalance returns the total balance from all the attesting indices.
//
// Spec pseudocode definition:
// def get_attesting_balance(state: BeaconState, attestations: List[PendingAttestation]) -> Gwei:
//    return get_total_balance(state, get_unslashed_attesting_indices(state, attestations))
func AttestingBalance(state *pb.BeaconState, atts []*pb.PendingAttestation) (uint64, error) {
	indices, err := UnslashedAttestingIndices(state, atts)
	if err != nil {
		return 0, fmt.Errorf("could not get attesting balance: %v", err)
	}
	return TotalBalance(state, indices), nil
}

// EarlistAttestation returns attestation with the earliest inclusion slot.
//
// Spec pseudocode definition:
// def get_earliest_attestation(state: BeaconState, attestations: List[PendingAttestation], index: ValidatorIndex) -> PendingAttestation:
//    return min([
//        a for a in attestations if index in get_attesting_indices(state, a.data, a.aggregation_bitfield)
//    ], key=lambda a: a.inclusion_slot)
func EarlistAttestation(state *pb.BeaconState, atts []*pb.PendingAttestation, index uint64) (*pb.PendingAttestation, error) {
	earliest := &pb.PendingAttestation{
		InclusionSlot: params.BeaconConfig().FarFutureEpoch,
	}
	for _, att := range atts {
		indices, err := helpers.AttestationParticipants(state, att.Data, att.AggregationBitfield)
		if err != nil {
			return nil, fmt.Errorf("could not get attester indices: %v", err)
		}
		for _, i := range indices {
			if index == i {
				if earliest.InclusionSlot > att.InclusionSlot {
					earliest = att
				}
			}
		}
	}
	return earliest, nil
}

// MatchAttestations matches the attestations gathered in a span of an epoch
// and categorize them whether they correctly voted for source, target and head.
// We combined the individual helpers from spec for efficiency and to achieve O(N) run time.
//
// Spec pseudocode definition:
//	def get_matching_source_attestations(state: BeaconState, epoch: Epoch) -> List[PendingAttestation]:
//    assert epoch in (get_current_epoch(state), get_previous_epoch(state))
//    return state.current_epoch_attestations if epoch == get_current_epoch(state) else state.previous_epoch_attestations
//
//	def get_matching_target_attestations(state: BeaconState, epoch: Epoch) -> List[PendingAttestation]:
//    return [
//        a for a in get_matching_source_attestations(state, epoch)
//        if a.data.target_root == get_block_root(state, epoch)
//    ]
//
//	def get_matching_head_attestations(state: BeaconState, epoch: Epoch) -> List[PendingAttestation]:
//    return [
//        a for a in get_matching_source_attestations(state, epoch)
//        if a.data.beacon_block_root == get_block_root_at_slot(state, a.data.slot)
//    ]
func MatchAttestations(state *pb.BeaconState, epoch uint64) (*MatchedAttestations, error) {
	currentEpoch := helpers.CurrentEpoch(state)
	previousEpoch := helpers.PrevEpoch(state)

	// Input epoch for matching the source attestations has to be within range
	// of current epoch & previous epoch.
	if epoch != currentEpoch && epoch != previousEpoch {
		return nil, fmt.Errorf("input epoch: %d != current epoch: %d or previous epoch: %d",
			epoch, currentEpoch, previousEpoch)
	}

	// Decide if the source attestations are coming from current or previous epoch.
	var srcAtts []*pb.PendingAttestation
	if epoch == currentEpoch {
		srcAtts = state.CurrentEpochAttestations
	} else {
		srcAtts = state.PreviousEpochAttestations
	}

	targetRoot, err := helpers.BlockRoot(state, epoch)
	if err != nil {
		return nil, fmt.Errorf("could not get block root for epoch %d: %v", epoch, err)
	}

	tgtAtts := make([]*pb.PendingAttestation, 0, len(srcAtts))
	headAtts := make([]*pb.PendingAttestation, 0, len(srcAtts))
	for _, srcAtt := range srcAtts {
		// If the target root matches attestation's target root,
		// then we know this attestation has correctly voted for target.
		if bytes.Equal(srcAtt.Data.TargetRoot, targetRoot) {
			tgtAtts = append(tgtAtts, srcAtt)
		}

		// If the block root at slot matches attestation's block root at slot,
		// then we know this attestation has correctly voted for head.
		headRoot, err := helpers.BlockRootAtSlot(state, srcAtt.Data.Slot)
		if err != nil {
			return nil, fmt.Errorf("could not get block root for slot %d: %v", srcAtt.Data.Slot, err)
		}
		if bytes.Equal(srcAtt.Data.BeaconBlockRoot, headRoot) {
			headAtts = append(headAtts, srcAtt)
		}
	}

	return &MatchedAttestations{
		source: srcAtts,
		target: tgtAtts,
		head:   headAtts,
	}, nil
}

// CrosslinkFromAttsData returns a constructed crosslink from attestation data.
//
// Spec pseudocode definition:
//	def get_crosslink_from_attestation_data(state: BeaconState, data: AttestationData) -> Crosslink:
//    return Crosslink(
//        epoch=min(slot_to_epoch(data.slot), state.current_crosslinks[data.shard].epoch + MAX_CROSSLINK_EPOCHS),
//        previous_crosslink_root=data.previous_crosslink_root,
//        crosslink_data_root=data.crosslink_data_root,
//    )
func CrosslinkFromAttsData(state *pb.BeaconState, attData *pb.AttestationData) *pb.Crosslink {
	epoch := helpers.SlotToEpoch(attData.Slot)
	if epoch > state.CurrentCrosslinks[attData.Shard].Epoch+params.BeaconConfig().MaxCrosslinkEpochs {
		epoch = state.CurrentCrosslinks[attData.Shard].Epoch + params.BeaconConfig().MaxCrosslinkEpochs
	}
	return &pb.Crosslink{
		Epoch:                       epoch,
		CrosslinkDataRootHash32:     attData.CrosslinkDataRoot,
		PreviousCrosslinkRootHash32: attData.PreviousCrosslinkRoot,
	}
}

// WinningCrosslink returns the most staked balance-wise crosslink of a given shard and epoch.
// Here we deviated from the spec definition and split the following to two functions
// `WinningCrosslink` and  `CrosslinkAttestingIndices` for clarity and efficiency.
//
// Spec pseudocode definition:
//	def get_winning_crosslink_and_attesting_indices(state: BeaconState, shard: Shard, epoch: Epoch) -> Tuple[Crosslink, List[ValidatorIndex]]:
//    shard_attestations = [a for a in get_matching_source_attestations(state, epoch) if a.data.shard == shard]
//    shard_crosslinks = [get_crosslink_from_attestation_data(state, a.data) for a in shard_attestations]
//    candidate_crosslinks = [
//        c for c in shard_crosslinks
//        if hash_tree_root(state.current_crosslinks[shard]) in (c.previous_crosslink_root, hash_tree_root(c))
//    ]
//    if len(candidate_crosslinks) == 0:
//        return Crosslink(epoch=GENESIS_EPOCH, previous_crosslink_root=ZERO_HASH, crosslink_data_root=ZERO_HASH), []
//
//    def get_attestations_for(crosslink: Crosslink) -> List[PendingAttestation]:
//        return [a for a in shard_attestations if get_crosslink_from_attestation_data(state, a.data) == crosslink]
//    # Winning crosslink has the crosslink data root with the most balance voting for it (ties broken lexicographically)
//    winning_crosslink = max(candidate_crosslinks, key=lambda crosslink: (
//        get_attesting_balance(state, get_attestations_for(crosslink)), crosslink.crosslink_data_root
//    ))
//
//    return winning_crosslink, get_unslashed_attesting_indices(state, get_attestations_for(winning_crosslink))
func WinningCrosslink(state *pb.BeaconState, shard uint64, epoch uint64) (*pb.Crosslink, error) {
	var shardAtts []*pb.PendingAttestation
	matchedAtts, err := MatchAttestations(state, epoch)
	if err != nil {
		return nil, fmt.Errorf("could not get matching attestations: %v", err)
	}

	// Filter out source attestations by shard.
	for _, att := range matchedAtts.source {
		if att.Data.Shard == shard {
			shardAtts = append(shardAtts, att)
		}
	}

	// Convert shard attestations to shard crosslinks.
	shardCrosslinks := make([]*pb.Crosslink, len(matchedAtts.source))
	for i := 0; i < len(shardCrosslinks); i++ {
		shardCrosslinks[i] = CrosslinkFromAttsData(state, shardAtts[i].Data)
	}

	var candidateCrosslinks []*pb.Crosslink
	// Filter out shard crosslinks with correct current or previous crosslink data.
	for _, c := range shardCrosslinks {
		cFromState := state.CurrentCrosslinks[shard]
		h, err := hashutil.HashProto(cFromState)
		if err != nil {
			return nil, fmt.Errorf("could not hash crosslink from state: %v", err)
		}
		if proto.Equal(cFromState, c) || bytes.Equal(h[:], c.PreviousCrosslinkRootHash32) {
			candidateCrosslinks = append(candidateCrosslinks, c)
		}
	}

	if len(candidateCrosslinks) == 0 {
		return &pb.Crosslink{
			Epoch:                       params.BeaconConfig().GenesisEpoch,
			CrosslinkDataRootHash32:     params.BeaconConfig().ZeroHash[:],
			PreviousCrosslinkRootHash32: params.BeaconConfig().ZeroHash[:],
		}, nil
	}

	var crosslinkAtts []*pb.PendingAttestation
	var winnerBalance uint64
	var winnerCrosslink *pb.Crosslink
	// Out of the existing shard crosslinks, pick the one that has the
	// most balance staked.
	crosslinkAtts = attsForCrosslink(state, candidateCrosslinks[0], shardAtts)
	winnerBalance, err = AttestingBalance(state, crosslinkAtts)
	winnerCrosslink = candidateCrosslinks[0]

	for _, c := range candidateCrosslinks {
		crosslinkAtts := crosslinkAtts[:0]
		crosslinkAtts = attsForCrosslink(state, c, shardAtts)
		attestingBalance, err := AttestingBalance(state, crosslinkAtts)
		if err != nil {
			return nil, fmt.Errorf("could not get crosslink's attesting balance: %v", err)
		}
		if attestingBalance > winnerBalance {
			winnerCrosslink = c
		}
	}

	return winnerCrosslink, nil
}

// CrosslinkAttestingIndices returns the attesting indices of the input crosslink.
func CrosslinkAttestingIndices(state *pb.BeaconState, crosslink *pb.Crosslink, atts []*pb.PendingAttestation) ([]uint64, error) {
	crosslinkAtts := attsForCrosslink(state, crosslink, atts)
	return UnslashedAttestingIndices(state, crosslinkAtts)
}

// attsForCrosslink returns the attestations of the input crosslink.
func attsForCrosslink(state *pb.BeaconState, crosslink *pb.Crosslink, atts []*pb.PendingAttestation) []*pb.PendingAttestation {
	var crosslinkAtts []*pb.PendingAttestation
	for _, a := range atts {
		if proto.Equal(CrosslinkFromAttsData(state, a.Data), crosslink) {
			crosslinkAtts = append(crosslinkAtts, a)
		}
	}
	return crosslinkAtts
}<|MERGE_RESOLUTION|>--- conflicted
+++ resolved
@@ -10,12 +10,9 @@
 	"fmt"
 	"sort"
 
-<<<<<<< HEAD
 	"github.com/gogo/protobuf/proto"
-=======
 	"github.com/prometheus/client_golang/prometheus"
 	"github.com/prometheus/client_golang/prometheus/promauto"
->>>>>>> 7a7b4e55
 	"github.com/prysmaticlabs/prysm/beacon-chain/core/blocks"
 	"github.com/prysmaticlabs/prysm/beacon-chain/core/helpers"
 	"github.com/prysmaticlabs/prysm/beacon-chain/core/validators"
@@ -30,7 +27,6 @@
 
 var log = logrus.WithField("prefix", "core/state")
 
-<<<<<<< HEAD
 // MatchedAttestations is an object that contains the correctly
 // voted attestations based on source, target and head criteria.
 type MatchedAttestations struct {
@@ -38,7 +34,7 @@
 	target []*pb.PendingAttestation
 	head   []*pb.PendingAttestation
 }
-=======
+
 var (
 	ejectedCount          float64
 	validatorEjectedGauge = promauto.NewGauge(prometheus.GaugeOpts{
@@ -46,7 +42,6 @@
 		Help: "Total number of ejected validators",
 	})
 )
->>>>>>> 7a7b4e55
 
 // CanProcessEpoch checks the eligibility to process epoch.
 // The epoch can be processed at the end of the last slot of every epoch
@@ -277,7 +272,7 @@
 //        if state.validator_balances[index] < EJECTION_BALANCE:
 //            exit_validator(state, index)
 func ProcessEjections(state *pb.BeaconState, enableLogging bool) (*pb.BeaconState, error) {
-	activeValidatorIndices := helpers.ActiveValidatorIndices(state, helpers.CurrentEpoch(state))
+	activeValidatorIndices := helpers.ActiveValidatorIndices(state.ValidatorRegistry, helpers.CurrentEpoch(state))
 	for _, index := range activeValidatorIndices {
 		if state.Balances[index] < params.BeaconConfig().EjectionBalance {
 			if enableLogging {
@@ -378,7 +373,7 @@
 // 	next_epoch + ACTIVATION_EXIT_DELAY))
 func UpdateLatestActiveIndexRoots(state *pb.BeaconState) (*pb.BeaconState, error) {
 	nextEpoch := helpers.NextEpoch(state) + params.BeaconConfig().ActivationExitDelay
-	validatorIndices := helpers.ActiveValidatorIndices(state, nextEpoch)
+	validatorIndices := helpers.ActiveValidatorIndices(state.ValidatorRegistry, nextEpoch)
 	indicesBytes := []byte{}
 	for _, val := range validatorIndices {
 		buf := make([]byte, 8)
