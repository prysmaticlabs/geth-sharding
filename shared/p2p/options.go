package p2p

import (
	"fmt"
	"net"

	"github.com/libp2p/go-libp2p"
<<<<<<< HEAD
=======
	filter "github.com/libp2p/go-maddr-filter"
>>>>>>> 3871be00
	ma "github.com/multiformats/go-multiaddr"

	"github.com/prysmaticlabs/prysm/shared/iputils"
)

// buildOptions for the libp2p host.
// TODO(287): Expand on these options and provide the option configuration via flags.
// Currently, this is a random port and a (seemingly) consistent private key
// identity.
<<<<<<< HEAD
func buildOptions(port, maxPeers int) []libp2p.Option {
=======
func buildOptions(cfg *ServerConfig) []libp2p.Option {
>>>>>>> 3871be00
	ip, err := iputils.ExternalIPv4()
	if err != nil {
		log.Errorf("Could not get IPv4 address: %v", err)
	}

	listen, err := ma.NewMultiaddr(fmt.Sprintf("/ip4/%s/tcp/%d", ip, cfg.Port))
	if err != nil {
		log.Errorf("Failed to p2p listen: %v", err)
	}

	return []libp2p.Option{
		libp2p.ListenAddrs(listen),
		libp2p.EnableRelay(), // Allows dialing to peers via relay.
<<<<<<< HEAD
		optionConnectionManager(maxPeers),
=======
		optionConnectionManager(cfg.MaxPeers),
		whitelistSubnet(cfg.WhitelistCIDR),
	}
}

// whitelistSubnet adds a whitelist multiaddress filter for a given CIDR subnet.
// Example: 192.168.0.0/16 may be used to accept only connections on your local
// network.
func whitelistSubnet(cidr string) libp2p.Option {
	if cidr == "" {
		return func(_ *libp2p.Config) error {
			return nil
		}
	}

	return func(cfg *libp2p.Config) error {
		_, ipnet, err := net.ParseCIDR(cidr)
		if err != nil {
			return err
		}

		if cfg.Filters == nil {
			cfg.Filters = filter.NewFilters()
		}
		cfg.Filters.AddFilter(*ipnet, filter.ActionAccept)

		return nil
>>>>>>> 3871be00
	}
}<|MERGE_RESOLUTION|>--- conflicted
+++ resolved
@@ -5,10 +5,7 @@
 	"net"
 
 	"github.com/libp2p/go-libp2p"
-<<<<<<< HEAD
-=======
 	filter "github.com/libp2p/go-maddr-filter"
->>>>>>> 3871be00
 	ma "github.com/multiformats/go-multiaddr"
 
 	"github.com/prysmaticlabs/prysm/shared/iputils"
@@ -18,11 +15,7 @@
 // TODO(287): Expand on these options and provide the option configuration via flags.
 // Currently, this is a random port and a (seemingly) consistent private key
 // identity.
-<<<<<<< HEAD
-func buildOptions(port, maxPeers int) []libp2p.Option {
-=======
 func buildOptions(cfg *ServerConfig) []libp2p.Option {
->>>>>>> 3871be00
 	ip, err := iputils.ExternalIPv4()
 	if err != nil {
 		log.Errorf("Could not get IPv4 address: %v", err)
@@ -36,9 +29,6 @@
 	return []libp2p.Option{
 		libp2p.ListenAddrs(listen),
 		libp2p.EnableRelay(), // Allows dialing to peers via relay.
-<<<<<<< HEAD
-		optionConnectionManager(maxPeers),
-=======
 		optionConnectionManager(cfg.MaxPeers),
 		whitelistSubnet(cfg.WhitelistCIDR),
 	}
@@ -66,6 +56,5 @@
 		cfg.Filters.AddFilter(*ipnet, filter.ActionAccept)
 
 		return nil
->>>>>>> 3871be00
 	}
 }