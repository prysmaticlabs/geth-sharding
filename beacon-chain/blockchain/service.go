--- conflicted
+++ resolved
@@ -245,12 +245,8 @@
 			}
 
 			cState := c.chain.CrystallizedState()
-<<<<<<< HEAD
 			aState := c.chain.ActiveState()
 			var stateTransitioned bool
-=======
-			isTransition := cState.IsCycleTransition(c.CurrentBeaconSlot() - 1)
->>>>>>> 190a976d
 
 			for cState.IsCycleTransition(parentBlock.SlotNumber()) {
 				cState, err = cState.NewStateRecalculations(aState, block)
