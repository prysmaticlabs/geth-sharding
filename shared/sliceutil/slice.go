package sliceutil

// SubsetUint64 returns true if the first array is
// completely contained in the second array with time
// complexity of approximately o(n).
func SubsetUint64(a []uint64, b []uint64) bool {
	if len(a) > len(b) {
		return false
	}

	set := make(map[uint64]uint64)
	for _, v := range b {
		set[v]++
	}

	for _, v := range a {
		if count, found := set[v]; !found {
			return false
		} else if count < 1 {
			return false
		} else {
			set[v] = count - 1
		}
	}
	return true
}

// IntersectionUint64 of any number of uint64 slices with time
// complexity of approximately O(n) leveraging a map to
// check for element existence off by a constant factor
// of underlying map efficiency.
func IntersectionUint64(s ...[]uint64) []uint64 {
	if len(s) == 0 {
		return []uint64{}
	}
	if len(s) == 1 {
		return s[1]
	}
	set := make([]uint64, 0)
	m := make(map[uint64]bool)

	for i := 0; i < len(s[0]); i++ {
		m[s[0][i]] = true
	}
	for i := 0; i < len(s[1]); i++ {
		if _, found := m[s[1][i]]; found {
			set = append(set, s[1][i])
		}
	}

	for i := 0; i < len(s); i++ {
		tmp := make([]uint64, 0)
		m := make(map[uint64]bool)

		for j := 0; j < len(set); j++ {
			m[set[j]] = true
		}
		for j := 0; j < len(s[i]); j++ {
			if _, found := m[s[i][j]]; found {
				tmp = append(tmp, s[i][j])
			}
		}
		set = tmp
	}
	return set
}

// UnionUint64 of two uint64 slices with time
// complexity of approximately O(n) leveraging a map to
// check for element existence off by a constant factor
// of underlying map efficiency.
func UnionUint64(s ...[]uint64) []uint64 {
	if len(s) == 0 {
		return []uint64{}
	}
	if len(s) == 1 {
		return s[0]
	}
	set := make([]uint64, 0)
	m := make(map[uint64]bool)

	for i := 0; i < len(s[0]); i++ {
		m[s[0][i]] = true
		set = append(set, s[0][i])
	}
	for i := 0; i < len(s[1]); i++ {
		if _, found := m[s[1][i]]; !found {
			set = append(set, s[1][i])
		}
	}

	for i := 0; i < len(s); i++ {
		tmp := make([]uint64, 0)
		m := make(map[uint64]bool)
		for j := 0; j < len(set); j++ {
			m[set[j]] = true
			tmp = append(tmp, set[j])
		}
		for j := 0; j < len(s[i]); j++ {
			if _, found := m[s[i][j]]; !found {
				tmp = append(tmp, s[i][j])
			}
		}
		set = tmp
	}
	return set
}

// IsUint64Sorted verifies if a uint64 slice is sorted in ascending order.
func IsUint64Sorted(a []uint64) bool {
	if len(a) == 0 || len(a) == 1 {
		return true
	}
	for i := 1; i < len(a); i++ {
		if a[i-1] > a[i] {
			return false
		}
	}
	return true
}

// NotUint64 returns the uint64 in slice a that are
// not in slice b with time complexity of approximately
// O(n) leveraging a map to check for element existence
// off by a constant factor of underlying map efficiency.
func NotUint64(a []uint64, b []uint64) []uint64 {
	set := make([]uint64, 0)
	m := make(map[uint64]bool)

	for i := 0; i < len(a); i++ {
		m[a[i]] = true
	}
	for i := 0; i < len(b); i++ {
		if _, found := m[b[i]]; !found {
			set = append(set, b[i])
		}
	}
	return set
}

// IsInUint64 returns true if a is in b and False otherwise.
func IsInUint64(a uint64, b []uint64) bool {
	for _, v := range b {
		if a == v {
			return true
		}
	}
	return false
}

// IntersectionInt64 of two int64 slices with time
// complexity of approximately O(n) leveraging a map to
// check for element existence off by a constant factor
// of underlying map efficiency.
func IntersectionInt64(s ...[]int64) []int64 {
	if len(s) == 0 {
		return []int64{}
	}
	if len(s) == 1 {
		return s[1]
	}
	set := make([]int64, 0)
	m := make(map[int64]bool)

	for i := 0; i < len(s[0]); i++ {
		m[s[0][i]] = true
	}
	for i := 0; i < len(s[1]); i++ {
		if _, found := m[s[1][i]]; found {
			set = append(set, s[1][i])
		}
	}

	for i := 0; i < len(s); i++ {
		tmp := make([]int64, 0)
		m := make(map[int64]bool)

		for j := 0; j < len(set); j++ {
			m[set[j]] = true
		}
		for j := 0; j < len(s[i]); j++ {
			if _, found := m[s[i][j]]; found {
				tmp = append(tmp, s[i][j])
			}
		}
		set = tmp
	}
	return set
}

// UnionInt64 of two int64 slices with time
// complexity of approximately O(n) leveraging a map to
// check for element existence off by a constant factor
// of underlying map efficiency.
func UnionInt64(s ...[]int64) []int64 {
	if len(s) == 0 {
		return []int64{}
	}
	if len(s) == 1 {
		return s[0]
	}
	set := make([]int64, 0)
	m := make(map[int64]bool)

	for i := 0; i < len(s[0]); i++ {
		m[s[0][i]] = true
		set = append(set, s[0][i])
	}
	for i := 0; i < len(s[1]); i++ {
		if _, found := m[s[1][i]]; !found {
			set = append(set, s[1][i])
		}
	}

	for i := 0; i < len(s); i++ {
		tmp := make([]int64, 0)
		m := make(map[int64]bool)
		for j := 0; j < len(set); j++ {
			m[set[j]] = true
			tmp = append(tmp, set[j])
		}
		for j := 0; j < len(s[i]); j++ {
			if _, found := m[s[i][j]]; !found {
				tmp = append(tmp, s[i][j])
			}
		}
		set = tmp
	}
	return set
}

// NotInt64 returns the int64 in slice a that are
// not in slice b with time complexity of approximately
// O(n) leveraging a map to check for element existence
// off by a constant factor of underlying map efficiency.
func NotInt64(a []int64, b []int64) []int64 {
	set := make([]int64, 0)
	m := make(map[int64]bool)

	for i := 0; i < len(a); i++ {
		m[a[i]] = true
	}
	for i := 0; i < len(b); i++ {
		if _, found := m[b[i]]; !found {
			set = append(set, b[i])
		}
	}
	return set
}

// IsInInt64 returns true if a is in b and False otherwise.
func IsInInt64(a int64, b []int64) bool {
	for _, v := range b {
		if a == v {
			return true
		}
	}
	return false
}

<<<<<<< HEAD
// IntersectionByteSlices returns the common elements between two
// sets of byte slices.
func IntersectionByteSlices(s1, s2 [][]byte) [][]byte {
	hash := make(map[string]bool)
	for _, e := range s1 {
		hash[string(e)] = true
	}
	inter := make([][]byte, 0)
	for _, e := range s2 {
		if hash[string(e)] {
			inter = append(inter, e)
		}
	}
	// Remove duplicates from slice.
	deduped := make([][]byte, 0)
	encountered := make(map[string]bool)
	for _, element := range inter {
		if !encountered[string(element)] {
			deduped = append(deduped, element)
			encountered[string(element)] = true
		}
	}
	return deduped
}

// TotalIntersectionByteSlices takes in a set of byte slices
// and determines the intersection of common elements across all of them,
// returning a single slice of byte slices.
func TotalIntersectionByteSlices(sets [][][]byte) [][]byte {
	if len(sets) == 0 {
		return [][]byte{}
	}
	if len(sets) == 1 {
		return sets[0]
	}
	intersected := IntersectionByteSlices(sets[0], sets[1])
	for i := 2; i < len(sets); i++ {
		intersected = IntersectionByteSlices(intersected, sets[i])
	}
	return intersected
=======
// IntersectionByteSlices returns the common elements between sets of byte slices.
func IntersectionByteSlices(s ...[][]byte) [][]byte {
	if len(s) == 0 {
		return [][]byte{}
	}
	if len(s) == 1 {
		return s[0]
	}
	hash := make(map[string]bool)
	for _, e := range s[0] {
		hash[string(e)] = true
	}
	inter := make([][]byte, 0)
	for _, e := range s[1] {
		if hash[string(e)] {
			inter = append(inter, e)
		}
	}
	// Remove duplicates from slice.
	deduped := make([][]byte, 0)
	encountered := make(map[string]bool)
	for _, element := range inter {
		if !encountered[string(element)] {
			deduped = append(deduped, element)
			encountered[string(element)] = true
		}
	}
	for i := 2; i < len(s); i++ {
		hash := make(map[string]bool)
		for _, e := range deduped {
			hash[string(e)] = true
		}
		inter := make([][]byte, 0)
		for _, e := range s[i] {
			if hash[string(e)] {
				inter = append(inter, e)
			}
		}
		tmp := make([][]byte, 0)
		// Remove duplicates from slice.
		encountered := make(map[string]bool)
		for _, element := range inter {
			if !encountered[string(element)] {
				tmp = append(tmp, element)
				encountered[string(element)] = true
			}
		}
		deduped = tmp
	}
	return deduped
>>>>>>> 462a2070
}<|MERGE_RESOLUTION|>--- conflicted
+++ resolved
@@ -258,16 +258,20 @@
 	return false
 }
 
-<<<<<<< HEAD
-// IntersectionByteSlices returns the common elements between two
-// sets of byte slices.
-func IntersectionByteSlices(s1, s2 [][]byte) [][]byte {
+// IntersectionByteSlices returns the common elements between sets of byte slices.
+func IntersectionByteSlices(s ...[][]byte) [][]byte {
+	if len(s) == 0 {
+		return [][]byte{}
+	}
+	if len(s) == 1 {
+		return s[0]
+	}
 	hash := make(map[string]bool)
-	for _, e := range s1 {
+	for _, e := range s[0] {
 		hash[string(e)] = true
 	}
 	inter := make([][]byte, 0)
-	for _, e := range s2 {
+	for _, e := range s[1] {
 		if hash[string(e)] {
 			inter = append(inter, e)
 		}
@@ -281,52 +285,6 @@
 			encountered[string(element)] = true
 		}
 	}
-	return deduped
-}
-
-// TotalIntersectionByteSlices takes in a set of byte slices
-// and determines the intersection of common elements across all of them,
-// returning a single slice of byte slices.
-func TotalIntersectionByteSlices(sets [][][]byte) [][]byte {
-	if len(sets) == 0 {
-		return [][]byte{}
-	}
-	if len(sets) == 1 {
-		return sets[0]
-	}
-	intersected := IntersectionByteSlices(sets[0], sets[1])
-	for i := 2; i < len(sets); i++ {
-		intersected = IntersectionByteSlices(intersected, sets[i])
-	}
-	return intersected
-=======
-// IntersectionByteSlices returns the common elements between sets of byte slices.
-func IntersectionByteSlices(s ...[][]byte) [][]byte {
-	if len(s) == 0 {
-		return [][]byte{}
-	}
-	if len(s) == 1 {
-		return s[0]
-	}
-	hash := make(map[string]bool)
-	for _, e := range s[0] {
-		hash[string(e)] = true
-	}
-	inter := make([][]byte, 0)
-	for _, e := range s[1] {
-		if hash[string(e)] {
-			inter = append(inter, e)
-		}
-	}
-	// Remove duplicates from slice.
-	deduped := make([][]byte, 0)
-	encountered := make(map[string]bool)
-	for _, element := range inter {
-		if !encountered[string(element)] {
-			deduped = append(deduped, element)
-			encountered[string(element)] = true
-		}
-	}
 	for i := 2; i < len(s); i++ {
 		hash := make(map[string]bool)
 		for _, e := range deduped {
@@ -350,5 +308,4 @@
 		deduped = tmp
 	}
 	return deduped
->>>>>>> 462a2070
 }