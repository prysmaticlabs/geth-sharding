--- conflicted
+++ resolved
@@ -25,18 +25,6 @@
 
 // FeatureFlagConfig is a struct to represent what features the client will perform on runtime.
 type FeatureFlagConfig struct {
-<<<<<<< HEAD
-	VerifyAttestationSigs            bool // VerifyAttestationSigs declares if the client will verify attestations.
-	EnableComputeStateRoot           bool // EnableComputeStateRoot implementation on server side.
-	EnableCrosslinks                 bool // EnableCrosslinks in epoch processing.
-	EnableCheckBlockStateRoot        bool // EnableCheckBlockStateRoot in block processing.
-	EnableCanonicalAttestationFilter bool // EnableCanonicalAttestationFilter for RPC server.
-	DisableHistoricalStatePruning    bool // DisableHistoricalStatePruning when updating finalized states.
-	DisableGossipSub                 bool // DisableGossipSub in p2p messaging.
-	EnableCommitteesCache            bool // EnableCommitteesCache for state transition.
-	CacheTreeHash                    bool // CacheTreeHash determent whether tree hashes will be cached.
-	EnableExcessDeposits             bool // EnableExcessDeposits in validator balances.
-=======
 	VerifyAttestationSigs         bool // VerifyAttestationSigs declares if the client will verify attestations.
 	EnableComputeStateRoot        bool // EnableComputeStateRoot implementation on server side.
 	EnableCrosslinks              bool // EnableCrosslinks in epoch processing.
@@ -45,7 +33,7 @@
 	DisableGossipSub              bool // DisableGossipSub in p2p messaging.
 	EnableCommitteesCache         bool // EnableCommitteesCache for state transition.
 	CacheTreeHash                 bool // CacheTreeHash determent whether tree hashes will be cached.
->>>>>>> 3349fb4c
+  EnableExcessDeposits             bool // EnableExcessDeposits in validator balances.
 }
 
 var featureConfig *FeatureFlagConfig
@@ -95,17 +83,10 @@
 		log.Info("Disabled gossipsub, using floodsub")
 		cfg.DisableGossipSub = true
 	}
-<<<<<<< HEAD
-	if ctx.GlobalBool(EnableCanonicalAttestationFilter.Name) {
-		log.Info("Enabled canonical attestation filter")
-		cfg.EnableCanonicalAttestationFilter = true
-	}
 	if ctx.GlobalBool(EnableExcessDepositsFlag.Name) {
 		log.Info("Enable Excess Deposits")
 		cfg.EnableExcessDeposits = true
 	}
-=======
->>>>>>> 3349fb4c
 	InitFeatureConfig(cfg)
 }
 
