--- conflicted
+++ resolved
@@ -18,13 +18,7 @@
   bytes randao_mix_hash32 = 1001;
   bytes next_seed_hash32 = 1002;
   repeated ShardAndCommitteeArray shard_and_committees_for_slots = 1003;
-<<<<<<< HEAD
   repeated ethereum.common.Uint32List persistent_committees = 1004;
-=======
-  // TODO(781): Persistent committees should be a 2d uint24 array.
-  repeated uint32 persistent_committees = 1004 [deprecated=true];
-  // repeated Uint32Array persistent_committees = 1004;
->>>>>>> c5af3f0a
   repeated ShardReassignmentRecord persistent_committee_reassignments = 1005;
 
   // Finality [2001-3000] 
