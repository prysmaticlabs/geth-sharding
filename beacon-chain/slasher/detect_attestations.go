--- conflicted
+++ resolved
@@ -36,52 +36,34 @@
 	args *chunkUpdateArgs,
 	attestations []*slashertypes.CompactAttestation,
 ) error {
-<<<<<<< HEAD
 	slashings := make([]*slashertypes.Slashing, 0)
 	// Check for double votes.
 	doubleVoteSlashings, err := s.checkDoubleVotes(ctx, attestations)
 	if err != nil {
 		return err
 	}
-=======
->>>>>>> 2913947c
 
 	// Group attestations by chunk index.
 	groupedAtts := s.groupByChunkIndex(attestations)
 
 	// Update min and max spans and retrieve any detected slashable offenses.
-<<<<<<< HEAD
-	surroundingSlashings, err := s.updateSpans(ctx, &chunkUpdateOptions{
-		kind:                slashertypes.MinSpan,
-		validatorChunkIndex: opts.validatorChunkIndex,
-		currentEpoch:        opts.currentEpoch,
-=======
-	slashings, err := s.updateSpans(ctx, &chunkUpdateArgs{
+	surroundingSlashings, err := s.updateSpans(ctx, &chunkUpdateArgs{
 		kind:                slashertypes.MinSpan,
 		validatorChunkIndex: args.validatorChunkIndex,
 		currentEpoch:        args.currentEpoch,
->>>>>>> 2913947c
 	}, groupedAtts)
 	if err != nil {
 		return err
 	}
-<<<<<<< HEAD
-	surroundedSlashings, err := s.updateSpans(ctx, &chunkUpdateOptions{
-		kind:                slashertypes.MaxSpan,
-		validatorChunkIndex: opts.validatorChunkIndex,
-		currentEpoch:        opts.currentEpoch,
-=======
-	moreSlashings, err := s.updateSpans(ctx, &chunkUpdateArgs{
+	surroundedSlashings, err := s.updateSpans(ctx, &chunkUpdateArgs{
 		kind:                slashertypes.MaxSpan,
 		validatorChunkIndex: args.validatorChunkIndex,
 		currentEpoch:        args.currentEpoch,
->>>>>>> 2913947c
 	}, groupedAtts)
 	if err != nil {
 		return err
 	}
 
-<<<<<<< HEAD
 	// Consolidate all slashings into a slice.
 	slashings = append(slashings, doubleVoteSlashings...)
 	slashings = append(slashings, surroundingSlashings...)
@@ -90,13 +72,6 @@
 		log.WithField("numSlashings", len(slashings)).Info("Slashable offenses found")
 	}
 	for _, slashing := range slashings {
-=======
-	totalSlashings := append(slashings, moreSlashings...)
-	if len(totalSlashings) > 0 {
-		log.WithField("numSlashings", len(totalSlashings)).Info("Slashable offenses found")
-	}
-	for _, slashing := range totalSlashings {
->>>>>>> 2913947c
 		// TODO(#8331): Send over an event feed.
 		logSlashingEvent(slashing)
 	}
@@ -149,11 +124,7 @@
 // 3. Save the updated chunks to disk.
 func (s *Service) updateSpans(
 	ctx context.Context,
-<<<<<<< HEAD
-	opts *chunkUpdateOptions,
-=======
-	args *chunkUpdateArgs,
->>>>>>> 2913947c
+	args *chunkUpdateArgs,
 	attestationsByChunkIdx map[uint64][]*slashertypes.CompactAttestation,
 ) ([]*slashertypes.Slashing, error) {
 	// Determine the chunk indices we need to use for slashing detection.
@@ -174,11 +145,6 @@
 	for _, attestationBatch := range attestationsByChunkIdx {
 		for _, att := range attestationBatch {
 			for _, validatorIdx := range att.AttestingIndices {
-<<<<<<< HEAD
-				if opts.validatorChunkIndex != s.params.validatorChunkIndex(
-					types.ValidatorIndex(validatorIdx),
-				) {
-=======
 				args.validatorIndex = types.ValidatorIndex(validatorIdx)
 				computedValidatorChunkIdx := s.params.validatorChunkIndex(args.validatorIndex)
 
@@ -192,16 +158,11 @@
 				// chunks for validator chunk index 0, only validator index 3 should make
 				// it past this line.
 				if args.validatorChunkIndex != computedValidatorChunkIdx {
->>>>>>> 2913947c
 					continue
 				}
 				slashing, err := s.applyAttestationForValidator(
 					ctx,
-<<<<<<< HEAD
-					opts,
-=======
 					args,
->>>>>>> 2913947c
 					chunksByChunkIdx,
 					att,
 				)
@@ -216,11 +177,7 @@
 	}
 
 	// Write the updated chunks to disk.
-<<<<<<< HEAD
-	return slashings, s.saveUpdatedChunks(ctx, opts, chunksByChunkIdx)
-=======
 	return slashings, s.saveUpdatedChunks(ctx, args, chunksByChunkIdx)
->>>>>>> 2913947c
 }
 
 // For a list of validator indices, we retrieve their latest written epoch. Then, for each
@@ -273,17 +230,6 @@
 // source epoch up to its target.
 func (s *Service) applyAttestationForValidator(
 	ctx context.Context,
-<<<<<<< HEAD
-	opts *chunkUpdateOptions,
-	chunksByChunkIdx map[uint64]Chunker,
-	attestation *slashertypes.CompactAttestation,
-) (*slashertypes.Slashing, error) {
-	sourceEpoch := types.Epoch(attestation.Source)
-	targetEpoch := types.Epoch(attestation.Target)
-	chunkIdx := s.params.chunkIndex(sourceEpoch)
-	chunk, ok := chunksByChunkIdx[chunkIdx]
-	if !ok {
-=======
 	args *chunkUpdateArgs,
 	chunksByChunkIdx map[uint64]Chunker,
 	attestation *slashertypes.CompactAttestation,
@@ -295,7 +241,6 @@
 	if !ok {
 		// It is possible we receive an attestation corresponding to a chunk index
 		// we are not yet updating, so we ignore.
->>>>>>> 2913947c
 		return nil, nil
 	}
 
@@ -303,11 +248,7 @@
 	slashing, err := chunk.CheckSlashable(
 		ctx,
 		s.serviceCfg.Database,
-<<<<<<< HEAD
-		opts.validatorIndex,
-=======
 		args.validatorIndex,
->>>>>>> 2913947c
 		attestation,
 	)
 	if err != nil {
@@ -319,11 +260,7 @@
 
 	// Get the first start epoch for the chunk. If it does not exist or
 	// is not possible based on the input arguments, do not continue with the update.
-<<<<<<< HEAD
-	startEpoch, exists := chunk.StartEpoch(sourceEpoch, opts.currentEpoch)
-=======
 	startEpoch, exists := chunk.StartEpoch(sourceEpoch, args.currentEpoch)
->>>>>>> 2913947c
 	if !exists {
 		return nil, nil
 	}
@@ -338,15 +275,6 @@
 		chunkIdx = s.params.chunkIndex(startEpoch)
 		chunk, ok = chunksByChunkIdx[chunkIdx]
 		if !ok {
-<<<<<<< HEAD
-			return nil, nil
-		}
-		keepGoing, err := chunk.Update(
-			&chunkUpdateOptions{
-				chunkIndex:     chunkIdx,
-				currentEpoch:   opts.currentEpoch,
-				validatorIndex: opts.validatorIndex,
-=======
 			return nil, fmt.Errorf("chunk at chunk index %d not found", chunkIdx)
 		}
 		keepGoing, err := chunk.Update(
@@ -354,7 +282,6 @@
 				chunkIndex:     chunkIdx,
 				currentEpoch:   args.currentEpoch,
 				validatorIndex: args.validatorIndex,
->>>>>>> 2913947c
 			},
 			startEpoch,
 			targetEpoch,
@@ -362,10 +289,7 @@
 		if err != nil {
 			return nil, err
 		}
-<<<<<<< HEAD
-=======
 		// We update the chunksByChunkIdx map with the chunk we just updated.
->>>>>>> 2913947c
 		chunksByChunkIdx[chunkIdx] = chunk
 		if !keepGoing {
 			break
