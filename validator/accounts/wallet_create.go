package accounts

import (
	"context"
	"encoding/json"
	"fmt"
	"os"
	"strings"

	"github.com/manifoldco/promptui"
	"github.com/pkg/errors"
	"github.com/prysmaticlabs/prysm/shared/promptutil"
	"github.com/prysmaticlabs/prysm/validator/accounts/prompt"
	"github.com/prysmaticlabs/prysm/validator/accounts/wallet"
	"github.com/prysmaticlabs/prysm/validator/flags"
	"github.com/prysmaticlabs/prysm/validator/keymanager"
	"github.com/prysmaticlabs/prysm/validator/keymanager/derived"
	"github.com/prysmaticlabs/prysm/validator/keymanager/imported"
	"github.com/prysmaticlabs/prysm/validator/keymanager/remote"
	"github.com/urfave/cli/v2"
)

// CreateWalletConfig defines the parameters needed to call the create wallet functions.
type CreateWalletConfig struct {
	WalletCfg            *wallet.Config
	RemoteKeymanagerOpts *remote.KeymanagerOpts
	SkipMnemonicConfirm  bool
	Mnemonic25thWord     string
	NumAccounts          int
}

// CreateAndSaveWalletCli from user input with a desired keymanager. If a
// wallet already exists in the path, it suggests the user alternatives
// such as how to edit their existing wallet configuration.
func CreateAndSaveWalletCli(cliCtx *cli.Context) (*wallet.Wallet, error) {
	keymanagerKind, err := extractKeymanagerKindFromCli(cliCtx)
	if err != nil {
		return nil, err
	}
	createWalletConfig, err := extractWalletCreationConfigFromCli(cliCtx, keymanagerKind)
	if err != nil {
		return nil, err
	}

	dir := createWalletConfig.WalletCfg.WalletDir
	dirExists, err := wallet.Exists(dir)
	if err != nil {
		return nil, err
	}
	if dirExists {
		return nil, errors.New("a wallet already exists at this location. Please input an" +
			" alternative location for the new wallet or remove the current wallet")
	}

	w, err := CreateWalletWithKeymanager(cliCtx.Context, createWalletConfig)
	if err != nil {
		return nil, errors.Wrap(err, "could not create wallet")
	}
	return w, nil
}

// CreateWalletWithKeymanager specified by configuration options.
func CreateWalletWithKeymanager(ctx context.Context, cfg *CreateWalletConfig) (*wallet.Wallet, error) {
	w := wallet.New(&wallet.Config{
		WalletDir:      cfg.WalletCfg.WalletDir,
		KeymanagerKind: cfg.WalletCfg.KeymanagerKind,
		WalletPassword: cfg.WalletCfg.WalletPassword,
	})
	var err error
	switch w.KeymanagerKind() {
	case keymanager.Imported:
		if err = createImportedKeymanagerWallet(ctx, w); err != nil {
			return nil, errors.Wrap(err, "could not initialize wallet")
		}
		km, err := w.InitializeKeymanager(ctx)
		if err != nil {
<<<<<<< HEAD
			return nil, errors.Wrap(err, MsgCouldNotInitializeKeymanager)
		}
		importedKm, ok := km.(*imported.Keymanager)
		if !ok {
			return nil, errors.Wrap(err, MsgCouldNotInitializeKeymanager)
=======
			return nil, errors.Wrap(err, ErrCouldNotInitializeKeymanager)
		}
		importedKm, ok := km.(*imported.Keymanager)
		if !ok {
			return nil, errors.Wrap(err, ErrCouldNotInitializeKeymanager)
>>>>>>> eeda9f18
		}
		accountsKeystore, err := importedKm.CreateAccountsKeystore(ctx, make([][]byte, 0), make([][]byte, 0))
		if err != nil {
			return nil, err
		}
		encodedAccounts, err := json.MarshalIndent(accountsKeystore, "", "\t")
		if err != nil {
			return nil, err
		}
		if err = w.WriteFileAtPath(ctx, imported.AccountsPath, imported.AccountsKeystoreFileName, encodedAccounts); err != nil {
			return nil, err
		}

		log.WithField("--wallet-dir", cfg.WalletCfg.WalletDir).Info(
			"Successfully created wallet with ability to import keystores",
		)
	case keymanager.Derived:
		if err = createDerivedKeymanagerWallet(
			ctx,
			w,
			cfg.Mnemonic25thWord,
			cfg.SkipMnemonicConfirm,
			cfg.NumAccounts,
		); err != nil {
			return nil, errors.Wrap(err, "could not initialize wallet")
		}
		log.WithField("--wallet-dir", cfg.WalletCfg.WalletDir).Info(
			"Successfully created HD wallet from mnemonic and regenerated accounts",
		)
	case keymanager.Remote:
		if err = createRemoteKeymanagerWallet(ctx, w, cfg.RemoteKeymanagerOpts); err != nil {
			return nil, errors.Wrap(err, "could not initialize wallet")
		}
		log.WithField("--wallet-dir", cfg.WalletCfg.WalletDir).Info(
			"Successfully created wallet with remote keymanager configuration",
		)
	default:
		return nil, errors.Wrapf(err, msgKeymanagerNotSupported, w.KeymanagerKind())
	}
	return w, nil
}

func extractKeymanagerKindFromCli(cliCtx *cli.Context) (keymanager.Kind, error) {
	return inputKeymanagerKind(cliCtx)
}

func extractWalletCreationConfigFromCli(cliCtx *cli.Context, keymanagerKind keymanager.Kind) (*CreateWalletConfig, error) {
	walletDir, err := prompt.InputDirectory(cliCtx, prompt.WalletDirPromptText, flags.WalletDirFlag)
	if err != nil {
		return nil, err
	}
	walletPassword, err := promptutil.InputPassword(
		cliCtx,
		flags.WalletPasswordFileFlag,
		wallet.NewWalletPasswordPromptText,
		wallet.ConfirmPasswordPromptText,
		true, /* Should confirm password */
		promptutil.ValidatePasswordInput,
	)
	if err != nil {
		return nil, err
	}
	createWalletConfig := &CreateWalletConfig{
		WalletCfg: &wallet.Config{
			WalletDir:      walletDir,
			KeymanagerKind: keymanagerKind,
			WalletPassword: walletPassword,
		},
		SkipMnemonicConfirm: cliCtx.Bool(flags.SkipDepositConfirmationFlag.Name),
	}
	skipMnemonic25thWord := cliCtx.IsSet(flags.SkipMnemonic25thWordCheckFlag.Name)
	has25thWordFile := cliCtx.IsSet(flags.Mnemonic25thWordFileFlag.Name)
	if keymanagerKind == keymanager.Derived {
		numAccounts, err := inputNumAccounts(cliCtx)
		if err != nil {
			return nil, errors.Wrap(err, "could not get number of accounts to generate")
		}
		createWalletConfig.NumAccounts = int(numAccounts)
	}
	if keymanagerKind == keymanager.Derived && !skipMnemonic25thWord && !has25thWordFile {
		resp, err := promptutil.ValidatePrompt(
			os.Stdin, newMnemonicPassphraseYesNoText, promptutil.ValidateYesOrNo,
		)
		if err != nil {
			return nil, errors.Wrap(err, "could not validate choice")
		}
		if strings.EqualFold(resp, "y") {
			mnemonicPassphrase, err := promptutil.InputPassword(
				cliCtx,
				flags.Mnemonic25thWordFileFlag,
				newMnemonicPassphrasePromptText,
				"Confirm mnemonic passphrase",
				true, /* Should confirm password */
				func(input string) error {
					if strings.TrimSpace(input) == "" {
						return errors.New("input cannot be empty")
					}
					return nil
				},
			)
			if err != nil {
				return nil, err
			}
			createWalletConfig.Mnemonic25thWord = mnemonicPassphrase
		}
	}
	if keymanagerKind == keymanager.Remote {
		opts, err := prompt.InputRemoteKeymanagerConfig(cliCtx)
		if err != nil {
			return nil, errors.Wrap(err, "could not input remote keymanager config")
		}
		createWalletConfig.RemoteKeymanagerOpts = opts
	}
	return createWalletConfig, nil
}

func createImportedKeymanagerWallet(ctx context.Context, wallet *wallet.Wallet) error {
	if wallet == nil {
		return errors.New("nil wallet")
	}
	if err := wallet.SaveWallet(); err != nil {
		return errors.Wrap(err, "could not save wallet to disk")
	}
	return nil
}

func createDerivedKeymanagerWallet(
	ctx context.Context,
	wallet *wallet.Wallet,
	mnemonicPassphrase string,
	skipMnemonicConfirm bool,
	numAccounts int,
) error {
	if wallet == nil {
		return errors.New("nil wallet")
	}
	if err := wallet.SaveWallet(); err != nil {
		return errors.Wrap(err, "could not save wallet to disk")
	}
	km, err := derived.NewKeymanager(ctx, &derived.SetupConfig{
		Wallet: wallet,
	})
	if err != nil {
		return errors.Wrap(err, "could not initialize HD keymanager")
	}
	mnemonic, err := derived.GenerateAndConfirmMnemonic(skipMnemonicConfirm)
	if err != nil {
		return errors.Wrap(err, "could not confirm mnemonic")
	}
	if err := km.RecoverAccountsFromMnemonic(ctx, mnemonic, mnemonicPassphrase, numAccounts); err != nil {
		return errors.Wrap(err, "could not recover accounts from mnemonic")
	}
	return nil
}

func createRemoteKeymanagerWallet(ctx context.Context, wallet *wallet.Wallet, opts *remote.KeymanagerOpts) error {
	keymanagerConfig, err := remote.MarshalOptionsFile(ctx, opts)
	if err != nil {
		return errors.Wrap(err, "could not marshal config file")
	}
	if err := wallet.SaveWallet(); err != nil {
		return errors.Wrap(err, "could not save wallet to disk")
	}
	if err := wallet.WriteKeymanagerConfigToDisk(ctx, keymanagerConfig); err != nil {
		return errors.Wrap(err, "could not write keymanager config to disk")
	}
	return nil
}

func inputKeymanagerKind(cliCtx *cli.Context) (keymanager.Kind, error) {
	if cliCtx.IsSet(flags.KeymanagerKindFlag.Name) {
		return keymanager.ParseKind(cliCtx.String(flags.KeymanagerKindFlag.Name))
	}
	promptSelect := promptui.Select{
		Label: "Select a type of wallet",
		Items: []string{
			wallet.KeymanagerKindSelections[keymanager.Imported],
			wallet.KeymanagerKindSelections[keymanager.Derived],
			wallet.KeymanagerKindSelections[keymanager.Remote],
		},
	}
	selection, _, err := promptSelect.Run()
	if err != nil {
		return keymanager.Imported, fmt.Errorf("could not select wallet type: %v", prompt.FormatPromptError(err))
	}
	return keymanager.Kind(selection), nil
}<|MERGE_RESOLUTION|>--- conflicted
+++ resolved
@@ -74,19 +74,11 @@
 		}
 		km, err := w.InitializeKeymanager(ctx)
 		if err != nil {
-<<<<<<< HEAD
-			return nil, errors.Wrap(err, MsgCouldNotInitializeKeymanager)
-		}
-		importedKm, ok := km.(*imported.Keymanager)
-		if !ok {
-			return nil, errors.Wrap(err, MsgCouldNotInitializeKeymanager)
-=======
 			return nil, errors.Wrap(err, ErrCouldNotInitializeKeymanager)
 		}
 		importedKm, ok := km.(*imported.Keymanager)
 		if !ok {
 			return nil, errors.Wrap(err, ErrCouldNotInitializeKeymanager)
->>>>>>> eeda9f18
 		}
 		accountsKeystore, err := importedKm.CreateAccountsKeystore(ctx, make([][]byte, 0), make([][]byte, 0))
 		if err != nil {
