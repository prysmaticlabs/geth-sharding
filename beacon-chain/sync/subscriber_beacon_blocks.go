package sync

import (
	"context"

	"github.com/gogo/protobuf/proto"
	ethpb "github.com/prysmaticlabs/ethereumapis/eth/v1alpha1"
	"github.com/prysmaticlabs/go-ssz"
	"github.com/prysmaticlabs/prysm/beacon-chain/core/helpers"
	"github.com/prysmaticlabs/prysm/beacon-chain/core/state/interop"
	"github.com/prysmaticlabs/prysm/shared/bytesutil"
)

func (r *RegularSync) beaconBlockSubscriber(ctx context.Context, msg proto.Message) error {
	block := msg.(*ethpb.BeaconBlock)

	headState, err := r.chain.HeadState(ctx)
	if err != nil {
		log.Errorf("Head state is not available: %v", err)
		return nil
	}
	// Ignore block older than last finalized checkpoint.
	if block.Slot < helpers.StartSlot(headState.FinalizedCheckpoint.Epoch) {
		log.Debugf("Received a block older than finalized checkpoint, %d < %d",
			block.Slot, helpers.StartSlot(headState.FinalizedCheckpoint.Epoch))
		return nil
	}

	blockRoot, err := ssz.SigningRoot(block)
	if err != nil {
		log.Errorf("Could not sign root block: %v", err)
		return nil
	}

	// Handle block when the parent is unknown
	if !r.db.HasBlock(ctx, bytesutil.ToBytes32(block.ParentRoot)) {
		r.pendingQueueLock.Lock()
		r.slotToPendingBlocks[block.Slot] = block
		r.seenPendingBlocks[blockRoot] = true
		r.pendingQueueLock.Unlock()
		return nil
	}

	err = r.chain.ReceiveBlockNoPubsub(ctx, block)
	if err != nil {
		interop.WriteBlockToDisk(block, true /*failed*/)
	}

	// Delete attestations from the block in the pool to avoid inclusion in future block.
	if err := r.deleteAttsInPool(block.Body.Attestations); err != nil {
		log.Errorf("Could not delete attestations in pool: %v", err)
		return nil
	}

<<<<<<< HEAD
	// Add attestations from the block to the fork choice pool.
	for _, att := range block.Body.Attestations {
		if err := r.attPool.SaveForkchoiceAttestation(att); err != nil {
			log.Errorf("Could not save attestation for fork choice: %v", err)
			return nil
		}
	}

=======
>>>>>>> 73d5f07e
	return err
}

// The input attestations are seen by the network, this deletes them from pool
// so proposers don't include them in a block for the future.
func (r *RegularSync) deleteAttsInPool(atts []*ethpb.Attestation) error {
	for _, att := range atts {
		if helpers.IsAggregated(att) {
			if err := r.attPool.DeleteAggregatedAttestation(att); err != nil {
				return err
			}
		} else {
			// Ideally there's shouldn't be any unaggregated attestation in the block.
			if err := r.attPool.DeleteUnaggregatedAttestation(att); err != nil {
				return err
			}
		}
	}
	return nil
}<|MERGE_RESOLUTION|>--- conflicted
+++ resolved
@@ -52,7 +52,7 @@
 		return nil
 	}
 
-<<<<<<< HEAD
+
 	// Add attestations from the block to the fork choice pool.
 	for _, att := range block.Body.Attestations {
 		if err := r.attPool.SaveForkchoiceAttestation(att); err != nil {
@@ -61,8 +61,6 @@
 		}
 	}
 
-=======
->>>>>>> 73d5f07e
 	return err
 }
 
