--- conflicted
+++ resolved
@@ -28,10 +28,7 @@
         "@com_github_gorilla_mux//:go_default_library",
         "@com_github_grpc_ecosystem_grpc_gateway_v2//runtime:go_default_library",
         "@com_github_pkg_errors//:go_default_library",
-<<<<<<< HEAD
-=======
         "//proto/eth/v1alpha1:go_default_library",
->>>>>>> 0d8dd8d2
         "@com_github_rs_cors//:go_default_library",
         "@com_github_sirupsen_logrus//:go_default_library",
         "@com_github_wealdtech_go_bytesutil//:go_default_library",
