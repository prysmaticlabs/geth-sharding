--- conflicted
+++ resolved
@@ -5,23 +5,12 @@
 	"crypto/rand"
 	"testing"
 
-<<<<<<< HEAD
-=======
 	"github.com/prysmaticlabs/prysm/shared/bytesutil"
 
->>>>>>> 81c2e4e9
 	"github.com/prysmaticlabs/prysm/shared/bls"
 )
 
 func TestMarshalUnmarshal(t *testing.T) {
-<<<<<<< HEAD
-	val := []byte("hi")
-	pk, err := bls.SecretKeyFromBytes(val)
-	if err != nil {
-		t.Fatal(err)
-	}
-	pk2, err := bls.SecretKeyFromBytes(val)
-=======
 	b := []byte("hi")
 	b32 := bytesutil.ToBytes32(b)
 	pk, err := bls.SecretKeyFromBytes(b32[:])
@@ -29,7 +18,6 @@
 		t.Fatal(err)
 	}
 	pk2, err := bls.SecretKeyFromBytes(b32[:])
->>>>>>> 81c2e4e9
 	if err != nil {
 		t.Fatal(err)
 	}
