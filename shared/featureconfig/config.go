/*
Package featureconfig defines which features are enabled for runtime
in order to selectively enable certain features to maintain a stable runtime.

The process for implementing new features using this package is as follows:
	1. Add a new CMD flag in flags.go, and place it in the proper list(s) var for its client.
	2. Add a condition for the flag in the proper Configure function(s) below.
	3. Place any "new" behavior in the `if flagEnabled` statement.
	4. Place any "previous" behavior in the `else` statement.
	5. Ensure any tests using the new feature fail if the flag isn't enabled.
	5a. Use the following to enable your flag for tests:
	cfg := &featureconfig.Flags{
		VerifyAttestationSigs: true,
	}
	resetCfg := featureconfig.InitWithReset(cfg)
	defer resetCfg()
	6. Add the string for the flags that should be running within E2E to E2EValidatorFlags
	and E2EBeaconChainFlags.
*/
package featureconfig

import (
	"github.com/prysmaticlabs/prysm/shared/cmd"
	"github.com/prysmaticlabs/prysm/shared/params"
	"github.com/sirupsen/logrus"
	"github.com/urfave/cli/v2"
)

var log = logrus.WithField("prefix", "flags")

// Flags is a struct to represent which features the client will perform on runtime.
type Flags struct {
	// State locks
	NewBeaconStateLocks bool // NewStateLocks for updated beacon state locking.
	// Testnet Flags.
	AltonaTestnet bool // AltonaTestnet defines the flag through which we can enable the node to run on the altona testnet.
	OnyxTestnet   bool // OnyxTestnet defines the flag through which we can enable the node to run on the onyx testnet.
	// Feature related flags.
	WriteSSZStateTransitions                   bool // WriteSSZStateTransitions to tmp directory.
	InitSyncNoVerify                           bool // InitSyncNoVerify when initial syncing w/o verifying block's contents.
	DisableDynamicCommitteeSubnets             bool // Disables dynamic attestation committee subnets via p2p.
	SkipBLSVerify                              bool // Skips BLS verification across the runtime.
	EnableBackupWebhook                        bool // EnableBackupWebhook to allow database backups to trigger from monitoring port /db/backup.
	PruneEpochBoundaryStates                   bool // PruneEpochBoundaryStates prunes the epoch boundary state before last finalized check point.
	EnableSnappyDBCompression                  bool // EnableSnappyDBCompression in the database.
	LocalProtection                            bool // LocalProtection prevents the validator client from signing any messages that would be considered a slashable offense from the validators view.
	SlasherProtection                          bool // SlasherProtection protects validator fron sending over a slashable offense over the network using external slasher.
	DisableStrictAttestationPubsubVerification bool // DisableStrictAttestationPubsubVerification will disabling strict signature verification in pubsub.
	DisableUpdateHeadPerAttestation            bool // DisableUpdateHeadPerAttestation will disabling update head on per attestation basis.
	EnableDomainDataCache                      bool // EnableDomainDataCache caches validator calls to DomainData per epoch.
	EnableStateGenSigVerify                    bool // EnableStateGenSigVerify verifies proposer and randao signatures during state gen.
	CheckHeadState                             bool // CheckHeadState checks the current headstate before retrieving the desired state from the db.
	EnableNoise                                bool // EnableNoise enables the beacon node to use NOISE instead of SECIO when performing a handshake with another peer.
	DontPruneStateStartUp                      bool // DontPruneStateStartUp disables pruning state upon beacon node start up.
	NewStateMgmt                               bool // NewStateMgmt enables the new state mgmt service.
	WaitForSynced                              bool // WaitForSynced uses WaitForSynced in validator startup to ensure it can communicate with the beacon node as soon as possible.
	ReduceAttesterStateCopy                    bool // ReduceAttesterStateCopy reduces head state copies for attester rpc.
	EnableAccountsV2                           bool // EnableAccountsV2 for Prysm validator clients.
	BatchBlockVerify                           bool // BatchBlockVerify performs batched verification of block batches that we receive when syncing.
	InitSyncVerbose                            bool // InitSyncVerbose logs every processed block during initial syncing.
	EnableFinalizedDepositsCache               bool // EnableFinalizedDepositsCache enables utilization of cached finalized deposits.
	EnableEth1DataMajorityVote                 bool // EnableEth1DataMajorityVote uses the Voting With The Majority algorithm to vote for eth1data.
<<<<<<< HEAD
	EnableRoughtime                            bool
=======
	EnableAttBroadcastDiscoveryAttempts        bool // EnableAttBroadcastDiscoveryAttempts allows the p2p service to attempt to ensure a subnet peer is present before broadcasting an attestation.
	EnablePeerScorer                           bool // EnablePeerScorer enables experimental peer scoring in p2p.
>>>>>>> 3c776f4e

	// DisableForkChoice disables using LMD-GHOST fork choice to update
	// the head of the chain based on attestations and instead accepts any valid received block
	// as the chain head. UNSAFE, use with caution.
	DisableForkChoice bool

	// Logging related toggles.
	DisableGRPCConnectionLogs bool // Disables logging when a new grpc client has connected.

	// Slasher toggles.
	DisableBroadcastSlashings bool // DisableBroadcastSlashings disables p2p broadcasting of proposer and attester slashings.
	EnableHistoricalDetection bool // EnableHistoricalDetection disables historical attestation detection and performs detection on the chain head immediately.
	DisableLookback           bool // DisableLookback updates slasher to not use the lookback and update validator histories until epoch 0.

	// Cache toggles.
	EnableSSZCache          bool // EnableSSZCache see https://github.com/prysmaticlabs/prysm/pull/4558.
	EnableEth1DataVoteCache bool // EnableEth1DataVoteCache; see https://github.com/prysmaticlabs/prysm/issues/3106.
	EnableSlasherConnection bool // EnableSlasher enable retrieval of slashing events from a slasher instance.
	EnableBlockTreeCache    bool // EnableBlockTreeCache enable fork choice service to maintain latest filtered block tree.

	KafkaBootstrapServers          string // KafkaBootstrapServers to find kafka servers to stream blocks, attestations, etc.
	AttestationAggregationStrategy string // AttestationAggregationStrategy defines aggregation strategy to be used when aggregating.
}

var featureConfig *Flags

// Get retrieves feature config.
func Get() *Flags {
	if featureConfig == nil {
		return &Flags{}
	}
	return featureConfig
}

// Init sets the global config equal to the config that is passed in.
func Init(c *Flags) {
	featureConfig = c
}

// InitWithReset sets the global config and returns function that is used to reset configuration.
func InitWithReset(c *Flags) func() {
	resetFunc := func() {
		Init(&Flags{})
	}
	Init(c)
	return resetFunc
}

// ConfigureBeaconChain sets the global config based
// on what flags are enabled for the beacon-chain client.
func ConfigureBeaconChain(ctx *cli.Context) {
	// Using Medalla as the default configuration for now.
	params.UseMedallaConfig()

	complainOnDeprecatedFlags(ctx)
	cfg := &Flags{}
	if ctx.Bool(devModeFlag.Name) {
		enableDevModeFlags(ctx)
	}
	if ctx.Bool(AltonaTestnet.Name) {
		log.Warn("Running Node on Altona Testnet")
		params.UseAltonaConfig()
		params.UseAltonaNetworkConfig()
		cfg.AltonaTestnet = true
	}
	if ctx.Bool(OnyxTestnet.Name) {
		log.Warn("Running Node on Onyx Testnet")
		params.UseOnyxConfig()
		params.UseOnyxNetworkConfig()
		cfg.OnyxTestnet = true
	}
	if ctx.Bool(writeSSZStateTransitionsFlag.Name) {
		log.Warn("Writing SSZ states and blocks after state transitions")
		cfg.WriteSSZStateTransitions = true
	}
	if ctx.Bool(disableForkChoiceUnsafeFlag.Name) {
		log.Warn("UNSAFE: Disabled fork choice for updating chain head")
		cfg.DisableForkChoice = true
	}
	if ctx.Bool(disableDynamicCommitteeSubnets.Name) {
		log.Warn("Disabled dynamic attestation committee subnets")
		cfg.DisableDynamicCommitteeSubnets = true
	}
	cfg.EnableSSZCache = true
	if ctx.Bool(disableSSZCache.Name) {
		log.Warn("Disabled ssz cache")
		cfg.EnableSSZCache = false
	}
	cfg.InitSyncNoVerify = false
	if ctx.Bool(disableInitSyncVerifyEverythingFlag.Name) {
		log.Warn("Initial syncing while verifying only the block proposer signatures.")
		cfg.InitSyncNoVerify = true
	}
	if ctx.Bool(skipBLSVerifyFlag.Name) {
		log.Warn("UNSAFE: Skipping BLS verification at runtime")
		cfg.SkipBLSVerify = true
	}
	if ctx.Bool(enableBackupWebhookFlag.Name) {
		log.Warn("Allowing database backups to be triggered from HTTP webhook.")
		cfg.EnableBackupWebhook = true
	}
	if ctx.String(kafkaBootstrapServersFlag.Name) != "" {
		log.Warn("Enabling experimental kafka streaming.")
		cfg.KafkaBootstrapServers = ctx.String(kafkaBootstrapServersFlag.Name)
	}
	if ctx.Bool(enableSlasherFlag.Name) {
		log.Warn("Enable slasher connection.")
		cfg.EnableSlasherConnection = true
	}
	if ctx.Bool(cacheFilteredBlockTreeFlag.Name) {
		log.Warn("Enabled filtered block tree cache for fork choice.")
		cfg.EnableBlockTreeCache = true
	}
	if ctx.Bool(disableStrictAttestationPubsubVerificationFlag.Name) {
		log.Warn("Disabled strict attestation signature verification in pubsub")
		cfg.DisableStrictAttestationPubsubVerification = true
	}
	if ctx.Bool(disableUpdateHeadPerAttestation.Name) {
		log.Warn("Disabled update head on per attestation basis")
		cfg.DisableUpdateHeadPerAttestation = true
	}
	if ctx.Bool(enableStateGenSigVerify.Name) {
		log.Warn("Enabling sig verify for state gen")
		cfg.EnableStateGenSigVerify = true
	}
	if ctx.Bool(checkHeadState.Name) {
		log.Warn("Enabling check head state for chainservice")
		cfg.CheckHeadState = true
	}
	cfg.EnableNoise = true
	if ctx.Bool(disableNoiseHandshake.Name) {
		log.Warn("Disabling noise handshake for peer")
		cfg.EnableNoise = false
	}
	if ctx.Bool(dontPruneStateStartUp.Name) {
		log.Warn("Not enabling state pruning upon start up")
		cfg.DontPruneStateStartUp = true
	}
	cfg.NewStateMgmt = true
	if ctx.Bool(disableNewStateMgmt.Name) {
		log.Warn("Disabling new state management service")
		cfg.NewStateMgmt = false
	}
	if ctx.Bool(disableBroadcastSlashingFlag.Name) {
		log.Warn("Disabling slashing broadcasting to p2p network")
		cfg.DisableBroadcastSlashings = true
	}
	if ctx.IsSet(deprecatedP2PWhitelist.Name) {
		log.Warnf("--%s is deprecated, please use --%s", deprecatedP2PWhitelist.Name, cmd.P2PAllowList.Name)
		if err := ctx.Set(cmd.P2PAllowList.Name, ctx.String(deprecatedP2PWhitelist.Name)); err != nil {
			log.WithError(err).Error("Failed to update P2PAllowList flag")
		}
	}
	if ctx.IsSet(deprecatedP2PBlacklist.Name) {
		log.Warnf("--%s is deprecated, please use --%s", deprecatedP2PBlacklist.Name, cmd.P2PDenyList.Name)
		if err := ctx.Set(cmd.P2PDenyList.Name, ctx.String(deprecatedP2PBlacklist.Name)); err != nil {
			log.WithError(err).Error("Failed to update P2PDenyList flag")
		}
	}
	cfg.ReduceAttesterStateCopy = true
	if ctx.Bool(disableReduceAttesterStateCopy.Name) {
		log.Warn("Disabling reducing attester state copy")
		cfg.ReduceAttesterStateCopy = false
	}
	if ctx.IsSet(disableGRPCConnectionLogging.Name) {
		cfg.DisableGRPCConnectionLogs = true
	}
	cfg.AttestationAggregationStrategy = ctx.String(attestationAggregationStrategy.Name)
	log.Infof("Using %q strategy on attestation aggregation", cfg.AttestationAggregationStrategy)

	cfg.NewBeaconStateLocks = true
	if ctx.Bool(disableNewBeaconStateLocks.Name) {
		log.Warn("Disabling new beacon state locks")
		cfg.NewBeaconStateLocks = false
	}
	if ctx.Bool(batchBlockVerify.Name) {
		log.Warn("Performing batch block verification when syncing.")
		cfg.BatchBlockVerify = true
	}
	if ctx.Bool(initSyncVerbose.Name) {
		log.Warn("Logging every processed block during initial syncing.")
		cfg.InitSyncVerbose = true
	}
	if ctx.Bool(enableFinalizedDepositsCache.Name) {
		log.Warn("Enabling finalized deposits cache")
		cfg.EnableFinalizedDepositsCache = true
	}
	if ctx.Bool(enableEth1DataMajorityVote.Name) {
		log.Warn("Enabling eth1data majority vote")
		cfg.EnableEth1DataMajorityVote = true
	}
<<<<<<< HEAD
	if ctx.Bool(enableRoughtime.Name) {
		log.Warn("Enabling roughtime sync")
		cfg.EnableRoughtime = true
=======
	if ctx.Bool(enableAttBroadcastDiscoveryAttempts.Name) {
		cfg.EnableAttBroadcastDiscoveryAttempts = true
	}
	if ctx.Bool(enablePeerScorer.Name) {
		log.Warn("Enabling peer scoring in P2P")
		cfg.EnablePeerScorer = true
>>>>>>> 3c776f4e
	}
	Init(cfg)
}

// ConfigureSlasher sets the global config based
// on what flags are enabled for the slasher client.
func ConfigureSlasher(ctx *cli.Context) {
	// Using Medalla as the default configuration for now.
	params.UseMedallaConfig()

	complainOnDeprecatedFlags(ctx)
	cfg := &Flags{}
	if ctx.Bool(disableLookbackFlag.Name) {
		log.Warn("Disabling slasher lookback")
		cfg.DisableLookback = true
	}
	Init(cfg)
}

// ConfigureValidator sets the global config based
// on what flags are enabled for the validator client.
func ConfigureValidator(ctx *cli.Context) {
	// Using Medalla as the default configuration for now.
	params.UseMedallaConfig()

	complainOnDeprecatedFlags(ctx)
	cfg := &Flags{}
	if ctx.Bool(AltonaTestnet.Name) {
		log.Warn("Running Validator on Altona Testnet")
		params.UseAltonaConfig()
		params.UseAltonaNetworkConfig()
		cfg.AltonaTestnet = true
	}
	if ctx.Bool(OnyxTestnet.Name) {
		log.Warn("Running Node on Onyx Testnet")
		params.UseOnyxConfig()
		params.UseOnyxNetworkConfig()
		cfg.OnyxTestnet = true
	}
	if ctx.Bool(enableLocalProtectionFlag.Name) {
		cfg.LocalProtection = true
	} else {
		log.Warn("Validator slashing protection not enabled!")
	}
	cfg.EnableAccountsV2 = true
	if ctx.Bool(disableAccountsV2.Name) {
		log.Warn("Disabling v2 of Prysm validator accounts")
		cfg.EnableAccountsV2 = false
	}
	if ctx.Bool(enableExternalSlasherProtectionFlag.Name) {
		log.Warn("Enabled validator attestation and block slashing protection using an external slasher.")
		cfg.SlasherProtection = true
	}
	cfg.EnableDomainDataCache = true
	if ctx.Bool(disableDomainDataCacheFlag.Name) {
		log.Warn("Disabled domain data cache.")
		cfg.EnableDomainDataCache = false
	}
	Init(cfg)
}

// enableDevModeFlags switches development mode features on.
func enableDevModeFlags(ctx *cli.Context) {
	log.Warn("Enabling development mode flags")
	for _, f := range devModeFlags {
		log.WithField("flag", f.Names()[0]).Debug("Enabling development mode flag")
		if !ctx.IsSet(f.Names()[0]) {
			if err := ctx.Set(f.Names()[0], "true"); err != nil {
				log.WithError(err).Debug("Error enabling development mode flag")
			}
		}
	}
}

func complainOnDeprecatedFlags(ctx *cli.Context) {
	for _, f := range deprecatedFlags {
		if ctx.IsSet(f.Names()[0]) {
			log.Errorf("%s is deprecated and has no effect. Do not use this flag, it will be deleted soon.", f.Names()[0])
		}
	}
}<|MERGE_RESOLUTION|>--- conflicted
+++ resolved
@@ -60,12 +60,9 @@
 	InitSyncVerbose                            bool // InitSyncVerbose logs every processed block during initial syncing.
 	EnableFinalizedDepositsCache               bool // EnableFinalizedDepositsCache enables utilization of cached finalized deposits.
 	EnableEth1DataMajorityVote                 bool // EnableEth1DataMajorityVote uses the Voting With The Majority algorithm to vote for eth1data.
-<<<<<<< HEAD
-	EnableRoughtime                            bool
-=======
 	EnableAttBroadcastDiscoveryAttempts        bool // EnableAttBroadcastDiscoveryAttempts allows the p2p service to attempt to ensure a subnet peer is present before broadcasting an attestation.
 	EnablePeerScorer                           bool // EnablePeerScorer enables experimental peer scoring in p2p.
->>>>>>> 3c776f4e
+	EnableRoughtime                            bool // EnableRoughtime is an opt-in flag for enabling hourly syncing with roughtime. Default is to not sync.
 
 	// DisableForkChoice disables using LMD-GHOST fork choice to update
 	// the head of the chain based on attestations and instead accepts any valid received block
@@ -257,20 +254,18 @@
 		log.Warn("Enabling eth1data majority vote")
 		cfg.EnableEth1DataMajorityVote = true
 	}
-<<<<<<< HEAD
+	if ctx.Bool(enableAttBroadcastDiscoveryAttempts.Name) {
+		cfg.EnableAttBroadcastDiscoveryAttempts = true
+	}
+	if ctx.Bool(enablePeerScorer.Name) {
+		log.Warn("Enabling peer scoring in P2P")
+		cfg.EnablePeerScorer = true
+	}
 	if ctx.Bool(enableRoughtime.Name) {
 		log.Warn("Enabling roughtime sync")
 		cfg.EnableRoughtime = true
-=======
-	if ctx.Bool(enableAttBroadcastDiscoveryAttempts.Name) {
-		cfg.EnableAttBroadcastDiscoveryAttempts = true
-	}
-	if ctx.Bool(enablePeerScorer.Name) {
-		log.Warn("Enabling peer scoring in P2P")
-		cfg.EnablePeerScorer = true
->>>>>>> 3c776f4e
-	}
-	Init(cfg)
+		Init(cfg)
+	}
 }
 
 // ConfigureSlasher sets the global config based
