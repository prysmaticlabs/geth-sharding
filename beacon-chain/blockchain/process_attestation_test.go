package blockchain

import (
	"context"
	"testing"

	"github.com/gogo/protobuf/proto"
	ethpb "github.com/prysmaticlabs/ethereumapis/eth/v1alpha1"
	"github.com/prysmaticlabs/prysm/beacon-chain/core/helpers"
	"github.com/prysmaticlabs/prysm/beacon-chain/core/state"
	testDB "github.com/prysmaticlabs/prysm/beacon-chain/db/testing"
	"github.com/prysmaticlabs/prysm/beacon-chain/forkchoice/protoarray"
	"github.com/prysmaticlabs/prysm/beacon-chain/state/stategen"
	pb "github.com/prysmaticlabs/prysm/proto/beacon/p2p/v1"
	"github.com/prysmaticlabs/prysm/shared/bytesutil"
	"github.com/prysmaticlabs/prysm/shared/params"
	"github.com/prysmaticlabs/prysm/shared/testutil"
	"github.com/prysmaticlabs/prysm/shared/testutil/assert"
	"github.com/prysmaticlabs/prysm/shared/testutil/require"
	"github.com/prysmaticlabs/prysm/shared/timeutils"
)

func TestStore_OnAttestation_ErrorConditions(t *testing.T) {
	ctx := context.Background()
	beaconDB := testDB.SetupDB(t)

	cfg := &Config{
		BeaconDB:        beaconDB,
		ForkChoiceStore: protoarray.New(0, 0, [32]byte{}),
		StateGen:        stategen.New(beaconDB),
	}
	service, err := NewService(ctx, cfg)
	require.NoError(t, err)

	_, err = blockTree1(beaconDB, []byte{'g'})
	require.NoError(t, err)

	BlkWithOutState := testutil.NewBeaconBlock()
	BlkWithOutState.Block.Slot = 0
	require.NoError(t, beaconDB.SaveBlock(ctx, BlkWithOutState))
	BlkWithOutStateRoot, err := BlkWithOutState.Block.HashTreeRoot()
	require.NoError(t, err)

	BlkWithStateBadAtt := testutil.NewBeaconBlock()
	BlkWithStateBadAtt.Block.Slot = 1
	require.NoError(t, beaconDB.SaveBlock(ctx, BlkWithStateBadAtt))
	BlkWithStateBadAttRoot, err := BlkWithStateBadAtt.Block.HashTreeRoot()
	require.NoError(t, err)

	s := testutil.NewBeaconState()
	require.NoError(t, s.SetSlot(100*params.BeaconConfig().SlotsPerEpoch))
	require.NoError(t, service.beaconDB.SaveState(ctx, s, BlkWithStateBadAttRoot))

	BlkWithValidState := testutil.NewBeaconBlock()
	BlkWithValidState.Block.Slot = 2
	require.NoError(t, beaconDB.SaveBlock(ctx, BlkWithValidState))

	BlkWithValidStateRoot, err := BlkWithValidState.Block.HashTreeRoot()
	require.NoError(t, err)
	s = testutil.NewBeaconState()
	err = s.SetFork(&pb.Fork{
		Epoch:           0,
		CurrentVersion:  params.BeaconConfig().GenesisForkVersion,
		PreviousVersion: params.BeaconConfig().GenesisForkVersion,
	})
	require.NoError(t, err)
	require.NoError(t, service.beaconDB.SaveState(ctx, s, BlkWithValidStateRoot))

	tests := []struct {
		name      string
		a         *ethpb.Attestation
		wantedErr string
	}{
		{
			name:      "attestation's data slot not aligned with target vote",
			a:         testutil.HydrateAttestation(&ethpb.Attestation{Data: &ethpb.AttestationData{Slot: params.BeaconConfig().SlotsPerEpoch, Target: &ethpb.Checkpoint{Root: make([]byte, 32)}}}),
			wantedErr: "slot 32 does not match target epoch 0",
		},
		{
<<<<<<< HEAD
=======
			name:      "attestation's target root not in db",
			a:         testutil.HydrateAttestation(&ethpb.Attestation{Data: &ethpb.AttestationData{Target: &ethpb.Checkpoint{Root: bytesutil.PadTo([]byte{'A'}, 32)}}}),
			wantedErr: "target root does not exist in db",
		},
		{
>>>>>>> 15373780
			name:      "no pre state for attestations's target block",
			a:         testutil.HydrateAttestation(&ethpb.Attestation{Data: &ethpb.AttestationData{Target: &ethpb.Checkpoint{Root: BlkWithOutStateRoot[:]}}}),
			wantedErr: "could not get pre state for epoch 0",
		},
		{
			name: "process attestation doesn't match current epoch",
			a: testutil.HydrateAttestation(&ethpb.Attestation{Data: &ethpb.AttestationData{Slot: 100 * params.BeaconConfig().SlotsPerEpoch, Target: &ethpb.Checkpoint{Epoch: 100,
				Root: BlkWithStateBadAttRoot[:]}}}),
			wantedErr: "target epoch 100 does not match current epoch",
		},
		{
			name:      "process nil attestation",
			a:         nil,
			wantedErr: "attestation can't be nil",
		},
		{
			name:      "process nil field (a.Data) in attestation",
			a:         &ethpb.Attestation{},
			wantedErr: "attestation's data can't be nil",
		},
		{
			name: "process nil field (a.Target) in attestation",
			a: &ethpb.Attestation{
				Data: &ethpb.AttestationData{
					BeaconBlockRoot: make([]byte, 32),
					Target:          nil,
					Source:          &ethpb.Checkpoint{Root: make([]byte, 32)},
				},
				AggregationBits: make([]byte, 1),
				Signature:       make([]byte, 96),
			},
			wantedErr: "attestation's target can't be nil",
		},
	}

	for _, tt := range tests {
		t.Run(tt.name, func(t *testing.T) {
			_, err := service.onAttestation(ctx, tt.a)
			if tt.wantedErr != "" {
				assert.ErrorContains(t, tt.wantedErr, err)
			} else {
				assert.NoError(t, err)
			}
		})
	}
}

func TestStore_OnAttestation_Ok(t *testing.T) {
	ctx := context.Background()
	beaconDB := testDB.SetupDB(t)

	cfg := &Config{
		BeaconDB:        beaconDB,
		ForkChoiceStore: protoarray.New(0, 0, [32]byte{}),
		StateGen:        stategen.New(beaconDB),
	}
	service, err := NewService(ctx, cfg)
	require.NoError(t, err)
	genesisState, pks := testutil.DeterministicGenesisState(t, 64)
	require.NoError(t, genesisState.SetGenesisTime(uint64(timeutils.Now().Unix())-params.BeaconConfig().SecondsPerSlot))
	require.NoError(t, service.saveGenesisData(ctx, genesisState))
	att, err := testutil.GenerateAttestations(genesisState, pks, 1, 0, false)
	require.NoError(t, err)
	tRoot := bytesutil.ToBytes32(att[0].Data.Target.Root)
	copied := genesisState.Copy()
	copied, err = state.ProcessSlots(ctx, copied, 1)
	require.NoError(t, err)
	require.NoError(t, service.beaconDB.SaveState(ctx, copied, tRoot))
	require.NoError(t, service.forkChoiceStore.ProcessBlock(ctx, 0, tRoot, tRoot, tRoot, 1, 1))
	indices, err := service.onAttestation(ctx, att[0])
	require.NoError(t, err)
	wanted, err := helpers.BeaconCommitteeFromState(copied, 0, 0)
	require.NoError(t, err)
	require.DeepEqual(t, wanted, indices)
}

func TestStore_SaveCheckpointState(t *testing.T) {
	ctx := context.Background()
	beaconDB := testDB.SetupDB(t)

	cfg := &Config{
		BeaconDB: beaconDB,
		StateGen: stategen.New(beaconDB),
	}
	service, err := NewService(ctx, cfg)
	require.NoError(t, err)

	s := testutil.NewBeaconState()
	err = s.SetFinalizedCheckpoint(&ethpb.Checkpoint{Root: bytesutil.PadTo([]byte{'A'}, 32)})
	require.NoError(t, err)
	val := &ethpb.Validator{
		PublicKey:             bytesutil.PadTo([]byte("foo"), 48),
		WithdrawalCredentials: bytesutil.PadTo([]byte("bar"), 32),
	}
	err = s.SetValidators([]*ethpb.Validator{val})
	require.NoError(t, err)
	err = s.SetBalances([]uint64{0})
	require.NoError(t, err)
	r := [32]byte{'g'}
	require.NoError(t, service.beaconDB.SaveState(ctx, s, r))

	service.justifiedCheckpt = &ethpb.Checkpoint{Root: r[:]}
	service.bestJustifiedCheckpt = &ethpb.Checkpoint{Root: r[:]}
	service.finalizedCheckpt = &ethpb.Checkpoint{Root: r[:]}
	service.prevFinalizedCheckpt = &ethpb.Checkpoint{Root: r[:]}

	r = bytesutil.ToBytes32([]byte{'A'})
	cp1 := &ethpb.Checkpoint{Epoch: 1, Root: bytesutil.PadTo([]byte{'A'}, 32)}
	require.NoError(t, service.beaconDB.SaveState(ctx, s, bytesutil.ToBytes32([]byte{'A'})))
	require.NoError(t, service.beaconDB.SaveStateSummary(ctx, &pb.StateSummary{Root: bytesutil.PadTo([]byte{'A'}, 32)}))

	s1, err := service.getAttPreState(ctx, cp1)
	require.NoError(t, err)
	assert.Equal(t, 1*params.BeaconConfig().SlotsPerEpoch, s1.Slot(), "Unexpected state slot")

	cp2 := &ethpb.Checkpoint{Epoch: 2, Root: bytesutil.PadTo([]byte{'B'}, 32)}
	require.NoError(t, service.beaconDB.SaveState(ctx, s, bytesutil.ToBytes32([]byte{'B'})))
	require.NoError(t, service.beaconDB.SaveStateSummary(ctx, &pb.StateSummary{Root: bytesutil.PadTo([]byte{'B'}, 32)}))
	s2, err := service.getAttPreState(ctx, cp2)
	require.NoError(t, err)
	assert.Equal(t, 2*params.BeaconConfig().SlotsPerEpoch, s2.Slot(), "Unexpected state slot")

	s1, err = service.getAttPreState(ctx, cp1)
	require.NoError(t, err)
	assert.Equal(t, 1*params.BeaconConfig().SlotsPerEpoch, s1.Slot(), "Unexpected state slot")

	s1, err = service.checkpointStateCache.StateByCheckpoint(cp1)
	require.NoError(t, err)
	assert.Equal(t, 1*params.BeaconConfig().SlotsPerEpoch, s1.Slot(), "Unexpected state slot")

	s2, err = service.checkpointStateCache.StateByCheckpoint(cp2)
	require.NoError(t, err)
	assert.Equal(t, 2*params.BeaconConfig().SlotsPerEpoch, s2.Slot(), "Unexpected state slot")

	require.NoError(t, s.SetSlot(params.BeaconConfig().SlotsPerEpoch+1))
	service.justifiedCheckpt = &ethpb.Checkpoint{Root: r[:]}
	service.bestJustifiedCheckpt = &ethpb.Checkpoint{Root: r[:]}
	service.finalizedCheckpt = &ethpb.Checkpoint{Root: r[:]}
	service.prevFinalizedCheckpt = &ethpb.Checkpoint{Root: r[:]}
	cp3 := &ethpb.Checkpoint{Epoch: 1, Root: bytesutil.PadTo([]byte{'C'}, 32)}
	require.NoError(t, service.beaconDB.SaveState(ctx, s, bytesutil.ToBytes32([]byte{'C'})))
	require.NoError(t, service.beaconDB.SaveStateSummary(ctx, &pb.StateSummary{Root: bytesutil.PadTo([]byte{'C'}, 32)}))
	s3, err := service.getAttPreState(ctx, cp3)
	require.NoError(t, err)
	assert.Equal(t, s.Slot(), s3.Slot(), "Unexpected state slot")
}

func TestStore_UpdateCheckpointState(t *testing.T) {
	ctx := context.Background()
	beaconDB := testDB.SetupDB(t)

	cfg := &Config{
		BeaconDB: beaconDB,
		StateGen: stategen.New(beaconDB),
	}
	service, err := NewService(ctx, cfg)
	require.NoError(t, err)

	epoch := uint64(1)
	baseState, _ := testutil.DeterministicGenesisState(t, 1)
	checkpoint := &ethpb.Checkpoint{Epoch: epoch, Root: bytesutil.PadTo([]byte("hi"), 32)}
	require.NoError(t, service.beaconDB.SaveState(ctx, baseState, bytesutil.ToBytes32(checkpoint.Root)))
	returned, err := service.getAttPreState(ctx, checkpoint)
	require.NoError(t, err)
	assert.Equal(t, returned.Slot(), checkpoint.Epoch*params.BeaconConfig().SlotsPerEpoch, "Incorrectly returned base state")

	cached, err := service.checkpointStateCache.StateByCheckpoint(checkpoint)
	require.NoError(t, err)
	assert.Equal(t, returned.Slot(), cached.Slot(), "State should have been cached")

	epoch = uint64(2)
	newCheckpoint := &ethpb.Checkpoint{Epoch: epoch, Root: bytesutil.PadTo([]byte("bye"), 32)}
	require.NoError(t, service.beaconDB.SaveState(ctx, baseState, bytesutil.ToBytes32(newCheckpoint.Root)))
	returned, err = service.getAttPreState(ctx, newCheckpoint)
	require.NoError(t, err)
	s, err := helpers.StartSlot(newCheckpoint.Epoch)
	require.NoError(t, err)
	baseState, err = state.ProcessSlots(ctx, baseState, s)
	require.NoError(t, err)
	assert.Equal(t, returned.Slot(), baseState.Slot(), "Incorrectly returned base state")

	cached, err = service.checkpointStateCache.StateByCheckpoint(newCheckpoint)
	require.NoError(t, err)
	if !proto.Equal(returned.InnerStateUnsafe(), cached.InnerStateUnsafe()) {
		t.Error("Incorrectly cached base state")
	}
}

func TestAttEpoch_MatchPrevEpoch(t *testing.T) {
	ctx := context.Background()
	beaconDB := testDB.SetupDB(t)

	cfg := &Config{BeaconDB: beaconDB}
	service, err := NewService(ctx, cfg)
	require.NoError(t, err)

	nowTime := params.BeaconConfig().SlotsPerEpoch * params.BeaconConfig().SecondsPerSlot
	require.NoError(t, service.verifyAttTargetEpoch(ctx, 0, nowTime, &ethpb.Checkpoint{Root: make([]byte, 32)}))
}

func TestAttEpoch_MatchCurrentEpoch(t *testing.T) {
	ctx := context.Background()
	beaconDB := testDB.SetupDB(t)

	cfg := &Config{BeaconDB: beaconDB}
	service, err := NewService(ctx, cfg)
	require.NoError(t, err)

	nowTime := params.BeaconConfig().SlotsPerEpoch * params.BeaconConfig().SecondsPerSlot
	require.NoError(t, service.verifyAttTargetEpoch(ctx, 0, nowTime, &ethpb.Checkpoint{Epoch: 1}))
}

func TestAttEpoch_NotMatch(t *testing.T) {
	ctx := context.Background()
	beaconDB := testDB.SetupDB(t)

	cfg := &Config{BeaconDB: beaconDB}
	service, err := NewService(ctx, cfg)
	require.NoError(t, err)

	nowTime := 2 * params.BeaconConfig().SlotsPerEpoch * params.BeaconConfig().SecondsPerSlot
	err = service.verifyAttTargetEpoch(ctx, 0, nowTime, &ethpb.Checkpoint{Root: make([]byte, 32)})
	assert.ErrorContains(t, "target epoch 0 does not match current epoch 2 or prev epoch 1", err)
}

func TestVerifyBeaconBlock_NoBlock(t *testing.T) {
	ctx := context.Background()
	beaconDB := testDB.SetupDB(t)

	cfg := &Config{BeaconDB: beaconDB}
	service, err := NewService(ctx, cfg)
	require.NoError(t, err)

	d := testutil.HydrateAttestationData(&ethpb.AttestationData{})
	assert.ErrorContains(t, "beacon block 0x000000000000 does not exist", service.verifyBeaconBlock(ctx, d))
}

func TestVerifyBeaconBlock_futureBlock(t *testing.T) {
	ctx := context.Background()
	beaconDB := testDB.SetupDB(t)

	cfg := &Config{BeaconDB: beaconDB}
	service, err := NewService(ctx, cfg)
	require.NoError(t, err)

	b := testutil.NewBeaconBlock()
	b.Block.Slot = 2
	require.NoError(t, service.beaconDB.SaveBlock(ctx, b))
	r, err := b.Block.HashTreeRoot()
	require.NoError(t, err)
	d := &ethpb.AttestationData{Slot: 1, BeaconBlockRoot: r[:]}

	assert.ErrorContains(t, "could not process attestation for future block", service.verifyBeaconBlock(ctx, d))
}

func TestVerifyBeaconBlock_OK(t *testing.T) {
	ctx := context.Background()
	beaconDB := testDB.SetupDB(t)

	cfg := &Config{BeaconDB: beaconDB}
	service, err := NewService(ctx, cfg)
	require.NoError(t, err)

	b := testutil.NewBeaconBlock()
	b.Block.Slot = 2
	require.NoError(t, service.beaconDB.SaveBlock(ctx, b))
	r, err := b.Block.HashTreeRoot()
	require.NoError(t, err)
	d := &ethpb.AttestationData{Slot: 2, BeaconBlockRoot: r[:]}

	assert.NoError(t, service.verifyBeaconBlock(ctx, d), "Did not receive the wanted error")
}

func TestVerifyFinalizedConsistency_InconsistentRoot(t *testing.T) {
	ctx := context.Background()
	beaconDB := testDB.SetupDB(t)

	cfg := &Config{BeaconDB: beaconDB, ForkChoiceStore: protoarray.New(0, 0, [32]byte{})}
	service, err := NewService(ctx, cfg)
	require.NoError(t, err)

	b32 := testutil.NewBeaconBlock()
	b32.Block.Slot = 32
	require.NoError(t, service.beaconDB.SaveBlock(ctx, b32))
	r32, err := b32.Block.HashTreeRoot()
	require.NoError(t, err)

	service.finalizedCheckpt = &ethpb.Checkpoint{Epoch: 1}

	b33 := testutil.NewBeaconBlock()
	b33.Block.Slot = 33
	b33.Block.ParentRoot = r32[:]
	require.NoError(t, service.beaconDB.SaveBlock(ctx, b33))
	r33, err := b33.Block.HashTreeRoot()
	require.NoError(t, err)

	err = service.VerifyFinalizedConsistency(context.Background(), r33[:])
	require.ErrorContains(t, "Root and finalized store are not consistent", err)
}

func TestVerifyFinalizedConsistency_OK(t *testing.T) {
	ctx := context.Background()
	beaconDB := testDB.SetupDB(t)

	cfg := &Config{BeaconDB: beaconDB, ForkChoiceStore: protoarray.New(0, 0, [32]byte{})}
	service, err := NewService(ctx, cfg)
	require.NoError(t, err)

	b32 := testutil.NewBeaconBlock()
	b32.Block.Slot = 32
	require.NoError(t, service.beaconDB.SaveBlock(ctx, b32))
	r32, err := b32.Block.HashTreeRoot()
	require.NoError(t, err)

	service.finalizedCheckpt = &ethpb.Checkpoint{Epoch: 1, Root: r32[:]}

	b33 := testutil.NewBeaconBlock()
	b33.Block.Slot = 33
	b33.Block.ParentRoot = r32[:]
	require.NoError(t, service.beaconDB.SaveBlock(ctx, b33))
	r33, err := b33.Block.HashTreeRoot()
	require.NoError(t, err)

	err = service.VerifyFinalizedConsistency(context.Background(), r33[:])
	require.NoError(t, err)
}

func TestVerifyFinalizedConsistency_IsCanonical(t *testing.T) {
	ctx := context.Background()
	beaconDB := testDB.SetupDB(t)

	cfg := &Config{BeaconDB: beaconDB, ForkChoiceStore: protoarray.New(0, 0, [32]byte{})}
	service, err := NewService(ctx, cfg)
	require.NoError(t, err)

	b32 := testutil.NewBeaconBlock()
	b32.Block.Slot = 32
	r32, err := b32.Block.HashTreeRoot()
	require.NoError(t, err)

	service.finalizedCheckpt = &ethpb.Checkpoint{Epoch: 1, Root: r32[:]}

	b33 := testutil.NewBeaconBlock()
	b33.Block.Slot = 33
	b33.Block.ParentRoot = r32[:]
	r33, err := b33.Block.HashTreeRoot()
	require.NoError(t, err)

	require.NoError(t, service.forkChoiceStore.ProcessBlock(ctx, b32.Block.Slot, r32, [32]byte{}, [32]byte{}, 0, 0))
	require.NoError(t, service.forkChoiceStore.ProcessBlock(ctx, b33.Block.Slot, r33, r32, [32]byte{}, 0, 0))

	_, err = service.forkChoiceStore.Head(ctx, 0, r32, []uint64{}, 0)
	require.NoError(t, err)
	err = service.VerifyFinalizedConsistency(context.Background(), r33[:])
	require.NoError(t, err)
}<|MERGE_RESOLUTION|>--- conflicted
+++ resolved
@@ -77,14 +77,6 @@
 			wantedErr: "slot 32 does not match target epoch 0",
 		},
 		{
-<<<<<<< HEAD
-=======
-			name:      "attestation's target root not in db",
-			a:         testutil.HydrateAttestation(&ethpb.Attestation{Data: &ethpb.AttestationData{Target: &ethpb.Checkpoint{Root: bytesutil.PadTo([]byte{'A'}, 32)}}}),
-			wantedErr: "target root does not exist in db",
-		},
-		{
->>>>>>> 15373780
 			name:      "no pre state for attestations's target block",
 			a:         testutil.HydrateAttestation(&ethpb.Attestation{Data: &ethpb.AttestationData{Target: &ethpb.Checkpoint{Root: BlkWithOutStateRoot[:]}}}),
 			wantedErr: "could not get pre state for epoch 0",
