--- conflicted
+++ resolved
@@ -123,18 +123,13 @@
 			CurrentVersion:  params.BeaconConfig().GenesisForkVersion,
 			PreviousVersion: params.BeaconConfig().GenesisForkVersion,
 		},
-		RandaoMixes:                make([][]byte, params.BeaconConfig().EpochsPerHistoricalVector),
-		StateRoots:                 make([][]byte, params.BeaconConfig().EpochsPerHistoricalVector),
-		BlockRoots:                 make([][]byte, params.BeaconConfig().SlotsPerHistoricalRoot),
-		LatestBlockHeader:          &ethpb.BeaconBlockHeader{},
-		JustificationBits:          []byte{0},
-		CurrentJustifiedCheckpoint: &ethpb.Checkpoint{},
-<<<<<<< HEAD
-=======
-		CurrentCrosslinks:          crosslinks,
->>>>>>> 62940376
-		Slashings:                  make([]uint64, params.BeaconConfig().EpochsPerSlashingsVector),
-		FinalizedCheckpoint:        &ethpb.Checkpoint{},
+		RandaoMixes:         make([][]byte, params.BeaconConfig().EpochsPerHistoricalVector),
+		StateRoots:          make([][]byte, params.BeaconConfig().EpochsPerHistoricalVector),
+		BlockRoots:          make([][]byte, params.BeaconConfig().SlotsPerHistoricalRoot),
+		LatestBlockHeader:   &ethpb.BeaconBlockHeader{},
+		JustificationBits:   []byte{0},
+		Slashings:           make([]uint64, params.BeaconConfig().EpochsPerSlashingsVector),
+		FinalizedCheckpoint: &ethpb.Checkpoint{},
 	}
 	if err := store.GenesisStore(ctx, &ethpb.Checkpoint{}, &ethpb.Checkpoint{}); err != nil {
 		t.Fatal(err)
