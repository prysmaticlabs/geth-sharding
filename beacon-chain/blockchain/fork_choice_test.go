--- conflicted
+++ resolved
@@ -196,11 +196,7 @@
 	if err := beaconDB.SaveBlock(potentialHead2); err != nil {
 		t.Fatal(err)
 	}
-<<<<<<< HEAD
 	beaconState := &pb.BeaconState{Balances: []uint64{1e9, 1e9}}
-=======
-	beaconState := &pb.BeaconState{ValidatorBalances: []uint64{1e9, 1e9}}
->>>>>>> 7a7b4e55
 	voteTargets := make(map[uint64]*pb.AttestationTarget)
 	voteTargets[0] = &pb.AttestationTarget{
 		Slot:       potentialHead.Slot,
@@ -1568,11 +1564,7 @@
 	if err := beaconDB.SaveBlock(potentialHead2); err != nil {
 		t.Fatal(err)
 	}
-<<<<<<< HEAD
 	beaconState := &pb.BeaconState{Balances: []uint64{1e9, 1e9}}
-=======
-	beaconState := &pb.BeaconState{ValidatorBalances: []uint64{1e9, 1e9}}
->>>>>>> 7a7b4e55
 	voteTargets := make(map[uint64]*pb.AttestationTarget)
 	voteTargets[0] = &pb.AttestationTarget{
 		Slot:       potentialHead.Slot,
@@ -1622,11 +1614,7 @@
 	}
 	pHeadHash2, _ := hashutil.HashBeaconBlock(potentialHead2)
 
-<<<<<<< HEAD
 	beaconState := &pb.BeaconState{Balances: []uint64{1e9, 1e9}}
-=======
-	beaconState := &pb.BeaconState{ValidatorBalances: []uint64{1e9, 1e9}}
->>>>>>> 7a7b4e55
 	voteTargets := make(map[uint64]*pb.AttestationTarget)
 	voteTargets[0] = &pb.AttestationTarget{
 		Slot:       potentialHead.Slot,
