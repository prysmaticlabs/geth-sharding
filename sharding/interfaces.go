--- conflicted
+++ resolved
@@ -14,13 +14,6 @@
 	Register(constructor ServiceConstructor) error
 }
 
-<<<<<<< HEAD
-// TXPool defines an interface for a transaction pool service that handles
-// incoming shard transactions in the network.
-type TXPool interface{}
-
-=======
->>>>>>> 4673afe7
 // Actor refers to either a notary, proposer, or observer in the sharding spec.
 type Actor interface {
 	Service
