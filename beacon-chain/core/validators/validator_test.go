--- conflicted
+++ resolved
@@ -964,7 +964,6 @@
 	}
 }
 
-<<<<<<< HEAD
 func TestProcessDeposit_PublicKeyExistsBadWithdrawalCredentials(t *testing.T) {
 	registry := []*pb.ValidatorRecord{
 		{
@@ -1124,7 +1123,9 @@
 	}
 	if newState.ValidatorBalances[0] != 2000 {
 		t.Errorf("Expected validator at index 0 to have balance of %d, received %d", 2000, newState.ValidatorBalances[0])
-=======
+	}
+}
+
 func TestActivateValidator_Ok(t *testing.T) {
 	state := &pb.BeaconState{
 		Slot:                                 100,
@@ -1261,6 +1262,5 @@
 	}
 	if _, err := exitValidator(state, 0, pb.ValidatorRecord_EXITED_WITHOUT_PENALTY); err == nil {
 		t.Fatal("exitValidator should have failed with incorrect status")
->>>>>>> e03355f1
 	}
 }