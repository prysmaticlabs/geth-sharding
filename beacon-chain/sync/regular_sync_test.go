package sync

import (
	"context"
	"fmt"
	"io/ioutil"
	"reflect"
	"strconv"
	"testing"
	"time"

	"github.com/gogo/protobuf/proto"
	peer "github.com/libp2p/go-libp2p-peer"
	"github.com/prysmaticlabs/go-ssz"
	"github.com/prysmaticlabs/prysm/beacon-chain/core/helpers"
	"github.com/prysmaticlabs/prysm/beacon-chain/db"
	"github.com/prysmaticlabs/prysm/beacon-chain/internal"
	pb "github.com/prysmaticlabs/prysm/proto/beacon/p2p/v1"
	ethpb "github.com/prysmaticlabs/prysm/proto/eth/v1alpha1"
	"github.com/prysmaticlabs/prysm/shared/event"
	"github.com/prysmaticlabs/prysm/shared/hashutil"
	"github.com/prysmaticlabs/prysm/shared/p2p"
	"github.com/prysmaticlabs/prysm/shared/testutil"
	"github.com/sirupsen/logrus"
	logTest "github.com/sirupsen/logrus/hooks/test"
)

func init() {
	logrus.SetLevel(logrus.DebugLevel)
	logrus.SetOutput(ioutil.Discard)
}

type mockP2P struct {
	sentMsg proto.Message
}

func (mp *mockP2P) Subscribe(msg proto.Message, channel chan p2p.Message) event.Subscription {
	return new(event.Feed).Subscribe(channel)
}

func (mp *mockP2P) Broadcast(ctx context.Context, msg proto.Message) {
}

func (mp *mockP2P) Send(ctx context.Context, msg proto.Message, peerID peer.ID) error {
	mp.sentMsg = msg
	return nil
}

func (mp *mockP2P) Reputation(_ peer.ID, val int) {

}

type mockChainService struct {
	sFeed     *event.Feed
	cFeed     *event.Feed
	db        *db.BeaconDB
	headBlock *ethpb.BeaconBlock
	headState *pb.BeaconState
}

func (ms *mockChainService) CanonicalRoot(slot uint64) []byte {
	return nil
}

func (ms *mockChainService) FinalizedState(ctx context.Context) (*pb.BeaconState, error) {
	return ms.headState, nil
}

func (ms *mockChainService) FinalizedBlock() (*ethpb.BeaconBlock, error) {
	return nil, nil

}

func (ms *mockChainService) FinalizedCheckpt() *ethpb.Checkpoint {
	return nil
}

func (ms *mockChainService) JustifiedCheckpt() *ethpb.Checkpoint {
	return nil
}

func (ms *mockChainService) HeadSlot() uint64 {
	return 0
}

func (ms *mockChainService) HeadRoot() []byte {
	return nil
}

func (ms *mockChainService) HeadBlock() (*ethpb.BeaconBlock, error) {
	return ms.headBlock, nil
}

func (ms *mockChainService) HeadState() (*pb.BeaconState, error) {
	return ms.headState, nil
}

func (ms *mockChainService) ReceiveAttestation(ctx context.Context, att *ethpb.Attestation) error {
	return nil
}

func (ms *mockChainService) StateInitializedFeed() *event.Feed {
	if ms.sFeed == nil {
		return new(event.Feed)
	}
	return ms.sFeed
}

func (ms *mockChainService) CanonicalBlockFeed() *event.Feed {
	if ms.cFeed == nil {
		return new(event.Feed)
	}
	return ms.cFeed
}

func (ms *mockChainService) ReceiveBlock(ctx context.Context, block *ethpb.BeaconBlock) error {
	return ms.db.SaveBlock(block)
}

func (ms *mockChainService) CleanupBlockOperations(ctx context.Context, block *ethpb.BeaconBlock) error {
	return nil
}

type mockOperationService struct{}

func (ms *mockOperationService) IncomingProcessedBlockFeed() *event.Feed {
	return nil
}

func (ms *mockOperationService) IncomingAttFeed() *event.Feed {
	return new(event.Feed)
}

func (ms *mockOperationService) IncomingExitFeed() *event.Feed {
	return new(event.Feed)
}

type mockAttestationService struct{}

func (ma *mockAttestationService) IncomingAttestationFeed() *event.Feed {
	return new(event.Feed)
}

func setupService(db *db.BeaconDB) *RegularSync {
	cfg := &RegularSyncConfig{
		BlockAnnounceBufferSize: 0,
		BlockBufferSize:         0,
		ChainService:            &mockChainService{headState: &pb.BeaconState{}, headBlock: &ethpb.BeaconBlock{}},
		P2P:                     &mockP2P{},
		BeaconDB:                db,
	}
	return NewRegularSyncService(context.Background(), cfg)
}

func TestProcessBlockRoot_OK(t *testing.T) {
	hook := logTest.NewGlobal()

	db := internal.SetupDB(t)
	defer internal.TeardownDB(t, db)

	// set the channel's buffer to 0 to make channel interactions blocking
	cfg := &RegularSyncConfig{
		BlockAnnounceBufferSize: 0,
		BlockBufferSize:         0,
		ChainService:            &mockChainService{},
		P2P:                     &mockP2P{},
		BeaconDB:                db,
	}
	ss := NewRegularSyncService(context.Background(), cfg)

	announceHash := hashutil.Hash([]byte{})
	hashAnnounce := &pb.BeaconBlockAnnounce{
		Hash: announceHash[:],
	}

	msg := p2p.Message{
		Ctx:  context.Background(),
		Peer: "",
		Data: hashAnnounce,
	}

	// if a new hash is processed
	if err := ss.receiveBlockAnnounce(msg); err != nil {
		t.Error(err)
	}
	testutil.AssertLogsContain(t, hook, "requesting full block data from sender")
	hook.Reset()
}

func TestProcessBlock_OK(t *testing.T) {
	hook := logTest.NewGlobal()

	db := internal.SetupDB(t)
	defer internal.TeardownDB(t, db)
	validators := make([]*ethpb.Validator, 10)
	for i := 0; i < len(validators); i++ {
		validators[i] = &ethpb.Validator{
			PublicKey: []byte(strconv.Itoa(i)),
		}
	}
	genesisTime := uint64(time.Now().Unix())
	deposits, _ := testutil.SetupInitialDeposits(t, 100)
	if err := db.InitializeState(context.Background(), genesisTime, deposits, &ethpb.Eth1Data{}); err != nil {
		t.Fatalf("Failed to initialize state: %v", err)
	}

	cfg := &RegularSyncConfig{
		BlockAnnounceBufferSize: 0,
		BlockBufferSize:         0,
		ChainService: &mockChainService{
			db: db,
		},
		P2P:              &mockP2P{},
		BeaconDB:         db,
		OperationService: &mockOperationService{},
	}
	ss := NewRegularSyncService(context.Background(), cfg)

	parentBlock := &ethpb.BeaconBlock{
		Slot: 0,
	}
	if err := db.SaveBlock(parentBlock); err != nil {
		t.Fatalf("failed to save block: %v", err)
	}
	parentRoot, err := ssz.SigningRoot(parentBlock)
	if err != nil {
		t.Fatalf("failed to get parent root: %v", err)
	}

	data := &ethpb.BeaconBlock{
		ParentRoot: parentRoot[:],
		Slot:       0,
		Body: &ethpb.BeaconBlockBody{
			Eth1Data: &ethpb.Eth1Data{
				DepositRoot: []byte{1, 2, 3, 4, 5},
				BlockHash:   []byte{6, 7, 8, 9, 10},
			},
		},
	}
	attestation := &ethpb.Attestation{
		Data: &ethpb.AttestationData{
			Crosslink: &ethpb.Crosslink{
				Shard:    0,
				DataRoot: []byte{'A'},
			},
		},
	}

	responseBlock := &pb.BeaconBlockResponse{
		Block:       data,
		Attestation: attestation,
	}

	msg := p2p.Message{
		Ctx:  context.Background(),
		Peer: "",
		Data: responseBlock,
	}

	if err := ss.receiveBlock(msg); err != nil {
		t.Error(err)
	}
	testutil.AssertLogsContain(t, hook, "Sending newly received block to chain service")
	hook.Reset()
}

func TestProcessBlock_MultipleBlocksProcessedOK(t *testing.T) {
	hook := logTest.NewGlobal()

	db := internal.SetupDB(t)
	defer internal.TeardownDB(t, db)

	validators := make([]*ethpb.Validator, 10)
	for i := 0; i < len(validators); i++ {
		validators[i] = &ethpb.Validator{
			PublicKey: []byte(strconv.Itoa(i)),
		}
	}
	genesisTime := uint64(time.Now().Unix())
	deposits, _ := testutil.SetupInitialDeposits(t, 100)
	if err := db.InitializeState(context.Background(), genesisTime, deposits, &ethpb.Eth1Data{}); err != nil {
		t.Fatal(err)
	}

	cfg := &RegularSyncConfig{
		BlockAnnounceBufferSize: 0,
		BlockBufferSize:         0,
		ChainService: &mockChainService{
			db: db,
		},
		P2P:              &mockP2P{},
		BeaconDB:         db,
		OperationService: &mockOperationService{},
	}
	ss := NewRegularSyncService(context.Background(), cfg)

	parentBlock := &ethpb.BeaconBlock{
		Slot: 0,
	}
	if err := db.SaveBlock(parentBlock); err != nil {
		t.Fatalf("failed to save block: %v", err)
	}
	parentRoot, err := ssz.SigningRoot(parentBlock)
	if err != nil {
		t.Fatalf("failed to get parent root: %v", err)
	}

	data1 := &ethpb.BeaconBlock{
		ParentRoot: parentRoot[:],
		Slot:       1,
		Body: &ethpb.BeaconBlockBody{
			Eth1Data: &ethpb.Eth1Data{
				DepositRoot: []byte{1, 2, 3, 4, 5},
				BlockHash:   []byte{6, 7, 8, 9, 10},
			},
		},
	}

	responseBlock1 := &pb.BeaconBlockResponse{
		Block: data1,
		Attestation: &ethpb.Attestation{
			Data: &ethpb.AttestationData{
				Crosslink: &ethpb.Crosslink{
					Shard:    0,
					DataRoot: []byte{},
				},
			},
		},
	}

	msg1 := p2p.Message{
		Ctx:  context.Background(),
		Peer: "",
		Data: responseBlock1,
	}

	data2 := &ethpb.BeaconBlock{
		ParentRoot: []byte{},
		Slot:       1,
		Body: &ethpb.BeaconBlockBody{
			Eth1Data: &ethpb.Eth1Data{
				DepositRoot: []byte{11, 12, 13, 14, 15},
				BlockHash:   []byte{16, 17, 18, 19, 20},
			},
		},
	}

	responseBlock2 := &pb.BeaconBlockResponse{
		Block: data2,
		Attestation: &ethpb.Attestation{
			Data: &ethpb.AttestationData{
				Crosslink: &ethpb.Crosslink{
					Shard:    0,
					DataRoot: []byte{},
				},
			},
		},
	}

	msg2 := p2p.Message{
		Ctx:  context.Background(),
		Peer: "",
		Data: responseBlock2,
	}

	if err := ss.receiveBlock(msg1); err != nil {
		t.Error(err)
	}
	if err := ss.receiveBlock(msg2); err != nil {
		t.Error(err)
	}
	testutil.AssertLogsContain(t, hook, "Sending newly received block to chain service")
	testutil.AssertLogsContain(t, hook, "Sending newly received block to chain service")
	hook.Reset()
}

func TestReceiveAttestation_OK(t *testing.T) {
	hook := logTest.NewGlobal()
	ctx := context.Background()

	db := internal.SetupDB(t)
	defer internal.TeardownDB(t, db)
	beaconState := &pb.BeaconState{
		Slot:                2,
		FinalizedCheckpoint: &ethpb.Checkpoint{},
	}
	if err := db.SaveState(ctx, beaconState); err != nil {
		t.Fatalf("Could not save state: %v", err)
	}
	beaconBlock := &ethpb.BeaconBlock{
		Slot: beaconState.Slot,
	}
	if err := db.SaveBlock(beaconBlock); err != nil {
		t.Fatal(err)
	}
<<<<<<< HEAD
=======
	if err := db.UpdateChainHead(ctx, beaconBlock, beaconState); err != nil {
		t.Fatal(err)
	}
	cfg := &RegularSyncConfig{
		ChainService:     ms,
		AttsService:      &mockAttestationService{},
		OperationService: os,
		P2P:              &mockP2P{},
		BeaconDB:         db,
	}
	ss := NewRegularSyncService(context.Background(), cfg)

	request1 := &ethpb.Attestation{
		Data: &ethpb.AttestationData{
			Crosslink: &ethpb.Crosslink{
				Shard: 1,
			},
			Source: &ethpb.Checkpoint{},
			Target: &ethpb.Checkpoint{},
		},
	}

	msg1 := p2p.Message{
		Ctx:  context.Background(),
		Data: request1,
		Peer: "",
	}

	if err := ss.receiveAttestation(msg1); err != nil {
		t.Error(err)
	}
	testutil.AssertLogsContain(t, hook, "Sending newly received attestation to subscribers")
}

func TestReceiveAttestation_OlderThanPrevEpoch(t *testing.T) {
	helpers.ClearAllCaches()

	hook := logTest.NewGlobal()
	ms := &mockChainService{}
	os := &mockOperationService{}
	ctx := context.Background()
>>>>>>> d153abd9

	cfg := &RegularSyncConfig{
		ChainService:     &mockChainService{headBlock: beaconBlock, headState: beaconState},
		AttsService:      &mockAttestationService{},
		OperationService: &mockOperationService{},
		P2P:              &mockP2P{},
		BeaconDB:         db,
	}
	ss := NewRegularSyncService(context.Background(), cfg)

<<<<<<< HEAD
	request1 := &pb.AttestationResponse{
		Attestation: &ethpb.Attestation{
			Data: &ethpb.AttestationData{
				Crosslink: &ethpb.Crosslink{
					Shard: 1,
				},
				Source: &ethpb.Checkpoint{},
				Target: &ethpb.Checkpoint{},
=======
	request1 := &ethpb.Attestation{
		Data: &ethpb.AttestationData{
			Crosslink: &ethpb.Crosslink{
				Shard: 900,
>>>>>>> d153abd9
			},
			Source: &ethpb.Checkpoint{},
			Target: &ethpb.Checkpoint{},
		},
	}

	msg1 := p2p.Message{
		Ctx:  context.Background(),
		Data: request1,
		Peer: "",
	}

	if err := ss.receiveAttestation(msg1); err != nil {
		t.Error(err)
	}
	testutil.AssertLogsContain(t, hook, "Updated att pool and fork choice")
}

func TestReceiveExitReq_OK(t *testing.T) {
	hook := logTest.NewGlobal()
	os := &mockOperationService{}
	db := internal.SetupDB(t)
	defer internal.TeardownDB(t, db)

	cfg := &RegularSyncConfig{
		OperationService: os,
		P2P:              &mockP2P{},
		BeaconDB:         db,
		ChainService:     &mockChainService{},
	}
	ss := NewRegularSyncService(context.Background(), cfg)

	request1 := &ethpb.VoluntaryExit{
		Epoch: 100,
	}

	msg1 := p2p.Message{
		Ctx:  context.Background(),
		Data: request1,
		Peer: "",
	}
	if err := ss.receiveExitRequest(msg1); err != nil {
		t.Error(err)
	}
	testutil.AssertLogsContain(t, hook, "Forwarding validator exit request to subscribed services")
}

func TestHandleStateReq_NOState(t *testing.T) {
	hook := logTest.NewGlobal()

	db := internal.SetupDB(t)
	defer internal.TeardownDB(t, db)

	ss := setupService(db)

	genesisTime := uint64(time.Now().Unix())
	deposits, _ := testutil.SetupInitialDeposits(t, 100)
	if err := db.InitializeState(context.Background(), genesisTime, deposits, &ethpb.Eth1Data{}); err != nil {
		t.Fatalf("Failed to initialize state: %v", err)
	}

	request1 := &pb.BeaconStateRequest{
		FinalizedStateRootHash32S: []byte{'a'},
	}

	msg1 := p2p.Message{
		Ctx:  context.Background(),
		Data: request1,
		Peer: "",
	}

	if err := ss.handleStateRequest(msg1); err != nil {
		t.Error(err)
	}

	testutil.AssertLogsContain(t, hook, "Requested state root is diff than local state root")

}

func TestHandleStateReq_OK(t *testing.T) {
	hook := logTest.NewGlobal()
	db := internal.SetupDB(t)
	defer internal.TeardownDB(t, db)
	helpers.ClearAllCaches()

	stateRoot, err := hashutil.HashProto(&pb.BeaconState{})
	if err != nil {
		t.Fatalf("could not hash beacon state: %v", err)
	}

	ss := setupService(db)

	request1 := &pb.BeaconStateRequest{
		FinalizedStateRootHash32S: stateRoot[:],
	}

	msg1 := p2p.Message{
		Ctx:  context.Background(),
		Data: request1,
		Peer: "",
	}

	if err := ss.handleStateRequest(msg1); err != nil {
		t.Error(err)
	}
	testutil.AssertLogsContain(t, hook, "Sending finalized state and block to peer")
}

func TestCanonicalBlockList_CanRetrieveCanonical(t *testing.T) {
	db := internal.SetupDB(t)
	defer internal.TeardownDB(t, db)
	ss := setupService(db)

	// Construct the following chain:
	//    /- B3
	//	 B1  - B2 - B4
	block1 := &ethpb.BeaconBlock{Slot: 1, ParentRoot: []byte{'A'}}
	root1, err := ssz.SigningRoot(block1)
	if err != nil {
		t.Fatalf("Could not hash block: %v", err)
	}
	if err = ss.db.SaveBlock(block1); err != nil {
		t.Fatalf("Could not save block: %v", err)
	}
	block2 := &ethpb.BeaconBlock{Slot: 2, ParentRoot: root1[:]}
	root2, _ := ssz.SigningRoot(block2)
	if err = ss.db.SaveBlock(block2); err != nil {
		t.Fatalf("Could not save block: %v", err)
	}
	block3 := &ethpb.BeaconBlock{Slot: 3, ParentRoot: root1[:]}
	if err = ss.db.SaveBlock(block3); err != nil {
		t.Fatalf("Could not save block: %v", err)
	}
	block4 := &ethpb.BeaconBlock{Slot: 4, ParentRoot: root2[:]}
	root4, _ := ssz.SigningRoot(block4)
	if err = ss.db.SaveBlock(block4); err != nil {
		t.Fatalf("Could not save block: %v", err)
	}

	// Verify passing in roots of B4 and B1 give us the canonical lists.
	list, err := ss.respondBatchedBlocks(context.Background(), root1[:], root4[:])
	if err != nil {
		t.Fatal(err)
	}
	wantList := []*ethpb.BeaconBlock{block2, block4}
	if !reflect.DeepEqual(list, wantList) {
		t.Error("Did not retrieve the correct canonical lists")
	}
}

func TestCanonicalBlockList_SameFinalizedAndHead(t *testing.T) {
	db := internal.SetupDB(t)
	defer internal.TeardownDB(t, db)
	ss := setupService(db)

	// Construct the following chain:
	//	 B1 (finalized and head)
	block1 := &ethpb.BeaconBlock{Slot: 1, ParentRoot: []byte{'A'}}
	root1, err := ssz.SigningRoot(block1)
	if err != nil {
		t.Fatalf("Could not hash block: %v", err)
	}
	if err = ss.db.SaveBlock(block1); err != nil {
		t.Fatalf("Could not save block: %v", err)
	}

	// Verify passing in roots of B1 and B1 give us the canonical lists which should be an empty list.
	list, err := ss.respondBatchedBlocks(context.Background(), root1[:], root1[:])
	if err != nil {
		t.Fatal(err)
	}
	if len(list) != 0 {
		t.Error("Did not retrieve the correct canonical lists")
	}
}

func TestCanonicalBlockList_NilBlock(t *testing.T) {
	db := internal.SetupDB(t)
	defer internal.TeardownDB(t, db)
	ss := setupService(db)

	want := "nil block 0x42 from db"
	if _, err := ss.respondBatchedBlocks(context.Background(), []byte{'A'}, []byte{'B'}); err.Error() != want {
		t.Fatal(err)
	}
}

func TestCanonicalBlockList_NilParentBlock(t *testing.T) {
	db := internal.SetupDB(t)
	defer internal.TeardownDB(t, db)
	ss := setupService(db)

	block1 := &ethpb.BeaconBlock{Slot: 1, ParentRoot: []byte{'B'}}
	root1, err := ssz.SigningRoot(block1)
	if err != nil {
		t.Fatalf("Could not hash block: %v", err)
	}
	if err = ss.db.SaveBlock(block1); err != nil {
		t.Fatalf("Could not save block: %v", err)
	}

	want := fmt.Sprintf("nil parent block %#x from db", []byte{'B'})
	if _, err := ss.respondBatchedBlocks(context.Background(), []byte{}, root1[:]); err.Error() != want {
		t.Log(want)
		t.Fatal(err)
	}
}<|MERGE_RESOLUTION|>--- conflicted
+++ resolved
@@ -393,50 +393,6 @@
 	if err := db.SaveBlock(beaconBlock); err != nil {
 		t.Fatal(err)
 	}
-<<<<<<< HEAD
-=======
-	if err := db.UpdateChainHead(ctx, beaconBlock, beaconState); err != nil {
-		t.Fatal(err)
-	}
-	cfg := &RegularSyncConfig{
-		ChainService:     ms,
-		AttsService:      &mockAttestationService{},
-		OperationService: os,
-		P2P:              &mockP2P{},
-		BeaconDB:         db,
-	}
-	ss := NewRegularSyncService(context.Background(), cfg)
-
-	request1 := &ethpb.Attestation{
-		Data: &ethpb.AttestationData{
-			Crosslink: &ethpb.Crosslink{
-				Shard: 1,
-			},
-			Source: &ethpb.Checkpoint{},
-			Target: &ethpb.Checkpoint{},
-		},
-	}
-
-	msg1 := p2p.Message{
-		Ctx:  context.Background(),
-		Data: request1,
-		Peer: "",
-	}
-
-	if err := ss.receiveAttestation(msg1); err != nil {
-		t.Error(err)
-	}
-	testutil.AssertLogsContain(t, hook, "Sending newly received attestation to subscribers")
-}
-
-func TestReceiveAttestation_OlderThanPrevEpoch(t *testing.T) {
-	helpers.ClearAllCaches()
-
-	hook := logTest.NewGlobal()
-	ms := &mockChainService{}
-	os := &mockOperationService{}
-	ctx := context.Background()
->>>>>>> d153abd9
 
 	cfg := &RegularSyncConfig{
 		ChainService:     &mockChainService{headBlock: beaconBlock, headState: beaconState},
@@ -447,21 +403,10 @@
 	}
 	ss := NewRegularSyncService(context.Background(), cfg)
 
-<<<<<<< HEAD
-	request1 := &pb.AttestationResponse{
-		Attestation: &ethpb.Attestation{
-			Data: &ethpb.AttestationData{
-				Crosslink: &ethpb.Crosslink{
-					Shard: 1,
-				},
-				Source: &ethpb.Checkpoint{},
-				Target: &ethpb.Checkpoint{},
-=======
 	request1 := &ethpb.Attestation{
 		Data: &ethpb.AttestationData{
 			Crosslink: &ethpb.Crosslink{
 				Shard: 900,
->>>>>>> d153abd9
 			},
 			Source: &ethpb.Checkpoint{},
 			Target: &ethpb.Checkpoint{},
