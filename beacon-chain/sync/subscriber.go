package sync

import (
	"context"
	"fmt"
	"runtime/debug"
	"time"

	"github.com/gogo/protobuf/proto"
	"github.com/libp2p/go-libp2p-core/peer"
	pubsub "github.com/libp2p/go-libp2p-pubsub"
	"github.com/prysmaticlabs/prysm/beacon-chain/core/feed"
	statefeed "github.com/prysmaticlabs/prysm/beacon-chain/core/feed/state"
	"github.com/prysmaticlabs/prysm/beacon-chain/p2p"
	"github.com/prysmaticlabs/prysm/shared/roughtime"
	"github.com/prysmaticlabs/prysm/shared/traceutil"
	"go.opencensus.io/trace"
)

const pubsubMessageTimeout = 10 * time.Second

// subHandler represents handler for a given subscription.
type subHandler func(context.Context, proto.Message) error

// noopValidator is a no-op that only decodes the message, but does not check its contents.
func (r *Service) noopValidator(ctx context.Context, _ peer.ID, msg *pubsub.Message) bool {
	m, err := r.decodePubsubMessage(msg)
	if err != nil {
		log.WithError(err).Error("Failed to decode message")
		return false
	}
	msg.ValidatorData = m
	return true
}

// Register PubSub subscribers
func (r *Service) registerSubscribers() {
	go func() {
		// Wait until chain start.
		stateChannel := make(chan *feed.Event, 1)
		stateSub := r.stateNotifier.StateFeed().Subscribe(stateChannel)
		defer stateSub.Unsubscribe()
		for r.chainStarted == false {
			select {
			case event := <-stateChannel:
				if event.Type == statefeed.Initialized {
					data := event.Data.(*statefeed.InitializedData)
					log.WithField("starttime", data.StartTime).Debug("Received state initialized event")
					if data.StartTime.After(roughtime.Now()) {
						stateSub.Unsubscribe()
						time.Sleep(roughtime.Until(data.StartTime))
					}
					r.chainStarted = true
				}
			case <-r.ctx.Done():
				log.Debug("Context closed, exiting goroutine")
				return
			case err := <-stateSub.Err():
				log.WithError(err).Error("Subscription to state notifier failed")
				return
			}
		}
	}()
	r.subscribe(
		"/eth2/beacon_block",
		r.validateBeaconBlockPubSub,
		r.beaconBlockSubscriber,
	)
	r.subscribe(
		"/eth2/beacon_aggregate_and_proof",
		r.validateAggregateAndProof,
		r.beaconAggregateProofSubscriber,
	)
	r.subscribe(
		"/eth2/voluntary_exit",
		r.validateVoluntaryExit,
		r.voluntaryExitSubscriber,
	)
	r.subscribe(
		"/eth2/proposer_slashing",
		r.validateProposerSlashing,
		r.proposerSlashingSubscriber,
	)
	r.subscribe(
		"/eth2/attester_slashing",
		r.validateAttesterSlashing,
		r.attesterSlashingSubscriber,
	)
	r.subscribeDynamic(
		"/eth2/committee_index%d_beacon_attestation",
		r.currentCommitteeIndex,                     /* determineSubsLen */
		r.validateCommitteeIndexBeaconAttestation,   /* validator */
		r.committeeIndexBeaconAttestationSubscriber, /* message handler */
	)
}

// subscribe to a given topic with a given validator and subscription handler.
// The base protobuf message is used to initialize new messages for decoding.
func (r *Service) subscribe(topic string, validator pubsub.Validator, handle subHandler) *pubsub.Subscription {
	base := p2p.GossipTopicMappings[topic]
	if base == nil {
		panic(fmt.Sprintf("%s is not mapped to any message in GossipTopicMappings", topic))
	}

	topic += r.p2p.Encoding().ProtocolSuffix()
	log := log.WithField("topic", topic)

	if err := r.p2p.PubSub().RegisterTopicValidator(wrapAndReportValidation(topic, validator)); err != nil {
		// Configuring a topic validator would only return an error as a result of misconfiguration
		// and is not a runtime concern.
		panic(err)
	}

	sub, err := r.p2p.PubSub().Subscribe(topic)
	if err != nil {
		// Any error subscribing to a PubSub topic would be the result of a misconfiguration of
		// libp2p PubSub library. This should not happen at normal runtime, unless the config
		// changes to a fatal configuration.
		panic(err)
	}

	// Pipeline decodes the incoming subscription data, runs the validation, and handles the
	// message.
<<<<<<< HEAD
	ctx := context.WithValue(r.ctx, "topic", topic)
	pipe := &pipeline{
		ctx:          ctx,
		topic:        topic,
		base:         base,
		validate:     validate,
		handle:       handle,
		encoding:     r.p2p.Encoding(),
		self:         r.p2p.PeerID(),
		sub:          sub,
		broadcaster:  r.p2p,
		chainStarted: func() bool { return r.chainStarted },
=======
	pipeline := func(msg *pubsub.Message) {
		ctx, _ := context.WithTimeout(context.Background(), pubsubMessageTimeout)
		ctx, span := trace.StartSpan(ctx, "sync.pubsub")
		defer span.End()

		defer func() {
			if r := recover(); r != nil {
				traceutil.AnnotateError(span, fmt.Errorf("panic occurred: %v", r))
				log.WithField("error", r).Error("Panic occurred")
				debug.PrintStack()
			}
		}()

		span.AddAttributes(trace.StringAttribute("topic", topic))

		if msg.ValidatorData == nil {
			log.Error("Received nil message on pubsub")
			messageFailedProcessingCounter.WithLabelValues(topic).Inc()
			return
		}

		if err := handle(ctx, msg.ValidatorData.(proto.Message)); err != nil {
			traceutil.AnnotateError(span, err)
			log.WithError(err).Error("Failed to handle p2p pubsub")
			messageFailedProcessingCounter.WithLabelValues(topic + r.p2p.Encoding().ProtocolSuffix()).Inc()
			return
		}
>>>>>>> 2b91fe31
	}

	// The main message loop for receiving incoming messages from this subscription.
	messageLoop := func() {
		for {
			msg, err := sub.Next(r.ctx)
			if err != nil {
				// This should only happen when the context is cancelled or subscription is cancelled?.
				log.WithError(err).Error("Subscription next failed")
				return
			}

			if msg.ReceivedFrom == r.p2p.PeerID() {
				continue
			}

			messageReceivedCounter.WithLabelValues(topic + r.p2p.Encoding().ProtocolSuffix()).Inc()

			go pipeline(msg)
		}
	}

	go messageLoop()
	return sub
}

// Wrap the pubsub validator with a metric monitoring function. This function increments the
// appropriate counter if the particular message fails to validate.
func wrapAndReportValidation(topic string, v pubsub.Validator) (string, pubsub.Validator) {
	return topic, func(ctx context.Context, pid peer.ID, msg *pubsub.Message) bool {
		b := v(ctx, pid, msg)
		if !b {
			messageFailedValidationCounter.WithLabelValues(topic).Inc()
		}
		return b
	}
}

// subscribe to a dynamically increasing index of topics. This method expects a fmt compatible
// string for the topic name and a maxID to represent the number of subscribed topics that should be
// maintained. As the state feed emits a newly updated state, the maxID function will be called to
// determine the appropriate number of topics. This method supports only sequential number ranges
// for topics.
func (r *Service) subscribeDynamic(topicFormat string, determineSubsLen func() int, validate pubsub.Validator, handle subHandler) {
	base := p2p.GossipTopicMappings[topicFormat]
	if base == nil {
		panic(fmt.Sprintf("%s is not mapped to any message in GossipTopicMappings", topicFormat))
	}
	topicFormat += r.p2p.Encoding().ProtocolSuffix()

	var subscriptions []*pubsub.Subscription

	stateChannel := make(chan *feed.Event, 1)
	stateSub := r.stateNotifier.StateFeed().Subscribe(stateChannel)
	go func() {
		for {
			select {
			case <-r.ctx.Done():
				stateSub.Unsubscribe()
				return
			case <-stateChannel:
				// Update topic count
				wantedSubs := determineSubsLen()
				// Resize as appropriate.
				if len(subscriptions) > wantedSubs { // Reduce topics
					var cancelSubs []*pubsub.Subscription
					subscriptions, cancelSubs = subscriptions[:wantedSubs-1], subscriptions[wantedSubs:]
					for _, sub := range cancelSubs {
						sub.Cancel()
					}
				} else if len(subscriptions) < wantedSubs { // Increase topics
					for i := len(subscriptions) - 1; i < wantedSubs; i++ {
<<<<<<< HEAD
						topic := fmt.Sprintf(topicFormat, i)
						sub, err := r.p2p.PubSub().Subscribe(topic)
						if err != nil {
							// Panic is appropriate here since subscriptions should only fail if
							// pubsub was misconfigured.
							panic(err)
						}
						ctx := context.WithValue(r.ctx, "topic", topic)
						pipe := &pipeline{
							ctx:         ctx,
							topic:       fmt.Sprintf(topicFormat, i),
							base:        base,
							validate:    validate,
							handle:      handle,
							encoding:    r.p2p.Encoding(),
							self:        r.p2p.PeerID(),
							sub:         sub,
							broadcaster: r.p2p,
						}
=======
						sub := r.subscribe(fmt.Sprintf(topicFormat, i), validate, handle)
>>>>>>> 2b91fe31
						subscriptions = append(subscriptions, sub)
					}
				}
			}
		}
	}()
}<|MERGE_RESOLUTION|>--- conflicted
+++ resolved
@@ -67,6 +67,11 @@
 		r.beaconBlockSubscriber,
 	)
 	r.subscribe(
+		"/eth2/beacon_attestation",
+		r.validateBeaconAttestation,
+		r.beaconAttestationSubscriber,
+	)
+	r.subscribe(
 		"/eth2/beacon_aggregate_and_proof",
 		r.validateAggregateAndProof,
 		r.beaconAggregateProofSubscriber,
@@ -86,12 +91,13 @@
 		r.validateAttesterSlashing,
 		r.attesterSlashingSubscriber,
 	)
-	r.subscribeDynamic(
-		"/eth2/committee_index%d_beacon_attestation",
-		r.currentCommitteeIndex,                     /* determineSubsLen */
-		r.validateCommitteeIndexBeaconAttestation,   /* validator */
-		r.committeeIndexBeaconAttestationSubscriber, /* message handler */
-	)
+	// TODO(4154): Uncomment.
+	//r.subscribeDynamic(
+	//	"/eth2/committee_index/%d_beacon_attestation",
+	//	r.currentCommitteeIndex,                     /* determineSubsLen */
+	//	noopValidator,                               /* validator */
+	//	r.committeeIndexBeaconAttestationSubscriber, /* message handler */
+	//)
 }
 
 // subscribe to a given topic with a given validator and subscription handler.
@@ -121,20 +127,6 @@
 
 	// Pipeline decodes the incoming subscription data, runs the validation, and handles the
 	// message.
-<<<<<<< HEAD
-	ctx := context.WithValue(r.ctx, "topic", topic)
-	pipe := &pipeline{
-		ctx:          ctx,
-		topic:        topic,
-		base:         base,
-		validate:     validate,
-		handle:       handle,
-		encoding:     r.p2p.Encoding(),
-		self:         r.p2p.PeerID(),
-		sub:          sub,
-		broadcaster:  r.p2p,
-		chainStarted: func() bool { return r.chainStarted },
-=======
 	pipeline := func(msg *pubsub.Message) {
 		ctx, _ := context.WithTimeout(context.Background(), pubsubMessageTimeout)
 		ctx, span := trace.StartSpan(ctx, "sync.pubsub")
@@ -162,7 +154,6 @@
 			messageFailedProcessingCounter.WithLabelValues(topic + r.p2p.Encoding().ProtocolSuffix()).Inc()
 			return
 		}
->>>>>>> 2b91fe31
 	}
 
 	// The main message loop for receiving incoming messages from this subscription.
@@ -235,29 +226,7 @@
 					}
 				} else if len(subscriptions) < wantedSubs { // Increase topics
 					for i := len(subscriptions) - 1; i < wantedSubs; i++ {
-<<<<<<< HEAD
-						topic := fmt.Sprintf(topicFormat, i)
-						sub, err := r.p2p.PubSub().Subscribe(topic)
-						if err != nil {
-							// Panic is appropriate here since subscriptions should only fail if
-							// pubsub was misconfigured.
-							panic(err)
-						}
-						ctx := context.WithValue(r.ctx, "topic", topic)
-						pipe := &pipeline{
-							ctx:         ctx,
-							topic:       fmt.Sprintf(topicFormat, i),
-							base:        base,
-							validate:    validate,
-							handle:      handle,
-							encoding:    r.p2p.Encoding(),
-							self:        r.p2p.PeerID(),
-							sub:         sub,
-							broadcaster: r.p2p,
-						}
-=======
 						sub := r.subscribe(fmt.Sprintf(topicFormat, i), validate, handle)
->>>>>>> 2b91fe31
 						subscriptions = append(subscriptions, sub)
 					}
 				}
