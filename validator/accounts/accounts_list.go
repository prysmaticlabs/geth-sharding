package accounts

import (
	"context"
	"fmt"
	"path/filepath"
	"strings"

	"github.com/logrusorgru/aurora"
	"github.com/pkg/errors"
	"github.com/prysmaticlabs/prysm/shared/bytesutil"
	"github.com/prysmaticlabs/prysm/shared/petnames"
	"github.com/prysmaticlabs/prysm/validator/accounts/wallet"
	"github.com/prysmaticlabs/prysm/validator/flags"
	"github.com/prysmaticlabs/prysm/validator/keymanager"
	"github.com/prysmaticlabs/prysm/validator/keymanager/derived"
	"github.com/prysmaticlabs/prysm/validator/keymanager/imported"
	"github.com/prysmaticlabs/prysm/validator/keymanager/remote"
	"github.com/urfave/cli/v2"
)

// ListAccountsCli displays all available validator accounts in a Prysm wallet.
func ListAccountsCli(cliCtx *cli.Context) error {
	w, err := wallet.OpenWalletOrElseCli(cliCtx, func(cliCtx *cli.Context) (*wallet.Wallet, error) {
		return nil, wallet.ErrNoWalletFound
	})
	if err != nil {
		return errors.Wrap(err, "could not open wallet")
	}
	km, err := w.InitializeKeymanager(cliCtx.Context)
	if err != nil && strings.Contains(err.Error(), "invalid checksum") {
		return errors.New("wrong wallet password entered")
	}
	if err != nil {
<<<<<<< HEAD
		return errors.Wrap(err, MsgCouldNotInitializeKeymanager)
=======
		return errors.Wrap(err, ErrCouldNotInitializeKeymanager)
>>>>>>> eeda9f18
	}
	showDepositData := cliCtx.Bool(flags.ShowDepositDataFlag.Name)
	showPrivateKeys := cliCtx.Bool(flags.ShowPrivateKeysFlag.Name)
	switch w.KeymanagerKind() {
	case keymanager.Imported:
		km, ok := km.(*imported.Keymanager)
		if !ok {
			return errors.New("could not assert keymanager interface to concrete type")
		}
		if err := listImportedKeymanagerAccounts(cliCtx.Context, showDepositData, showPrivateKeys, km); err != nil {
			return errors.Wrap(err, "could not list validator accounts with imported keymanager")
		}
	case keymanager.Derived:
		km, ok := km.(*derived.Keymanager)
		if !ok {
			return errors.New("could not assert keymanager interface to concrete type")
		}
		if err := listDerivedKeymanagerAccounts(cliCtx.Context, showPrivateKeys, km); err != nil {
			return errors.Wrap(err, "could not list validator accounts with derived keymanager")
		}
	case keymanager.Remote:
		km, ok := km.(*remote.Keymanager)
		if !ok {
			return errors.New("could not assert keymanager interface to concrete type")
		}
		if err := listRemoteKeymanagerAccounts(cliCtx.Context, w, km, km.KeymanagerOpts()); err != nil {
			return errors.Wrap(err, "could not list validator accounts with remote keymanager")
		}
	default:
		return fmt.Errorf(msgKeymanagerNotSupported, w.KeymanagerKind().String())
	}
	return nil
}

func listImportedKeymanagerAccounts(
	ctx context.Context,
	showDepositData,
	showPrivateKeys bool,
	keymanager *imported.Keymanager,
) error {
	// We initialize the wallet's keymanager.
	accountNames, err := keymanager.ValidatingAccountNames()
	if err != nil {
		return errors.Wrap(err, "could not fetch account names")
	}
	numAccounts := au.BrightYellow(len(accountNames))
	fmt.Printf("(keymanager kind) %s\n", au.BrightGreen("imported wallet").Bold())
	fmt.Println("")
	if len(accountNames) == 1 {
		fmt.Printf("Showing %d validator account\n", numAccounts)
	} else {
		fmt.Printf("Showing %d validator accounts\n", numAccounts)
	}
	fmt.Println(
		au.BrightRed("View the eth1 deposit transaction data for your accounts " +
			"by running `validator accounts list --show-deposit-data`"),
	)

	pubKeys, err := keymanager.FetchAllValidatingPublicKeys(ctx)
	disabledPublicKeys := keymanager.DisabledPublicKeys()
	existingDisabledPk := make(map[[48]byte]bool, len(disabledPublicKeys))
	for _, dpk := range disabledPublicKeys {
		existingDisabledPk[bytesutil.ToBytes48(dpk)] = true
	}
	if err != nil {
		return errors.Wrap(err, "could not fetch validating public keys")
	}
	var privateKeys [][32]byte
	if showPrivateKeys {
		privateKeys, err = keymanager.FetchValidatingPrivateKeys(ctx)
		if err != nil {
			return errors.Wrap(err, "could not fetch private keys")
		}
	}
	for i := 0; i < len(accountNames); i++ {
		fmt.Println("")
		if existingDisabledPk[pubKeys[i]] {
			fmt.Printf("%s | %s (%s)\n", au.BrightBlue(fmt.Sprintf("Account %d", i)).Bold(), au.BrightRed(accountNames[i]).Bold(), au.BrightRed("disabled").Bold())
		} else {
			fmt.Printf("%s | %s\n", au.BrightBlue(fmt.Sprintf("Account %d", i)).Bold(), au.BrightGreen(accountNames[i]).Bold())
		}
		fmt.Printf("%s %#x\n", au.BrightMagenta("[validating public key]").Bold(), pubKeys[i])
		if showPrivateKeys {
			if len(privateKeys) > i {
				fmt.Printf("%s %#x\n", au.BrightRed("[validating private key]").Bold(), privateKeys[i])
			}
		}
		if !showDepositData {
			continue
		}
		fmt.Printf(
			"%s\n",
			au.BrightRed("If you imported your account coming from the eth2 launchpad, you will find your "+
				"deposit_data.json in the eth2.0-deposit-cli's validator_keys folder"),
		)
		fmt.Println("")
	}
	fmt.Println("")
	return nil
}

func listDerivedKeymanagerAccounts(
	ctx context.Context,
	showPrivateKeys bool,
	keymanager *derived.Keymanager,
) error {
	au := aurora.NewAurora(true)
	fmt.Printf("(keymanager kind) %s\n", au.BrightGreen("derived, (HD) hierarchical-deterministic").Bold())
	fmt.Printf("(derivation format) %s\n", au.BrightGreen(derived.DerivationPathFormat).Bold())
	validatingPubKeys, err := keymanager.FetchAllValidatingPublicKeys(ctx)
	if err != nil {
		return errors.Wrap(err, "could not fetch validating public keys")
	}
	var validatingPrivateKeys [][32]byte
	if showPrivateKeys {
		validatingPrivateKeys, err = keymanager.FetchValidatingPrivateKeys(ctx)
		if err != nil {
			return errors.Wrap(err, "could not fetch validating private keys")
		}
	}
	accountNames, err := keymanager.ValidatingAccountNames(ctx)
	if err != nil {
		return err
	}
	if len(accountNames) == 1 {
		fmt.Print("Showing 1 validator account\n")
	} else if len(accountNames) == 0 {
		fmt.Print("No accounts found\n")
		return nil
	} else {
		fmt.Printf("Showing %d validator accounts\n", len(accountNames))
	}
	for i := 0; i < len(accountNames); i++ {
		fmt.Println("")
		validatingKeyPath := fmt.Sprintf(derived.ValidatingKeyDerivationPathTemplate, i)

		// Retrieve the withdrawal key account metadata.
		fmt.Printf("%s | %s\n", au.BrightBlue(fmt.Sprintf("Account %d", i)).Bold(), au.BrightGreen(accountNames[i]).Bold())
		// Retrieve the validating key account metadata.
		fmt.Printf("%s %#x\n", au.BrightCyan("[validating public key]").Bold(), validatingPubKeys[i])
		if showPrivateKeys && validatingPrivateKeys != nil {
			fmt.Printf("%s %#x\n", au.BrightRed("[validating private key]").Bold(), validatingPrivateKeys[i])
		}
		fmt.Printf("%s %s\n", au.BrightCyan("[derivation path]").Bold(), validatingKeyPath)
		fmt.Println(" ")
	}
	return nil
}

func listRemoteKeymanagerAccounts(
	ctx context.Context,
	w *wallet.Wallet,
	keymanager keymanager.IKeymanager,
	opts *remote.KeymanagerOpts,
) error {
	au := aurora.NewAurora(true)
	fmt.Printf("(keymanager kind) %s\n", au.BrightGreen("remote signer").Bold())
	fmt.Printf(
		"(configuration file path) %s\n",
		au.BrightGreen(filepath.Join(w.AccountsDir(), wallet.KeymanagerConfigFileName)).Bold(),
	)
	fmt.Println(" ")
	fmt.Printf("%s\n", au.BrightGreen("Configuration options").Bold())
	fmt.Println(opts)
	validatingPubKeys, err := keymanager.FetchAllValidatingPublicKeys(ctx)
	if err != nil {
		return errors.Wrap(err, "could not fetch validating public keys")
	}
	if len(validatingPubKeys) == 1 {
		fmt.Print("Showing 1 validator account\n")
	} else if len(validatingPubKeys) == 0 {
		fmt.Print("No accounts found\n")
		return nil
	} else {
		fmt.Printf("Showing %d validator accounts\n", len(validatingPubKeys))
	}
	for i := 0; i < len(validatingPubKeys); i++ {
		fmt.Println("")
		fmt.Printf(
			"%s\n", au.BrightGreen(petnames.DeterministicName(validatingPubKeys[i][:], "-")).Bold(),
		)
		// Retrieve the validating key account metadata.
		fmt.Printf("%s %#x\n", au.BrightCyan("[validating public key]").Bold(), validatingPubKeys[i])
		fmt.Println(" ")
	}
	return nil
}<|MERGE_RESOLUTION|>--- conflicted
+++ resolved
@@ -32,11 +32,7 @@
 		return errors.New("wrong wallet password entered")
 	}
 	if err != nil {
-<<<<<<< HEAD
-		return errors.Wrap(err, MsgCouldNotInitializeKeymanager)
-=======
 		return errors.Wrap(err, ErrCouldNotInitializeKeymanager)
->>>>>>> eeda9f18
 	}
 	showDepositData := cliCtx.Bool(flags.ShowDepositDataFlag.Name)
 	showPrivateKeys := cliCtx.Bool(flags.ShowPrivateKeysFlag.Name)
