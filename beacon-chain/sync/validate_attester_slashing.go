package sync

import (
	"context"

	"github.com/gogo/protobuf/proto"
	"github.com/karlseguin/ccache"
	"github.com/pkg/errors"
	"github.com/prysmaticlabs/prysm/beacon-chain/core/blocks"
	"github.com/prysmaticlabs/prysm/beacon-chain/core/state"
	"github.com/prysmaticlabs/prysm/beacon-chain/p2p"
	ethpb "github.com/prysmaticlabs/prysm/proto/eth/v1alpha1"
	"github.com/prysmaticlabs/prysm/shared/hashutil"
	"github.com/prysmaticlabs/prysm/shared/params"
)

// seenAttesterSlashings represents a cache of all the seen slashings
var seenAttesterSlashings = ccache.New(ccache.Configure())

func attSlashingCacheKey(slashing *ethpb.AttesterSlashing) (string, error) {
	hash, err := hashutil.HashProto(slashing)
	if err != nil {
		return "", err
	}
	return string(hash[:]), nil
}

// Clients who receive an attester slashing on this topic MUST validate the conditions within VerifyAttesterSlashing before
// forwarding it across the network.
func (r *RegularSync) validateAttesterSlashing(ctx context.Context, msg proto.Message, p p2p.Broadcaster, fromSelf bool) (bool, error) {
	// The head state will be too far away to validate any slashing.
	if r.initialSync.Syncing() {
		return false, nil
	}

	slashing, ok := msg.(*ethpb.AttesterSlashing)
	if !ok {
		return false, nil
	}
	cacheKey, err := attSlashingCacheKey(slashing)
	if err != nil {
<<<<<<< HEAD
		log.WithError(err).Error("Could not hash attester slashing")
		return false
=======
		return false, errors.Wrapf(err, "could not hash attestation slashing")
>>>>>>> f78d6e66
	}

	invalidKey := invalid + cacheKey
	if seenAttesterSlashings.Get(invalidKey) != nil {
		return false, errors.New("previously seen invalid attester slashing received")
	}
	if seenAttesterSlashings.Get(cacheKey) != nil {
		return false, nil
	}

	// Retrieve head state, advance state to the epoch slot used specified in slashing message.
	s := r.chain.HeadState()
	slashSlot := slashing.Attestation_1.Data.Target.Epoch * params.BeaconConfig().SlotsPerEpoch
	if s.Slot < slashSlot {
		if ctx.Err() != nil {
			return false, errors.Wrapf(ctx.Err(),
				"Failed to advance state to slot %d to process attester slashing", slashSlot)
		}

		var err error
		s, err = state.ProcessSlots(ctx, s, slashSlot)
		if err != nil {
			return false, errors.Wrapf(err, "Failed to advance state to slot %d", slashSlot)
		}
	}

	if err := blocks.VerifyAttesterSlashing(s, slashing); err != nil {
<<<<<<< HEAD
		log.WithError(err).Error("Received invalid attester slashing")
=======
>>>>>>> f78d6e66
		seenAttesterSlashings.Set(invalidKey, true /*value*/, oneYear /*TTL*/)
		return false, errors.Wrap(err, "Received invalid attester slashing")
	}
	seenAttesterSlashings.Set(cacheKey, true /*value*/, oneYear /*TTL*/)

	if fromSelf {
		return false, nil
	}

	if err := p.Broadcast(ctx, slashing); err != nil {
		log.WithError(err).Error("Failed to propagate attester slashing")
	}
	return true, nil
}<|MERGE_RESOLUTION|>--- conflicted
+++ resolved
@@ -39,12 +39,7 @@
 	}
 	cacheKey, err := attSlashingCacheKey(slashing)
 	if err != nil {
-<<<<<<< HEAD
-		log.WithError(err).Error("Could not hash attester slashing")
-		return false
-=======
 		return false, errors.Wrapf(err, "could not hash attestation slashing")
->>>>>>> f78d6e66
 	}
 
 	invalidKey := invalid + cacheKey
@@ -72,10 +67,6 @@
 	}
 
 	if err := blocks.VerifyAttesterSlashing(s, slashing); err != nil {
-<<<<<<< HEAD
-		log.WithError(err).Error("Received invalid attester slashing")
-=======
->>>>>>> f78d6e66
 		seenAttesterSlashings.Set(invalidKey, true /*value*/, oneYear /*TTL*/)
 		return false, errors.Wrap(err, "Received invalid attester slashing")
 	}
