--- conflicted
+++ resolved
@@ -35,32 +35,19 @@
 
 // ProcessLog is the main method which handles the processing of all
 // logs from the deposit contract on the ETH1.0 chain.
-<<<<<<< HEAD
-func (w *Web3Service) ProcessLog(ctx context.Context, depositLog gethTypes.Log) error {
-	w.processingLock.RLock()
-	defer w.processingLock.RUnlock()
-	// Process logs according to their event signature.
-	if depositLog.Topics[0] == hashutil.HashKeccak256(depositEventSignature) {
-		if err := w.ProcessDepositLog(ctx, depositLog); err != nil {
-=======
 func (s *Service) ProcessLog(ctx context.Context, depositLog gethTypes.Log) error {
 	s.processingLock.RLock()
 	defer s.processingLock.RUnlock()
 	// Process logs according to their event signature.
 	if depositLog.Topics[0] == hashutil.HashKeccak256(depositEventSignature) {
 		if err := s.ProcessDepositLog(ctx, depositLog); err != nil {
->>>>>>> 50351580
 			return errors.Wrap(err, "Could not process deposit log")
 		}
 		if !s.chainStarted {
 			if depositLog.BlockHash == [32]byte{} {
 				return errors.New("got empty blockhash from powchain service")
 			}
-<<<<<<< HEAD
-			blk, err := w.blockFetcher.BlockByHash(ctx, depositLog.BlockHash)
-=======
 			blk, err := s.blockFetcher.BlockByHash(ctx, depositLog.BlockHash)
->>>>>>> 50351580
 			if err != nil {
 				return errors.Wrap(err, "could not get eth1 block")
 			}
@@ -83,11 +70,7 @@
 // ProcessDepositLog processes the log which had been received from
 // the ETH1.0 chain by trying to ascertain which participant deposited
 // in the contract.
-<<<<<<< HEAD
-func (w *Web3Service) ProcessDepositLog(ctx context.Context, depositLog gethTypes.Log) error {
-=======
 func (s *Service) ProcessDepositLog(ctx context.Context, depositLog gethTypes.Log) error {
->>>>>>> 50351580
 	pubkey, withdrawalCredentials, amount, signature, merkleTreeIndex, err := contracts.UnpackDepositLogData(depositLog.Data)
 	if err != nil {
 		return errors.Wrap(err, "Could not unpack log")
@@ -103,11 +86,7 @@
 
 	if int64(index) != s.lastReceivedMerkleIndex+1 {
 		missedDepositLogsCount.Inc()
-<<<<<<< HEAD
-		if err := w.requestMissingLogs(ctx, depositLog.BlockNumber, int64(index-1)); err != nil {
-=======
 		if err := s.requestMissingLogs(ctx, depositLog.BlockNumber, int64(index-1)); err != nil {
->>>>>>> 50351580
 			return errors.Wrap(err, "Could not get correct merkle index")
 		}
 	}
@@ -145,27 +124,16 @@
 	// Make sure duplicates are rejected pre-chainstart.
 	if !s.chainStarted && validData {
 		var pubkey = fmt.Sprintf("#%x", depositData.PublicKey)
-<<<<<<< HEAD
-		if w.depositCache.PubkeyInChainstart(ctx, pubkey) {
-			log.Warnf("Pubkey %#x has already been submitted for chainstart", pubkey)
-		} else {
-			w.depositCache.MarkPubkeyForChainstart(ctx, pubkey)
-=======
 		if s.depositCache.PubkeyInChainstart(ctx, pubkey) {
 			log.Warnf("Pubkey %#x has already been submitted for chainstart", pubkey)
 		} else {
 			s.depositCache.MarkPubkeyForChainstart(ctx, pubkey)
->>>>>>> 50351580
 		}
 
 	}
 
 	// We always store all historical deposits in the DB.
-<<<<<<< HEAD
-	w.depositCache.InsertDeposit(ctx, deposit, big.NewInt(int64(depositLog.BlockNumber)), int(index), w.depositTrie.Root())
-=======
 	s.depositCache.InsertDeposit(ctx, deposit, big.NewInt(int64(depositLog.BlockNumber)), int(index), s.depositTrie.Root())
->>>>>>> 50351580
 
 	if !s.chainStarted {
 		s.chainStartDeposits = append(s.chainStartDeposits, deposit)
@@ -179,11 +147,7 @@
 			validData = false
 		}
 	} else {
-<<<<<<< HEAD
-		w.depositCache.InsertPendingDeposit(ctx, deposit, big.NewInt(int64(depositLog.BlockNumber)), int(index), w.depositTrie.Root())
-=======
 		s.depositCache.InsertPendingDeposit(ctx, deposit, big.NewInt(int64(depositLog.BlockNumber)), int(index), s.depositTrie.Root())
->>>>>>> 50351580
 	}
 	if validData {
 		log.WithFields(logrus.Fields{
@@ -257,52 +221,32 @@
 
 // processPastLogs processes all the past logs from the deposit contract and
 // updates the deposit trie with the data from each individual log.
-<<<<<<< HEAD
-func (w *Web3Service) processPastLogs(ctx context.Context) error {
-=======
 func (s *Service) processPastLogs(ctx context.Context) error {
->>>>>>> 50351580
 	query := ethereum.FilterQuery{
 		Addresses: []common.Address{
 			s.depositContractAddress,
 		},
 	}
 
-<<<<<<< HEAD
-	logs, err := w.httpLogger.FilterLogs(ctx, query)
-=======
 	logs, err := s.httpLogger.FilterLogs(ctx, query)
->>>>>>> 50351580
 	if err != nil {
 		return err
 	}
 
 	for _, log := range logs {
-<<<<<<< HEAD
-		if err := w.ProcessLog(ctx, log); err != nil {
-=======
 		if err := s.ProcessLog(ctx, log); err != nil {
->>>>>>> 50351580
 			return errors.Wrap(err, "could not process log")
 		}
 	}
 	s.lastRequestedBlock.Set(s.blockHeight)
 
-<<<<<<< HEAD
-	currentState, err := w.beaconDB.HeadState(ctx)
-=======
 	currentState, err := s.beaconDB.HeadState(ctx)
->>>>>>> 50351580
 	if err != nil {
 		return errors.Wrap(err, "could not get head state")
 	}
 
 	if currentState != nil && currentState.Eth1DepositIndex > 0 {
-<<<<<<< HEAD
-		w.depositCache.PrunePendingDeposits(ctx, int(currentState.Eth1DepositIndex))
-=======
 		s.depositCache.PrunePendingDeposits(ctx, int(currentState.Eth1DepositIndex))
->>>>>>> 50351580
 	}
 
 	return nil
@@ -310,11 +254,7 @@
 
 // requestBatchedLogs requests and processes all the logs from the period
 // last polled to now.
-<<<<<<< HEAD
-func (w *Web3Service) requestBatchedLogs(ctx context.Context) error {
-=======
 func (s *Service) requestBatchedLogs(ctx context.Context) error {
->>>>>>> 50351580
 	// We request for the nth block behind the current head, in order to have
 	// stabilized logs when we retrieve it from the 1.0 chain.
 	requestedBlock := big.NewInt(0).Sub(s.blockHeight, big.NewInt(params.BeaconConfig().LogBlockDelay))
@@ -325,11 +265,7 @@
 		FromBlock: s.lastRequestedBlock.Add(s.lastRequestedBlock, big.NewInt(1)),
 		ToBlock:   requestedBlock,
 	}
-<<<<<<< HEAD
-	logs, err := w.httpLogger.FilterLogs(ctx, query)
-=======
 	logs, err := s.httpLogger.FilterLogs(ctx, query)
->>>>>>> 50351580
 	if err != nil {
 		return err
 	}
@@ -337,11 +273,7 @@
 	// Only process log slices which are larger than zero.
 	if len(logs) > 0 {
 		for _, log := range logs {
-<<<<<<< HEAD
-			if err := w.ProcessLog(ctx, log); err != nil {
-=======
 			if err := s.ProcessLog(ctx, log); err != nil {
->>>>>>> 50351580
 				return errors.Wrap(err, "could not process log")
 			}
 		}
@@ -353,11 +285,7 @@
 
 // requestMissingLogs requests any logs that were missed by requesting from previous blocks
 // until the current block(exclusive).
-<<<<<<< HEAD
-func (w *Web3Service) requestMissingLogs(ctx context.Context, blkNumber uint64, wantedIndex int64) error {
-=======
 func (s *Service) requestMissingLogs(ctx context.Context, blkNumber uint64, wantedIndex int64) error {
->>>>>>> 50351580
 	// We request from the last requested block till the current block(exclusive)
 	beforeCurrentBlk := big.NewInt(int64(blkNumber) - 1)
 	query := ethereum.FilterQuery{
@@ -367,11 +295,7 @@
 		FromBlock: big.NewInt(0).Add(s.lastRequestedBlock, big.NewInt(1)),
 		ToBlock:   beforeCurrentBlk,
 	}
-<<<<<<< HEAD
-	logs, err := w.httpLogger.FilterLogs(ctx, query)
-=======
 	logs, err := s.httpLogger.FilterLogs(ctx, query)
->>>>>>> 50351580
 	if err != nil {
 		return err
 	}
@@ -379,11 +303,7 @@
 	// Only process log slices which are larger than zero.
 	if len(logs) > 0 {
 		for _, log := range logs {
-<<<<<<< HEAD
-			if err := w.ProcessLog(ctx, log); err != nil {
-=======
 			if err := s.ProcessLog(ctx, log); err != nil {
->>>>>>> 50351580
 				return errors.Wrap(err, "could not process log")
 			}
 		}
