--- conflicted
+++ resolved
@@ -153,11 +153,7 @@
 		params.BeaconConfig().DomainBeaconProposer,
 	)
 
-<<<<<<< HEAD
-	header1 := &pb.BeaconBlockHeader{
-=======
 	header1 := &ethpb.BeaconBlockHeader{
->>>>>>> d42fab07
 		Slot:      1,
 		StateRoot: []byte("A"),
 	}
@@ -167,11 +163,7 @@
 	}
 	header1.Signature = privKeys[proposerIdx].Sign(signingRoot[:], domain).Marshal()[:]
 
-<<<<<<< HEAD
-	header2 := &pb.BeaconBlockHeader{
-=======
 	header2 := &ethpb.BeaconBlockHeader{
->>>>>>> d42fab07
 		Slot:      1,
 		StateRoot: []byte("B"),
 	}
@@ -181,26 +173,16 @@
 	}
 	header2.Signature = privKeys[proposerIdx].Sign(signingRoot[:], domain).Marshal()[:]
 
-<<<<<<< HEAD
-	proposerSlashings := []*pb.ProposerSlashing{
-=======
 	proposerSlashings := []*ethpb.ProposerSlashing{
->>>>>>> d42fab07
 		{
 			ProposerIndex: proposerIdx,
 			Header_1:      header1,
 			Header_2:      header2,
 		},
 	}
-<<<<<<< HEAD
-	beaconState.Validators[proposerIdx].Pubkey = privKeys[proposerIdx].PublicKey().Marshal()[:]
-
-	attesterSlashings := []*pb.AttesterSlashing{
-=======
 	beaconState.Validators[proposerIdx].PublicKey = privKeys[proposerIdx].PublicKey().Marshal()[:]
 
 	attesterSlashings := []*ethpb.AttesterSlashing{
->>>>>>> d42fab07
 		{
 			Attestation_1: &ethpb.IndexedAttestation{
 				Data: &ethpb.AttestationData{
@@ -396,11 +378,7 @@
 
 func TestProcessBlock_PassesProcessingConditions(t *testing.T) {
 	deposits, privKeys := testutil.SetupInitialDeposits(t, params.BeaconConfig().MinGenesisActiveValidatorCount/8, true)
-<<<<<<< HEAD
-	beaconState, err := state.GenesisBeaconState(deposits, uint64(0), nil)
-=======
 	beaconState, err := state.GenesisBeaconState(deposits, uint64(0), &ethpb.Eth1Data{})
->>>>>>> d42fab07
 	if err != nil {
 		t.Fatal(err)
 	}
@@ -424,11 +402,7 @@
 		params.BeaconConfig().DomainBeaconProposer,
 	)
 
-<<<<<<< HEAD
-	header1 := &pb.BeaconBlockHeader{
-=======
 	header1 := &ethpb.BeaconBlockHeader{
->>>>>>> d42fab07
 		Slot:      1,
 		StateRoot: []byte("A"),
 	}
@@ -438,11 +412,7 @@
 	}
 	header1.Signature = privKeys[proposerIdx].Sign(signingRoot[:], domain).Marshal()[:]
 
-<<<<<<< HEAD
-	header2 := &pb.BeaconBlockHeader{
-=======
 	header2 := &ethpb.BeaconBlockHeader{
->>>>>>> d42fab07
 		Slot:      1,
 		StateRoot: []byte("B"),
 	}
@@ -452,26 +422,16 @@
 	}
 	header2.Signature = privKeys[proposerIdx].Sign(signingRoot[:], domain).Marshal()[:]
 
-<<<<<<< HEAD
-	proposerSlashings := []*pb.ProposerSlashing{
-=======
 	proposerSlashings := []*ethpb.ProposerSlashing{
->>>>>>> d42fab07
 		{
 			ProposerIndex: proposerIdx,
 			Header_1:      header1,
 			Header_2:      header2,
 		},
 	}
-<<<<<<< HEAD
-	beaconState.Validators[proposerIdx].Pubkey = privKeys[proposerIdx].PublicKey().Marshal()[:]
-
-	attesterSlashings := []*pb.AttesterSlashing{
-=======
 	beaconState.Validators[proposerIdx].PublicKey = privKeys[proposerIdx].PublicKey().Marshal()[:]
 
 	attesterSlashings := []*ethpb.AttesterSlashing{
->>>>>>> d42fab07
 		{
 			Attestation_1: &ethpb.IndexedAttestation{
 				Data: &ethpb.AttestationData{
