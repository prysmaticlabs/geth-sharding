--- conflicted
+++ resolved
@@ -181,7 +181,7 @@
 			Deposits: pendingDeposits,
 		},
 	}
-<<<<<<< HEAD
+
 	blockRoot, err := hashutil.HashBeaconBlock(block)
 	if err != nil {
 		log.Fatalf("could not hash block: %v", err)
@@ -193,9 +193,7 @@
 	if err := chainService.beaconDB.SaveFinalizedBlock(block); err != nil {
 		t.Fatal(err)
 	}
-=======
-
->>>>>>> f801bfed
+
 	for _, dep := range pendingDeposits {
 		db.InsertPendingDeposit(chainService.ctx, dep, big.NewInt(0))
 	}
