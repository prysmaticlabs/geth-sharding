package beacon

import (
	"context"
	"sort"
	"strconv"
	"time"

	types "github.com/prysmaticlabs/eth2-types"
	"github.com/prysmaticlabs/prysm/beacon-chain/core/altair"
	"github.com/prysmaticlabs/prysm/beacon-chain/core/epoch/precompute"
	"github.com/prysmaticlabs/prysm/beacon-chain/core/helpers"
	"github.com/prysmaticlabs/prysm/beacon-chain/core/state"
	"github.com/prysmaticlabs/prysm/beacon-chain/core/validators"
	iface "github.com/prysmaticlabs/prysm/beacon-chain/state/interface"
	ethpb "github.com/prysmaticlabs/prysm/proto/eth/v1alpha1"
	"github.com/prysmaticlabs/prysm/shared/bytesutil"
	"github.com/prysmaticlabs/prysm/shared/cmd"
	"github.com/prysmaticlabs/prysm/shared/interfaces/version"
	"github.com/prysmaticlabs/prysm/shared/pagination"
	"github.com/prysmaticlabs/prysm/shared/params"
	"google.golang.org/grpc/codes"
	"google.golang.org/grpc/status"
	"google.golang.org/protobuf/types/known/emptypb"
)

// BalancesTimeout for gRPC requests to ListValidatorBalances.
const BalancesTimeout = time.Second * 30

// ListValidatorBalances retrieves the validator balances for a given set of public keys.
// An optional Epoch parameter is provided to request historical validator balances from
// archived, persistent data.
func (bs *Server) ListValidatorBalances(
	ctx context.Context,
	req *ethpb.ListValidatorBalancesRequest,
) (*ethpb.ValidatorBalances, error) {
	ctx, cancel := context.WithTimeout(ctx, BalancesTimeout)
	defer cancel()
	if int(req.PageSize) > cmd.Get().MaxRPCPageSize {
		return nil, status.Errorf(codes.InvalidArgument, "Requested page size %d can not be greater than max size %d",
			req.PageSize, cmd.Get().MaxRPCPageSize)
	}

	if bs.GenesisTimeFetcher == nil {
		return nil, status.Errorf(codes.Internal, "Nil genesis time fetcher")
	}
	currentEpoch := helpers.SlotToEpoch(bs.GenesisTimeFetcher.CurrentSlot())
	requestedEpoch := currentEpoch
	switch q := req.QueryFilter.(type) {
	case *ethpb.ListValidatorBalancesRequest_Epoch:
		requestedEpoch = q.Epoch
	case *ethpb.ListValidatorBalancesRequest_Genesis:
		requestedEpoch = 0
	}

	if requestedEpoch > currentEpoch {
		return nil, status.Errorf(
			codes.InvalidArgument,
			errEpoch,
			currentEpoch,
			requestedEpoch,
		)
	}
	res := make([]*ethpb.ValidatorBalances_Balance, 0)
	filtered := map[types.ValidatorIndex]bool{} // Track filtered validators to prevent duplication in the response.

	startSlot, err := helpers.StartSlot(requestedEpoch)
	if err != nil {
		return nil, err
	}
	requestedState, err := bs.StateGen.StateBySlot(ctx, startSlot)
	if err != nil {
		return nil, status.Errorf(codes.Internal, "Could not get state: %v", err)
	}

	vals := requestedState.Validators()
	balances := requestedState.Balances()
	balancesCount := len(balances)
	for _, pubKey := range req.PublicKeys {
		// Skip empty public key.
		if len(pubKey) == 0 {
			continue
		}
		pubkeyBytes := bytesutil.ToBytes48(pubKey)
		index, ok := requestedState.ValidatorIndexByPubkey(pubkeyBytes)
		if !ok {
			// We continue the loop if one validator in the request is not found.
			res = append(res, &ethpb.ValidatorBalances_Balance{
				Status: "UNKNOWN",
			})
			balancesCount = len(res)
			continue
		}
		filtered[index] = true

		if uint64(index) >= uint64(len(balances)) {
			return nil, status.Errorf(codes.OutOfRange, "Validator index %d >= balance list %d",
				index, len(balances))
		}

		val := vals[index]
		st := validatorStatus(val, requestedEpoch)
		res = append(res, &ethpb.ValidatorBalances_Balance{
			PublicKey: pubKey,
			Index:     index,
			Balance:   balances[index],
			Status:    st.String(),
		})
		balancesCount = len(res)
	}

	for _, index := range req.Indices {
		if uint64(index) >= uint64(len(balances)) {
			return nil, status.Errorf(codes.OutOfRange, "Validator index %d >= balance list %d",
				index, len(balances))
		}

		if !filtered[index] {
			val := vals[index]
			st := validatorStatus(val, requestedEpoch)
			res = append(res, &ethpb.ValidatorBalances_Balance{
				PublicKey: vals[index].PublicKey,
				Index:     index,
				Balance:   balances[index],
				Status:    st.String(),
			})
		}
		balancesCount = len(res)
	}
	// Depending on the indices and public keys given, results might not be sorted.
	sort.Slice(res, func(i, j int) bool {
		return res[i].Index < res[j].Index
	})

	// If there are no balances, we simply return a response specifying this.
	// Otherwise, attempting to paginate 0 balances below would result in an error.
	if balancesCount == 0 {
		return &ethpb.ValidatorBalances{
			Epoch:         requestedEpoch,
			Balances:      make([]*ethpb.ValidatorBalances_Balance, 0),
			TotalSize:     int32(0),
			NextPageToken: strconv.Itoa(0),
		}, nil
	}

	start, end, nextPageToken, err := pagination.StartAndEndPage(req.PageToken, int(req.PageSize), balancesCount)
	if err != nil {
		return nil, status.Errorf(
			codes.Internal,
			"Could not paginate results: %v",
			err,
		)
	}

	if len(req.Indices) == 0 && len(req.PublicKeys) == 0 {
		// Return everything.
		for i := start; i < end; i++ {
			pubkey := requestedState.PubkeyAtIndex(types.ValidatorIndex(i))
			val := vals[i]
			st := validatorStatus(val, requestedEpoch)
			res = append(res, &ethpb.ValidatorBalances_Balance{
				PublicKey: pubkey[:],
				Index:     types.ValidatorIndex(i),
				Balance:   balances[i],
				Status:    st.String(),
			})
		}
		return &ethpb.ValidatorBalances{
			Epoch:         requestedEpoch,
			Balances:      res,
			TotalSize:     int32(balancesCount),
			NextPageToken: nextPageToken,
		}, nil
	}

	if end > len(res) || end < start {
		return nil, status.Error(codes.OutOfRange, "Request exceeds response length")
	}

	return &ethpb.ValidatorBalances{
		Epoch:         requestedEpoch,
		Balances:      res[start:end],
		TotalSize:     int32(balancesCount),
		NextPageToken: nextPageToken,
	}, nil
}

// ListValidators retrieves the current list of active validators with an optional historical epoch flag to
// to retrieve validator set in time.
func (bs *Server) ListValidators(
	ctx context.Context,
	req *ethpb.ListValidatorsRequest,
) (*ethpb.Validators, error) {
	if int(req.PageSize) > cmd.Get().MaxRPCPageSize {
		return nil, status.Errorf(codes.InvalidArgument, "Requested page size %d can not be greater than max size %d",
			req.PageSize, cmd.Get().MaxRPCPageSize)
	}

	currentEpoch := helpers.SlotToEpoch(bs.GenesisTimeFetcher.CurrentSlot())
	requestedEpoch := currentEpoch

	switch q := req.QueryFilter.(type) {
	case *ethpb.ListValidatorsRequest_Genesis:
		if q.Genesis {
			requestedEpoch = 0
		}
	case *ethpb.ListValidatorsRequest_Epoch:
		if q.Epoch > currentEpoch {
			return nil, status.Errorf(
				codes.InvalidArgument,
				errEpoch,
				currentEpoch,
				q.Epoch,
			)
		}
		requestedEpoch = q.Epoch
	}
	var reqState iface.BeaconState
	var err error
	if requestedEpoch != currentEpoch {
		var s types.Slot
		s, err = helpers.StartSlot(requestedEpoch)
		if err != nil {
			return nil, err
		}
		reqState, err = bs.StateGen.StateBySlot(ctx, s)
	} else {
		reqState, err = bs.HeadFetcher.HeadState(ctx)
	}
	if err != nil {
		return nil, status.Errorf(codes.Internal, "Could not get requested state: %v", err)
	}

	s, err := helpers.StartSlot(requestedEpoch)
	if err != nil {
		return nil, err
	}
	if s > reqState.Slot() {
		reqState = reqState.Copy()
		reqState, err = state.ProcessSlots(ctx, reqState, s)
		if err != nil {
			return nil, status.Errorf(
				codes.Internal,
				"Could not process slots up to epoch %d: %v",
				requestedEpoch,
				err,
			)
		}
	}

	validatorList := make([]*ethpb.Validators_ValidatorContainer, 0)

	for _, index := range req.Indices {
		val, err := reqState.ValidatorAtIndex(index)
		if err != nil {
			return nil, status.Errorf(codes.Internal, "Could not get validator: %v", err)
		}
		validatorList = append(validatorList, &ethpb.Validators_ValidatorContainer{
			Index:     index,
			Validator: val,
		})
	}

	for _, pubKey := range req.PublicKeys {
		// Skip empty public key.
		if len(pubKey) == 0 {
			continue
		}
		pubkeyBytes := bytesutil.ToBytes48(pubKey)
		index, ok := reqState.ValidatorIndexByPubkey(pubkeyBytes)
		if !ok {
			continue
		}
		val, err := reqState.ValidatorAtIndex(index)
		if err != nil {
			return nil, status.Errorf(codes.Internal, "Could not get validator: %v", err)
		}
		validatorList = append(validatorList, &ethpb.Validators_ValidatorContainer{
			Index:     index,
			Validator: val,
		})
	}
	// Depending on the indices and public keys given, results might not be sorted.
	sort.Slice(validatorList, func(i, j int) bool {
		return validatorList[i].Index < validatorList[j].Index
	})

	if len(req.PublicKeys) == 0 && len(req.Indices) == 0 {
		for i := types.ValidatorIndex(0); uint64(i) < uint64(reqState.NumValidators()); i++ {
			val, err := reqState.ValidatorAtIndex(i)
			if err != nil {
				return nil, status.Errorf(codes.Internal, "Could not get validator: %v", err)
			}
			validatorList = append(validatorList, &ethpb.Validators_ValidatorContainer{
				Index:     i,
				Validator: val,
			})
		}
	}

	// Filter active validators if the request specifies it.
	res := validatorList
	if req.Active {
		filteredValidators := make([]*ethpb.Validators_ValidatorContainer, 0)
		for _, item := range validatorList {
			if helpers.IsActiveValidator(item.Validator, requestedEpoch) {
				filteredValidators = append(filteredValidators, item)
			}
		}
		res = filteredValidators
	}

	validatorCount := len(res)
	// If there are no items, we simply return a response specifying this.
	// Otherwise, attempting to paginate 0 validators below would result in an error.
	if validatorCount == 0 {
		return &ethpb.Validators{
			ValidatorList: make([]*ethpb.Validators_ValidatorContainer, 0),
			TotalSize:     int32(0),
			NextPageToken: strconv.Itoa(0),
		}, nil
	}

	start, end, nextPageToken, err := pagination.StartAndEndPage(req.PageToken, int(req.PageSize), validatorCount)
	if err != nil {
		return nil, status.Errorf(
			codes.Internal,
			"Could not paginate results: %v",
			err,
		)
	}

	return &ethpb.Validators{
		ValidatorList: res[start:end],
		TotalSize:     int32(validatorCount),
		NextPageToken: nextPageToken,
	}, nil
}

// GetValidator information from any validator in the registry by index or public key.
func (bs *Server) GetValidator(
	ctx context.Context, req *ethpb.GetValidatorRequest,
) (*ethpb.Validator, error) {
	var requestingIndex bool
	var index types.ValidatorIndex
	var pubKey []byte
	switch q := req.QueryFilter.(type) {
	case *ethpb.GetValidatorRequest_Index:
		index = q.Index
		requestingIndex = true
	case *ethpb.GetValidatorRequest_PublicKey:
		pubKey = q.PublicKey
	default:
		return nil, status.Error(
			codes.InvalidArgument,
			"Need to specify either validator index or public key in request",
		)
	}
	headState, err := bs.HeadFetcher.HeadState(ctx)
	if err != nil {
		return nil, status.Errorf(codes.Internal, "Could not get head state: %v", err)
	}
	if requestingIndex {
		if uint64(index) >= uint64(headState.NumValidators()) {
			return nil, status.Errorf(
				codes.OutOfRange,
				"Requesting index %d, but there are only %d validators",
				index,
				headState.NumValidators(),
			)
		}
		return headState.ValidatorAtIndex(index)
	}
	pk48 := bytesutil.ToBytes48(pubKey)
	for i := types.ValidatorIndex(0); uint64(i) < uint64(headState.NumValidators()); i++ {
		keyFromState := headState.PubkeyAtIndex(i)
		if keyFromState == pk48 {
			return headState.ValidatorAtIndex(i)
		}
	}
	return nil, status.Error(codes.NotFound, "No validator matched filter criteria")
}

// GetValidatorActiveSetChanges retrieves the active set changes for a given epoch.
//
// This data includes any activations, voluntary exits, and involuntary
// ejections.
func (bs *Server) GetValidatorActiveSetChanges(
	ctx context.Context, req *ethpb.GetValidatorActiveSetChangesRequest,
) (*ethpb.ActiveSetChanges, error) {
	currentEpoch := helpers.SlotToEpoch(bs.GenesisTimeFetcher.CurrentSlot())

	var requestedEpoch types.Epoch
	switch q := req.QueryFilter.(type) {
	case *ethpb.GetValidatorActiveSetChangesRequest_Genesis:
		requestedEpoch = 0
	case *ethpb.GetValidatorActiveSetChangesRequest_Epoch:
		requestedEpoch = q.Epoch
	default:
		requestedEpoch = currentEpoch
	}
	if requestedEpoch > currentEpoch {
		return nil, status.Errorf(
			codes.InvalidArgument,
			errEpoch,
			currentEpoch,
			requestedEpoch,
		)
	}

	s, err := helpers.StartSlot(requestedEpoch)
	if err != nil {
		return nil, err
	}
	requestedState, err := bs.StateGen.StateBySlot(ctx, s)
	if err != nil {
		return nil, status.Errorf(codes.Internal, "Could not get state: %v", err)
	}

	activeValidatorCount, err := helpers.ActiveValidatorCount(requestedState, helpers.CurrentEpoch(requestedState))
	if err != nil {
		return nil, status.Errorf(codes.Internal, "Could not get active validator count: %v", err)
	}
	vs := requestedState.Validators()
	activatedIndices := validators.ActivatedValidatorIndices(helpers.CurrentEpoch(requestedState), vs)
	exitedIndices, err := validators.ExitedValidatorIndices(helpers.CurrentEpoch(requestedState), vs, activeValidatorCount)
	if err != nil {
		return nil, status.Errorf(codes.Internal, "Could not determine exited validator indices: %v", err)
	}
	slashedIndices := validators.SlashedValidatorIndices(helpers.CurrentEpoch(requestedState), vs)
	ejectedIndices, err := validators.EjectedValidatorIndices(helpers.CurrentEpoch(requestedState), vs, activeValidatorCount)
	if err != nil {
		return nil, status.Errorf(codes.Internal, "Could not determine ejected validator indices: %v", err)
	}

	// Retrieve public keys for the indices.
	activatedKeys := make([][]byte, len(activatedIndices))
	exitedKeys := make([][]byte, len(exitedIndices))
	slashedKeys := make([][]byte, len(slashedIndices))
	ejectedKeys := make([][]byte, len(ejectedIndices))
	for i, idx := range activatedIndices {
		pubkey := requestedState.PubkeyAtIndex(idx)
		activatedKeys[i] = pubkey[:]
	}
	for i, idx := range exitedIndices {
		pubkey := requestedState.PubkeyAtIndex(idx)
		exitedKeys[i] = pubkey[:]
	}
	for i, idx := range slashedIndices {
		pubkey := requestedState.PubkeyAtIndex(idx)
		slashedKeys[i] = pubkey[:]
	}
	for i, idx := range ejectedIndices {
		pubkey := requestedState.PubkeyAtIndex(idx)
		ejectedKeys[i] = pubkey[:]
	}
	return &ethpb.ActiveSetChanges{
		Epoch:               requestedEpoch,
		ActivatedPublicKeys: activatedKeys,
		ActivatedIndices:    activatedIndices,
		ExitedPublicKeys:    exitedKeys,
		ExitedIndices:       exitedIndices,
		SlashedPublicKeys:   slashedKeys,
		SlashedIndices:      slashedIndices,
		EjectedPublicKeys:   ejectedKeys,
		EjectedIndices:      ejectedIndices,
	}, nil
}

// GetValidatorParticipation retrieves the validator participation information for a given epoch,
// it returns the information about validator's participation rate in voting on the proof of stake
// rules based on their balance compared to the total active validator balance.
func (bs *Server) GetValidatorParticipation(
	ctx context.Context, req *ethpb.GetValidatorParticipationRequest,
) (*ethpb.ValidatorParticipationResponse, error) {
	currentSlot := bs.GenesisTimeFetcher.CurrentSlot()
	currentEpoch := helpers.SlotToEpoch(currentSlot)

	var requestedEpoch types.Epoch
	switch q := req.QueryFilter.(type) {
	case *ethpb.GetValidatorParticipationRequest_Genesis:
		requestedEpoch = 0
	case *ethpb.GetValidatorParticipationRequest_Epoch:
		requestedEpoch = q.Epoch
	default:
		requestedEpoch = currentEpoch
	}

	if requestedEpoch > currentEpoch {
		return nil, status.Errorf(
			codes.InvalidArgument,
			"Cannot retrieve information about an epoch greater than current epoch, current epoch %d, requesting %d",
			currentEpoch,
			requestedEpoch,
		)
	}

	// Get current slot state for current epoch attestations.
	startSlot, err := helpers.StartSlot(requestedEpoch)
	if err != nil {
		return nil, err
	}
	// Use the last slot of requested epoch to obtain current and previous epoch attestations.
	// This ensures that we don't miss previous attestations when input requested epochs.
	startSlot += params.BeaconConfig().SlotsPerEpoch - 1
	// The start slot should be a canonical slot.
	canonical, err := bs.isSlotCanonical(ctx, startSlot)
	if err != nil {
		return nil, err
	}
	// Keep looking back until there's a canonical slot.
	for i := int(startSlot - 1); !canonical && i >= 0; i-- {
		canonical, err = bs.isSlotCanonical(ctx, types.Slot(i))
		if err != nil {
			return nil, err
		}
		startSlot = types.Slot(i)
	}
	beaconState, err := bs.StateGen.StateBySlot(ctx, startSlot)
	if err != nil {
		return nil, status.Errorf(codes.Internal, "Could not get state: %v", err)
	}

	v, b, err := precompute.New(ctx, beaconState)
	if err != nil {
		return nil, status.Errorf(codes.Internal, "Could not set up pre compute instance: %v", err)
	}
	_, b, err = precompute.ProcessAttestations(ctx, beaconState, v, b)
	if err != nil {
		return nil, status.Errorf(codes.Internal, "Could not pre compute attestations: %v", err)
	}

	p := &ethpb.ValidatorParticipationResponse{
		Epoch:     requestedEpoch,
		Finalized: requestedEpoch <= bs.FinalizationFetcher.FinalizedCheckpt().Epoch,
		Participation: &ethpb.ValidatorParticipation{
			// TODO(7130): Remove these three deprecated fields.
			GlobalParticipationRate:          float32(b.PrevEpochTargetAttested) / float32(b.ActivePrevEpoch),
			VotedEther:                       b.PrevEpochTargetAttested,
			EligibleEther:                    b.ActivePrevEpoch,
			CurrentEpochActiveGwei:           b.ActiveCurrentEpoch,
			CurrentEpochAttestingGwei:        b.CurrentEpochAttested,
			CurrentEpochTargetAttestingGwei:  b.CurrentEpochTargetAttested,
			PreviousEpochActiveGwei:          b.ActivePrevEpoch,
			PreviousEpochAttestingGwei:       b.PrevEpochAttested,
			PreviousEpochTargetAttestingGwei: b.PrevEpochTargetAttested,
			PreviousEpochHeadAttestingGwei:   b.PrevEpochHeadAttested,
		},
	}

	return p, nil
}

// GetValidatorQueue retrieves the current validator queue information.
func (bs *Server) GetValidatorQueue(
	ctx context.Context, _ *emptypb.Empty,
) (*ethpb.ValidatorQueue, error) {
	headState, err := bs.HeadFetcher.HeadState(ctx)
	if err != nil {
		return nil, status.Errorf(codes.Internal, "Could not get head state: %v", err)
	}
	// Queue the validators whose eligible to activate and sort them by activation eligibility epoch number.
	// Additionally, determine those validators queued to exit
	awaitingExit := make([]types.ValidatorIndex, 0)
	exitEpochs := make([]types.Epoch, 0)
	activationQ := make([]types.ValidatorIndex, 0)
	vals := headState.Validators()
	for idx, validator := range vals {
		eligibleActivated := validator.ActivationEligibilityEpoch != params.BeaconConfig().FarFutureEpoch
		canBeActive := validator.ActivationEpoch >= helpers.ActivationExitEpoch(headState.FinalizedCheckpointEpoch())
		if eligibleActivated && canBeActive {
			activationQ = append(activationQ, types.ValidatorIndex(idx))
		}
		if validator.ExitEpoch != params.BeaconConfig().FarFutureEpoch {
			exitEpochs = append(exitEpochs, validator.ExitEpoch)
			awaitingExit = append(awaitingExit, types.ValidatorIndex(idx))
		}
	}
	sort.Slice(activationQ, func(i, j int) bool {
		return vals[i].ActivationEligibilityEpoch < vals[j].ActivationEligibilityEpoch
	})
	sort.Slice(awaitingExit, func(i, j int) bool {
		return vals[i].WithdrawableEpoch < vals[j].WithdrawableEpoch
	})

	// Only activate just enough validators according to the activation churn limit.
	activeValidatorCount, err := helpers.ActiveValidatorCount(headState, helpers.CurrentEpoch(headState))
	if err != nil {
		return nil, status.Errorf(codes.Internal, "Could not get active validator count: %v", err)
	}
	churnLimit, err := helpers.ValidatorChurnLimit(activeValidatorCount)
	if err != nil {
		return nil, status.Errorf(codes.Internal, "Could not compute churn limit: %v", err)
	}

	exitQueueEpoch := types.Epoch(0)
	for _, i := range exitEpochs {
		if exitQueueEpoch < i {
			exitQueueEpoch = i
		}
	}
	exitQueueChurn := uint64(0)
	for _, val := range vals {
		if val.ExitEpoch == exitQueueEpoch {
			exitQueueChurn++
		}
	}
	// Prevent churn limit from causing index out of bound issues.
	if churnLimit < exitQueueChurn {
		// If we are above the churn limit, we simply increase the churn by one.
		exitQueueEpoch++
	}

	// We use the exit queue churn to determine if we have passed a churn limit.
	minEpoch := exitQueueEpoch + params.BeaconConfig().MinValidatorWithdrawabilityDelay
	exitQueueIndices := make([]types.ValidatorIndex, 0)
	for _, valIdx := range awaitingExit {
		val := vals[valIdx]
		// Ensure the validator has not yet exited before adding its index to the exit queue.
		if val.WithdrawableEpoch < minEpoch && !validatorHasExited(val, helpers.CurrentEpoch(headState)) {
			exitQueueIndices = append(exitQueueIndices, valIdx)
		}
	}

	// Get the public keys for the validators in the queues up to the allowed churn limits.
	activationQueueKeys := make([][]byte, len(activationQ))
	exitQueueKeys := make([][]byte, len(exitQueueIndices))
	for i, idx := range activationQ {
		activationQueueKeys[i] = vals[idx].PublicKey
	}
	for i, idx := range exitQueueIndices {
		exitQueueKeys[i] = vals[idx].PublicKey
	}

	return &ethpb.ValidatorQueue{
		ChurnLimit:                 churnLimit,
		ActivationPublicKeys:       activationQueueKeys,
		ExitPublicKeys:             exitQueueKeys,
		ActivationValidatorIndices: activationQ,
		ExitValidatorIndices:       exitQueueIndices,
	}, nil
}

// GetValidatorPerformance reports the validator's latest balance along with other important metrics on
// rewards and penalties throughout its lifecycle in the beacon chain.
func (bs *Server) GetValidatorPerformance(
	ctx context.Context, req *ethpb.ValidatorPerformanceRequest,
) (*ethpb.ValidatorPerformanceResponse, error) {
	if bs.SyncChecker.Syncing() {
		return nil, status.Errorf(codes.Unavailable, "Syncing to latest head, not ready to respond")
	}

	headState, err := bs.HeadFetcher.HeadState(ctx)
	if err != nil {
		return nil, status.Errorf(codes.Internal, "Could not get head state: %v", err)
	}

	if bs.GenesisTimeFetcher.CurrentSlot() > headState.Slot() {
		headState, err = state.ProcessSlots(ctx, headState, bs.GenesisTimeFetcher.CurrentSlot())
		if err != nil {
			return nil, status.Errorf(codes.Internal, "Could not process slots: %v", err)
		}
	}
	validatorSummary := []*precompute.Validator{}
	switch headState.Version() {
	case version.Phase0:
		vp, bp, err := precompute.New(ctx, headState)
		if err != nil {
			return nil, err
		}
		vp, bp, err = precompute.ProcessAttestations(ctx, headState, vp, bp)
		if err != nil {
			return nil, err
		}
		headState, err = precompute.ProcessRewardsAndPenaltiesPrecompute(headState, bp, vp, precompute.AttestationsDelta, precompute.ProposersDelta)
		if err != nil {
			return nil, err
		}
		validatorSummary = vp
	case version.Altair:
		vp, bp, err := altair.InitializeEpochValidators(ctx, headState)
		if err != nil {
			return nil, err
		}
		vp, bp, err = altair.ProcessEpochParticipation(ctx, headState, bp, vp)
		if err != nil {
			return nil, err
		}
<<<<<<< HEAD
=======
		headState, vp, err = altair.ProcessInactivityScores(ctx, headState, vp)
		if err != nil {
			return nil, err
		}
>>>>>>> d5387851
		headState, err = altair.ProcessRewardsAndPenaltiesPrecompute(headState, bp, vp)
		if err != nil {
			return nil, err
		}
		validatorSummary = vp
	}

	responseCap := len(req.Indices) + len(req.PublicKeys)
	validatorIndices := make([]types.ValidatorIndex, 0, responseCap)
	missingValidators := make([][]byte, 0, responseCap)

	filtered := map[types.ValidatorIndex]bool{} // Track filtered validators to prevent duplication in the response.
	// Convert the list of validator public keys to validator indices and add to the indices set.
	for _, pubKey := range req.PublicKeys {
		// Skip empty public key.
		if len(pubKey) == 0 {
			continue
		}
		pubkeyBytes := bytesutil.ToBytes48(pubKey)
		idx, ok := headState.ValidatorIndexByPubkey(pubkeyBytes)
		if !ok {
			// Validator index not found, track as missing.
			missingValidators = append(missingValidators, pubKey)
			continue
		}
		if !filtered[idx] {
			validatorIndices = append(validatorIndices, idx)
			filtered[idx] = true
		}
	}
	// Add provided indices to the indices set.
	for _, idx := range req.Indices {
		if !filtered[idx] {
			validatorIndices = append(validatorIndices, idx)
			filtered[idx] = true
		}
	}
	// Depending on the indices and public keys given, results might not be sorted.
	sort.Slice(validatorIndices, func(i, j int) bool {
		return validatorIndices[i] < validatorIndices[j]
	})

	currentEpoch := helpers.CurrentEpoch(headState)
	responseCap = len(validatorIndices)
	pubKeys := make([][]byte, 0, responseCap)
	beforeTransitionBalances := make([]uint64, 0, responseCap)
	afterTransitionBalances := make([]uint64, 0, responseCap)
	effectiveBalances := make([]uint64, 0, responseCap)
	inclusionSlots := make([]types.Slot, 0, responseCap)
	inclusionDistances := make([]types.Slot, 0, responseCap)
	correctlyVotedSource := make([]bool, 0, responseCap)
	correctlyVotedTarget := make([]bool, 0, responseCap)
	correctlyVotedHead := make([]bool, 0, responseCap)
	// Append performance summaries.
	// Also track missing validators using public keys.
	for _, idx := range validatorIndices {
		val, err := headState.ValidatorAtIndexReadOnly(idx)
		if err != nil {
			return nil, status.Errorf(codes.Internal, "could not get validator: %v", err)
		}
		pubKey := val.PublicKey()
		if uint64(idx) >= uint64(len(validatorSummary)) {
			// Not listed in validator summary yet; treat it as missing.
			missingValidators = append(missingValidators, pubKey[:])
			continue
		}
		if !helpers.IsActiveValidatorUsingTrie(val, currentEpoch) {
			// Inactive validator; treat it as missing.
			missingValidators = append(missingValidators, pubKey[:])
			continue
		}

		summary := validatorSummary[idx]
		pubKeys = append(pubKeys, pubKey[:])
		effectiveBalances = append(effectiveBalances, summary.CurrentEpochEffectiveBalance)
		beforeTransitionBalances = append(beforeTransitionBalances, summary.BeforeEpochTransitionBalance)
		afterTransitionBalances = append(afterTransitionBalances, summary.AfterEpochTransitionBalance)
		inclusionSlots = append(inclusionSlots, summary.InclusionSlot)
		inclusionDistances = append(inclusionDistances, summary.InclusionDistance)
		correctlyVotedSource = append(correctlyVotedSource, summary.IsPrevEpochAttester)
		correctlyVotedTarget = append(correctlyVotedTarget, summary.IsPrevEpochTargetAttester)
		correctlyVotedHead = append(correctlyVotedHead, summary.IsPrevEpochHeadAttester)
	}

	return &ethpb.ValidatorPerformanceResponse{
		PublicKeys:                    pubKeys,
		InclusionSlots:                inclusionSlots,
		InclusionDistances:            inclusionDistances,
		CorrectlyVotedSource:          correctlyVotedSource,
		CorrectlyVotedTarget:          correctlyVotedTarget,
		CorrectlyVotedHead:            correctlyVotedHead,
		CurrentEffectiveBalances:      effectiveBalances,
		BalancesBeforeEpochTransition: beforeTransitionBalances,
		BalancesAfterEpochTransition:  afterTransitionBalances,
		MissingValidators:             missingValidators,
	}, nil
}

// GetIndividualVotes retrieves individual voting status of validators.
func (bs *Server) GetIndividualVotes(
	ctx context.Context,
	req *ethpb.IndividualVotesRequest,
) (*ethpb.IndividualVotesRespond, error) {
	currentEpoch := helpers.SlotToEpoch(bs.GenesisTimeFetcher.CurrentSlot())
	if req.Epoch > currentEpoch {
		return nil, status.Errorf(
			codes.InvalidArgument,
			errEpoch,
			currentEpoch,
			req.Epoch,
		)
	}

	s, err := helpers.StartSlot(req.Epoch)
	if err != nil {
		return nil, err
	}
	requestedState, err := bs.StateGen.StateBySlot(ctx, s)
	if err != nil {
		return nil, status.Errorf(codes.Internal, "Could not retrieve archived state for epoch %d: %v", req.Epoch, err)
	}
	// Track filtered validators to prevent duplication in the response.
	filtered := map[types.ValidatorIndex]bool{}
	filteredIndices := make([]types.ValidatorIndex, 0)
	votes := make([]*ethpb.IndividualVotesRespond_IndividualVote, 0, len(req.Indices)+len(req.PublicKeys))
	// Filter out assignments by public keys.
	for _, pubKey := range req.PublicKeys {
		index, ok := requestedState.ValidatorIndexByPubkey(bytesutil.ToBytes48(pubKey))
		if !ok {
			votes = append(votes, &ethpb.IndividualVotesRespond_IndividualVote{PublicKey: pubKey, ValidatorIndex: types.ValidatorIndex(^uint64(0))})
			continue
		}
		filtered[index] = true
		filteredIndices = append(filteredIndices, index)
	}
	// Filter out assignments by validator indices.
	for _, index := range req.Indices {
		if !filtered[index] {
			filteredIndices = append(filteredIndices, index)
		}
	}
	sort.Slice(filteredIndices, func(i, j int) bool {
		return filteredIndices[i] < filteredIndices[j]
	})

	v, bal, err := precompute.New(ctx, requestedState)
	if err != nil {
		return nil, status.Errorf(codes.Internal, "Could not set up pre compute instance: %v", err)
	}
	v, _, err = precompute.ProcessAttestations(ctx, requestedState, v, bal)
	if err != nil {
		return nil, status.Errorf(codes.Internal, "Could not pre compute attestations: %v", err)
	}
	for _, index := range filteredIndices {
		if uint64(index) >= uint64(len(v)) {
			votes = append(votes, &ethpb.IndividualVotesRespond_IndividualVote{ValidatorIndex: index})
			continue
		}
		val, err := requestedState.ValidatorAtIndexReadOnly(index)
		if err != nil {
			return nil, status.Errorf(codes.Internal, "Could not retrieve validator: %v", err)

		}
		pb := val.PublicKey()
		votes = append(votes, &ethpb.IndividualVotesRespond_IndividualVote{
			Epoch:                            req.Epoch,
			PublicKey:                        pb[:],
			ValidatorIndex:                   index,
			IsSlashed:                        v[index].IsSlashed,
			IsWithdrawableInCurrentEpoch:     v[index].IsWithdrawableCurrentEpoch,
			IsActiveInCurrentEpoch:           v[index].IsActiveCurrentEpoch,
			IsActiveInPreviousEpoch:          v[index].IsActivePrevEpoch,
			IsCurrentEpochAttester:           v[index].IsCurrentEpochAttester,
			IsCurrentEpochTargetAttester:     v[index].IsCurrentEpochTargetAttester,
			IsPreviousEpochAttester:          v[index].IsPrevEpochAttester,
			IsPreviousEpochTargetAttester:    v[index].IsPrevEpochTargetAttester,
			IsPreviousEpochHeadAttester:      v[index].IsPrevEpochHeadAttester,
			CurrentEpochEffectiveBalanceGwei: v[index].CurrentEpochEffectiveBalance,
			InclusionSlot:                    v[index].InclusionSlot,
			InclusionDistance:                v[index].InclusionDistance,
		})
	}

	return &ethpb.IndividualVotesRespond{
		IndividualVotes: votes,
	}, nil
}

// isSlotCanonical returns true if the input slot has a canonical block in the chain,
// if the input slot has a skip block, false is returned,
// if the input slot has more than one block, an error is returned.
func (bs *Server) isSlotCanonical(ctx context.Context, slot types.Slot) (bool, error) {
	if slot == 0 {
		return true, nil
	}

	hasBlockRoots, roots, err := bs.BeaconDB.BlockRootsBySlot(ctx, slot)
	if err != nil {
		return false, err
	}
	if !hasBlockRoots {
		return false, nil
	}

	// Loop through all roots in slot, and
	// check which one is canonical.
	for _, rt := range roots {
		canonical, err := bs.CanonicalFetcher.IsCanonical(ctx, rt)
		if err != nil {
			return false, err
		}
		if canonical {
			return true, nil
		}

	}
	return false, nil
}

// Determines whether a validator has already exited.
func validatorHasExited(validator *ethpb.Validator, currentEpoch types.Epoch) bool {
	farFutureEpoch := params.BeaconConfig().FarFutureEpoch
	if currentEpoch < validator.ActivationEligibilityEpoch {
		return false
	}
	if currentEpoch < validator.ActivationEpoch {
		return false
	}
	if validator.ExitEpoch == farFutureEpoch {
		return false
	}
	if currentEpoch < validator.ExitEpoch {
		if validator.Slashed {
			return false
		}
		return false
	}
	return true
}

func validatorStatus(validator *ethpb.Validator, epoch types.Epoch) ethpb.ValidatorStatus {
	farFutureEpoch := params.BeaconConfig().FarFutureEpoch
	if validator == nil {
		return ethpb.ValidatorStatus_UNKNOWN_STATUS
	}
	if epoch < validator.ActivationEligibilityEpoch {
		return ethpb.ValidatorStatus_DEPOSITED
	}
	if epoch < validator.ActivationEpoch {
		return ethpb.ValidatorStatus_PENDING
	}
	if validator.ExitEpoch == farFutureEpoch {
		return ethpb.ValidatorStatus_ACTIVE
	}
	if epoch < validator.ExitEpoch {
		if validator.Slashed {
			return ethpb.ValidatorStatus_SLASHING
		}
		return ethpb.ValidatorStatus_EXITING
	}
	return ethpb.ValidatorStatus_EXITED
}<|MERGE_RESOLUTION|>--- conflicted
+++ resolved
@@ -686,13 +686,10 @@
 		if err != nil {
 			return nil, err
 		}
-<<<<<<< HEAD
-=======
 		headState, vp, err = altair.ProcessInactivityScores(ctx, headState, vp)
 		if err != nil {
 			return nil, err
 		}
->>>>>>> d5387851
 		headState, err = altair.ProcessRewardsAndPenaltiesPrecompute(headState, bp, vp)
 		if err != nil {
 			return nil, err
