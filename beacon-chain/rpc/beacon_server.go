package rpc

import (
	"context"
	"fmt"
	"time"

	ptypes "github.com/gogo/protobuf/types"
	"github.com/pkg/errors"
	"github.com/prysmaticlabs/prysm/beacon-chain/blockchain"
	"github.com/prysmaticlabs/prysm/beacon-chain/db"
	"github.com/prysmaticlabs/prysm/beacon-chain/powchain"
	pbp2p "github.com/prysmaticlabs/prysm/proto/beacon/p2p/v1"
	pb "github.com/prysmaticlabs/prysm/proto/beacon/rpc/v1"
	ethpb "github.com/prysmaticlabs/prysm/proto/eth/v1alpha1"
	"github.com/prysmaticlabs/prysm/shared/trieutil"
	"google.golang.org/grpc/codes"
	"google.golang.org/grpc/status"
)

// BeaconServer defines a server implementation of the gRPC Beacon service,
// providing RPC endpoints for obtaining the canonical beacon chain head,
// fetching latest observed attestations, and more.
type BeaconServer struct {
	beaconDB            db.Database
	ctx                 context.Context
<<<<<<< HEAD
	chainStartFetcher   powchain.ChainStartFetcher
	eth1InfoRetriever   powchain.ChainInfoFetcher
	chainService        stateFeedListener
=======
	powChainService     powChainService
	chainService        chainService
>>>>>>> 14c59b2f
	operationService    operationService
	incomingAttestation chan *ethpb.Attestation
	canonicalStateChan  chan *pbp2p.BeaconState
	chainStartChan      chan time.Time
}

// WaitForChainStart queries the logs of the Deposit Contract in order to verify the beacon chain
// has started its runtime and validators begin their responsibilities. If it has not, it then
// subscribes to an event stream triggered by the powchain service whenever the ChainStart log does
// occur in the Deposit Contract on ETH 1.0.
func (bs *BeaconServer) WaitForChainStart(req *ptypes.Empty, stream pb.BeaconService_WaitForChainStartServer) error {
	ok := bs.chainStartFetcher.HasChainStarted()
	if ok {
		genesisTime, _ := bs.eth1InfoRetriever.Eth2GenesisPowchainInfo()
		res := &pb.ChainStartResponse{
			Started:     true,
			GenesisTime: genesisTime,
		}
		return stream.Send(res)
	}

	sub := bs.chainService.StateInitializedFeed().Subscribe(bs.chainStartChan)
	defer sub.Unsubscribe()
	for {
		select {
		case chainStartTime := <-bs.chainStartChan:
			log.Info("Sending ChainStart log and genesis time to connected validator clients")
			res := &pb.ChainStartResponse{
				Started:     true,
				GenesisTime: uint64(chainStartTime.Unix()),
			}
			return stream.Send(res)
		case <-sub.Err():
			return errors.New("subscriber closed, exiting goroutine")
		case <-bs.ctx.Done():
			return errors.New("rpc context closed, exiting goroutine")
		}
	}
}

// CanonicalHead of the current beacon chain. This method is requested on-demand
// by a validator when it is their time to propose or attest.
func (bs *BeaconServer) CanonicalHead(ctx context.Context, req *ptypes.Empty) (*ethpb.BeaconBlock, error) {
	headBlock := bs.chainService.(blockchain.HeadRetriever).HeadBlock()
	return headBlock, nil
}

// BlockTree returns the current tree of saved blocks and their votes starting from the justified state.
func (bs *BeaconServer) BlockTree(ctx context.Context, _ *ptypes.Empty) (*pb.BlockTreeResponse, error) {
	// TODO(3219): Add after new fork choice service.
	return nil, status.Error(codes.Unimplemented, "not implemented")
}

// BlockTreeBySlots returns the current tree of saved blocks and their
// votes starting from the justified state.
func (bs *BeaconServer) BlockTreeBySlots(ctx context.Context, req *pb.TreeBlockSlotRequest) (*pb.BlockTreeResponse, error) {
	// TODO(3219): Add after new fork choice service.
	return nil, status.Error(codes.Unimplemented, "not implemented")
}

func constructMerkleProof(trie *trieutil.MerkleTrie, index int, deposit *ethpb.Deposit) (*ethpb.Deposit, error) {
	proof, err := trie.MerkleProof(index)
	if err != nil {
		return nil, fmt.Errorf(
			"could not generate merkle proof for deposit at index %d: %v",
			index,
			err,
		)
	}
	// For every deposit, we construct a Merkle proof using the powchain service's
	// in-memory deposits trie, which is updated only once the state's LatestETH1Data
	// property changes during a state transition after a voting period.
	deposit.Proof = proof
	return deposit, nil
}<|MERGE_RESOLUTION|>--- conflicted
+++ resolved
@@ -24,14 +24,9 @@
 type BeaconServer struct {
 	beaconDB            db.Database
 	ctx                 context.Context
-<<<<<<< HEAD
 	chainStartFetcher   powchain.ChainStartFetcher
 	eth1InfoRetriever   powchain.ChainInfoFetcher
-	chainService        stateFeedListener
-=======
-	powChainService     powChainService
 	chainService        chainService
->>>>>>> 14c59b2f
 	operationService    operationService
 	incomingAttestation chan *ethpb.Attestation
 	canonicalStateChan  chan *pbp2p.BeaconState
