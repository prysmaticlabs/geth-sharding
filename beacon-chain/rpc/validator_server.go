--- conflicted
+++ resolved
@@ -139,20 +139,12 @@
 		return nil, errors.Wrap(err, "could not fetch beacon state")
 	}
 
-<<<<<<< HEAD
-	// Advance state with empty transitions up to the requested slot.
-	slotsToAdvance := req.EpochStart * params.BeaconConfig().SlotsPerEpoch
-	s, err = state.ProcessSlots(ctx, s, slotsToAdvance)
-	if err != nil {
-		return nil, errors.Wrapf(err, "could not process slots up to %d", slotsToAdvance)
-=======
 	// Advance state with empty transitions up to the requested epoch start slot.
 	if epochStartSlot := helpers.StartSlot(req.EpochStart); s.Slot < epochStartSlot {
 		s, err = state.ProcessSlots(ctx, s, epochStartSlot)
 		if err != nil {
 			return nil, errors.Wrapf(err, "could not process slots up to %d", epochStartSlot)
 		}
->>>>>>> 830a0a4b
 	}
 
 	validatorIndexMap := stateutils.ValidatorIndexMap(s)
