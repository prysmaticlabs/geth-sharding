/*
Package featureconfig defines which features are enabled for runtime
in order to selctively enable certain features to maintain a stable runtime.

The process for implementing new features using this package is as follows:
	1. Add a new CMD flag in flags.go, and place it in the proper list(s) var for its client.
	2. Add a condition for the flag in the proper Configure function(s) below.
	3. Place any "new" behavior in the `if flagEnabled` statement.
	4. Place any "previous" behavior in the `else` statement.
	5. Ensure any tests using the new feature fail if the flag isn't enabled.
	5a. Use the following to enable your flag for tests:
	cfg := &featureconfig.FeatureFlagConfig{
		VerifyAttestationSigs: true,
	}
	featureconfig.InitFeatureConfig(cfg)
*/
package featureconfig

import (
	"github.com/sirupsen/logrus"
	"github.com/urfave/cli"
)

var log = logrus.WithField("prefix", "flags")

// FeatureFlagConfig is a struct to represent what features the client will perform on runtime.
type FeatureFlagConfig struct {
<<<<<<< HEAD
	VerifyAttestationSigs  bool // VerifyAttestationSigs declares if the client will verify attestations.
	EnableComputeStateRoot bool // EnableComputeStateRoot implementation on server side.
	EnableCrosslinks       bool // EnableCrosslinks in epoch processing.
	EnableCommitteesCache  bool // EnableCommitteesCache for RPC server.
=======
	VerifyAttestationSigs        bool // VerifyAttestationSigs declares if the client will verify attestations.
	EnableComputeStateRoot       bool // EnableComputeStateRoot implementation on server side.
	EnableCrosslinks             bool // EnableCrosslinks in epoch processing.
	EnableHistoricalStatePruning bool // EnableHistoricalStatePruning when updatifinalized states.
>>>>>>> 97b5ef0c
}

var featureConfig *FeatureFlagConfig

// FeatureConfig retrieves feature config.
func FeatureConfig() *FeatureFlagConfig {
	return featureConfig
}

// InitFeatureConfig sets the global config equal to the config that is passed in.
func InitFeatureConfig(c *FeatureFlagConfig) {
	featureConfig = c
}

// ConfigureBeaconFeatures sets the global config based
// on what flags are enabled for the beacon-chain client.
func ConfigureBeaconFeatures(ctx *cli.Context) {
	cfg := &FeatureFlagConfig{}
	if ctx.GlobalBool(VerifyAttestationSigsFlag.Name) {
		log.Info("Verifying signatures for attestations")
		cfg.VerifyAttestationSigs = true
	}
	if ctx.GlobalBool(EnableComputeStateRootFlag.Name) {
		log.Info("Enabled compute state root server side")
		cfg.EnableComputeStateRoot = true
	}
	if ctx.GlobalBool(EnableCrosslinksFlag.Name) {
		log.Info("Enabled crosslink computations")
		cfg.EnableCrosslinks = true
	}
<<<<<<< HEAD
	if ctx.GlobalBool(EnableCommitteesCacheFlag.Name) {
		log.Info("Enabled committees cache")
		cfg.EnableCommitteesCache = true
	}
=======
	if ctx.GlobalBool(EnableHistoricalStatePruningFlag.Name) {
		log.Info("Enabled historical state pruning")
		cfg.EnableHistoricalStatePruning = true
	}

>>>>>>> 97b5ef0c
	InitFeatureConfig(cfg)
}

// ConfigureValidatorFeatures sets the global config based
// on what flags are enabled for the validator client.
func ConfigureValidatorFeatures(ctx *cli.Context) {
	cfg := &FeatureFlagConfig{}
	if ctx.GlobalBool(VerifyAttestationSigsFlag.Name) {
		log.Info("Verifying signatures for attestations")
		cfg.VerifyAttestationSigs = true
	}

	InitFeatureConfig(cfg)
}<|MERGE_RESOLUTION|>--- conflicted
+++ resolved
@@ -25,17 +25,11 @@
 
 // FeatureFlagConfig is a struct to represent what features the client will perform on runtime.
 type FeatureFlagConfig struct {
-<<<<<<< HEAD
 	VerifyAttestationSigs  bool // VerifyAttestationSigs declares if the client will verify attestations.
 	EnableComputeStateRoot bool // EnableComputeStateRoot implementation on server side.
 	EnableCrosslinks       bool // EnableCrosslinks in epoch processing.
 	EnableCommitteesCache  bool // EnableCommitteesCache for RPC server.
-=======
-	VerifyAttestationSigs        bool // VerifyAttestationSigs declares if the client will verify attestations.
-	EnableComputeStateRoot       bool // EnableComputeStateRoot implementation on server side.
-	EnableCrosslinks             bool // EnableCrosslinks in epoch processing.
-	EnableHistoricalStatePruning bool // EnableHistoricalStatePruning when updatifinalized states.
->>>>>>> 97b5ef0c
+  EnableHistoricalStatePruning bool // EnableHistoricalStatePruning when updatifinalized states.
 }
 
 var featureConfig *FeatureFlagConfig
@@ -66,18 +60,14 @@
 		log.Info("Enabled crosslink computations")
 		cfg.EnableCrosslinks = true
 	}
-<<<<<<< HEAD
 	if ctx.GlobalBool(EnableCommitteesCacheFlag.Name) {
 		log.Info("Enabled committees cache")
 		cfg.EnableCommitteesCache = true
 	}
-=======
 	if ctx.GlobalBool(EnableHistoricalStatePruningFlag.Name) {
 		log.Info("Enabled historical state pruning")
 		cfg.EnableHistoricalStatePruning = true
 	}
-
->>>>>>> 97b5ef0c
 	InitFeatureConfig(cfg)
 }
 
