package archiver

import (
	"context"
	"fmt"

	"github.com/pkg/errors"
	"github.com/prysmaticlabs/prysm/beacon-chain/blockchain"
	"github.com/prysmaticlabs/prysm/beacon-chain/core/epoch"
	"github.com/prysmaticlabs/prysm/beacon-chain/core/helpers"
	"github.com/prysmaticlabs/prysm/beacon-chain/core/statefeed"
	"github.com/prysmaticlabs/prysm/beacon-chain/core/validators"
	"github.com/prysmaticlabs/prysm/beacon-chain/db"
	pb "github.com/prysmaticlabs/prysm/proto/beacon/p2p/v1"
	ethpb "github.com/prysmaticlabs/prysm/proto/eth/v1alpha1"
	"github.com/prysmaticlabs/prysm/shared/params"
	"github.com/sirupsen/logrus"
)

var log = logrus.WithField("prefix", "archiver")

// Service defining archiver functionality for persisting checkpointed
// beacon chain information to a database backend for historical purposes.
type Service struct {
	ctx           context.Context
	cancel        context.CancelFunc
	beaconDB      db.Database
	headFetcher   blockchain.HeadFetcher
	stateNotifier blockchain.StateNotifier
}

// Config options for the archiver service.
type Config struct {
	BeaconDB      db.Database
	HeadFetcher   blockchain.HeadFetcher
	StateNotifier blockchain.StateNotifier
}

// NewArchiverService initializes the service from configuration options.
func NewArchiverService(ctx context.Context, cfg *Config) *Service {
	ctx, cancel := context.WithCancel(ctx)
	return &Service{
		ctx:           ctx,
		cancel:        cancel,
		beaconDB:      cfg.BeaconDB,
		headFetcher:   cfg.HeadFetcher,
		stateNotifier: cfg.StateNotifier,
	}
}

// Start the archiver service event loop.
func (s *Service) Start() {
	go s.run(s.ctx)
}

// Stop the archiver service event loop.
func (s *Service) Stop() error {
	defer s.cancel()
	return nil
}

// Status reports the healthy status of the archiver. Returning nil means service
// is correctly running without error.
func (s *Service) Status() error {
	return nil
}

// We archive committee information pertaining to the head state's epoch.
func (s *Service) archiveCommitteeInfo(ctx context.Context, headState *pb.BeaconState) error {
	currentEpoch := helpers.SlotToEpoch(headState.Slot)
	proposerSeed, err := helpers.Seed(headState, currentEpoch, params.BeaconConfig().DomainBeaconProposer)
	if err != nil {
		return errors.Wrap(err, "could not generate seed")
	}
	attesterSeed, err := helpers.Seed(headState, currentEpoch, params.BeaconConfig().DomainBeaconAttester)
	if err != nil {
		return errors.Wrap(err, "could not generate seed")
	}

	info := &ethpb.ArchivedCommitteeInfo{
		ProposerSeed: proposerSeed[:],
		AttesterSeed: attesterSeed[:],
	}
	if err := s.beaconDB.SaveArchivedCommitteeInfo(ctx, currentEpoch, info); err != nil {
		return errors.Wrap(err, "could not archive committee info")
	}
	return nil
}

// We archive active validator set changes that happened during the previous epoch.
func (s *Service) archiveActiveSetChanges(ctx context.Context, headState *pb.BeaconState) error {
	activations := validators.ActivatedValidatorIndices(helpers.PrevEpoch(headState), headState.Validators)
	slashings := validators.SlashedValidatorIndices(helpers.PrevEpoch(headState), headState.Validators)
	activeValidatorCount, err := helpers.ActiveValidatorCount(headState, helpers.PrevEpoch(headState))
	if err != nil {
		return errors.Wrap(err, "could not get active validator count")
	}
	exited, err := validators.ExitedValidatorIndices(headState.Validators, activeValidatorCount)
	if err != nil {
		return errors.Wrap(err, "could not determine exited validator indices")
	}
	activeSetChanges := &ethpb.ArchivedActiveSetChanges{
		Activated: activations,
		Exited:    exited,
		Slashed:   slashings,
	}
	if err := s.beaconDB.SaveArchivedActiveValidatorChanges(ctx, helpers.PrevEpoch(headState), activeSetChanges); err != nil {
		return errors.Wrap(err, "could not archive active validator set changes")
	}
	return nil
}

// We compute participation metrics by first retrieving the head state and
// matching validator attestations during the epoch.
func (s *Service) archiveParticipation(ctx context.Context, headState *pb.BeaconState) error {
	participation, err := epoch.ComputeValidatorParticipation(headState, helpers.SlotToEpoch(headState.Slot))
	if err != nil {
		return errors.Wrap(err, "could not compute participation")
	}
	return s.beaconDB.SaveArchivedValidatorParticipation(ctx, helpers.SlotToEpoch(headState.Slot), participation)
}

// We archive validator balances and active indices.
func (s *Service) archiveBalances(ctx context.Context, headState *pb.BeaconState) error {
	balances := headState.Balances
	currentEpoch := helpers.CurrentEpoch(headState)
	if err := s.beaconDB.SaveArchivedBalances(ctx, currentEpoch, balances); err != nil {
		return errors.Wrap(err, "could not archive balances")
	}
	return nil
}

func (s *Service) run(ctx context.Context) {
	subChannel := make(chan *statefeed.Event, 1)
	sub := s.stateNotifier.StateFeed().Subscribe(subChannel)
	defer sub.Unsubscribe()
	for {
		select {
<<<<<<< HEAD
		case r := <-s.newHeadRootChan:
			log.WithField("headRoot", fmt.Sprintf("%#x", r)).Debug("New chain head event")
			headState, err := s.headFetcher.HeadState(ctx)
			if err != nil {
				log.WithError(err).Error("Head state is not available")
				continue
			}
			if !helpers.IsEpochEnd(headState.Slot) {
				continue
=======
		case event := <-subChannel:
			switch event.Type {
			case statefeed.BlockProcessed:
				data := event.Data.(*statefeed.BlockProcessedData)
				log.WithField("headRoot", fmt.Sprintf("%#x", data.BlockRoot)).Debug("Received block processed event")
				headState := s.headFetcher.HeadState()
				if !helpers.IsEpochEnd(headState.Slot) {
					continue
				}
				if err := s.archiveCommitteeInfo(ctx, headState); err != nil {
					log.WithError(err).Error("Could not archive committee info")
					continue
				}
				if err := s.archiveActiveSetChanges(ctx, headState); err != nil {
					log.WithError(err).Error("Could not archive active validator set changes")
					continue
				}
				if err := s.archiveParticipation(ctx, headState); err != nil {
					log.WithError(err).Error("Could not archive validator participation")
					continue
				}
				if err := s.archiveBalances(ctx, headState); err != nil {
					log.WithError(err).Error("Could not archive validator balances and active indices")
					continue
				}
				log.WithField(
					"epoch",
					helpers.CurrentEpoch(headState),
				).Debug("Successfully archived beacon chain data during epoch")
>>>>>>> 7acb45d1
			}
		case <-s.ctx.Done():
			log.Debug("Context closed, exiting goroutine")
			return
		case err := <-sub.Err():
			log.WithError(err).Error("Subscription to new chain head notifier failed")
			return
		}
	}
}<|MERGE_RESOLUTION|>--- conflicted
+++ resolved
@@ -136,23 +136,16 @@
 	defer sub.Unsubscribe()
 	for {
 		select {
-<<<<<<< HEAD
-		case r := <-s.newHeadRootChan:
-			log.WithField("headRoot", fmt.Sprintf("%#x", r)).Debug("New chain head event")
-			headState, err := s.headFetcher.HeadState(ctx)
-			if err != nil {
-				log.WithError(err).Error("Head state is not available")
-				continue
-			}
-			if !helpers.IsEpochEnd(headState.Slot) {
-				continue
-=======
 		case event := <-subChannel:
 			switch event.Type {
 			case statefeed.BlockProcessed:
 				data := event.Data.(*statefeed.BlockProcessedData)
 				log.WithField("headRoot", fmt.Sprintf("%#x", data.BlockRoot)).Debug("Received block processed event")
-				headState := s.headFetcher.HeadState()
+				headState, err := s.headFetcher.HeadState(ctx)
+				if err != nil {
+					log.WithError(err).Error("Head state is not available")
+					continue
+				}
 				if !helpers.IsEpochEnd(headState.Slot) {
 					continue
 				}
@@ -176,7 +169,6 @@
 					"epoch",
 					helpers.CurrentEpoch(headState),
 				).Debug("Successfully archived beacon chain data during epoch")
->>>>>>> 7acb45d1
 			}
 		case <-s.ctx.Done():
 			log.Debug("Context closed, exiting goroutine")
