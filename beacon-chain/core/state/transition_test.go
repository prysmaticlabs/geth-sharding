--- conflicted
+++ resolved
@@ -68,16 +68,13 @@
 			Eth1Data:     eth1Data,
 		},
 	}
-<<<<<<< HEAD
+
+	block, err = testutil.SignBlock(beaconState, block, privKeys)
+	if err != nil {
+		t.Error(err)
+	}
+
 	beaconState, err = state.ExecuteStateTransition(context.Background(), beaconState, block)
-=======
-	block, err = testutil.SignBlock(beaconState, block, privKeys)
-	if err != nil {
-		t.Error(err)
-	}
-
-	beaconState, err = state.ExecuteStateTransition(context.Background(), beaconState, block, state.DefaultConfig())
->>>>>>> b80d9f4f
 	if err != nil {
 		t.Error(err)
 	}
@@ -550,16 +547,13 @@
 	}
 	block.Body.Attestations[0].Data.Crosslink.ParentRoot = encoded[:]
 	block.Body.Attestations[0].Data.Crosslink.DataRoot = params.BeaconConfig().ZeroHash[:]
-<<<<<<< HEAD
+
+	block, err = testutil.SignBlock(beaconState, block, privKeys)
+	if err != nil {
+		t.Error(err)
+	}
+
 	beaconState, err = state.ProcessBlock(context.Background(), beaconState, block)
-=======
-	block, err = testutil.SignBlock(beaconState, block, privKeys)
-	if err != nil {
-		t.Error(err)
-	}
-
-	beaconState, err = state.ProcessBlock(context.Background(), beaconState, block, state.DefaultConfig())
->>>>>>> b80d9f4f
 	if err != nil {
 		t.Errorf("Expected block to pass processing conditions: %v", err)
 	}
