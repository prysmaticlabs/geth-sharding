--- conflicted
+++ resolved
@@ -420,13 +420,11 @@
 		Usage:  deprecatedUsage,
 		Hidden: true,
 	}
-<<<<<<< HEAD
 	deprecateddisableInitSyncBatchSaveBlocks = &cli.BoolFlag{
-		Name:   "disable-init-sync-batch-save-blocks",
-=======
+		Name: "disable-init-sync-batch-save-blocks",
+	}
 	deprecatedDisableInitSyncWeightedRoundRobin = &cli.BoolFlag{
 		Name:   "disable-init-sync-wrr",
->>>>>>> 9103ec98
 		Usage:  deprecatedUsage,
 		Hidden: true,
 	}
