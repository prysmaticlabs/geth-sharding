package v2

import (
	"context"
	"encoding/hex"
	"encoding/json"
	"fmt"
	"io/ioutil"
	"path/filepath"
	"regexp"
	"sort"
	"strconv"
	"strings"

	"github.com/google/uuid"
	"github.com/logrusorgru/aurora"
	"github.com/pkg/errors"
<<<<<<< HEAD
	"github.com/prysmaticlabs/prysm/shared/bls"
=======
	"github.com/prysmaticlabs/prysm/shared/fileutil"
>>>>>>> cbc27e0f
	"github.com/prysmaticlabs/prysm/validator/flags"
	v2keymanager "github.com/prysmaticlabs/prysm/validator/keymanager/v2"
	"github.com/prysmaticlabs/prysm/validator/keymanager/v2/direct"
	"github.com/urfave/cli/v2"
	keystorev4 "github.com/wealdtech/go-eth2-wallet-encryptor-keystorev4"
)

var derivationPathRegex = regexp.MustCompile("m_12381_3600_([0-9]+)_([0-9]+)_([0-9]+)")

// byDerivationPath implements sort.Interface based on a
// derivation path present in a keystore filename, if any. This
// will allow us to sort filenames such as keystore-m_12381_3600_1_0_0.json
// in a directory and import them nicely in order of the derivation path.
type byDerivationPath []string

func (fileNames byDerivationPath) Len() int { return len(fileNames) }
func (fileNames byDerivationPath) Less(i, j int) bool {
	// We check if file name at index i has a derivation path
	// in the filename. If it does not, then it is not less than j, and
	// we should swap it towards the end of the sorted list.
	if !derivationPathRegex.MatchString(fileNames[i]) {
		return false
	}
	derivationPathA := derivationPathRegex.FindString(fileNames[i])
	derivationPathB := derivationPathRegex.FindString(fileNames[j])
	if derivationPathA == "" {
		return false
	}
	if derivationPathB == "" {
		return true
	}
	a, err := strconv.Atoi(accountIndexFromFileName(derivationPathA))
	if err != nil {
		return false
	}
	b, err := strconv.Atoi(accountIndexFromFileName(derivationPathB))
	if err != nil {
		return false
	}
	return a < b
}

func (fileNames byDerivationPath) Swap(i, j int) {
	fileNames[i], fileNames[j] = fileNames[j], fileNames[i]
}

// ImportAccount uses the archived account made from ExportAccount to import an account and
// asks the users for account passwords.
func ImportAccount(cliCtx *cli.Context) error {
	ctx := context.Background()
	au := aurora.NewAurora(true)
	wallet, err := createOrOpenWallet(cliCtx, func(cliCtx *cli.Context) (*Wallet, error) {
		w, err := NewWallet(cliCtx, v2keymanager.Direct)
		if err != nil && !errors.Is(err, ErrWalletExists) {
			return nil, errors.Wrap(err, "could not create new wallet")
		}
		if err = createDirectKeymanagerWallet(cliCtx, w); err != nil {
			return nil, errors.Wrap(err, "could not initialize wallet")
		}
		log.WithField("wallet-path", w.walletDir).Info(
			"Successfully created new wallet",
		)
		return w, err
	})
	if err != nil {
		return errors.Wrap(err, "could not initialize wallet")
	}
	if wallet.KeymanagerKind() != v2keymanager.Direct {
		return errors.New(
			"only non-HD wallets can import accounts, try creating a new wallet with wallet-v2 create",
		)
	}
	cfg, err := wallet.ReadKeymanagerConfigFromDisk(ctx)
	if err != nil {
		return err
	}
	directCfg, err := direct.UnmarshalConfigFile(cfg)
	if err != nil {
		return err
	}
	km, err := direct.NewKeymanager(cliCtx, wallet, directCfg)
	if err != nil {
		return err
	}
	if err := wallet.SaveWallet(); err != nil {
		return errors.Wrap(err, "could not save wallet")
	}

	// Check if the user wishes to import a one-off, private key directly
	// as an account into the Prysm validator.
	if cliCtx.IsSet(flags.ImportPrivateKeyFileFlag.Name) {
		return importPrivateKeyAsAccount(cliCtx, wallet, km)
	}

	keysDir, err := inputDirectory(cliCtx, importKeysDirPromptText, flags.KeysDirFlag)
	if err != nil {
		return errors.Wrap(err, "could not parse keys directory")
	}
<<<<<<< HEAD
	isDir, err := hasDir(keysDir)
=======
	isDir, err := fileutil.HasDir(keysDir)
>>>>>>> cbc27e0f
	if err != nil {
		return errors.Wrap(err, "could not determine if path is a directory")
	}
	keystoresImported := make([]*v2keymanager.Keystore, 0)
	// Consider that the keysDir might be a path to a specific file and handle accordingly.
	if isDir {
		files, err := ioutil.ReadDir(keysDir)
		if err != nil {
			return errors.Wrap(err, "could not read dir")
		}
		if len(files) == 0 {
			return fmt.Errorf("directory %s has no files, cannot import from it", keysDir)
		}
		keystoreFileNames := make([]string, 0)
		for i := 0; i < len(files); i++ {
			if files[i].IsDir() {
				continue
			}
			if !strings.HasPrefix(files[i].Name(), "keystore") {
				continue
			}
			keystoreFileNames = append(keystoreFileNames, files[i].Name())
		}
		// Sort the imported keystores by derivation path if they
		// specify this value in their filename.
		sort.Sort(byDerivationPath(keystoreFileNames))
		for _, name := range keystoreFileNames {
			keystore, err := readKeystoreFile(ctx, filepath.Join(keysDir, name))
			if err != nil {
				return errors.Wrapf(err, "could not import keystore at path: %s", name)
			}
			keystoresImported = append(keystoresImported, keystore)
		}
	} else {
		keystore, err := readKeystoreFile(ctx, keysDir)
		if err != nil {
			return errors.Wrap(err, "could not import keystore")
		}
		keystoresImported = append(keystoresImported, keystore)
	}

	if err := km.ImportKeystores(
		cliCtx,
		keystoresImported,
		false, /* do not use wallet password, but instead password provided by user */
	); err != nil {
		return errors.Wrap(err, "could not import keystores")
	}
	fmt.Printf(
		"Successfully imported %s accounts, view all of them by running accounts-v2 list\n",
		au.BrightMagenta(strconv.Itoa(len(keystoresImported))),
	)
	return nil
}

<<<<<<< HEAD
// Imports a one-off file containing a private key as a hex string into
// the Prysm validator's accounts.
func importPrivateKeyAsAccount(cliCtx *cli.Context, wallet *Wallet, km *direct.Keymanager) error {
	privKeyFile := cliCtx.String(flags.ImportPrivateKeyFileFlag.Name)
	fullPath, err := expandPath(privKeyFile)
	if err != nil {
		return errors.Wrapf(err, "could not expand file path for %s", privKeyFile)
	}
	if !fileExists(fullPath) {
		return fmt.Errorf("file %s does not exist", fullPath)
	}
	privKeyHex, err := ioutil.ReadFile(fullPath)
	if err != nil {
		return errors.Wrapf(err, "could not read private key file at path %s", fullPath)
	}
	privKeyString := string(privKeyHex)
	if len(privKeyString) > 2 && strings.Contains(privKeyString, "0x") {
		privKeyString = privKeyString[2:] // Strip the 0x prefix, if any.
	}
	privKeyBytes, err := hex.DecodeString(strings.TrimRight(privKeyString, "\r\n"))
	if err != nil {
		return errors.Wrap(
			err, "could not decode file as hex string, does the file contain a valid hex string?",
		)
	}
	privKey, err := bls.SecretKeyFromBytes(privKeyBytes)
	if err != nil {
		return errors.Wrap(err, "not a valid BLS private key")
	}
	keystore, err := wallet.createKeystoreFromPrivateKey(privKey)
	if err != nil {
		return errors.Wrap(err, "could not encrypt private key into a keystore file")
	}
	if err := km.ImportKeystores(
		cliCtx,
		[]*v2keymanager.Keystore{keystore},
		true, /* use the wallet password import the one-off private key */
	); err != nil {
		return errors.Wrap(err, "could not import keystore into wallet")
	}
	fmt.Println(
		"Successfully imported account from private key, view all accounts by running accounts-v2 list",
	)
	return nil
}

func (w *Wallet) readKeystoreFile(ctx context.Context, keystoreFilePath string) (*v2keymanager.Keystore, error) {
=======
func readKeystoreFile(ctx context.Context, keystoreFilePath string) (*v2keymanager.Keystore, error) {
>>>>>>> cbc27e0f
	keystoreBytes, err := ioutil.ReadFile(keystoreFilePath)
	if err != nil {
		return nil, errors.Wrap(err, "could not read keystore file")
	}
	keystoreFile := &v2keymanager.Keystore{}
	if err := json.Unmarshal(keystoreBytes, keystoreFile); err != nil {
		return nil, errors.Wrap(err, "could not decode keystore json")
	}
	return keystoreFile, nil
}

func (w *Wallet) createKeystoreFromPrivateKey(privKey bls.SecretKey) (*v2keymanager.Keystore, error) {
	encryptor := keystorev4.New()
	id, err := uuid.NewRandom()
	if err != nil {
		return nil, err
	}
	cryptoFields, err := encryptor.Encrypt(privKey.Marshal(), w.Password())
	if err != nil {
		return nil, errors.Wrapf(
			err,
			"could not encrypt private key with public key %#x",
			privKey.PublicKey().Marshal(),
		)
	}
	return &v2keymanager.Keystore{
		Crypto:  cryptoFields,
		ID:      id.String(),
		Version: encryptor.Version(),
		Pubkey:  fmt.Sprintf("%x", privKey.PublicKey().Marshal()),
		Name:    encryptor.Name(),
	}, nil
}

// Extracts the account index, j, from a derivation path in a file name
// with the format m_12381_3600_j_0_0.
func accountIndexFromFileName(derivationPath string) string {
	derivationPath = derivationPath[13:]
	accIndexEnd := strings.Index(derivationPath, "_")
	return derivationPath[:accIndexEnd]
}<|MERGE_RESOLUTION|>--- conflicted
+++ resolved
@@ -15,11 +15,8 @@
 	"github.com/google/uuid"
 	"github.com/logrusorgru/aurora"
 	"github.com/pkg/errors"
-<<<<<<< HEAD
 	"github.com/prysmaticlabs/prysm/shared/bls"
-=======
 	"github.com/prysmaticlabs/prysm/shared/fileutil"
->>>>>>> cbc27e0f
 	"github.com/prysmaticlabs/prysm/validator/flags"
 	v2keymanager "github.com/prysmaticlabs/prysm/validator/keymanager/v2"
 	"github.com/prysmaticlabs/prysm/validator/keymanager/v2/direct"
@@ -118,11 +115,7 @@
 	if err != nil {
 		return errors.Wrap(err, "could not parse keys directory")
 	}
-<<<<<<< HEAD
-	isDir, err := hasDir(keysDir)
-=======
 	isDir, err := fileutil.HasDir(keysDir)
->>>>>>> cbc27e0f
 	if err != nil {
 		return errors.Wrap(err, "could not determine if path is a directory")
 	}
@@ -178,16 +171,15 @@
 	return nil
 }
 
-<<<<<<< HEAD
 // Imports a one-off file containing a private key as a hex string into
 // the Prysm validator's accounts.
 func importPrivateKeyAsAccount(cliCtx *cli.Context, wallet *Wallet, km *direct.Keymanager) error {
 	privKeyFile := cliCtx.String(flags.ImportPrivateKeyFileFlag.Name)
-	fullPath, err := expandPath(privKeyFile)
+	fullPath, err := fileutil.ExpandPath(privKeyFile)
 	if err != nil {
 		return errors.Wrapf(err, "could not expand file path for %s", privKeyFile)
 	}
-	if !fileExists(fullPath) {
+	if !fileutil.FileExists(fullPath) {
 		return fmt.Errorf("file %s does not exist", fullPath)
 	}
 	privKeyHex, err := ioutil.ReadFile(fullPath)
@@ -208,7 +200,7 @@
 	if err != nil {
 		return errors.Wrap(err, "not a valid BLS private key")
 	}
-	keystore, err := wallet.createKeystoreFromPrivateKey(privKey)
+	keystore, err := createKeystoreFromPrivateKey(privKey, km)
 	if err != nil {
 		return errors.Wrap(err, "could not encrypt private key into a keystore file")
 	}
@@ -225,10 +217,7 @@
 	return nil
 }
 
-func (w *Wallet) readKeystoreFile(ctx context.Context, keystoreFilePath string) (*v2keymanager.Keystore, error) {
-=======
 func readKeystoreFile(ctx context.Context, keystoreFilePath string) (*v2keymanager.Keystore, error) {
->>>>>>> cbc27e0f
 	keystoreBytes, err := ioutil.ReadFile(keystoreFilePath)
 	if err != nil {
 		return nil, errors.Wrap(err, "could not read keystore file")
@@ -240,13 +229,13 @@
 	return keystoreFile, nil
 }
 
-func (w *Wallet) createKeystoreFromPrivateKey(privKey bls.SecretKey) (*v2keymanager.Keystore, error) {
+func createKeystoreFromPrivateKey(privKey bls.SecretKey, km *direct.Keymanager) (*v2keymanager.Keystore, error) {
 	encryptor := keystorev4.New()
 	id, err := uuid.NewRandom()
 	if err != nil {
 		return nil, err
 	}
-	cryptoFields, err := encryptor.Encrypt(privKey.Marshal(), w.Password())
+	cryptoFields, err := encryptor.Encrypt(privKey.Marshal(), km.AccountsPassword())
 	if err != nil {
 		return nil, errors.Wrapf(
 			err,
