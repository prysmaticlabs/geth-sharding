--- conflicted
+++ resolved
@@ -150,90 +150,30 @@
 				continue
 			}
 
-<<<<<<< HEAD
 			log.Info("Updating chain head...")
-			currentHead, err := c.beaconDB.GetCanonicalBlock()
-=======
-			log.Info("Applying fork choice rule")
-
-			parentBlock, err := c.beaconDB.GetBlock(block.ParentHash())
-			if err != nil {
-				log.Errorf("Failed to get parent of block %#x", h)
-				continue
-			}
-
-			aState, err := c.beaconDB.GetActiveState()
-			if err != nil {
-				log.Errorf("Failed to get active state: %v", err)
-			}
-			cState, err := c.beaconDB.GetCrystallizedState()
-			if err != nil {
-				log.Errorf("Failed to get crystallized state: %v", err)
-			}
-
-			var stateTransitioned bool
-			for cState.IsCycleTransition(block.SlotNumber()) {
-				log.Infof("Recalculating crystallized state")
-				cState, err = cState.NewStateRecalculations(
-					aState,
-					block,
-					c.enableCrossLinks,
-					c.enableRewardChecking,
-				)
-				if err != nil {
-					log.Errorf("Initialize new cycle transition failed: %v", err)
-					continue
-				}
-				stateTransitioned = true
-			}
-
-			aState, err = aState.CalculateNewActiveState(
-				block,
-				cState,
-				parentBlock.SlotNumber(),
-				c.enableAttestationValidity,
-			)
->>>>>>> c00a1d31
-			if err != nil {
-				log.Errorf("Could not retrieve chain head block: %v", err)
-				continue
-			}
-
-<<<<<<< HEAD
-			// If the block's score is less than the current head, we continue and do not
-			// update the chain head.
-			if block.Score() < currentHead.Score() {
-				continue
-			}
-			// NOTE: Detect if we have a reorg here.
-
-			// Update chain head in DB once everything is good.
-			if err := c.beaconDB.SaveCanonicalBlock(block); err != nil {
-				log.Errorf("Could not save new chain head to disk: %v")
-				continue
+			currentHead, err := c.beaconDB.GetChainHead()
+			if err != nil {
+				log.Errorf("Could not get current chain head: %v", err)
+				continue
+			}
+			newHead := currentHead
+			if currentHead.CrystallizedStateRoot() == block.CrystallizedStateRoot() {
+				newHead = currentHead
 			}
 			log.WithField("blockHash", fmt.Sprintf("0x%x", h)).Info("Chain head block and state updated")
 
-			if err := c.beaconDB.SaveActiveState(c.unfinalizedBlocks[h].activeState); err != nil {
-				log.Errorf("Write active state to disk failed: %v", err)
-				continue
-=======
 			var newCState *types.CrystallizedState
-			if stateTransitioned {
-				newCState = cState
-			}
-			if err := c.beaconDB.UpdateChainHead(block, aState, newCState); err != nil {
+			if c.unfinalizedBlocks[h].cycleTransition {
+				newCState = c.unfinalizedBlocks[h].crystallizedState
+			}
+			if err := c.beaconDB.UpdateChainHead(newHead, c.unfinalizedBlocks[h].activeState, newCState); err != nil {
 				log.Errorf("Failed to update chain: %v", err)
->>>>>>> c00a1d31
+				continue
 			}
 			// We fire events that notify listeners of a new block (or crystallized state in
 			// the case of a state transition). This is useful for the beacon node's gRPC
 			// server to stream these events to beacon clients.
 			if c.unfinalizedBlocks[h].cycleTransition {
-				if err := c.beaconDB.SaveCrystallizedState(c.unfinalizedBlocks[h].crystallizedState); err != nil {
-					log.Errorf("Write crystallized state to disk failed: %v", err)
-					continue
-				}
 				c.canonicalCrystallizedStateFeed.Send(c.unfinalizedBlocks[h].crystallizedState)
 			}
 			c.canonicalBlockFeed.Send(block)
@@ -320,16 +260,11 @@
 				log.Errorf("Compute active state failed: %v", err)
 			}
 
-			// We update the block's score and persist its state tuple on disk
-			// and in memory for faster access during updateHead and historical
-			// access for reorgs.
-			block.SetScore(cState.LastFinalizedSlot(), cState.LastJustifiedSlot())
-
 			if err := c.beaconDB.SaveBlock(block); err != nil {
 				log.Errorf("Failed to save block: %v", err)
 				continue
 			}
-			// NOTE: Use the boltDB changes to persist crystallized and active for
+			// TODO: Use the boltDB changes to persist crystallized and active for
 			// this unfinalized block as well.
 
 			log.Infof("Finished processing received block: %#x", blockHash)
