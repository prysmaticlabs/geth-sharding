--- conflicted
+++ resolved
@@ -196,19 +196,8 @@
 		return errors.Wrapf(err, "could not insert block %d to fork choice store", b.Slot)
 	}
 
-<<<<<<< HEAD
-	if featureconfig.Get().InitSyncCacheState {
-		s.initSyncState[root] = postState.Copy()
-		s.filterBoundaryCandidates(ctx, root, postState)
-	} else {
-		if err := s.stateGen.SaveState(ctx, root, postState); err != nil {
-			return errors.Wrap(err, "could not save state")
-		}
-	}
-=======
 	s.initSyncState[root] = postState.Copy()
 	s.filterBoundaryCandidates(ctx, root, postState)
->>>>>>> b647ca5d
 
 	if flags.Get().EnableArchive {
 		atts := signed.Block.Body.Attestations
@@ -286,17 +275,10 @@
 			return err
 		}
 
-<<<<<<< HEAD
-		if featureconfig.Get().InitSyncCacheState {
-			if helpers.IsEpochStart(postState.Slot()) {
-				if err := s.stateGen.SaveState(ctx, root, postState); err != nil {
-					return errors.Wrap(err, "could not save state")
-				}
-=======
+
 		if helpers.IsEpochStart(postState.Slot()) {
-			if err := s.beaconDB.SaveState(ctx, postState, root); err != nil {
+			if err := s.stateGen.SaveState(ctx, root, postState); err != nil {
 				return errors.Wrap(err, "could not save state")
->>>>>>> b647ca5d
 			}
 		}
 	}
