/*
Package featureconfig defines which features are enabled for runtime
in order to selctively enable certain features to maintain a stable runtime.

The process for implementing new features using this package is as follows:
	1. Add a new CMD flag in flags.go, and place it in the proper list(s) var for its client.
	2. Add a condition for the flag in the proper Configure function(s) below.
	3. Place any "new" behavior in the `if flagEnabled` statement.
	4. Place any "previous" behavior in the `else` statement.
	5. Ensure any tests using the new feature fail if the flag isn't enabled.
	5a. Use the following to enable your flag for tests:
	cfg := &featureconfig.Flags{
		VerifyAttestationSigs: true,
	}
	featureconfig.Init(cfg)
*/
package featureconfig

import (
	"github.com/sirupsen/logrus"
	"github.com/urfave/cli"
)

var log = logrus.WithField("prefix", "flags")

// Flags is a struct to represent which features the client will perform on runtime.
type Flags struct {
<<<<<<< HEAD
=======
	NoGenesisDelay            bool   // NoGenesisDelay signals to start the chain as quickly as possible.
>>>>>>> 6d2a2eba
	MinimalConfig             bool   // MinimalConfig as defined in the spec.
	WriteSSZStateTransitions  bool   // WriteSSZStateTransitions to tmp directory.
	InitSyncNoVerify          bool   // InitSyncNoVerify when initial syncing w/o verifying block's contents.
	SkipBLSVerify             bool   // Skips BLS verification across the runtime.
	EnableBackupWebhook       bool   // EnableBackupWebhook to allow database backups to trigger from monitoring port /db/backup.
	PruneEpochBoundaryStates  bool   // PruneEpochBoundaryStates prunes the epoch boundary state before last finalized check point.
	EnableSnappyDBCompression bool   // EnableSnappyDBCompression in the database.
	InitSyncCacheState        bool   // InitSyncCacheState caches state during initial sync.
	KafkaBootstrapServers     string // KafkaBootstrapServers to find kafka servers to stream blocks, attestations, etc.
	EnableSavingOfDepositData bool   // EnableSavingOfDepositData allows the saving of eth1 related data such as deposits,chain data to be saved.

	// Cache toggles.
	EnableAttestationCache   bool // EnableAttestationCache; see https://github.com/prysmaticlabs/prysm/issues/3106.
	EnableEth1DataVoteCache  bool // EnableEth1DataVoteCache; see https://github.com/prysmaticlabs/prysm/issues/3106.
	EnableNewCache           bool // EnableNewCache enables the node to use the new caching scheme.
	EnableShuffledIndexCache bool // EnableShuffledIndexCache to cache expensive shuffled index computation.
	EnableSkipSlotsCache     bool // EnableSkipSlotsCache caches the state in skipped slots.
}

var featureConfig *Flags

// Get retrieves feature config.
func Get() *Flags {
	if featureConfig == nil {
		return &Flags{}
	}
	return featureConfig
}

// Init sets the global config equal to the config that is passed in.
func Init(c *Flags) {
	featureConfig = c
}

// ConfigureBeaconChain sets the global config based
// on what flags are enabled for the beacon-chain client.
func ConfigureBeaconChain(ctx *cli.Context) {
	complainOnDeprecatedFlags(ctx)
	cfg := &Flags{}
	if ctx.GlobalBool(noGenesisDelayFlag.Name) {
		log.Warn("Starting ETH2 with no genesis delay")
		cfg.NoGenesisDelay = true
	}
	if ctx.GlobalBool(MinimalConfigFlag.Name) {
		log.Warn("Using minimal config")
		cfg.MinimalConfig = true
	}
	if ctx.GlobalBool(writeSSZStateTransitionsFlag.Name) {
		log.Warn("Writing SSZ states and blocks after state transitions")
		cfg.WriteSSZStateTransitions = true
	}
	if ctx.GlobalBool(EnableAttestationCacheFlag.Name) {
		log.Warn("Enabled unsafe attestation cache")
		cfg.EnableAttestationCache = true
	}
	if ctx.GlobalBool(EnableEth1DataVoteCacheFlag.Name) {
		log.Warn("Enabled unsafe eth1 data vote cache")
		cfg.EnableEth1DataVoteCache = true
	}
	if ctx.GlobalBool(initSyncVerifyEverythingFlag.Name) {
		log.Warn("Initial syncing with verifying all block's content signatures.")
		cfg.InitSyncNoVerify = false
	} else {
		cfg.InitSyncNoVerify = true
	}
	if ctx.GlobalBool(NewCacheFlag.Name) {
		log.Warn("Using new cache for committee shuffled indices")
		cfg.EnableNewCache = true
	}
	if ctx.GlobalBool(SkipBLSVerifyFlag.Name) {
		log.Warn("UNSAFE: Skipping BLS verification at runtime")
		cfg.SkipBLSVerify = true
	}
	if ctx.GlobalBool(enableBackupWebhookFlag.Name) {
		log.Warn("Allowing database backups to be triggered from HTTP webhook.")
		cfg.EnableBackupWebhook = true
	}
	if ctx.GlobalBool(enableShuffledIndexCache.Name) {
		log.Warn("Enabled shuffled index cache.")
		cfg.EnableShuffledIndexCache = true
	}
	if ctx.GlobalBool(enableSkipSlotsCache.Name) {
		log.Warn("Enabled skip slots cache.")
		cfg.EnableSkipSlotsCache = true
	}
	if ctx.GlobalString(kafkaBootstrapServersFlag.Name) != "" {
		log.Warn("Enabling experimental kafka streaming.")
		cfg.KafkaBootstrapServers = ctx.GlobalString(kafkaBootstrapServersFlag.Name)
	}
	if ctx.GlobalBool(initSyncCacheState.Name) {
		log.Warn("Enabled initial sync cache state mode.")
		cfg.InitSyncCacheState = true
	}
	if ctx.GlobalBool(saveDepositData.Name) {
		log.Warn("Enabled saving of eth1 related chain/deposit data.")
		cfg.EnableSavingOfDepositData = true
	}
	Init(cfg)
}

// ConfigureValidator sets the global config based
// on what flags are enabled for the validator client.
func ConfigureValidator(ctx *cli.Context) {
	complainOnDeprecatedFlags(ctx)
	cfg := &Flags{}
	if ctx.GlobalBool(MinimalConfigFlag.Name) {
		log.Warn("Using minimal config")
		cfg.MinimalConfig = true
	}
	Init(cfg)
}

func complainOnDeprecatedFlags(ctx *cli.Context) {
	for _, f := range deprecatedFlags {
		if ctx.IsSet(f.GetName()) {
			log.Errorf("%s is deprecated and has no effect. Do not use this flag, it will be deleted soon.", f.GetName())
		}
	}
}<|MERGE_RESOLUTION|>--- conflicted
+++ resolved
@@ -25,10 +25,7 @@
 
 // Flags is a struct to represent which features the client will perform on runtime.
 type Flags struct {
-<<<<<<< HEAD
-=======
 	NoGenesisDelay            bool   // NoGenesisDelay signals to start the chain as quickly as possible.
->>>>>>> 6d2a2eba
 	MinimalConfig             bool   // MinimalConfig as defined in the spec.
 	WriteSSZStateTransitions  bool   // WriteSSZStateTransitions to tmp directory.
 	InitSyncNoVerify          bool   // InitSyncNoVerify when initial syncing w/o verifying block's contents.
