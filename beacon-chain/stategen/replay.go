package stategen

import (
	"context"
	"errors"

	ethpb "github.com/prysmaticlabs/ethereumapis/eth/v1alpha1"
	transition "github.com/prysmaticlabs/prysm/beacon-chain/core/state"
	"github.com/prysmaticlabs/prysm/beacon-chain/db/filters"
	"github.com/prysmaticlabs/prysm/beacon-chain/state"
	"github.com/prysmaticlabs/prysm/shared/bytesutil"
)

<<<<<<< HEAD
// replayBlocks replays the input blocks on the input state until the target slot is reached.
func (s *State) replayBlocks(ctx context.Context, state *state.BeaconState, signed []*ethpb.SignedBeaconBlock, targetSlot uint64) (*state.BeaconState, error) {
=======
// ReplayBlocks replays the input blocks on the input state until the target slot is reached.
func (s *State) ReplayBlocks(ctx context.Context, state *state.BeaconState, signed []*ethpb.SignedBeaconBlock, targetSlot uint64) (*state.BeaconState, error) {
>>>>>>> 0e37b492
	var err error
	// The input block list is sorted in decreasing slots order.
	if len(signed) > 0 {
		for i := len(signed) - 1; i >= 0; i-- {
			state, err = transition.ExecuteStateTransitionNoVerifyAttSigs(ctx, state, signed[i])
			if err != nil {
				return nil, err
			}
		}
	}

	// If there is skip slots at the end.
	state, err = transition.ProcessSlots(ctx, state, targetSlot)
	if err != nil {
		return nil, err
	}

	return state, nil
}

<<<<<<< HEAD
// loadBlocks loads the blocks between start slot and end slot by recursively fetching from end block root.
=======
// LoadBlocks loads the blocks between start slot and end slot by recursively fetching from end block root.
>>>>>>> 0e37b492
// The Blocks are returned in slot-descending order.
func (s *State) LoadBlocks(ctx context.Context, startSlot uint64, endSlot uint64, endBlockRoot [32]byte) ([]*ethpb.SignedBeaconBlock, error) {
	filter := filters.NewFilter().SetStartSlot(startSlot).SetEndSlot(endSlot)
	blocks, err := s.beaconDB.Blocks(ctx, filter)
	if err != nil {
		return nil, err
	}
	blockRoots, err := s.beaconDB.BlockRoots(ctx, filter)
	if err != nil {
		return nil, err
	}
	// The retrieved blocks and block roots have to be in the same length given same filter.
	if len(blocks) != len(blockRoots) {
		return nil, errors.New("length of blocks and roots don't match")
	}

	// The last retrieved block root has to match input end block root.
	// Covers the edge case if there's multiple blocks on the same end slot,
	// the end root may not be the last index in `blockRoots`.
	length := len(blocks)
	for length >= 3 && blocks[length-1].Block.Slot == blocks[length-2].Block.Slot && blockRoots[length-1] != endBlockRoot {
		length--
		if blockRoots[length-2] == endBlockRoot {
			length--
			break
		}
	}

	if blockRoots[length-1] != endBlockRoot {
		return nil, errors.New("end block roots don't match")
	}

	filteredBlocks := []*ethpb.SignedBeaconBlock{blocks[length-1]}
	// Starting from second to last index because the last block is already in the filtered block list.
	for i := length - 2; i >= 0; i-- {
		b := filteredBlocks[len(filteredBlocks)-1]
		if bytesutil.ToBytes32(b.Block.ParentRoot) != blockRoots[i] {
			continue
		}
		filteredBlocks = append(filteredBlocks, blocks[i])
	}

	return filteredBlocks, nil
}<|MERGE_RESOLUTION|>--- conflicted
+++ resolved
@@ -11,13 +11,8 @@
 	"github.com/prysmaticlabs/prysm/shared/bytesutil"
 )
 
-<<<<<<< HEAD
-// replayBlocks replays the input blocks on the input state until the target slot is reached.
-func (s *State) replayBlocks(ctx context.Context, state *state.BeaconState, signed []*ethpb.SignedBeaconBlock, targetSlot uint64) (*state.BeaconState, error) {
-=======
 // ReplayBlocks replays the input blocks on the input state until the target slot is reached.
 func (s *State) ReplayBlocks(ctx context.Context, state *state.BeaconState, signed []*ethpb.SignedBeaconBlock, targetSlot uint64) (*state.BeaconState, error) {
->>>>>>> 0e37b492
 	var err error
 	// The input block list is sorted in decreasing slots order.
 	if len(signed) > 0 {
@@ -38,11 +33,7 @@
 	return state, nil
 }
 
-<<<<<<< HEAD
-// loadBlocks loads the blocks between start slot and end slot by recursively fetching from end block root.
-=======
 // LoadBlocks loads the blocks between start slot and end slot by recursively fetching from end block root.
->>>>>>> 0e37b492
 // The Blocks are returned in slot-descending order.
 func (s *State) LoadBlocks(ctx context.Context, startSlot uint64, endSlot uint64, endBlockRoot [32]byte) ([]*ethpb.SignedBeaconBlock, error) {
 	filter := filters.NewFilter().SetStartSlot(startSlot).SetEndSlot(endSlot)
