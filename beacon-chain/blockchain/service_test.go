package blockchain

import (
	"context"
	"errors"
	"io/ioutil"
	"math/big"
	"testing"

	"github.com/prysmaticlabs/prysm/beacon-chain/casper"

	"github.com/ethereum/go-ethereum"
	"github.com/ethereum/go-ethereum/common"
	gethTypes "github.com/ethereum/go-ethereum/core/types"
	"github.com/prysmaticlabs/prysm/beacon-chain/db"
	"github.com/prysmaticlabs/prysm/beacon-chain/powchain"
	btestutil "github.com/prysmaticlabs/prysm/beacon-chain/testutil"
	"github.com/prysmaticlabs/prysm/beacon-chain/types"
	pb "github.com/prysmaticlabs/prysm/proto/beacon/p2p/v1"
	"github.com/prysmaticlabs/prysm/shared/event"
	"github.com/prysmaticlabs/prysm/shared/testutil"
	"github.com/sirupsen/logrus"
	logTest "github.com/sirupsen/logrus/hooks/test"
)

func init() {
	logrus.SetLevel(logrus.DebugLevel)
	logrus.SetOutput(ioutil.Discard)
}

type mockClient struct{}

func (f *mockClient) SubscribeNewHead(ctx context.Context, ch chan<- *gethTypes.Header) (ethereum.Subscription, error) {
	return new(event.Feed).Subscribe(ch), nil
}

func (f *mockClient) BlockByHash(ctx context.Context, hash common.Hash) (*gethTypes.Block, error) {
	head := &gethTypes.Header{Number: big.NewInt(0), Difficulty: big.NewInt(100)}
	return gethTypes.NewBlockWithHeader(head), nil
}

func (f *mockClient) SubscribeFilterLogs(ctx context.Context, q ethereum.FilterQuery, ch chan<- gethTypes.Log) (ethereum.Subscription, error) {
	return new(event.Feed).Subscribe(ch), nil
}

func (f *mockClient) LatestBlockHash() common.Hash {
	return common.BytesToHash([]byte{'A'})
}

type faultyClient struct{}

func (f *faultyClient) SubscribeNewHead(ctx context.Context, ch chan<- *gethTypes.Header) (ethereum.Subscription, error) {
	return new(event.Feed).Subscribe(ch), nil
}

func (f *faultyClient) BlockByHash(ctx context.Context, hash common.Hash) (*gethTypes.Block, error) {
	return nil, errors.New("failed")
}

func (f *faultyClient) SubscribeFilterLogs(ctx context.Context, q ethereum.FilterQuery, ch chan<- gethTypes.Log) (ethereum.Subscription, error) {
	return new(event.Feed).Subscribe(ch), nil
}

func (f *faultyClient) LatestBlockHash() common.Hash {
	return common.BytesToHash([]byte{'A'})
}

func setupBeaconChain(t *testing.T, faultyPoWClient bool, beaconDB *db.BeaconDB) *ChainService {
	endpoint := "ws://127.0.0.1"
	ctx := context.Background()
	var web3Service *powchain.Web3Service
	var err error
	if faultyPoWClient {
		client := &faultyClient{}
		web3Service, err = powchain.NewWeb3Service(ctx, &powchain.Web3ServiceConfig{Endpoint: endpoint, Pubkey: "", VrcAddr: common.Address{}}, client, client, client)
	} else {
		client := &mockClient{}
		web3Service, err = powchain.NewWeb3Service(ctx, &powchain.Web3ServiceConfig{Endpoint: endpoint, Pubkey: "", VrcAddr: common.Address{}}, client, client, client)
	}
	if err != nil {
		t.Fatalf("unable to set up web3 service: %v", err)
	}
	if err := beaconDB.InitializeState(nil); err != nil {
		t.Fatalf("Failed to initialize state: %v", err)
	}

	cfg := &Config{
		BeaconBlockBuf: 0,
		BeaconDB:       beaconDB,
		Web3Service:    web3Service,
		EnablePOWChain: true,
	}
	if err != nil {
		t.Fatalf("could not register blockchain service: %v", err)
	}
	chainService, err := NewChainService(ctx, cfg)
	if err != nil {
		t.Fatalf("unable to setup chain service: %v", err)
	}

	return chainService
}

func TestStartStop(t *testing.T) {
	db := btestutil.SetupDB(t)
	defer btestutil.TeardownDB(t, db)
	chainService := setupBeaconChain(t, false, db)

	chainService.IncomingBlockFeed()

	// Test the start function.
	chainService.Start()

	if err := chainService.Stop(); err != nil {
		t.Fatalf("unable to stop chain service: %v", err)
	}

	// The context should have been canceled.
	if chainService.ctx.Err() == nil {
		t.Error("context was not canceled")
	}
}

func TestRunningChainServiceFaultyPOWChain(t *testing.T) {
	hook := logTest.NewGlobal()
	db := btestutil.SetupDB(t)
	defer btestutil.TeardownDB(t, db)
	chainService := setupBeaconChain(t, true, db)

	block := types.NewBlock(&pb.BeaconBlock{
		Slot:        1,
		PowChainRef: []byte("a"),
	})

	blockChan := make(chan *types.Block)
	exitRoutine := make(chan bool)
	go func() {
		chainService.blockProcessing(blockChan)
		<-exitRoutine
	}()

	if err := chainService.beaconDB.SaveBlock(block); err != nil {
		t.Fatal(err)
	}

	chainService.incomingBlockChan <- block
	chainService.cancel()
	exitRoutine <- true

	testutil.AssertLogsContain(t, hook, "Proof-of-Work chain reference in block does not exist")
}

func TestRunningChainService(t *testing.T) {
	hook := logTest.NewGlobal()

	db := btestutil.SetupDB(t)
	defer btestutil.TeardownDB(t, db)
	chainService := setupBeaconChain(t, false, db)
	chainService.enablePOWChain = false
	active := types.NewGenesisActiveState()
	crystallized, err := types.NewGenesisCrystallizedState(nil)
	if err != nil {
		t.Fatalf("Can't generate genesis state: %v", err)
	}
	db.SaveUnfinalizedBlockState(active, crystallized)

	activeStateRoot, _ := active.Hash()
	crystallizedStateRoot, _ := crystallized.Hash()

	genesis := types.NewGenesisBlock([32]byte{}, [32]byte{})
	chainService.beaconDB.SaveBlock(genesis)
	parentHash, err := genesis.Hash()
	if err != nil {
		t.Fatalf("unable to get hash of canonical head: %v", err)
	}

	currentSlot := uint64(1)
	attestationSlot := uint64(0)
	shard := crystallized.ShardAndCommitteesForSlots()[attestationSlot].ArrayShardAndCommittee[0].Shard

	block := types.NewBlock(&pb.BeaconBlock{
		Slot:                  currentSlot,
		ActiveStateRoot:       activeStateRoot[:],
		CrystallizedStateRoot: crystallizedStateRoot[:],
		AncestorHashes:        [][]byte{parentHash[:]},
		PowChainRef:           []byte("a"),
		Attestations: []*pb.AggregatedAttestation{{
			Slot:               attestationSlot,
			AttesterBitfield:   []byte{128, 0},
			Shard:              shard,
			JustifiedBlockHash: parentHash[:],
		}},
	})

	blockChan := make(chan *types.Block)
	exitRoutine := make(chan bool)
	go func() {
		chainService.blockProcessing(blockChan)
		<-exitRoutine
	}()

	if err := chainService.beaconDB.SaveBlock(block); err != nil {
		t.Fatal(err)
	}

	chainService.incomingBlockChan <- block
	<-blockChan
	chainService.cancel()
	exitRoutine <- true
	testutil.AssertLogsContain(t, hook, "Chain service context closed, exiting goroutine")
<<<<<<< HEAD
	testutil.AssertLogsContain(t, hook, "Finished processing received block")
=======
	testutil.AssertLogsContain(t, hook, "Block points to nil parent")
	testutil.AssertLogsContain(t, hook, "Processed block")
>>>>>>> dd0a15ab
}

func TestDoesPOWBlockExist(t *testing.T) {
	hook := logTest.NewGlobal()
	db := btestutil.SetupDB(t)
	defer btestutil.TeardownDB(t, db)
	chainService := setupBeaconChain(t, true, db)

	block := types.NewBlock(&pb.BeaconBlock{
		Slot: 10,
	})

	// Using a faulty client should throw error.
	exists := chainService.doesPoWBlockExist(block)
	if exists {
		t.Error("Block corresponding to nil powchain reference should not exist")
	}
	testutil.AssertLogsContain(t, hook, "fetching PoW block corresponding to mainchain reference failed")
}

func getShardForSlot(t *testing.T, cState *types.CrystallizedState, slot uint64) uint64 {
	shardAndCommittee, err := casper.GetShardAndCommitteesForSlot(
		cState.ShardAndCommitteesForSlots(),
		cState.LastStateRecalculationSlot(),
		slot)
	if err != nil {
		t.Fatalf("Unable to get shard for slot: %d", slot)
	}
	return shardAndCommittee.ArrayShardAndCommittee[0].Shard
}

func TestProcessBlocksWithCorrectAttestations(t *testing.T) {
	db := btestutil.SetupDB(t)
	defer btestutil.TeardownDB(t, db)
	chainService := setupBeaconChain(t, false, db)
	chainService.enablePOWChain = false
	active := types.NewGenesisActiveState()
	crystallized, err := types.NewGenesisCrystallizedState(nil)
	if err != nil {
		t.Fatalf("Can't generate genesis state: %v", err)
	}
	db.SaveUnfinalizedBlockState(active, crystallized)

	activeStateRoot, _ := active.Hash()
	crystallizedStateRoot, _ := crystallized.Hash()

	block0 := types.NewBlock(&pb.BeaconBlock{
		Slot: 0,
	})
	if saveErr := chainService.beaconDB.SaveBlock(block0); saveErr != nil {
		t.Fatalf("Cannot save block: %v", saveErr)
	}
	block0Hash, err := block0.Hash()
	if err != nil {
		t.Fatalf("Failed to compute block's hash: %v", err)
	}

	currentSlot := uint64(1)
	attestationSlot := currentSlot - 1

	block1 := types.NewBlock(&pb.BeaconBlock{
		AncestorHashes:        [][]byte{block0Hash[:]},
		Slot:                  currentSlot,
		ActiveStateRoot:       activeStateRoot[:],
		CrystallizedStateRoot: crystallizedStateRoot[:],
		Attestations: []*pb.AggregatedAttestation{{
<<<<<<< HEAD
			Slot:               currentSlot - 1,
			AttesterBitfield:   []byte{255, 254},
			Shard:              1,
			JustifiedBlockHash: block0Hash[:],
=======
			Slot:             attestationSlot,
			AttesterBitfield: []byte{16, 0},
			Shard:            getShardForSlot(t, crystallized, attestationSlot),
>>>>>>> dd0a15ab
		}},
	})

	blockChan := make(chan *types.Block)
	exitRoutine := make(chan bool)
	go func() {
		chainService.blockProcessing(blockChan)
		<-exitRoutine
	}()

	chainService.incomingBlockChan <- block1
	block1Returned := <-blockChan

	if block1 != block1Returned {
		t.Fatalf("expected %v and %v to be the same", block1, block1Returned)
	}

	block1Hash, err := block1.Hash()
	if err != nil {
		t.Fatalf("unable to get hash of block 1: %v", err)
	}

	currentSlot++

	// Add 1 more attestation field for slot2
	block2 := types.NewBlock(&pb.BeaconBlock{
		AncestorHashes: [][]byte{block1Hash[:]},
		Slot:           currentSlot,
		Attestations: []*pb.AggregatedAttestation{
<<<<<<< HEAD
			{Slot: currentSlot - 2, AttesterBitfield: []byte{255, 254}, Shard: 1, JustifiedBlockHash: block0Hash[:]},
			{Slot: currentSlot - 1, AttesterBitfield: []byte{255, 254}, Shard: 2, JustifiedBlockHash: block0Hash[:]},
=======
			{
				Slot:             currentSlot - 2,
				AttesterBitfield: []byte{8, 0},
				Shard:            getShardForSlot(t, crystallized, currentSlot-2),
			},
			{
				Slot:             currentSlot - 1,
				AttesterBitfield: []byte{8, 0},
				Shard:            getShardForSlot(t, crystallized, currentSlot-1),
			},
>>>>>>> dd0a15ab
		}})
	block2Hash, err := block2.Hash()
	if err != nil {
		t.Fatalf("unable to get hash of block 1: %v", err)
	}

	currentSlot++

	// Add 1 more attestation field for slot3
	block3 := types.NewBlock(&pb.BeaconBlock{
		AncestorHashes: [][]byte{block2Hash[:]},
		Slot:           currentSlot,
		Attestations: []*pb.AggregatedAttestation{
<<<<<<< HEAD
			{Slot: currentSlot - 3, AttesterBitfield: []byte{255, 254}, Shard: 1, JustifiedBlockHash: block0Hash[:]},
			{Slot: currentSlot - 2, AttesterBitfield: []byte{255, 254}, Shard: 2, JustifiedBlockHash: block0Hash[:]},
			{Slot: currentSlot - 1, AttesterBitfield: []byte{255, 254}, Shard: 3, JustifiedBlockHash: block0Hash[:]},
=======
			{
				Slot:             currentSlot - 3,
				AttesterBitfield: []byte{4, 0},
				Shard:            getShardForSlot(t, crystallized, currentSlot-3),
			},
			{
				Slot:             currentSlot - 2,
				AttesterBitfield: []byte{4, 0},
				Shard:            getShardForSlot(t, crystallized, currentSlot-2),
			},
			{
				Slot:             currentSlot - 1,
				AttesterBitfield: []byte{4, 0},
				Shard:            getShardForSlot(t, crystallized, currentSlot-1),
			},
>>>>>>> dd0a15ab
		}})

	chainService.incomingBlockChan <- block1
	<-blockChan
	chainService.incomingBlockChan <- block2
	<-blockChan
	chainService.incomingBlockChan <- block3
	<-blockChan

	chainService.cancel()
	exitRoutine <- true
}

func TestUpdateHead(t *testing.T) {
	genesisActive := types.NewGenesisActiveState()
	genesisCrystallized, err := types.NewGenesisCrystallizedState(nil)
	if err != nil {
		t.Fatalf("Could not generate genesis state: %v", err)
	}
	genesisActiveRoot, _ := genesisActive.Hash()
	genesisCrystallizedRoot, _ := genesisCrystallized.Hash()

	genesis := types.NewGenesisBlock(genesisActiveRoot, genesisCrystallizedRoot)
	genesisHash, err := genesis.Hash()
	if err != nil {
		t.Fatalf("Could not get genesis block hash: %v", err)
	}
	// Table driven tests for various fork choice scenarios.
	tests := []struct {
		blockSlot uint64
		aState    *types.ActiveState
		cState    *types.CrystallizedState
		logAssert string
	}{
		// Higher slot but same crystallized state should trigger chain update.
		{
			blockSlot: 64,
			aState:    genesisActive,
			cState:    genesisCrystallized,
			logAssert: "Chain head block and state updated",
		},
		// Higher slot, different crystallized state, but higher last finalized slot.
		{
			blockSlot: 64,
			aState:    genesisActive,
			cState:    types.NewCrystallizedState(&pb.CrystallizedState{LastFinalizedSlot: 10}),
			logAssert: "Chain head block and state updated",
		},
		// Higher slot, different crystallized state, same last finalized slot,
		// but last justified slot.
		{
			blockSlot: 64,
			aState:    genesisActive,
			cState: types.NewCrystallizedState(&pb.CrystallizedState{
				LastFinalizedSlot: 0,
				LastJustifiedSlot: 10,
			}),
			logAssert: "Chain head block and state updated",
		},
		// Same slot should not trigger a head update.
		{
			blockSlot: 0,
			aState:    genesisActive,
			cState:    genesisCrystallized,
			logAssert: "Chain head not updated",
		},
	}
	for _, tt := range tests {
		hook := logTest.NewGlobal()
		db := btestutil.SetupDB(t)
		defer btestutil.TeardownDB(t, db)
		chainService := setupBeaconChain(t, false, db)

		aRoot, _ := tt.aState.Hash()
		cRoot, _ := tt.cState.Hash()
		block := types.NewBlock(&pb.BeaconBlock{
			Slot:                  tt.blockSlot,
			ActiveStateRoot:       aRoot[:],
			CrystallizedStateRoot: cRoot[:],
			AncestorHashes:        [][]byte{genesisHash[:]},
			PowChainRef:           []byte("a"),
		})
		h, err := block.Hash()
		if err != nil {
			t.Fatal(err)
		}

		exitRoutine := make(chan bool)
		blockChan := make(chan *types.Block)
		go func() {
			chainService.updateHead(blockChan)
			<-exitRoutine
		}()

		if err := chainService.beaconDB.SaveBlock(block); err != nil {
			t.Fatal(err)
		}
		chainService.unfinalizedBlocks[h] = &statePair{
			activeState:       tt.aState,
			crystallizedState: tt.cState,
			cycleTransition:   true,
		}

		// If blocks pending processing is empty, the updateHead routine does nothing.
		blockChan <- block
		chainService.cancel()
		exitRoutine <- true

		testutil.AssertLogsContain(t, hook, tt.logAssert)
	}
}<|MERGE_RESOLUTION|>--- conflicted
+++ resolved
@@ -208,12 +208,8 @@
 	chainService.cancel()
 	exitRoutine <- true
 	testutil.AssertLogsContain(t, hook, "Chain service context closed, exiting goroutine")
-<<<<<<< HEAD
-	testutil.AssertLogsContain(t, hook, "Finished processing received block")
-=======
 	testutil.AssertLogsContain(t, hook, "Block points to nil parent")
 	testutil.AssertLogsContain(t, hook, "Processed block")
->>>>>>> dd0a15ab
 }
 
 func TestDoesPOWBlockExist(t *testing.T) {
@@ -280,16 +276,9 @@
 		ActiveStateRoot:       activeStateRoot[:],
 		CrystallizedStateRoot: crystallizedStateRoot[:],
 		Attestations: []*pb.AggregatedAttestation{{
-<<<<<<< HEAD
-			Slot:               currentSlot - 1,
-			AttesterBitfield:   []byte{255, 254},
-			Shard:              1,
-			JustifiedBlockHash: block0Hash[:],
-=======
 			Slot:             attestationSlot,
 			AttesterBitfield: []byte{16, 0},
 			Shard:            getShardForSlot(t, crystallized, attestationSlot),
->>>>>>> dd0a15ab
 		}},
 	})
 
@@ -319,10 +308,6 @@
 		AncestorHashes: [][]byte{block1Hash[:]},
 		Slot:           currentSlot,
 		Attestations: []*pb.AggregatedAttestation{
-<<<<<<< HEAD
-			{Slot: currentSlot - 2, AttesterBitfield: []byte{255, 254}, Shard: 1, JustifiedBlockHash: block0Hash[:]},
-			{Slot: currentSlot - 1, AttesterBitfield: []byte{255, 254}, Shard: 2, JustifiedBlockHash: block0Hash[:]},
-=======
 			{
 				Slot:             currentSlot - 2,
 				AttesterBitfield: []byte{8, 0},
@@ -333,7 +318,6 @@
 				AttesterBitfield: []byte{8, 0},
 				Shard:            getShardForSlot(t, crystallized, currentSlot-1),
 			},
->>>>>>> dd0a15ab
 		}})
 	block2Hash, err := block2.Hash()
 	if err != nil {
@@ -347,11 +331,6 @@
 		AncestorHashes: [][]byte{block2Hash[:]},
 		Slot:           currentSlot,
 		Attestations: []*pb.AggregatedAttestation{
-<<<<<<< HEAD
-			{Slot: currentSlot - 3, AttesterBitfield: []byte{255, 254}, Shard: 1, JustifiedBlockHash: block0Hash[:]},
-			{Slot: currentSlot - 2, AttesterBitfield: []byte{255, 254}, Shard: 2, JustifiedBlockHash: block0Hash[:]},
-			{Slot: currentSlot - 1, AttesterBitfield: []byte{255, 254}, Shard: 3, JustifiedBlockHash: block0Hash[:]},
-=======
 			{
 				Slot:             currentSlot - 3,
 				AttesterBitfield: []byte{4, 0},
@@ -367,7 +346,6 @@
 				AttesterBitfield: []byte{4, 0},
 				Shard:            getShardForSlot(t, crystallized, currentSlot-1),
 			},
->>>>>>> dd0a15ab
 		}})
 
 	chainService.incomingBlockChan <- block1
