--- conflicted
+++ resolved
@@ -531,28 +531,28 @@
 
 		}
 
-<<<<<<< HEAD
-		if duty.IsSyncCommittee {
-			roles = append(roles, iface.RoleSyncCommittee)
-
+		// Being assigned to a sync committee for a given slot means that the validator produces and
+		// broadcasts signatures for `slot - 1` for inclusion in `slot`. At the last slot of the epoch,
+		// the validator checks whether it's in the sync committee of following epoch.
+		inSyncCommittee := false
+		if helpers.IsEpochEnd(slot) {
+			if v.duties.NextEpochDuties[validator].IsSyncCommittee {
+				roles = append(roles, iface.RoleSyncCommittee)
+				inSyncCommittee = true
+			}
+		} else {
+			if duty.IsSyncCommittee {
+				roles = append(roles, iface.RoleSyncCommittee)
+				inSyncCommittee = true
+			}
+		}
+		if inSyncCommittee {
 			aggregator, err := v.isSyncCommitteeAggregator(ctx, slot, bytesutil.ToBytes48(duty.PublicKey))
 			if err != nil {
 				return nil, errors.Wrap(err, "could not check if a validator is a sync committee aggregator")
 			}
 			if aggregator {
 				roles = append(roles, iface.RoleSyncCommitteeAggregator)
-=======
-		// Being assigned to a sync committee for a given slot means that the validator produces and
-		// broadcasts signatures for `slot - 1` for inclusion in `slot`. At the last slot of the epoch,
-		// the validator checks whether it's in the sync committee of following epoch.
-		if helpers.IsEpochEnd(slot) {
-			if v.duties.NextEpochDuties[validator].IsSyncCommittee {
-				roles = append(roles, iface.RoleSyncCommittee)
-			}
-		} else {
-			if duty.IsSyncCommittee {
-				roles = append(roles, iface.RoleSyncCommittee)
->>>>>>> 97a49240
 			}
 		}
 
