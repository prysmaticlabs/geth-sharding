--- conflicted
+++ resolved
@@ -307,11 +307,7 @@
 				ShardBlockRootHash32: []byte{'A'},
 			},
 			// All validators attested to the above roots.
-<<<<<<< HEAD
-			AggregationBitfield: []byte{0xff},
-=======
-			ParticipationBitfield: participationBitfield,
->>>>>>> 506db55b
+			AggregationBitfield: participationBitfield,
 		}
 		attestations = append(attestations, attestation)
 	}
