package sync

import (
	"context"

	"github.com/libp2p/go-libp2p-core/peer"
	"github.com/prysmaticlabs/prysm/beacon-chain/blockchain"
	"github.com/prysmaticlabs/prysm/beacon-chain/db"
	"github.com/prysmaticlabs/prysm/beacon-chain/operations"
	"github.com/prysmaticlabs/prysm/beacon-chain/p2p"
	pb "github.com/prysmaticlabs/prysm/proto/beacon/p2p/v1"
	ethpb "github.com/prysmaticlabs/prysm/proto/eth/v1alpha1"
	"github.com/prysmaticlabs/prysm/shared"
)

var _ = shared.Service(&RegularSync{})

// Config to set up the regular sync service.
type Config struct {
	P2P         p2p.P2P
	DB          db.Database
	Operations  *operations.Service
	Chain       blockchainService
	InitialSync Checker
}

// This defines the interface for interacting with block chain service
type blockchainService interface {
	blockchain.BlockReceiver
	blockchain.HeadFetcher
	blockchain.FinalizationFetcher
	blockchain.AttestationReceiver
	blockchain.ChainFeeds
}

// NewRegularSync service.
func NewRegularSync(cfg *Config) *RegularSync {
	r := &RegularSync{
<<<<<<< HEAD
		ctx:         context.Background(),
		db:          cfg.DB,
		p2p:         cfg.P2P,
		operations:  cfg.Operations,
		chain:       cfg.Chain,
		initialSync: cfg.InitialSync,
=======
		ctx:                 context.Background(),
		db:                  cfg.DB,
		p2p:                 cfg.P2P,
		operations:          cfg.Operations,
		chain:               cfg.Chain,
		statusTracker:       make(map[peer.ID]*pb.Status),
		slotToPendingBlocks: make(map[uint64]*ethpb.BeaconBlock),
		seenPendingBlocks:   make(map[[32]byte]bool),
>>>>>>> cf2ad1f2
	}

	r.registerRPCHandlers()
	r.registerSubscribers()

	return r
}

// RegularSync service is responsible for handling all run time p2p related operations as the
// main entry point for network messages.
type RegularSync struct {
<<<<<<< HEAD
	ctx          context.Context
	p2p          p2p.P2P
	db           db.Database
	operations   *operations.Service
	chain        blockchainService
	chainStarted bool
	initialSync  Checker
=======
	ctx                 context.Context
	p2p                 p2p.P2P
	db                  db.Database
	operations          *operations.Service
	chain               blockchainService
	statusTracker       map[peer.ID]*pb.Status
	statusTrackerLock   sync.RWMutex
	slotToPendingBlocks map[uint64]*ethpb.BeaconBlock
	seenPendingBlocks   map[[32]byte]bool
	pendingQueueLock    sync.RWMutex
	chainStarted        bool
>>>>>>> cf2ad1f2
}

// Start the regular sync service.
func (r *RegularSync) Start() {
	r.p2p.AddConnectionHandler(r.sendRPCStatusRequest)
	r.p2p.AddDisconnectionHandler(r.removeDisconnectedPeerStatus)
	go r.processPendingBlocksQueue()
}

// Stop the regular sync service.
func (r *RegularSync) Stop() error {
	return nil
}

// Status of the currently running regular sync service.
func (r *RegularSync) Status() error {
	return nil
}

<<<<<<< HEAD
=======
// Syncing returns true if the node is currently syncing with the network.
func (r *RegularSync) Syncing() bool {
	// TODO(3147): Use real value.
	return false
}

// PeerStatuses returns the map of status messages received so far.
func (r *RegularSync) PeerStatuses() map[peer.ID]*pb.Status {
	r.statusTrackerLock.RLock()
	defer r.statusTrackerLock.RUnlock()
	return r.statusTracker
}

// ClearPendingBlocks clears outstanding pending blocks waiting to be processed,
// this should be called during new finalization.
func (r *RegularSync) ClearPendingBlocks() {
	r.slotToPendingBlocks = make(map[uint64]*ethpb.BeaconBlock)
	r.seenPendingBlocks = make(map[[32]byte]bool)
}

>>>>>>> cf2ad1f2
// Checker defines a struct which can verify whether a node is currently
// synchronizing a chain with the rest of peers in the network.
type Checker interface {
	Syncing() bool
	Status() error
}

// StatusTracker interface for accessing the status / handshake messages received so far.
type StatusTracker interface {
	PeerStatuses() map[peer.ID]*pb.Status
}<|MERGE_RESOLUTION|>--- conflicted
+++ resolved
@@ -2,6 +2,7 @@
 
 import (
 	"context"
+	"sync"
 
 	"github.com/libp2p/go-libp2p-core/peer"
 	"github.com/prysmaticlabs/prysm/beacon-chain/blockchain"
@@ -36,23 +37,14 @@
 // NewRegularSync service.
 func NewRegularSync(cfg *Config) *RegularSync {
 	r := &RegularSync{
-<<<<<<< HEAD
 		ctx:         context.Background(),
 		db:          cfg.DB,
 		p2p:         cfg.P2P,
 		operations:  cfg.Operations,
 		chain:       cfg.Chain,
 		initialSync: cfg.InitialSync,
-=======
-		ctx:                 context.Background(),
-		db:                  cfg.DB,
-		p2p:                 cfg.P2P,
-		operations:          cfg.Operations,
-		chain:               cfg.Chain,
-		statusTracker:       make(map[peer.ID]*pb.Status),
 		slotToPendingBlocks: make(map[uint64]*ethpb.BeaconBlock),
 		seenPendingBlocks:   make(map[[32]byte]bool),
->>>>>>> cf2ad1f2
 	}
 
 	r.registerRPCHandlers()
@@ -64,27 +56,16 @@
 // RegularSync service is responsible for handling all run time p2p related operations as the
 // main entry point for network messages.
 type RegularSync struct {
-<<<<<<< HEAD
-	ctx          context.Context
-	p2p          p2p.P2P
-	db           db.Database
-	operations   *operations.Service
-	chain        blockchainService
-	chainStarted bool
-	initialSync  Checker
-=======
 	ctx                 context.Context
 	p2p                 p2p.P2P
 	db                  db.Database
 	operations          *operations.Service
 	chain               blockchainService
-	statusTracker       map[peer.ID]*pb.Status
-	statusTrackerLock   sync.RWMutex
 	slotToPendingBlocks map[uint64]*ethpb.BeaconBlock
 	seenPendingBlocks   map[[32]byte]bool
 	pendingQueueLock    sync.RWMutex
 	chainStarted        bool
->>>>>>> cf2ad1f2
+	initialSync Checker
 }
 
 // Start the regular sync service.
@@ -104,21 +85,6 @@
 	return nil
 }
 
-<<<<<<< HEAD
-=======
-// Syncing returns true if the node is currently syncing with the network.
-func (r *RegularSync) Syncing() bool {
-	// TODO(3147): Use real value.
-	return false
-}
-
-// PeerStatuses returns the map of status messages received so far.
-func (r *RegularSync) PeerStatuses() map[peer.ID]*pb.Status {
-	r.statusTrackerLock.RLock()
-	defer r.statusTrackerLock.RUnlock()
-	return r.statusTracker
-}
-
 // ClearPendingBlocks clears outstanding pending blocks waiting to be processed,
 // this should be called during new finalization.
 func (r *RegularSync) ClearPendingBlocks() {
@@ -126,7 +92,6 @@
 	r.seenPendingBlocks = make(map[[32]byte]bool)
 }
 
->>>>>>> cf2ad1f2
 // Checker defines a struct which can verify whether a node is currently
 // synchronizing a chain with the rest of peers in the network.
 type Checker interface {
