--- conflicted
+++ resolved
@@ -53,26 +53,12 @@
 
 // Service defining an RPC server for a beacon node.
 type Service struct {
-<<<<<<< HEAD
-	ctx                 context.Context
-	cancel              context.CancelFunc
-	announcer           types.CanonicalEventAnnouncer
-	chainService        chainService
-	attestationService  attestationService
-	port                string
-	listener            net.Listener
-	withCert            string
-	withKey             string
-	grpcServer          *grpc.Server
-	canonicalBlockChan  chan *types.Block
-	canonicalStateChan  chan *types.CrystallizedState
-	incomingAttestation chan *pbp2p.AggregatedAttestation
-=======
 	ctx                   context.Context
 	cancel                context.CancelFunc
 	fetcher               canonicalFetcher
 	chainService          chainService
 	powChainService       powChainService
+	attestationService    attestationService
 	port                  string
 	listener              net.Listener
 	withCert              string
@@ -81,20 +67,11 @@
 	canonicalBlockChan    chan *types.Block
 	canonicalStateChan    chan *types.CrystallizedState
 	proccessedAttestation chan *pbp2p.AggregatedAttestation
->>>>>>> 53508d6b
+	incomingAttestation   chan *pbp2p.AggregatedAttestation
 }
 
 // Config options for the beacon node RPC server.
 type Config struct {
-<<<<<<< HEAD
-	Port            string
-	CertFlag        string
-	KeyFlag         string
-	SubscriptionBuf int
-	Announcer       types.CanonicalEventAnnouncer
-	ChainService    chainService
-	Service         attestationService
-=======
 	Port             string
 	CertFlag         string
 	KeyFlag          string
@@ -102,7 +79,7 @@
 	CanonicalFetcher canonicalFetcher
 	ChainService     chainService
 	POWChainService  powChainService
->>>>>>> 53508d6b
+	Service          attestationService
 }
 
 // NewRPCService creates a new instance of a struct implementing the BeaconServiceServer
@@ -110,31 +87,19 @@
 func NewRPCService(ctx context.Context, cfg *Config) *Service {
 	ctx, cancel := context.WithCancel(ctx)
 	return &Service{
-<<<<<<< HEAD
-		ctx:                 ctx,
-		cancel:              cancel,
-		announcer:           cfg.Announcer,
-		chainService:        cfg.ChainService,
-		attestationService:  cfg.Service,
-		port:                cfg.Port,
-		withCert:            cfg.CertFlag,
-		withKey:             cfg.KeyFlag,
-		canonicalBlockChan:  make(chan *types.Block, cfg.SubscriptionBuf),
-		canonicalStateChan:  make(chan *types.CrystallizedState, cfg.SubscriptionBuf),
-		incomingAttestation: make(chan *pbp2p.AggregatedAttestation, cfg.SubscriptionBuf),
-=======
 		ctx:                   ctx,
 		cancel:                cancel,
 		fetcher:               cfg.CanonicalFetcher,
 		chainService:          cfg.ChainService,
 		powChainService:       cfg.POWChainService,
+		attestationService:    cfg.Service,
 		port:                  cfg.Port,
 		withCert:              cfg.CertFlag,
 		withKey:               cfg.KeyFlag,
 		canonicalBlockChan:    make(chan *types.Block, cfg.SubscriptionBuf),
 		canonicalStateChan:    make(chan *types.CrystallizedState, cfg.SubscriptionBuf),
 		proccessedAttestation: make(chan *pbp2p.AggregatedAttestation, cfg.SubscriptionBuf),
->>>>>>> 53508d6b
+		incomingAttestation:   make(chan *pbp2p.AggregatedAttestation, cfg.SubscriptionBuf),
 	}
 }
 
