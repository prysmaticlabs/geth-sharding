package epoch

import (
	"bytes"
	"fmt"
	"reflect"
	"strings"
	"testing"

	"github.com/prysmaticlabs/prysm/beacon-chain/core/helpers"
	pb "github.com/prysmaticlabs/prysm/proto/beacon/p2p/v1"
	"github.com/prysmaticlabs/prysm/shared/params"
)

func buildState(slot uint64, validatorCount uint64) *pb.BeaconState {
	validators := make([]*pb.Validator, validatorCount)
	for i := 0; i < len(validators); i++ {
		validators[i] = &pb.Validator{
			ExitEpoch:        params.BeaconConfig().FarFutureEpoch,
			EffectiveBalance: params.BeaconConfig().MaxDepositAmount,
		}
	}
	validatorBalances := make([]uint64, len(validators))
	for i := 0; i < len(validatorBalances); i++ {
		validatorBalances[i] = params.BeaconConfig().MaxDepositAmount
	}
	latestActiveIndexRoots := make(
		[][]byte,
		params.BeaconConfig().LatestActiveIndexRootsLength,
	)
	for i := 0; i < len(latestActiveIndexRoots); i++ {
		latestActiveIndexRoots[i] = params.BeaconConfig().ZeroHash[:]
	}
	latestRandaoMixes := make(
		[][]byte,
		params.BeaconConfig().LatestRandaoMixesLength,
	)
	for i := 0; i < len(latestRandaoMixes); i++ {
		latestRandaoMixes[i] = params.BeaconConfig().ZeroHash[:]
	}
	return &pb.BeaconState{
<<<<<<< HEAD
		ValidatorRegistry:      validators,
		Balances:               validatorBalances,
		Slot:                   slot,
		LatestActiveIndexRoots: latestActiveIndexRoots,
		LatestRandaoMixes:      latestRandaoMixes,
		LatestSlashedBalances:  make([]uint64, params.BeaconConfig().LatestSlashedExitLength),
=======
		Slot:                   slot,
		Balances:               validatorBalances,
		ValidatorRegistry:      validators,
		LatestRandaoMixes:      make([][]byte, params.BeaconConfig().LatestRandaoMixesLength),
		LatestActiveIndexRoots: make([][]byte, params.BeaconConfig().LatestActiveIndexRootsLength),
>>>>>>> f8118e45
	}
}

func TestWinningRoot_AccurateRoot(t *testing.T) {
	state := buildState(params.BeaconConfig().GenesisSlot, 100)
	var participationBitfield []byte
	participationBitfield = append(participationBitfield, byte(0x01))

	// Generate 10 roots ([]byte{100}...[]byte{110})
	var attestations []*pb.PendingAttestation
	for i := 0; i < 10; i++ {
		attestation := &pb.PendingAttestation{
			Data: &pb.AttestationData{
				Slot:              params.BeaconConfig().GenesisSlot,
				TargetEpoch:       params.BeaconConfig().GenesisEpoch,
				CrosslinkDataRoot: []byte{byte(i + 100)},
				Shard:             1,
			},
			AggregationBitfield: participationBitfield,
		}
		attestations = append(attestations, attestation)
	}

	// Since all 10 roots have the balance of 64 ETHs
	// winningRoot chooses the lowest hash: []byte{100}
	winnerRoot, err := winningRoot(
		state,
		1,
		attestations,
		nil)
	if err != nil {
		t.Fatalf("Could not execute winningRoot: %v", err)
	}
	if !bytes.Equal(winnerRoot, []byte{100}) {
		t.Errorf("Incorrect winner root, wanted:[100], got: %v", winnerRoot)
	}
}

func TestWinningRoot_EmptyParticipantBitfield(t *testing.T) {
	state := buildState(params.BeaconConfig().GenesisSlot, params.BeaconConfig().DepositsForChainStart)

	attestations := []*pb.PendingAttestation{
		{
			Data: &pb.AttestationData{
				Slot:              params.BeaconConfig().GenesisSlot,
				TargetEpoch:       params.BeaconConfig().GenesisEpoch,
				CrosslinkDataRoot: []byte{},
				Shard:             2,
			},
			AggregationBitfield: []byte{},
		},
	}

	helpers.RestartCommitteeCache()

	want := fmt.Sprintf("wanted participants bitfield length %d, got: %d", 16, 0)
	if _, err := winningRoot(state, 2, attestations, nil); !strings.Contains(err.Error(), want) {
		t.Errorf("Expected %s, received %v", want, err)
	}
}

func TestAttestingValidators_MatchActive(t *testing.T) {
	state := buildState(params.BeaconConfig().GenesisSlot, params.BeaconConfig().SlotsPerEpoch*2)

	var attestations []*pb.PendingAttestation
	for i := 0; i < 10; i++ {
		attestation := &pb.PendingAttestation{
			Data: &pb.AttestationData{
				Slot:              params.BeaconConfig().GenesisSlot,
				TargetEpoch:       params.BeaconConfig().GenesisEpoch,
				CrosslinkDataRoot: []byte{byte(i + 100)},
				Shard:             1,
			},
			AggregationBitfield: []byte{0x03},
		}
		attestations = append(attestations, attestation)
	}

	helpers.RestartCommitteeCache()

	attestedValidators, err := AttestingValidators(
		state,
		1,
		attestations,
		nil)
	if err != nil {
		t.Fatalf("Could not execute AttestingValidators: %v", err)
	}

	// Verify the winner root is attested by validators based on shuffling.
	if !reflect.DeepEqual(attestedValidators, []uint64{25, 87}) {
		t.Errorf("Active validators don't match. Wanted: [25, 87], Got: %v", attestedValidators)
	}
}

func TestAttestingValidators_EmptyWinningRoot(t *testing.T) {
	state := buildState(params.BeaconConfig().GenesisSlot, params.BeaconConfig().DepositsForChainStart)

	attestation := &pb.PendingAttestation{
		Data: &pb.AttestationData{
			Slot:              params.BeaconConfig().GenesisSlot,
			TargetEpoch:       params.BeaconConfig().GenesisEpoch,
			CrosslinkDataRoot: []byte{},
			Shard:             2,
		},
		AggregationBitfield: []byte{},
	}

	helpers.RestartCommitteeCache()

	want := fmt.Sprintf("wanted participants bitfield length %d, got: %d", 16, 0)
	if _, err := AttestingValidators(state, 2, []*pb.PendingAttestation{attestation}, nil); !strings.Contains(err.Error(), want) {
		t.Errorf("Expected %s, received %v", want, err)
	}
}

func TestTotalAttestingBalance_CorrectBalance(t *testing.T) {
	validatorsPerCommittee := uint64(2)
	state := buildState(params.BeaconConfig().GenesisSlot, 2*params.BeaconConfig().SlotsPerEpoch)

	// Generate 10 roots ([]byte{100}...[]byte{110})
	var attestations []*pb.PendingAttestation
	for i := 0; i < 10; i++ {
		attestation := &pb.PendingAttestation{
			Data: &pb.AttestationData{
				Slot:              params.BeaconConfig().GenesisSlot,
				CrosslinkDataRoot: []byte{byte(i + 100)},
				TargetEpoch:       params.BeaconConfig().GenesisEpoch,
				Shard:             1,
			},
			// All validators attested to the above roots.
			AggregationBitfield: []byte{0x03},
		}
		attestations = append(attestations, attestation)
	}

	helpers.RestartCommitteeCache()

	attestedBalance, err := TotalAttestingBalance(
		state,
		1,
		attestations,
		nil)
	if err != nil {
		t.Fatalf("Could not execute totalAttestingBalance: %v", err)
	}

	if attestedBalance != params.BeaconConfig().MaxDepositAmount*validatorsPerCommittee {
		t.Errorf("Incorrect attested balance. Wanted:64*1e9, Got: %d", attestedBalance)
	}
}

func TestTotalAttestingBalance_EmptyWinningRoot(t *testing.T) {
	state := buildState(params.BeaconConfig().GenesisSlot, params.BeaconConfig().DepositsForChainStart)

	attestation := &pb.PendingAttestation{
		Data: &pb.AttestationData{
			Slot:              params.BeaconConfig().GenesisSlot,
			TargetEpoch:       params.BeaconConfig().GenesisEpoch,
			CrosslinkDataRoot: []byte{},
			Shard:             2,
		},
		AggregationBitfield: []byte{},
	}

	helpers.RestartCommitteeCache()

	want := fmt.Sprintf("wanted participants bitfield length %d, got: %d", 16, 0)
	if _, err := TotalAttestingBalance(state, 2, []*pb.PendingAttestation{attestation}, nil); !strings.Contains(err.Error(), want) {
		t.Errorf("Expected %s, received %v", want, err)
	}
}

func TestTotalBalance_CorrectBalance(t *testing.T) {
	// Assign validators to different balances.
	state := &pb.BeaconState{
		Slot: 5,
		Balances: []uint64{20 * 1e9, 25 * 1e9, 30 * 1e9, 30 * 1e9,
			32 * 1e9, 34 * 1e9, 50 * 1e9, 50 * 1e9},
	}

	// 20 + 25 + 30 + 30 + 32 + 32 + 32 + 32 = 233
	totalBalance := TotalBalance(state, []uint64{0, 1, 2, 3, 4, 5, 6, 7})
	if totalBalance != 233*1e9 {
		t.Errorf("Incorrect total balance. Wanted: 233*1e9, got: %d", totalBalance)
	}
}

func TestInclusionSlot_GetsCorrectSlot(t *testing.T) {
	t.Skip()

	state := buildState(params.BeaconConfig().GenesisSlot, params.BeaconConfig().DepositsForChainStart)
	var participationBitfield []byte
	for i := 0; i < 16; i++ {
		participationBitfield = append(participationBitfield, byte(0xff))
	}

	state.LatestAttestations = []*pb.PendingAttestation{
		{Data: &pb.AttestationData{
			Slot:  params.BeaconConfig().GenesisSlot,
			Shard: 2,
		},
			AggregationBitfield: participationBitfield,
			InclusionSlot:       101},
		{Data: &pb.AttestationData{
			Slot:  params.BeaconConfig().GenesisSlot,
			Shard: 2,
		},
			AggregationBitfield: participationBitfield,
			InclusionSlot:       100},
		{Data: &pb.AttestationData{
			Slot:  params.BeaconConfig().GenesisSlot,
			Shard: 2,
		},
			AggregationBitfield: participationBitfield,
			InclusionSlot:       102},
	}
	slot, err := InclusionSlot(state, 849)
	if err != nil {
		t.Fatalf("Could not execute InclusionSlot: %v", err)
	}
	// validator 45's attestation got included in slot 100.
	if slot != 100 {
		t.Errorf("Incorrect slot. Wanted: 100, got: %d", slot)
	}
}

func TestInclusionSlot_InvalidBitfield(t *testing.T) {
	state := buildState(params.BeaconConfig().GenesisSlot, params.BeaconConfig().DepositsForChainStart)

	state.LatestAttestations = []*pb.PendingAttestation{
		{
			Data: &pb.AttestationData{
				Slot:        params.BeaconConfig().GenesisSlot,
				TargetEpoch: params.BeaconConfig().GenesisEpoch,
				Shard:       2,
			},
			AggregationBitfield: []byte{},
			InclusionSlot:       100},
	}

	want := fmt.Sprintf("wanted participants bitfield length %d, got: %d", 16, 0)
	if _, err := InclusionSlot(state, 0); !strings.Contains(err.Error(), want) {
		t.Errorf("Expected %s, received %v", want, err)
	}
}

func TestInclusionSlot_SlotNotFound(t *testing.T) {
	state := buildState(params.BeaconConfig().GenesisSlot, params.BeaconConfig().SlotsPerEpoch)

	badIndex := uint64(10000)
	want := fmt.Sprintf("could not find inclusion slot for validator index %d", badIndex)
	if _, err := InclusionSlot(state, badIndex); !strings.Contains(err.Error(), want) {
		t.Errorf("Expected %s, received %v", want, err)
	}
}

func TestProcessFinalUpdates_CanProcess(t *testing.T) {
	s := buildState(params.BeaconConfig().SlotsPerHistoricalRoot-1, params.BeaconConfig().SlotsPerEpoch)
	ce := helpers.CurrentEpoch(s)
	ne := ce + 1
	s.Eth1DataVotes = []*pb.Eth1DataVote{{VoteCount: 100}}
	s.Balances[0] = 29 * 1e9
	s.LatestSlashedBalances[ce] = 100
	s.LatestRandaoMixes[ce] = []byte{'A'}
	newS, err := ProcessFinalUpdates(s)
	if err != nil {
		t.Fatal(err)
	}

	// Verify we can reset ETH1 data votes.
	if len(newS.Eth1DataVotes) != 0 {
		t.Errorf("Eth1 data votes didnt get reset, got %d", len(newS.Eth1DataVotes))
	}

	// Verify effective balance is correctly updated.
	if newS.ValidatorRegistry[0].EffectiveBalance != 29*1e9 {
		t.Errorf("effective balance incorrectly updated, got %d", s.ValidatorRegistry[0].EffectiveBalance)
	}

	// Verify start shard is correctly updated.
	if newS.LatestStartShard != 64 {
		t.Errorf("start shard incorrectly updated, got %d", 64)
	}

	// Verify latest active index root is correctly updated in the right position.
	pos := (ne + params.BeaconConfig().ActivationExitDelay) % params.BeaconConfig().LatestActiveIndexRootsLength
	if bytes.Equal(newS.LatestActiveIndexRoots[pos], params.BeaconConfig().ZeroHash[:]) {
		t.Error("latest active index roots still zero hashes")
	}

	// Verify slashed balances correctly updated.
	if newS.LatestSlashedBalances[ce] != newS.LatestSlashedBalances[ne] {
		t.Errorf("wanted slashed balance %d, got %d",
			newS.LatestSlashedBalances[ce],
			newS.LatestSlashedBalances[ne])
	}

	// Verify randao is correctly updated in the right position.
	if bytes.Equal(newS.LatestRandaoMixes[ne], params.BeaconConfig().ZeroHash[:]) {
		t.Error("latest RANDAO still zero hashes")
	}

	// Verify historical root accumulator was appended.
	if len(newS.HistoricalRoots) != 1 {
		t.Errorf("wanted slashed balance %d, got %d", 1, len(newS.HistoricalRoots[ce]))
	}
}<|MERGE_RESOLUTION|>--- conflicted
+++ resolved
@@ -39,20 +39,11 @@
 		latestRandaoMixes[i] = params.BeaconConfig().ZeroHash[:]
 	}
 	return &pb.BeaconState{
-<<<<<<< HEAD
-		ValidatorRegistry:      validators,
-		Balances:               validatorBalances,
-		Slot:                   slot,
-		LatestActiveIndexRoots: latestActiveIndexRoots,
-		LatestRandaoMixes:      latestRandaoMixes,
-		LatestSlashedBalances:  make([]uint64, params.BeaconConfig().LatestSlashedExitLength),
-=======
 		Slot:                   slot,
 		Balances:               validatorBalances,
 		ValidatorRegistry:      validators,
 		LatestRandaoMixes:      make([][]byte, params.BeaconConfig().LatestRandaoMixesLength),
 		LatestActiveIndexRoots: make([][]byte, params.BeaconConfig().LatestActiveIndexRootsLength),
->>>>>>> f8118e45
 	}
 }
 
