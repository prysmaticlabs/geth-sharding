package blockchain

import (
	"context"
	"fmt"

	"github.com/prysmaticlabs/prysm/beacon-chain/blockchain/stategenerator"
	"github.com/prysmaticlabs/prysm/beacon-chain/core/helpers"
	"github.com/prysmaticlabs/prysm/beacon-chain/db"
	pb "github.com/prysmaticlabs/prysm/proto/beacon/p2p/v1"
	"github.com/prysmaticlabs/prysm/shared/bytesutil"
	"github.com/prysmaticlabs/prysm/shared/hashutil"
	"go.opencensus.io/trace"
)

// ForkChoice interface defines the methods for applying fork choice rule
// operations to the blockchain.
type ForkChoice interface {
	ApplyForkChoiceRule(ctx context.Context, block *pb.BeaconBlock, computedState *pb.BeaconState) error
}

// updateFFGCheckPts checks whether the existing FFG check points saved in DB
// are not older than the ones just processed in state. If it's older, we update
// the db with the latest FFG check points, both justification and finalization.
func (c *ChainService) updateFFGCheckPts(state *pb.BeaconState) error {
	lastJustifiedSlot := helpers.StartSlot(state.JustifiedEpoch)
	savedJustifiedBlock, err := c.beaconDB.JustifiedBlock()
	if err != nil {
		return err
	}
	// If the last processed justification slot in state is greater than
	// the slot of justified block saved in DB.
	if lastJustifiedSlot > savedJustifiedBlock.Slot {
		// Retrieve the new justified block from DB using the new justified slot and save it.
		newJustifiedBlock, err := c.beaconDB.BlockBySlot(lastJustifiedSlot)
		if err != nil {
			return err
		}
		// If the new justified slot is a skip slot in db then we keep getting it's ancestors
		// until we can get a block.
		lastAvailBlkSlot := lastJustifiedSlot
		for newJustifiedBlock == nil {
			log.Debugf("Saving new justified block, no block with slot %d in db, trying slot %d",
				lastAvailBlkSlot, lastAvailBlkSlot-1)
			lastAvailBlkSlot--
			newJustifiedBlock, err = c.beaconDB.BlockBySlot(lastAvailBlkSlot)
			if err != nil {
				return err
			}
		}
		// Generate the new justified state with using new justified block and save it.
		newJustifiedState, err := stategenerator.GenerateStateFromBlock(c.ctx, c.beaconDB, lastJustifiedSlot)
		if err != nil {
			return err
		}
<<<<<<< HEAD
=======

		// Generate the new justified state with using new justified block and save it.
		newJustifiedState, err := stategenerator.GenerateStateFromBlock(c.ctx, c.beaconDB, lastJustifiedSlot)
		if err != nil {
			return err
		}
>>>>>>> 810930d6
		if err := c.beaconDB.SaveJustifiedBlock(newJustifiedBlock); err != nil {
			return err
		}
		if err := c.beaconDB.SaveJustifiedState(newJustifiedState); err != nil {
			return err
		}
	}

	lastFinalizedSlot := helpers.StartSlot(state.FinalizedEpoch)
	savedFinalizedBlock, err := c.beaconDB.FinalizedBlock()
	// If the last processed finalized slot in state is greater than
	// the slot of finalized block saved in DB.
	if err != nil {
		return err
	}
	if lastFinalizedSlot > savedFinalizedBlock.Slot {
		// Retrieve the new finalized block from DB using the new finalized slot and save it.
		newFinalizedBlock, err := c.beaconDB.BlockBySlot(lastFinalizedSlot)
		if err != nil {
			return err
		}
		// If the new finalized slot is a skip slot in db then we keep getting it's ancestors
		// until we can get a block.
		lastAvailBlkSlot := lastFinalizedSlot
		for newFinalizedBlock == nil {
			log.Debugf("Saving new finalized block, no block with slot %d in db, trying slot %d",
				lastAvailBlkSlot, lastAvailBlkSlot-1)
			lastAvailBlkSlot--
			newFinalizedBlock, err = c.beaconDB.BlockBySlot(lastAvailBlkSlot)
			if err != nil {
				return err
			}
		}

		// Generate the new finalized state with using new finalized block and save it.
		newFinalizedState, err := stategenerator.GenerateStateFromBlock(c.ctx, c.beaconDB, lastFinalizedSlot)
		if err != nil {
			return err
		}
		if err := c.beaconDB.SaveFinalizedBlock(newFinalizedBlock); err != nil {
			return err
		}
		if err := c.beaconDB.SaveFinalizedState(newFinalizedState); err != nil {
			return err
		}
	}
	return nil
}

// ApplyForkChoiceRule determines the current beacon chain head using LMD GHOST as a block-vote
// weighted function to select a canonical head in Ethereum Serenity.
func (c *ChainService) ApplyForkChoiceRule(ctx context.Context, block *pb.BeaconBlock, computedState *pb.BeaconState) error {
	ctx, span := trace.StartSpan(ctx, "beacon-chain.blockchain.ApplyForkChoiceRule")
	defer span.End()
	h, err := hashutil.HashBeaconBlock(block)
	if err != nil {
		return fmt.Errorf("could not tree hash incoming block: %v", err)
	}
	// TODO(#1307): Use LMD GHOST as the fork-choice rule for Ethereum Serenity.
	// TODO(#674): Handle chain reorgs.
	if err := c.beaconDB.UpdateChainHead(block, computedState); err != nil {
		return fmt.Errorf("failed to update chain: %v", err)
	}
	log.WithField("blockRoot", fmt.Sprintf("0x%x", h)).Info("Chain head block and state updated")

	if err := c.saveHistoricalState(computedState); err != nil {
		log.Errorf("Could not save new historical state: %v", err)
	}

	return nil
}

// lmdGhost applies the Latest Message Driven, Greediest Heaviest Observed Sub-Tree
// fork-choice rule defined in the Ethereum Serenity specification for the beacon chain.
//
// Spec pseudocode definition:
//	def lmd_ghost(store: Store, start_state: BeaconState, start_block: BeaconBlock) -> BeaconBlock:
//    """
//    Execute the LMD-GHOST algorithm to find the head ``BeaconBlock``.
//    """
//    validators = start_state.validator_registry
//    active_validator_indices = get_active_validator_indices(validators, slot_to_epoch(start_state.slot))
//    attestation_targets = [
//        (validator_index, get_latest_attestation_target(store, validator_index))
//        for validator_index in active_validator_indices
//    ]
//
//    def get_vote_count(block: BeaconBlock) -> int:
//        return sum(
//            get_effective_balance(start_state.validator_balances[validator_index]) // FORK_CHOICE_BALANCE_INCREMENT
//            for validator_index, target in attestation_targets
//            if get_ancestor(store, target, block.slot) == block
//        )
//
//    head = start_block
//    while 1:
//        children = get_children(store, head)
//        if len(children) == 0:
//            return head
//        head = max(children, key=get_vote_count)
func (c *ChainService) lmdGhost(
	block *pb.BeaconBlock,
	state *pb.BeaconState,
	voteTargets map[uint64]*pb.BeaconBlock,
) (*pb.BeaconBlock, error) {
	head := block
	for {
		children, err := c.blockChildren(head, state)
		if err != nil {
			return nil, fmt.Errorf("could not fetch block children: %v", err)
		}
		if len(children) == 0 {
			return head, nil
		}
		maxChild := children[0]

		maxChildVotes, err := VoteCount(maxChild, state, voteTargets, c.beaconDB)
		if err != nil {
			return nil, fmt.Errorf("unable to determine vote count for block: %v", err)
		}
		for i := 0; i < len(children); i++ {
			candidateChildVotes, err := VoteCount(children[i], state, voteTargets, c.beaconDB)
			if err != nil {
				return nil, fmt.Errorf("unable to determine vote count for block: %v", err)
			}
			if candidateChildVotes > maxChildVotes {
				maxChild = children[i]
			}
		}
		head = maxChild
	}
}

// blockChildren returns the child blocks of the given block.
// ex:
//       /- C - E
// A - B - D - F
//       \- G
// Input: B. Output: [C, D, G]
//
// Spec pseudocode definition:
//	get_children(store: Store, block: BeaconBlock) -> List[BeaconBlock]
//		returns the child blocks of the given block.
func (c *ChainService) blockChildren(block *pb.BeaconBlock, state *pb.BeaconState) ([]*pb.BeaconBlock, error) {
	var children []*pb.BeaconBlock

	currentRoot, err := hashutil.HashBeaconBlock(block)
	if err != nil {
		return nil, fmt.Errorf("could not tree hash incoming block: %v", err)
	}
	startSlot := block.Slot + 1
	currentSlot := state.Slot
	for i := startSlot; i <= currentSlot; i++ {
		block, err := c.beaconDB.BlockBySlot(i)
		if err != nil {
			return nil, fmt.Errorf("could not get block by slot: %v", err)
		}
		// Continue if there's a skip block.
		if block == nil {
			continue
		}

		parentRoot := bytesutil.ToBytes32(block.ParentRootHash32)
		if currentRoot == parentRoot {
			children = append(children, block)
		}
	}
	return children, nil
}

// attestationTargets retrieves the list of attestation targets since last finalized epoch,
// each attestation target consists of validator index and its attestation target (i.e. the block
// which the validator attested to)
func (c *ChainService) attestationTargets(state *pb.BeaconState) ([]*attestationTarget, error) {
	indices := helpers.ActiveValidatorIndices(state.ValidatorRegistry, state.FinalizedEpoch)
	attestationTargets := make([]*attestationTarget, len(indices))
	for i, index := range indices {
		block, err := c.attsService.LatestAttestationTarget(c.ctx, index)
		if err != nil {
			return nil, fmt.Errorf("could not retrieve attestation target: %v", err)
		}
		attestationTargets[i] = &attestationTarget{
			validatorIndex: index,
			block:          block,
		}
	}
	return attestationTargets, nil
}

// VoteCount determines the number of votes on a beacon block by counting the number
// of target blocks that have such beacon block as a common ancestor.
//
// Spec pseudocode definition:
//  def get_vote_count(block: BeaconBlock) -> int:
//        return sum(
//            get_effective_balance(start_state.validator_balances[validator_index]) // FORK_CHOICE_BALANCE_INCREMENT
//            for validator_index, target in attestation_targets
//            if get_ancestor(store, target, block.slot) == block
//        )
func VoteCount(block *pb.BeaconBlock, state *pb.BeaconState, targets map[uint64]*pb.BeaconBlock, beaconDB *db.BeaconDB) (int, error) {
	balances := 0
	for validatorIndex, targetBlock := range targets {
		ancestor, err := BlockAncestor(targetBlock, block.Slot, beaconDB)
		if err != nil {
			return 0, err
		}
		// This covers the following case, we start at B5, and want to process B6 and B7
		// B6 can be processed, B7 can not be processed because it's pointed to the
		// block older than current block 5.
		// B4 - B5 - B6
		//   \ - - - - - B7
		if ancestor == nil {
			continue
		}
		ancestorRoot, err := hashutil.HashBeaconBlock(ancestor)
		if err != nil {
			return 0, err
		}
		blockRoot, err := hashutil.HashBeaconBlock(block)
		if err != nil {
			return 0, err
		}
		if blockRoot == ancestorRoot {
			balances += int(helpers.EffectiveBalance(state, validatorIndex))
		}
	}
	return balances, nil
}

// BlockAncestor obtains the ancestor at of a block at a certain slot.
//
// Spec pseudocode definition:
//  def get_ancestor(store: Store, block: BeaconBlock, slot: Slot) -> BeaconBlock:
//    """
//    Get the ancestor of ``block`` with slot number ``slot``; return ``None`` if not found.
//    """
//    if block.slot == slot:
//        return block
//    elif block.slot < slot:
//        return None
//    else:
//        return get_ancestor(store, store.get_parent(block), slot)
func BlockAncestor(block *pb.BeaconBlock, slot uint64, beaconDB *db.BeaconDB) (*pb.BeaconBlock, error) {
	if block.Slot == slot {
		return block, nil
	}
	if block.Slot < slot {
		return nil, nil
	}
	parentHash := bytesutil.ToBytes32(block.ParentRootHash32)
	parent, err := beaconDB.Block(parentHash)
	if err != nil {
		return nil, fmt.Errorf("could not get parent block: %v", err)
	}
	if parent == nil {
		return nil, fmt.Errorf("parent block does not exist: %v", err)
	}
	return BlockAncestor(parent, slot, beaconDB)
}<|MERGE_RESOLUTION|>--- conflicted
+++ resolved
@@ -53,15 +53,7 @@
 		if err != nil {
 			return err
 		}
-<<<<<<< HEAD
-=======
-
-		// Generate the new justified state with using new justified block and save it.
-		newJustifiedState, err := stategenerator.GenerateStateFromBlock(c.ctx, c.beaconDB, lastJustifiedSlot)
-		if err != nil {
-			return err
-		}
->>>>>>> 810930d6
+
 		if err := c.beaconDB.SaveJustifiedBlock(newJustifiedBlock); err != nil {
 			return err
 		}
