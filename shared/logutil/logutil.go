--- conflicted
+++ resolved
@@ -34,12 +34,8 @@
 //Masks the url credentials before logging for security purpose
 //[scheme:][//[userinfo@]host][/]path[?query][#fragment] -->  [scheme:][//[***]host][/***][#***]
 //if the format is not matched nothing is done, string is returned as is.
-<<<<<<< HEAD
 func MaskCredentialsLogging(currUrl string) string {
 	//error if the input is not a URL
-=======
-func MaskCredentialsLogging( currUrl string) string {
->>>>>>> 0022279f
 	MaskedUrl := currUrl
 	u, err := url.Parse(currUrl)
 	if err != nil {
