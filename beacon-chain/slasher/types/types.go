--- conflicted
+++ resolved
@@ -20,7 +20,6 @@
 	SigningRoot      [32]byte
 }
 
-<<<<<<< HEAD
 // AttesterDoubleVote represents a double vote instance
 // which is a slashable event for attesters.
 type AttesterDoubleVote struct {
@@ -28,14 +27,14 @@
 	Target          types.Epoch
 	SigningRoot     [32]byte
 	PrevSigningRoot [32]byte
-=======
+}
+
 // DoubleBlockProposal containing an incoming and an existing proposal's signing root.
 type DoubleBlockProposal struct {
 	Slot                types.Slot
 	ProposerIndex       types.ValidatorIndex
 	IncomingSigningRoot [32]byte
 	ExistingSigningRoot [32]byte
->>>>>>> 8cdbcd97
 }
 
 // AttestedEpochForValidator encapsulates a previously attested epoch
@@ -64,11 +63,7 @@
 	TargetEpoch     types.Epoch
 	SigningRoot     [32]byte
 	PrevSigningRoot [32]byte
-<<<<<<< HEAD
-	Slot            uint64
-=======
 	Slot            types.Slot
->>>>>>> 8cdbcd97
 }
 
 // SlashingKind is an enum representing the type of slashable
