--- conflicted
+++ resolved
@@ -16,10 +16,7 @@
 	"github.com/prysmaticlabs/prysm/shared/hashutil"
 	"github.com/prysmaticlabs/prysm/shared/params"
 	"github.com/prysmaticlabs/prysm/shared/ssz"
-<<<<<<< HEAD
 	"github.com/prysmaticlabs/prysm/shared/trieutil"
-=======
->>>>>>> ed2fadc7
 	"github.com/sirupsen/logrus"
 )
 
@@ -617,7 +614,6 @@
 	}
 }
 
-<<<<<<< HEAD
 func BenchmarkProcessBlk_65536Validators_NoAttestation(b *testing.B) {
 	logrus.SetLevel(logrus.PanicLevel)
 	helpers.ClearAllCaches()
@@ -636,46 +632,6 @@
 	validatorBalances := make([]uint64, len(validators))
 	for i := 0; i < len(validatorBalances); i++ {
 		validatorBalances[i] = params.BeaconConfig().MaxDepositAmount
-=======
-func BenchmarkProcessBlock_65536Validators(b *testing.B) {
-	logrus.SetLevel(logrus.PanicLevel)
-	helpers.ClearAllCaches()
-	epoch := uint64(1)
-
-	validatorCount := params.BeaconConfig().DepositsForChainStart * 4
-	shardCount := validatorCount / params.BeaconConfig().TargetCommitteeSize
-	validators := make([]*pb.Validator, validatorCount)
-	balances := make([]uint64, validatorCount)
-
-	for i := 0; i < len(validators); i++ {
-		validators[i] = &pb.Validator{
-			ExitEpoch:        params.BeaconConfig().FarFutureEpoch,
-			EffectiveBalance: params.BeaconConfig().MaxDepositAmount,
-		}
-		balances[i] = params.BeaconConfig().MaxDepositAmount
-	}
-
-	var atts []*pb.PendingAttestation
-	for i := uint64(0); i < shardCount; i++ {
-		atts = append(atts, &pb.PendingAttestation{
-			Data: &pb.AttestationData{
-				Crosslink: &pb.Crosslink{
-					Shard: i,
-				},
-			},
-			AggregationBitfield: []byte{0xFF, 0xFF, 0xFF, 0xFF, 0xFF, 0xFF, 0xFF, 0xFF,
-				0xFF, 0xFF, 0xFF, 0xFF, 0xFF, 0xFF, 0xFF, 0xFF},
-			InclusionDelay: 1,
-		})
-	}
-
-	var crosslinks []*pb.Crosslink
-	for i := uint64(0); i < params.BeaconConfig().ShardCount; i++ {
-		crosslinks = append(crosslinks, &pb.Crosslink{
-			Epoch:    0,
-			DataRoot: []byte{'A'},
-		})
->>>>>>> ed2fadc7
 	}
 
 	randaoMixes := make([][]byte, params.BeaconConfig().LatestRandaoMixesLength)
@@ -684,7 +640,6 @@
 	}
 
 	s := &pb.BeaconState{
-<<<<<<< HEAD
 		LatestBlockRoots:       make([][]byte, 254),
 		LatestRandaoMixes:      randaoMixes,
 		ValidatorRegistry:      validators,
@@ -798,30 +753,10 @@
 	buf = append(buf, hashed[:]...)
 	s.ValidatorRegistry[3].WithdrawalCredentials = buf
 
-=======
-		Slot:                      epoch*params.BeaconConfig().SlotsPerEpoch + 1,
-		ValidatorRegistry:         validators,
-		Balances:                  balances,
-		LatestStartShard:          512,
-		LatestBlockRoots:          make([][]byte, 254),
-		LatestSlashedBalances:     []uint64{0, 1e9, 0},
-		LatestRandaoMixes:         randaoMixes,
-		LatestActiveIndexRoots:    make([][]byte, params.BeaconConfig().LatestActiveIndexRootsLength),
-		CurrentCrosslinks:         crosslinks,
-		PreviousEpochAttestations: atts,
-	}
-
-	c := &state.TransitionConfig{
-		VerifySignatures: false, // We disable signature verification for now.
-		Logging:          false, // We enable logging in this state transition call.
-	}
-
->>>>>>> ed2fadc7
 	blk := &pb.BeaconBlock{
 		Slot: s.Slot + 1,
 		Body: &pb.BeaconBlockBody{
 			Eth1Data: &pb.Eth1Data{
-<<<<<<< HEAD
 				DepositRoot: root[:],
 				BlockRoot:   root[:],
 			},
@@ -830,13 +765,6 @@
 			ProposerSlashings: proposerSlashings,
 			AttesterSlashings: attesterSlashings,
 			Transfers:         transfers,
-=======
-				DepositRoot: []byte("a"),
-				BlockRoot:   []byte("b"),
-			},
-			RandaoReveal: []byte{},
-			Attestations: nil,
->>>>>>> ed2fadc7
 		},
 	}
 
@@ -846,13 +774,9 @@
 		if err != nil {
 			b.Fatal(err)
 		}
-<<<<<<< HEAD
-
 		// Reset state fields to process block again
 		s.ValidatorRegistry[1].Slashed = false
 		s.ValidatorRegistry[2].Slashed = false
 		s.Balances[3] += 2 * params.BeaconConfig().MinDepositAmount
-=======
->>>>>>> ed2fadc7
 	}
 }