--- conflicted
+++ resolved
@@ -170,11 +170,7 @@
 	}
 
 	committee, shard, slot, isProposer, err :=
-<<<<<<< HEAD
 		helpers.CommitteeAssignment(beaconState, req.EpochStart, idx, false)
-=======
-		helpers.CommitteeAssignment(beaconState, epochStart, uint64(idx), false)
->>>>>>> 97b5ef0c
 	if err != nil {
 		return nil, err
 	}
