--- conflicted
+++ resolved
@@ -311,14 +311,8 @@
 	return beaconState, nil
 }
 
-<<<<<<< HEAD
-=======
-// ProcessRandaoNoVerify generates a new randao mix to update
-// in the beacon state's latest randao mixes slice.
->>>>>>> 0a2dfedf
 func ProcessRandaoNoVerify(
 	beaconState *pb.BeaconState,
-	body *ethpb.BeaconBlockBody,
 ) (*pb.BeaconState, error) {
 	currentEpoch := helpers.CurrentEpoch(beaconState)
 	buf := make([]byte, 32)
