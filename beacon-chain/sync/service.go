package sync

import (
	"context"
	"sync"

	"github.com/libp2p/go-libp2p-core/peer"
	"github.com/pkg/errors"
	"github.com/prysmaticlabs/prysm/beacon-chain/blockchain"
	"github.com/prysmaticlabs/prysm/beacon-chain/db"
	"github.com/prysmaticlabs/prysm/beacon-chain/operations"
	"github.com/prysmaticlabs/prysm/beacon-chain/p2p"
	pb "github.com/prysmaticlabs/prysm/proto/beacon/p2p/v1"
	ethpb "github.com/prysmaticlabs/prysm/proto/eth/v1alpha1"
	"github.com/prysmaticlabs/prysm/shared"
)

var _ = shared.Service(&RegularSync{})

// Config to set up the regular sync service.
type Config struct {
	P2P         p2p.P2P
	DB          db.Database
	Operations  *operations.Service
	Chain       blockchainService
	InitialSync Checker
}

// This defines the interface for interacting with block chain service
type blockchainService interface {
	blockchain.BlockReceiver
	blockchain.HeadFetcher
	blockchain.FinalizationFetcher
	blockchain.AttestationReceiver
	blockchain.ChainFeeds
}

// NewRegularSync service.
func NewRegularSync(cfg *Config) *RegularSync {
	r := &RegularSync{
		ctx:                 context.Background(),
		db:                  cfg.DB,
		p2p:                 cfg.P2P,
		operations:          cfg.Operations,
		chain:               cfg.Chain,
		initialSync:         cfg.InitialSync,
		slotToPendingBlocks: make(map[uint64]*ethpb.BeaconBlock),
		seenPendingBlocks:   make(map[[32]byte]bool),
	}

	r.registerRPCHandlers()
	r.registerSubscribers()

	return r
}

// RegularSync service is responsible for handling all run time p2p related operations as the
// main entry point for network messages.
type RegularSync struct {
	ctx                 context.Context
	p2p                 p2p.P2P
	db                  db.Database
	operations          *operations.Service
	chain               blockchainService
	slotToPendingBlocks map[uint64]*ethpb.BeaconBlock
	seenPendingBlocks   map[[32]byte]bool
	pendingQueueLock    sync.RWMutex
	chainStarted        bool
	initialSync         Checker
	validateBlockLock   sync.RWMutex
}

// Start the regular sync service.
func (r *RegularSync) Start() {
	r.p2p.AddConnectionHandler(r.sendRPCStatusRequest)
	r.p2p.AddDisconnectionHandler(r.removeDisconnectedPeerStatus)
	go r.processPendingBlocksQueue()
	go r.maintainPeerStatuses()
}

// Stop the regular sync service.
func (r *RegularSync) Stop() error {
	return nil
}

// Status of the currently running regular sync service.
func (r *RegularSync) Status() error {
<<<<<<< HEAD
	if r.initialSync.Syncing() {
=======
	if r.chainStarted && r.initialSync.Syncing() {
>>>>>>> 1c51b509
		return errors.New("waiting for initial sync")
	}
	return nil
}

// Checker defines a struct which can verify whether a node is currently
// synchronizing a chain with the rest of peers in the network.
type Checker interface {
	Syncing() bool
	Status() error
}

// StatusTracker interface for accessing the status / handshake messages received so far.
type StatusTracker interface {
	PeerStatuses() map[peer.ID]*pb.Status
}<|MERGE_RESOLUTION|>--- conflicted
+++ resolved
@@ -85,11 +85,7 @@
 
 // Status of the currently running regular sync service.
 func (r *RegularSync) Status() error {
-<<<<<<< HEAD
-	if r.initialSync.Syncing() {
-=======
 	if r.chainStarted && r.initialSync.Syncing() {
->>>>>>> 1c51b509
 		return errors.New("waiting for initial sync")
 	}
 	return nil
