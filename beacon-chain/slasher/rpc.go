--- conflicted
+++ resolved
@@ -7,13 +7,8 @@
 	slashertypes "github.com/prysmaticlabs/prysm/beacon-chain/slasher/types"
 )
 
-<<<<<<< HEAD
-// IsSlashableBlock comapres the given signed proposal to the slasher database and returns any double block
-// proposals that are considered slashable.
-=======
 // IsSlashableBlock checks if an input block header is slashable
 // with respect to historical block proposal data.
->>>>>>> 60a044c1
 func (s *Service) IsSlashableBlock(
 	ctx context.Context, block *ethpb.SignedBeaconBlockHeader,
 ) (*ethpb.ProposerSlashing, error) {
