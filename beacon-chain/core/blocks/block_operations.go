--- conflicted
+++ resolved
@@ -17,11 +17,6 @@
 	"github.com/prysmaticlabs/prysm/shared/hashutil"
 	"github.com/prysmaticlabs/prysm/shared/params"
 	"github.com/prysmaticlabs/prysm/shared/sliceutil"
-<<<<<<< HEAD
-	"github.com/prysmaticlabs/prysm/shared/ssz"
-=======
-	"github.com/prysmaticlabs/prysm/shared/trieutil"
->>>>>>> 5217749c
 	"github.com/sirupsen/logrus"
 )
 
@@ -663,58 +658,10 @@
 // beacon block to verify queued validators from the Ethereum 1.0 Deposit Contract
 // into the beacon chain.
 //
-<<<<<<< HEAD
 // Official spec definition for processing validator deposits:
 //   Verify that len(block.body.deposits) <= MAX_DEPOSITS.
 //   For each deposit in block.body.deposits:
 //     process_deposit(state, deposit)
-=======
-// Spec pseudocode definition:
-//   def process_deposit(state: BeaconState, deposit: Deposit) -> None:
-//    """
-//    Process an Eth1 deposit, registering a validator or increasing its balance.
-//    """
-//    # Verify the Merkle branch
-//    assert verify_merkle_branch(
-//        leaf=hash_tree_root(deposit.data),
-//        proof=deposit.proof,
-//        depth=DEPOSIT_CONTRACT_TREE_DEPTH,
-//        index=state.deposit_index,
-//        root=state.latest_eth1_data.deposit_root,
-//    )
-//
-//    # Deposits must be processed in order
-//    state.deposit_index += 1
-//
-//    pubkey = deposit.data.pubkey
-//    amount = deposit.data.amount
-//    validator_pubkeys = [v.pubkey for v in state.validator_registry]
-//    if pubkey not in validator_pubkeys:
-//        # Verify the deposit signature (proof of possession).
-//        # Invalid signatures are allowed by the deposit contract,
-//        # and hence included on-chain, but must not be processed.
-//        # Note: deposits are valid across forks, hence the deposit domain is retrieved directly from `bls_domain`
-//        if not bls_verify(
-//            pubkey, signing_root(deposit.data), deposit.data.signature, bls_domain(DOMAIN_DEPOSIT)
-//        ):
-//            return
-//
-//        # Add validator and balance entries
-//        state.validator_registry.append(Validator(
-//            pubkey=pubkey,
-//            withdrawal_credentials=deposit.data.withdrawal_credentials,
-//            activation_eligibility_epoch=FAR_FUTURE_EPOCH,
-//            activation_epoch=FAR_FUTURE_EPOCH,
-//            exit_epoch=FAR_FUTURE_EPOCH,
-//            withdrawable_epoch=FAR_FUTURE_EPOCH,
-//            effective_balance=min(amount - amount % EFFECTIVE_BALANCE_INCREMENT, MAX_EFFECTIVE_BALANCE)
-//        ))
-//        state.balances.append(amount)
-//    else:
-//        # Increase balance by deposit amount
-//        index = validator_pubkeys.index(pubkey)
-//        increase_balance(state, index, amount)
->>>>>>> 5217749c
 func ProcessValidatorDeposits(
 	beaconState *pb.BeaconState,
 	block *pb.BeaconBlock,
