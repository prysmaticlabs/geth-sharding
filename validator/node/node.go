// Package node is the main process which handles the lifecycle of
// the runtime services in a validator client process, gracefully shutting
// everything down upon close.
package node

import (
	"context"
	"fmt"
	"io/ioutil"
	"os"
	"os/signal"
	"path"
	"strings"
	"sync"
	"syscall"

	"github.com/pkg/errors"
	"github.com/prysmaticlabs/prysm/shared"
	"github.com/prysmaticlabs/prysm/shared/bytesutil"
	"github.com/prysmaticlabs/prysm/shared/cmd"
	"github.com/prysmaticlabs/prysm/shared/debug"
	"github.com/prysmaticlabs/prysm/shared/featureconfig"
	"github.com/prysmaticlabs/prysm/shared/params"
	"github.com/prysmaticlabs/prysm/shared/prometheus"
	"github.com/prysmaticlabs/prysm/shared/tracing"
	"github.com/prysmaticlabs/prysm/shared/version"
	accountsv2 "github.com/prysmaticlabs/prysm/validator/accounts/v2"
	"github.com/prysmaticlabs/prysm/validator/client"
	"github.com/prysmaticlabs/prysm/validator/db/kv"
	"github.com/prysmaticlabs/prysm/validator/flags"
	v1 "github.com/prysmaticlabs/prysm/validator/keymanager/v1"
	v2 "github.com/prysmaticlabs/prysm/validator/keymanager/v2"
	slashing_protection "github.com/prysmaticlabs/prysm/validator/slashing-protection"
	"github.com/sirupsen/logrus"
	"github.com/urfave/cli/v2"
)

var log = logrus.WithField("prefix", "node")

// ValidatorClient defines an instance of an eth2 validator that manages
// the entire lifecycle of services attached to it participating in eth2.
type ValidatorClient struct {
	cliCtx   *cli.Context
	services *shared.ServiceRegistry // Lifecycle and service store.
	lock     sync.RWMutex
	stop     chan struct{} // Channel to wait for termination notifications.
}

// NewValidatorClient creates a new, Prysm validator client.
func NewValidatorClient(cliCtx *cli.Context) (*ValidatorClient, error) {
	if err := tracing.Setup(
		"validator", // service name
		cliCtx.String(cmd.TracingProcessNameFlag.Name),
		cliCtx.String(cmd.TracingEndpointFlag.Name),
		cliCtx.Float64(cmd.TraceSampleFractionFlag.Name),
		cliCtx.Bool(cmd.EnableTracingFlag.Name),
	); err != nil {
		return nil, err
	}

	verbosity := cliCtx.String(cmd.VerbosityFlag.Name)
	level, err := logrus.ParseLevel(verbosity)
	if err != nil {
		return nil, err
	}
	logrus.SetLevel(level)

	registry := shared.NewServiceRegistry()
	ValidatorClient := &ValidatorClient{
		cliCtx:   cliCtx,
		services: registry,
		stop:     make(chan struct{}),
	}

	if cliCtx.IsSet(cmd.ChainConfigFileFlag.Name) {
		chainConfigFileName := cliCtx.String(cmd.ChainConfigFileFlag.Name)
		params.LoadChainConfigFile(chainConfigFileName)
	}

	cmd.ConfigureValidator(cliCtx)
	featureconfig.ConfigureValidator(cliCtx)
	keyManagerV1, err := selectV1Keymanager(cliCtx)
	if err != nil {
		return nil, err
	}

	var keyManagerV2 v2.IKeymanager
	if featureconfig.Get().EnableAccountsV2 {
		walletDir := cliCtx.String(flags.WalletDirFlag.Name)
		if walletDir == flags.DefaultValidatorDir() {
			walletDir = path.Join(walletDir, accountsv2.WalletDefaultDirName)
		}
		passwordsDir := cliCtx.String(flags.WalletPasswordsDirFlag.Name)
		if passwordsDir == flags.DefaultValidatorDir() {
			passwordsDir = path.Join(passwordsDir, accountsv2.PasswordsDefaultDirName)
		}
		// Read the wallet from the specified path.
		wallet, err := accountsv2.OpenWallet(context.Background(), &accountsv2.WalletConfig{
			PasswordsDir:      passwordsDir,
			WalletDir:         walletDir,
			CanUnlockAccounts: true,
		})
		if err != nil {
			log.Fatalf("Could not open wallet: %v", err)
		}
<<<<<<< HEAD
		keyManagerV2, err = wallet.InitializeKeymanager(context.Background())
=======
		keyManagerV2, err = wallet.ExistingKeyManager(context.Background(), false /* skipMnemonicConfirm */)
>>>>>>> fe14c508
		if err != nil {
			log.Fatalf("Could not read existing keymanager for wallet: %v", err)
		}
	}

	pubKeys, err := ExtractPublicKeysFromKeymanager(cliCtx, keyManagerV1, keyManagerV2)
	if err != nil {
		return nil, err
	}
	if len(pubKeys) == 0 {
		log.Warn("No keys found; nothing to validate")
	} else {
		log.WithField("validators", len(pubKeys)).Debug("Found validator keys")
		for _, key := range pubKeys {
			log.WithField("pubKey", fmt.Sprintf("%#x", bytesutil.Trunc(key[:]))).Info("Validating for public key")
		}
	}

	clearFlag := cliCtx.Bool(cmd.ClearDB.Name)
	forceClearFlag := cliCtx.Bool(cmd.ForceClearDB.Name)
	dataDir := cliCtx.String(cmd.DataDirFlag.Name)
	if clearFlag || forceClearFlag {
		if dataDir == "" {
			dataDir = cmd.DefaultDataDir()
			if dataDir == "" {
				log.Fatal(
					"Could not determine your system's HOME path, please specify a --datadir you wish " +
						"to use for your validator data",
				)
			}

		}
		if err := clearDB(dataDir, pubKeys, forceClearFlag); err != nil {
			return nil, err
		}
	}
	log.WithField("databasePath", dataDir).Info("Checking DB")

	if err := ValidatorClient.registerPrometheusService(); err != nil {
		return nil, err
	}
	if featureconfig.Get().SlasherProtection {
		if err := ValidatorClient.registerSlasherClientService(); err != nil {
			return nil, err
		}
	}
	if err := ValidatorClient.registerClientService(keyManagerV1, keyManagerV2, pubKeys); err != nil {
		return nil, err
	}

	return ValidatorClient, nil
}

// Start every service in the validator client.
func (s *ValidatorClient) Start() {
	s.lock.Lock()

	log.WithFields(logrus.Fields{
		"version": version.GetVersion(),
	}).Info("Starting validator node")

	s.services.StartAll()

	stop := s.stop
	s.lock.Unlock()

	go func() {
		sigc := make(chan os.Signal, 1)
		signal.Notify(sigc, syscall.SIGINT, syscall.SIGTERM)
		defer signal.Stop(sigc)
		<-sigc
		log.Info("Got interrupt, shutting down...")
		debug.Exit(s.cliCtx) // Ensure trace and CPU profile data are flushed.
		go s.Close()
		for i := 10; i > 0; i-- {
			<-sigc
			if i > 1 {
				log.WithField("times", i-1).Info("Already shutting down, interrupt more to panic.")
			}
		}
		panic("Panic closing the validator client")
	}()

	// Wait for stop channel to be closed.
	<-stop
}

// Close handles graceful shutdown of the system.
func (s *ValidatorClient) Close() {
	s.lock.Lock()
	defer s.lock.Unlock()

	s.services.StopAll()
	log.Info("Stopping Prysm validator")

	close(s.stop)
}

func (s *ValidatorClient) registerPrometheusService() error {
	service := prometheus.NewPrometheusService(
		fmt.Sprintf("%s:%d", s.cliCtx.String(cmd.MonitoringHostFlag.Name), s.cliCtx.Int(flags.MonitoringPortFlag.Name)),
		s.services,
	)
	logrus.AddHook(prometheus.NewLogrusCollector())
	return s.services.RegisterService(service)
}

func (s *ValidatorClient) registerClientService(
	keyManager v1.KeyManager,
	keyManagerV2 v2.IKeymanager,
	validatingPubKeys [][48]byte,
) error {
	endpoint := s.cliCtx.String(flags.BeaconRPCProviderFlag.Name)
	dataDir := s.cliCtx.String(cmd.DataDirFlag.Name)
	logValidatorBalances := !s.cliCtx.Bool(flags.DisablePenaltyRewardLogFlag.Name)
	emitAccountMetrics := !s.cliCtx.Bool(flags.DisableAccountMetricsFlag.Name)
	cert := s.cliCtx.String(flags.CertFlag.Name)
	graffiti := s.cliCtx.String(flags.GraffitiFlag.Name)
	maxCallRecvMsgSize := s.cliCtx.Int(cmd.GrpcMaxCallRecvMsgSizeFlag.Name)
	grpcRetries := s.cliCtx.Uint(flags.GrpcRetriesFlag.Name)
	var sp *slashing_protection.Service
	var protector slashing_protection.Protector
	if err := s.services.FetchService(&sp); err == nil {
		protector = sp
	}
	v, err := client.NewValidatorService(context.Background(), &client.Config{
		Endpoint:                   endpoint,
		DataDir:                    dataDir,
		KeyManager:                 keyManager,
		KeyManagerV2:               keyManagerV2,
		LogValidatorBalances:       logValidatorBalances,
		EmitAccountMetrics:         emitAccountMetrics,
		CertFlag:                   cert,
		GraffitiFlag:               graffiti,
		ValidatingPubKeys:          validatingPubKeys,
		GrpcMaxCallRecvMsgSizeFlag: maxCallRecvMsgSize,
		GrpcRetriesFlag:            grpcRetries,
		GrpcHeadersFlag:            s.cliCtx.String(flags.GrpcHeadersFlag.Name),
		Protector:                  protector,
	})

	if err != nil {
		return errors.Wrap(err, "could not initialize client service")
	}
	return s.services.RegisterService(v)
}
func (s *ValidatorClient) registerSlasherClientService() error {
	endpoint := s.cliCtx.String(flags.SlasherRPCProviderFlag.Name)
	if endpoint == "" {
		return errors.New("external slasher feature flag is set but no slasher endpoint is configured")

	}
	cert := s.cliCtx.String(flags.SlasherCertFlag.Name)
	maxCallRecvMsgSize := s.cliCtx.Int(cmd.GrpcMaxCallRecvMsgSizeFlag.Name)
	grpcRetries := s.cliCtx.Uint(flags.GrpcRetriesFlag.Name)
	sp, err := slashing_protection.NewSlashingProtectionService(context.Background(), &slashing_protection.Config{
		Endpoint:                   endpoint,
		CertFlag:                   cert,
		GrpcMaxCallRecvMsgSizeFlag: maxCallRecvMsgSize,
		GrpcRetriesFlag:            grpcRetries,
		GrpcHeadersFlag:            s.cliCtx.String(flags.GrpcHeadersFlag.Name),
	})
	if err != nil {
		return errors.Wrap(err, "could not initialize client service")
	}
	return s.services.RegisterService(sp)
}

// Selects the key manager depending on the options provided by the user.
func selectV1Keymanager(ctx *cli.Context) (v1.KeyManager, error) {
	manager := strings.ToLower(ctx.String(flags.KeyManager.Name))
	opts := ctx.String(flags.KeyManagerOpts.Name)
	if opts == "" {
		opts = "{}"
	} else if !strings.HasPrefix(opts, "{") {
		fileopts, err := ioutil.ReadFile(opts)
		if err != nil {
			return nil, errors.Wrap(err, "Failed to read keymanager options file")
		}
		opts = string(fileopts)
	}

	if manager == "" {
		// Attempt to work out keymanager from deprecated vars.
		if unencryptedKeys := ctx.String(flags.UnencryptedKeysFlag.Name); unencryptedKeys != "" {
			manager = "unencrypted"
			opts = fmt.Sprintf(`{"path":%q}`, unencryptedKeys)
			log.Warn(fmt.Sprintf("--unencrypted-keys flag is deprecated.  Please use --keymanager=unencrypted --keymanageropts='%s'", opts))
		} else if numValidatorKeys := ctx.Uint64(flags.InteropNumValidators.Name); numValidatorKeys > 0 {
			manager = "interop"
			opts = fmt.Sprintf(`{"keys":%d,"offset":%d}`, numValidatorKeys, ctx.Uint64(flags.InteropStartIndex.Name))
			log.Warn(fmt.Sprintf("--interop-num-validators and --interop-start-index flags are deprecated.  Please use --keymanager=interop --keymanageropts='%s'", opts))
		} else if keystorePath := ctx.String(flags.KeystorePathFlag.Name); keystorePath != "" {
			manager = "keystore"
			opts = fmt.Sprintf(`{"path":%q,"passphrase":%q}`, keystorePath, ctx.String(flags.PasswordFlag.Name))
			log.Warn(fmt.Sprintf("--keystore-path flag is deprecated.  Please use --keymanager=keystore --keymanageropts='%s'", opts))
		} else {
			// Default if no choice made
			manager = "keystore"
			passphrase := ctx.String(flags.PasswordFlag.Name)
			if passphrase == "" {
				log.Warn("Implicit selection of keymanager is deprecated.  Please use --keymanager=keystore or select a different keymanager")
			} else {
				opts = fmt.Sprintf(`{"passphrase":%q}`, passphrase)
				log.Warn(`Implicit selection of keymanager is deprecated.  Please use --keymanager=keystore --keymanageropts='{"passphrase":"<password>"}' or select a different keymanager`)
			}
		}
	}

	var km v1.KeyManager
	var help string
	var err error
	switch manager {
	case "interop":
		km, help, err = v1.NewInterop(opts)
	case "unencrypted":
		km, help, err = v1.NewUnencrypted(opts)
	case "keystore":
		km, help, err = v1.NewKeystore(opts)
	case "wallet":
		km, help, err = v1.NewWallet(opts)
	case "remote":
		km, help, err = v1.NewRemoteWallet(opts)
	default:
		return nil, fmt.Errorf("unknown keymanager %q", manager)
	}
	if err != nil {
		if help != "" {
			// Print help for the keymanager
			fmt.Println(help)
		}
		return nil, err
	}
	return km, nil
}

func clearDB(dataDir string, pubkeys [][48]byte, force bool) error {
	var err error
	clearDBConfirmed := force

	if !force {
		actionText := "This will delete your validator's historical actions database stored in your data directory. " +
			"This may lead to potential slashing - do you want to proceed? (Y/N)"
		deniedText := "The historical actions database will not be deleted. No changes have been made."
		clearDBConfirmed, err = cmd.ConfirmAction(actionText, deniedText)
		if err != nil {
			return errors.Wrapf(err, "Could not clear DB in dir %s", dataDir)
		}
	}

	if clearDBConfirmed {
		valDB, err := kv.NewKVStore(dataDir, pubkeys)
		if err != nil {
			return errors.Wrapf(err, "Could not create DB in dir %s", dataDir)
		}

		log.Warning("Removing database")
		if err := valDB.ClearDB(); err != nil {
			return errors.Wrapf(err, "Could not clear DB in dir %s", dataDir)
		}
	}

	return nil
}

// ExtractPublicKeysFromKeymanager extracts only the public keys from the specified key manager.
func ExtractPublicKeysFromKeymanager(cliCtx *cli.Context, keyManagerV1 v1.KeyManager, keyManagerV2 v2.IKeymanager) ([][48]byte, error) {
	var pubKeys [][48]byte
	var err error
	if featureconfig.Get().EnableAccountsV2 {
		pubKeys, err = keyManagerV2.FetchValidatingPublicKeys(context.Background())
		if err != nil {
			return nil, errors.Wrap(err, "failed to obtain public keys for validation")
		}
		return pubKeys, nil
	}
	return keyManagerV1.FetchValidatingKeys()
}<|MERGE_RESOLUTION|>--- conflicted
+++ resolved
@@ -103,11 +103,9 @@
 		if err != nil {
 			log.Fatalf("Could not open wallet: %v", err)
 		}
-<<<<<<< HEAD
-		keyManagerV2, err = wallet.InitializeKeymanager(context.Background())
-=======
-		keyManagerV2, err = wallet.ExistingKeyManager(context.Background(), false /* skipMnemonicConfirm */)
->>>>>>> fe14c508
+		keyManagerV2, err = wallet.InitializeKeymanager(
+			context.Background(), false, /* skipMnemonicConfirm */
+		)
 		if err != nil {
 			log.Fatalf("Could not read existing keymanager for wallet: %v", err)
 		}
