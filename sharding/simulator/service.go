package simulator

import (
	"context"
	"fmt"
	"math/big"
	"time"

	"github.com/ethereum/go-ethereum/event"
	"github.com/ethereum/go-ethereum/log"
	"github.com/ethereum/go-ethereum/sharding/mainchain"
	"github.com/ethereum/go-ethereum/sharding/p2p"
	"github.com/ethereum/go-ethereum/sharding/p2p/messages"
	"github.com/ethereum/go-ethereum/sharding/params"
	"github.com/ethereum/go-ethereum/sharding/syncer"
	"github.com/ethereum/go-ethereum/sharding/utils"
)

// Simulator is a service in a shard node that simulates requests from
// remote notes coming over the shardp2p network. For example, if
// we are running a proposer service, we would want to simulate notary requests
// requests coming to us via a p2p feed. This service will be removed
// once p2p internals and end-to-end testing across remote
// nodes have been implemented.
type Simulator struct {
	config      *params.Config
	client      *mainchain.SMCClient
	p2p         *p2p.Server
	shardID     int
	ctx         context.Context
	cancel      context.CancelFunc
	errChan     chan error // Useful channel for handling errors at the service layer.
	delay       time.Duration
	requestFeed *event.Feed
}

// NewSimulator creates a struct instance of a simulator service.
// It will have access to config, a mainchain client, a p2p server,
// and a shardID.
func NewSimulator(config *params.Config, client *mainchain.SMCClient, p2p *p2p.Server, shardID int, delay time.Duration) (*Simulator, error) {
	ctx, cancel := context.WithCancel(context.Background())
	errChan := make(chan error)
<<<<<<< HEAD
	requestSent := make(chan int)
	return &Simulator{config, client, p2p, shardID, ctx, cancel, errChan, delay, requestSent}, nil
=======
	return &Simulator{config, client, p2p, shardID, ctx, cancel, errChan, delay, nil}, nil
>>>>>>> 48d7384d
}

// Start the main loop for simulating p2p requests.
func (s *Simulator) Start() {
	log.Info("Starting simulator service")
<<<<<<< HEAD
	feed := s.p2p.Feed(messages.CollationBodyRequest{})
	go s.simulateNotaryRequests(s.client.SMCCaller(), s.client.ChainReader(), feed)
	go s.handleServiceErrors()
=======
	s.requestFeed = s.p2p.Feed(messages.CollationBodyRequest{})
	go utils.HandleServiceErrors(s.ctx.Done(), s.errChan)
	go s.simulateNotaryRequests(s.client.SMCCaller(), s.client.ChainReader(), time.Tick(time.Second*s.delay))
>>>>>>> 48d7384d
}

// Stop the main loop for simulator requests.
func (s *Simulator) Stop() error {
	// Triggers a cancel call in the service's context which shuts down every goroutine
	// in this service.
	defer s.cancel()
	defer close(s.errChan)
	log.Warn("Stopping simulator service")
	return nil
}

// simulateNotaryRequests simulates p2p message sent out by notaries
// once the system is in production. Notaries will be performing
// this action within their own service when they are selected on a shard, period
// pair to perform their responsibilities. This function in particular simulates
// requests for collation bodies that will be relayed to the appropriate proposer
// by the p2p feed layer.
func (s *Simulator) simulateNotaryRequests(fetcher mainchain.RecordFetcher, reader mainchain.Reader, delayChan <-chan time.Time) {
	for {
		select {
		// Makes sure to close this goroutine when the service stops.
		case <-s.ctx.Done():
			log.Debug("Simulator context closed, exiting goroutine")
			return
		case <-delayChan:
			blockNumber, err := reader.BlockByNumber(s.ctx, nil)
			if err != nil {
				s.errChan <- fmt.Errorf("could not fetch current block number: %v", err)
				continue
			}

			period := new(big.Int).Div(blockNumber.Number(), big.NewInt(s.config.PeriodLength))
			req, err := syncer.RequestCollationBody(fetcher, big.NewInt(int64(s.shardID)), period)
			if err != nil {
				s.errChan <- fmt.Errorf("error constructing collation body request: %v", err)
				continue
			}
			if req != nil {
				msg := p2p.Message{
					Peer: p2p.Peer{},
					Data: *req,
				}
				s.requestFeed.Send(msg)
				log.Info("Sent request for collation body via a shardp2p feed")
			}
		}
	}
}<|MERGE_RESOLUTION|>--- conflicted
+++ resolved
@@ -40,26 +40,15 @@
 func NewSimulator(config *params.Config, client *mainchain.SMCClient, p2p *p2p.Server, shardID int, delay time.Duration) (*Simulator, error) {
 	ctx, cancel := context.WithCancel(context.Background())
 	errChan := make(chan error)
-<<<<<<< HEAD
-	requestSent := make(chan int)
-	return &Simulator{config, client, p2p, shardID, ctx, cancel, errChan, delay, requestSent}, nil
-=======
 	return &Simulator{config, client, p2p, shardID, ctx, cancel, errChan, delay, nil}, nil
->>>>>>> 48d7384d
 }
 
 // Start the main loop for simulating p2p requests.
 func (s *Simulator) Start() {
 	log.Info("Starting simulator service")
-<<<<<<< HEAD
-	feed := s.p2p.Feed(messages.CollationBodyRequest{})
-	go s.simulateNotaryRequests(s.client.SMCCaller(), s.client.ChainReader(), feed)
-	go s.handleServiceErrors()
-=======
 	s.requestFeed = s.p2p.Feed(messages.CollationBodyRequest{})
 	go utils.HandleServiceErrors(s.ctx.Done(), s.errChan)
 	go s.simulateNotaryRequests(s.client.SMCCaller(), s.client.ChainReader(), time.Tick(time.Second*s.delay))
->>>>>>> 48d7384d
 }
 
 // Stop the main loop for simulator requests.
