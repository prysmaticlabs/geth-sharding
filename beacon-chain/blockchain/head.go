--- conflicted
+++ resolved
@@ -202,12 +202,7 @@
 	return s.head.state.Copy()
 }
 
-<<<<<<< HEAD
-// This returns the head state.
-// It does a full copy on head state for immutability.
-=======
 // This returns the genesis validator root of the head state.
->>>>>>> 50a15087
 func (s *Service) headGenesisValidatorRoot() [32]byte {
 	s.headLock.RLock()
 	defer s.headLock.RUnlock()
