load("@bazel_tools//tools/build_defs/repo:http.bzl", "http_archive")
load("@bazel_tools//tools/build_defs/repo:git.bzl", "git_repository")

http_archive(
    name = "bazel_skylib",
    sha256 = "2ea8a5ed2b448baf4a6855d3ce049c4c452a6470b1efd1504fdb7c1c134d220a",
    strip_prefix = "bazel-skylib-0.8.0",
    url = "https://github.com/bazelbuild/bazel-skylib/archive/0.8.0.tar.gz",
)

http_archive(
    name = "io_bazel_rules_go",
    sha256 = "313f2c7a23fecc33023563f082f381a32b9b7254f727a7dd2d6380ccc6dfe09b",
    urls = [
        "https://storage.googleapis.com/bazel-mirror/github.com/bazelbuild/rules_go/releases/download/0.19.3/rules_go-0.19.3.tar.gz",
        "https://github.com/bazelbuild/rules_go/releases/download/0.19.3/rules_go-0.19.3.tar.gz",
    ],
)

http_archive(
    name = "bazel_gazelle",
    sha256 = "3c681998538231a2d24d0c07ed5a7658cb72bfb5fd4bf9911157c0e9ac6a2687",
    urls = ["https://github.com/bazelbuild/bazel-gazelle/releases/download/0.17.0/bazel-gazelle-0.17.0.tar.gz"],
)

http_archive(
    name = "com_github_atlassian_bazel_tools",
    sha256 = "6b438f4d8c698f69ed4473cba12da3c3a7febf90ce8e3c383533d5a64d8c8f19",
    strip_prefix = "bazel-tools-6fbc36c639a8f376182bb0057dd557eb2440d4ed",
    urls = ["https://github.com/atlassian/bazel-tools/archive/6fbc36c639a8f376182bb0057dd557eb2440d4ed.tar.gz"],
)

http_archive(
    name = "io_bazel_rules_docker",
    sha256 = "9ff889216e28c918811b77999257d4ac001c26c1f7c7fb17a79bc28abf74182e",
    strip_prefix = "rules_docker-0.10.1",
    url = "https://github.com/bazelbuild/rules_docker/archive/v0.10.1.tar.gz",
)

http_archive(
    name = "build_bazel_rules_nodejs",
    sha256 = "da217044d24abd16667324626a33581f3eaccabf80985b2688d6a08ed2f864be",
    urls = ["https://github.com/bazelbuild/rules_nodejs/releases/download/0.37.1/rules_nodejs-0.37.1.tar.gz"],
)

git_repository(
    name = "graknlabs_bazel_distribution",
    commit = "d4a7864b90733ee8ab51c32d0657b2d4868d2f70",
    remote = "https://github.com/graknlabs/bazel-distribution",
    shallow_since = "1563544980 +0300",
)

# Override default import in rules_go with special patch until
# https://github.com/gogo/protobuf/pull/582 is merged.
git_repository(
    name = "com_github_gogo_protobuf",
    commit = "ba06b47c162d49f2af050fb4c75bcbc86a159d5c",  # v1.2.1, as of 2019-03-03
    patch_args = ["-p1"],
    patches = [
        "@io_bazel_rules_go//third_party:com_github_gogo_protobuf-gazelle.patch",
        "//third_party:com_github_gogo_protobuf-equal.patch",
    ],
    remote = "https://github.com/gogo/protobuf",
    shallow_since = "1550471403 +0200",
    # gazelle args: -go_prefix github.com/gogo/protobuf -proto legacy
)

load(
    "@io_bazel_rules_docker//repositories:repositories.bzl",
    container_repositories = "repositories",
)

container_repositories()

load("@io_bazel_rules_go//go:deps.bzl", "go_register_toolchains", "go_rules_dependencies")

go_rules_dependencies()

go_register_toolchains(nogo = "@//:nogo")

load("@bazel_gazelle//:deps.bzl", "gazelle_dependencies", "go_repository")

gazelle_dependencies()

load("@com_github_atlassian_bazel_tools//gometalinter:deps.bzl", "gometalinter_dependencies")

gometalinter_dependencies()

load(
    "@io_bazel_rules_docker//go:image.bzl",
    _go_image_repos = "repositories",
)

_go_image_repos()

http_archive(
    name = "prysm_testnet_site",
    build_file_content = """
proto_library(
  name = "faucet_proto",
  srcs = ["src/proto/faucet.proto"],
  visibility = ["//visibility:public"],
)""",
    sha256 = "92c8e4d408704cd636ae528aeae9b4dd7da8448ae951e76ed93c2700e56d4735",
    strip_prefix = "prysm-testnet-site-5afe7bf22b10a2b65c4c6a7a767280c9f32c49a8",
    url = "https://github.com/prestonvanloon/prysm-testnet-site/archive/5afe7bf22b10a2b65c4c6a7a767280c9f32c49a8.tar.gz",
)

http_archive(
    name = "io_kubernetes_build",
    sha256 = "68aabfdac3d52d30ee03e16ff53aa6fd3d61f1d2502532b4ce792b0f47077800",
    strip_prefix = "repo-infra-24cc8eb96f265a7dc0c05e78288a41bbfb0fef88",
    url = "https://github.com/kubernetes/repo-infra/archive/24cc8eb96f265a7dc0c05e78288a41bbfb0fef88.tar.gz",
)

http_archive(
    name = "eth2_spec_tests_general",
    build_file_content = """
filegroup(
    name = "test_data",
    srcs = glob([
        "**/*.ssz",
        "**/*.yaml",
    ]),
    visibility = ["//visibility:public"],
)
    """,
    sha256 = "386335fc3b055fad37088bd821929ff684bc00bb1a74e044e4b377ebd6e88fce",
    # File names are normally too long, see: https://github.com/ethereum/eth2.0-spec-tests/issues/15
    url = "https://prysmaticlabs.com/uploads/v0.8.3_general_spectests.tar.gz",
)

http_archive(
    name = "eth2_spec_tests_minimal",
    build_file_content = """
filegroup(
    name = "test_data",
    srcs = glob([
        "**/*.ssz",
        "**/*.yaml",
    ]),
    visibility = ["//visibility:public"],
)
    """,
    sha256 = "7ab89a364796e3f8a9af84750c241e9c9e2170a34c1a4e160fdfa2cee5b03fb7",
    url = "https://github.com/ethereum/eth2.0-spec-tests/releases/download/v0.8.3/minimal.tar.gz",
)

http_archive(
    name = "eth2_spec_tests_mainnet",
    build_file_content = """
filegroup(
    name = "test_data",
    srcs = glob([
        "**/*.ssz",
        "**/*.yaml",
    ]),
    visibility = ["//visibility:public"],
)
    """,
    sha256 = "6274e3b77f393faf7b17cef10e93244c16316d3b7ae9c6b844501b12f432a7c3",
    url = "https://github.com/ethereum/eth2.0-spec-tests/releases/download/v0.8.3/mainnet.tar.gz",
)

http_archive(
    name = "com_github_bazelbuild_buildtools",
    sha256 = "b5d7dbc6832f11b6468328a376de05959a1a9e4e9f5622499d3bab509c26b46a",
    strip_prefix = "buildtools-bf564b4925ab5876a3f64d8b90fab7f769013d42",
    url = "https://github.com/bazelbuild/buildtools/archive/bf564b4925ab5876a3f64d8b90fab7f769013d42.zip",
)

load("@com_github_bazelbuild_buildtools//buildifier:deps.bzl", "buildifier_dependencies")

buildifier_dependencies()

go_repository(
    name = "com_github_golang_mock",
    commit = "d74b93584564161b2de771089ee697f07d8bd5b5",  # v1.3.1
    importpath = "github.com/golang/mock",
)

git_repository(
    name = "com_google_protobuf",
    commit = "09745575a923640154bcf307fba8aedff47f240a",
    remote = "https://github.com/protocolbuffers/protobuf",
    shallow_since = "1558721209 -0700",
)

load("@com_google_protobuf//:protobuf_deps.bzl", "protobuf_deps")

protobuf_deps()

# External dependencies

go_repository(
    name = "com_github_ethereum_go_ethereum",
    commit = "e72457320e5ab146ea573d01041a1b80b87e1489",
    importpath = "github.com/ethereum/go-ethereum",
    # Note: go-ethereum is not bazel-friendly with regards to cgo. We have a
    # a fork that has resolved these issues by disabling HID/USB support and
    # some manual fixes for c imports in the crypto package. This is forked
    # branch should be updated from time to time with the latest go-ethereum
    # code.
    remote = "https://github.com/prysmaticlabs/bazel-go-ethereum",
    vcs = "git",
)

go_repository(
    name = "com_github_prysmaticlabs_go_ssz",
    commit = "c54dc95f42bf03c9c35a4209b372af61d49f48c0",
    importpath = "github.com/prysmaticlabs/go-ssz",
)

go_repository(
    name = "com_github_urfave_cli",
    commit = "e6cf83ec39f6e1158ced1927d4ed14578fda8edb",  # v1.21.0
    importpath = "github.com/urfave/cli",
)

go_repository(
    name = "com_github_go_yaml_yaml",
    commit = "51d6538a90f86fe93ac480b35f37b2be17fef232",  # v2.2.2
    importpath = "github.com/go-yaml/yaml",
)

go_repository(
    name = "com_github_x_cray_logrus_prefixed_formatter",
    commit = "bb2702d423886830dee131692131d35648c382e2",  # v0.5.2
    importpath = "github.com/x-cray/logrus-prefixed-formatter",
)

go_repository(
    name = "com_github_mgutz_ansi",
    commit = "9520e82c474b0a04dd04f8a40959027271bab992",
    importpath = "github.com/mgutz/ansi",
)

go_repository(
    name = "com_github_fjl_memsize",
    commit = "2a09253e352a56f419bd88effab0483f52da4c7d",
    importpath = "github.com/fjl/memsize",
)

go_repository(
    name = "com_github_libp2p_go_libp2p",
    commit = "a3c39ad62a5d215b78fd95947dc304784faa98f6",  # v0.3.1
    importpath = "github.com/libp2p/go-libp2p",
)

go_repository(
    name = "com_github_libp2p_go_libp2p_peer",
    commit = "62676d8fb785a8fc279878cbe8e03b878f005910",  # v0.2.0
    importpath = "github.com/libp2p/go-libp2p-peer",
)

go_repository(
    name = "com_github_libp2p_go_libp2p_crypto",
    build_file_proto_mode = "disable_global",
    commit = "ddb6d72b5ad0ae81bf1ee77b628eac1d7237536a",  # v0.1.0
    importpath = "github.com/libp2p/go-libp2p-crypto",
)

go_repository(
    name = "com_github_multiformats_go_multiaddr",
    commit = "f96df18bf0c217c77f6cc0f9e810a178cea12f38",  # v0.1.1
    importpath = "github.com/multiformats/go-multiaddr",
)

go_repository(
    name = "com_github_ipfs_go_log",
    commit = "91b837264c0f35dd4e2be341d711316b91d3573d",  # v0.0.1
    importpath = "github.com/ipfs/go-log",
)

go_repository(
    name = "com_github_multiformats_go_multihash",
    commit = "249ead2008065c476a2ee45e8e75e8b85d846a72",  # v0.0.8
    importpath = "github.com/multiformats/go-multihash",
)

go_repository(
    name = "com_github_libp2p_go_libp2p_swarm",
    commit = "4f59859086ea4bfd750cf40ff2598fe8e6256f78",  # v0.2.2
    importpath = "github.com/libp2p/go-libp2p-swarm",
)

go_repository(
    name = "com_github_libp2p_go_libp2p_host",
    commit = "fb741ff65522f904e7d46f527c9a823f32346f83",  # v0.1.0
    importpath = "github.com/libp2p/go-libp2p-host",
)

go_repository(
    name = "com_github_libp2p_go_libp2p_peerstore",
    commit = "f4c9af195c69379f1cf284dba31985482a56f78e",  # v0.1.3
    importpath = "github.com/libp2p/go-libp2p-peerstore",
)

go_repository(
    name = "com_github_libp2p_go_libp2p_circuit",
    commit = "0305622f3f146485f0ff6df0ae6c010787331ca7",  # v0.1.3
    importpath = "github.com/libp2p/go-libp2p-circuit",
)

go_repository(
    name = "com_github_coreos_go_semver",
    commit = "e214231b295a8ea9479f11b70b35d5acf3556d9b",  # v0.3.0
    importpath = "github.com/coreos/go-semver",
)

go_repository(
    name = "com_github_libp2p_go_libp2p_interface_connmgr",
    commit = "ad0549099b57dc8a5f0fe2f596467960ed1ed66b",  # v0.1.0
    importpath = "github.com/libp2p/go-libp2p-interface-connmgr",
)

go_repository(
    name = "com_github_libp2p_go_conn_security_multistream",
    commit = "09b4134a655b5fc883a5bdd62ea12db6e0a1b095",  # v0.1.0
    importpath = "github.com/libp2p/go-conn-security-multistream",
)

go_repository(
    name = "com_github_libp2p_go_libp2p_metrics",
    commit = "2551ab4747111d6c216a06d963c575cebdfd5c9f",  # v0.1.0
    importpath = "github.com/libp2p/go-libp2p-metrics",
)

go_repository(
    name = "com_github_libp2p_go_libp2p_net",
    commit = "e8fc79d2ba74e10b386a79ba9176b88680f8acb0",  # v0.1.0
    importpath = "github.com/libp2p/go-libp2p-net",
)

go_repository(
    name = "com_github_whyrusleeping_mafmt",
    commit = "7aa7fad2ede4e7157818e3e7af5061f866a9ae23",  # v1.2.8
    importpath = "github.com/whyrusleeping/mafmt",
)

go_repository(
    name = "com_github_multiformats_go_multiaddr_net",
    commit = "a5c136c9742a7057dd70ba3af384a5bf0b9f17bc",  # v0.1.0
    importpath = "github.com/multiformats/go-multiaddr-net",
)

go_repository(
    name = "com_github_minio_blake2b_simd",
    commit = "3f5f724cb5b182a5c278d6d3d55b40e7f8c2efb4",
    importpath = "github.com/minio/blake2b-simd",
)

go_repository(
    name = "com_github_mattn_go_colorable",
    commit = "8029fb3788e5a4a9c00e415f586a6d033f5d38b3",  # v0.1.2
    importpath = "github.com/mattn/go-colorable",
)

go_repository(
    name = "com_github_btcsuite_btcd",
    commit = "306aecffea325e97f513b3ff0cf7895a5310651d",
    importpath = "github.com/btcsuite/btcd",
)

go_repository(
    name = "com_github_minio_sha256_simd",
    commit = "6de4475307716de15b286880ff321c9547086fdd",  # v0.1.1
    importpath = "github.com/minio/sha256-simd",
)

go_repository(
    name = "com_github_mr_tron_base58",
    commit = "d504ab2e22d97cb9f10b1d146a1e6a063f4a5f43",  # v1.1.2
    importpath = "github.com/mr-tron/base58",
)

go_repository(
    name = "com_github_libp2p_go_libp2p_secio",
    build_file_proto_mode = "disable_global",
    commit = "7c3f577d99debb69c3b68be35fe14d9445a6569c",  # v0.2.0
    importpath = "github.com/libp2p/go-libp2p-secio",
)

go_repository(
    name = "com_github_libp2p_go_tcp_transport",
    commit = "4da01758afabe2347b015cc12d3478a384ebc909",  # v0.1.1
    importpath = "github.com/libp2p/go-tcp-transport",
)

go_repository(
    name = "com_github_libp2p_go_libp2p_protocol",
    commit = "25288782ae7dd539248ffa7dc62d521027ea311b",  # v0.1.0
    importpath = "github.com/libp2p/go-libp2p-protocol",
)

go_repository(
    name = "com_github_jbenet_goprocess",
    commit = "1dc239722b2ba3784472fb5301f62640fa5a8bc3",  # v0.1.3
    importpath = "github.com/jbenet/goprocess",
)

go_repository(
    name = "com_github_multiformats_go_multistream",
    commit = "039807e4901c4b2041f40a0e4aa32d72939608aa",  # v0.1.0
    importpath = "github.com/multiformats/go-multistream",
)

go_repository(
    name = "com_github_libp2p_go_libp2p_loggables",
    commit = "814642b01726ff6f9302e8ce9eeeb00d25409520",  # v0.1.0
    importpath = "github.com/libp2p/go-libp2p-loggables",
)

go_repository(
    name = "com_github_libp2p_go_libp2p_nat",
    commit = "c50c291a61bceccb914366d93eb24f58594e9134",  # v0.0.4
    importpath = "github.com/libp2p/go-libp2p-nat",
)

go_repository(
    name = "com_github_multiformats_go_multiaddr_dns",
    commit = "fc9a9eabad5035b23eb95c167621aee7f0083b34",  # v0.1.0
    importpath = "github.com/multiformats/go-multiaddr-dns",
)

go_repository(
    name = "com_github_whyrusleeping_go_logging",
    commit = "0457bb6b88fc1973573aaf6b5145d8d3ae972390",
    importpath = "github.com/whyrusleeping/go-logging",
)

go_repository(
    name = "com_github_mattn_go_isatty",
    commit = "e1f7b56ace729e4a73a29a6b4fac6cd5fcda7ab3",  # v0.0.9
    importpath = "github.com/mattn/go-isatty",
)

go_repository(
    name = "com_github_libp2p_go_libp2p_transport_upgrader",
    commit = "07ed92ccf9aba3a2e4b2fddc4c17ced060524922",  # v0.1.1
    importpath = "github.com/libp2p/go-libp2p-transport-upgrader",
)

go_repository(
    name = "com_github_libp2p_go_maddr_filter",
    commit = "4d5679194bce9c87a81d3b9948a4b5edd5ddc094",  # v0.0.5
    importpath = "github.com/libp2p/go-maddr-filter",
)

go_repository(
    name = "com_github_libp2p_go_libp2p_transport",
    commit = "2406e91c260757c7cf63c70ad20073f5a7b29af4",  # v0.1.0
    importpath = "github.com/libp2p/go-libp2p-transport",
)

go_repository(
    name = "com_github_libp2p_go_addr_util",
    commit = "4cd36c0f325f9e38f1e31ff7a10b9d94d53a11cf",  # v0.0.1
    importpath = "github.com/libp2p/go-addr-util",
)

go_repository(
    name = "com_github_libp2p_go_libp2p_interface_pnet",
    commit = "1357b4bb4b863afcc688f7820c88564ad79818be",  # v0.1.0
    importpath = "github.com/libp2p/go-libp2p-interface-pnet",
)

go_repository(
    name = "com_github_whyrusleeping_timecache",
    commit = "cfcb2f1abfee846c430233aef0b630a946e0a5a6",
    importpath = "github.com/whyrusleeping/timecache",
)

go_repository(
    name = "com_github_opentracing_opentracing_go",
    commit = "659c90643e714681897ec2521c60567dd21da733",  # v1.1.0
    importpath = "github.com/opentracing/opentracing-go",
)

go_repository(
    name = "com_github_libp2p_go_reuseport",
    commit = "3e6d618acfdfacbbeff71cb2bd70fc188f897a0f",  # v0.0.1
    importpath = "github.com/libp2p/go-reuseport",
)

go_repository(
    name = "com_github_huin_goupnp",
    commit = "656e61dfadd241c7cbdd22a023fa81ecb6860ea8",  # v1.0.0
    importpath = "github.com/huin/goupnp",
)

go_repository(
    name = "com_github_spaolacci_murmur3",
    commit = "f09979ecbc725b9e6d41a297405f65e7e8804acc",  # v1.1.0
    importpath = "github.com/spaolacci/murmur3",
)

go_repository(
    name = "com_github_jbenet_go_temp_err_catcher",
    commit = "aac704a3f4f27190b4ccc05f303a4931fd1241ff",
    importpath = "github.com/jbenet/go-temp-err-catcher",
)

go_repository(
    name = "com_github_sirupsen_logrus",
    commit = "839c75faf7f98a33d445d181f3018b5c3409a45e",  # v1.4.2
    importpath = "github.com/sirupsen/logrus",
)

go_repository(
    name = "org_golang_x_sys",
    commit = "fae7ac547cb717d141c433a2a173315e216b64c4",
    importpath = "golang.org/x/sys",
)

go_repository(
    name = "com_github_libp2p_go_flow_metrics",
    commit = "1f5b3acc846b2c8ce4c4e713296af74f5c24df55",  # v0.0.1
    importpath = "github.com/libp2p/go-flow-metrics",
)

go_repository(
    name = "com_github_libp2p_go_msgio",
    commit = "9142103f7d8dc5a74a91116b8f927fe8d8bf4a96",  # v0.0.4
    importpath = "github.com/libp2p/go-msgio",
)

go_repository(
    name = "com_github_jackpal_gateway",
    commit = "cbcf4e3f3baee7952fc386c8b2534af4d267c875",  # v1.0.5
    importpath = "github.com/jackpal/gateway",
)

go_repository(
    name = "com_github_whyrusleeping_multiaddr_filter",
    commit = "e903e4adabd70b78bc9293b6ee4f359afb3f9f59",
    importpath = "github.com/whyrusleeping/multiaddr-filter",
)

go_repository(
    name = "com_github_libp2p_go_ws_transport",
    commit = "78f94f4dc7b89e60f4ef983cc661f8e793e8c5ed",  # v0.1.1
    importpath = "github.com/libp2p/go-ws-transport",
)

go_repository(
    name = "org_golang_x_crypto",
    commit = "4def268fd1a49955bfb3dda92fe3db4f924f2285",
    importpath = "golang.org/x/crypto",
)

go_repository(
    name = "com_github_jackpal_go_nat_pmp",
    commit = "d89d09f6f3329bc3c2479aa3cafd76a5aa93a35c",
    importpath = "github.com/jackpal/go-nat-pmp",
)

go_repository(
    name = "com_github_libp2p_go_reuseport_transport",
    commit = "c7583c88df654a2ecd621e863f661783d79b64d1",  # v0.0.2
    importpath = "github.com/libp2p/go-reuseport-transport",
)

go_repository(
    name = "com_github_whyrusleeping_go_notifier",
    commit = "097c5d47330ff6a823f67e3515faa13566a62c6f",
    importpath = "github.com/whyrusleeping/go-notifier",
)

go_repository(
    name = "com_github_gorilla_websocket",
    commit = "c3e18be99d19e6b3e8f1559eea2c161a665c4b6b",  # v1.4.1
    importpath = "github.com/gorilla/websocket",
)

go_repository(
    name = "com_github_syndtr_goleveldb",
    commit = "9d007e481048296f09f59bd19bb7ae584563cd95",  # v1.0.0
    importpath = "github.com/syndtr/goleveldb",
)

go_repository(
    name = "com_github_libp2p_go_libp2p_blankhost",
    commit = "da3b45205dfce3ef3926054ffd5dee76f5903382",  # v0.1.4
    importpath = "github.com/libp2p/go-libp2p-blankhost",
)

go_repository(
    name = "io_opencensus_go",
    commit = "7bbec1755a8162b5923fc214a494773a701d506a",  # v0.22.0
    importpath = "go.opencensus.io",
)

go_repository(
    name = "io_opencensus_go_contrib_exporter_jaeger",
    commit = "5b8293c22f362562285c2acbc52f4a1870a47a33",
    importpath = "contrib.go.opencensus.io/exporter/jaeger",
    remote = "http://github.com/census-ecosystem/opencensus-go-exporter-jaeger",
    vcs = "git",
)

go_repository(
    name = "org_golang_google_api",
    commit = "aac82e61c0c8fe133c297b4b59316b9f481e1f0a",  # v0.6.0
    importpath = "google.golang.org/api",
)

go_repository(
    name = "org_golang_x_sync",
    commit = "e225da77a7e68af35c70ccbf71af2b83e6acac3c",
    importpath = "golang.org/x/sync",
)

go_repository(
    name = "com_github_golang_lint",
    commit = "5b3e6a55c961c61f4836ae6868c17b070744c590",
    importpath = "github.com/golang/lint",
)

go_repository(
    name = "org_golang_x_lint",
    commit = "5b3e6a55c961c61f4836ae6868c17b070744c590",
    importpath = "golang.org/x/lint",
)

go_repository(
    name = "com_github_aristanetworks_goarista",
    commit = "728bce664cf5dfb921941b240828f989a2c8f8e3",
    importpath = "github.com/aristanetworks/goarista",
)

go_repository(
    name = "com_github_prometheus_client_golang",
    commit = "4ab88e80c249ed361d3299e2930427d9ac43ef8d",  # v1.0.0
    importpath = "github.com/prometheus/client_golang",
)

go_repository(
    name = "com_github_prometheus_client_model",
    commit = "fd36f4220a901265f90734c3183c5f0c91daa0b8",
    importpath = "github.com/prometheus/client_model",
)

go_repository(
    name = "com_github_prometheus_common",
    commit = "287d3e634a1e550c9e463dd7e5a75a422c614505",  # v0.7.0
    importpath = "github.com/prometheus/common",
)

go_repository(
    name = "com_github_prometheus_procfs",
    commit = "499c85531f756d1129edd26485a5f73871eeb308",  # v0.0.5
    importpath = "github.com/prometheus/procfs",
)

go_repository(
    name = "com_github_beorn7_perks",
    commit = "37c8de3658fcb183f997c4e13e8337516ab753e6",  # v1.0.1
    importpath = "github.com/beorn7/perks",
)

go_repository(
    name = "com_github_matttproud_golang_protobuf_extensions",
    commit = "c12348ce28de40eed0136aa2b644d0ee0650e56c",  # v1.0.1
    importpath = "github.com/matttproud/golang_protobuf_extensions",
)

go_repository(
    name = "com_github_boltdb_bolt",
    commit = "2f1ce7a837dcb8da3ec595b1dac9d0632f0f99e8",  # v1.3.1
    importpath = "github.com/boltdb/bolt",
)

go_repository(
    name = "com_github_pborman_uuid",
    commit = "8b1b92947f46224e3b97bb1a3a5b0382be00d31e",  # v1.2.0
    importpath = "github.com/pborman/uuid",
)

go_repository(
    name = "com_github_libp2p_go_buffer_pool",
    commit = "c4a5988a1e475884367015e1a2d0bd5fa4c491f4",  # v0.0.2
    importpath = "github.com/libp2p/go-buffer-pool",
)

go_repository(
    name = "com_github_libp2p_go_mplex",
    commit = "62fe9554facaec3f80333b61ea8d694fe615705f",  # v0.1.0
    importpath = "github.com/libp2p/go-mplex",
)

go_repository(
    name = "com_github_libp2p_go_libp2p_pubsub",
    build_file_proto_mode = "disable_global",
    commit = "9f04364996b415168f0e0d7e9fc82272fbed4005",  # v0.1.1
    importpath = "github.com/libp2p/go-libp2p-pubsub",
)

go_repository(
    name = "com_github_ipfs_go_ipfs_util",
    commit = "a4bb5361e49427531f9a716ead2ce4bd9bdd7959",  # v0.0.1
    importpath = "github.com/ipfs/go-ipfs-util",
)

go_repository(
    name = "com_github_google_uuid",
    commit = "0cd6bf5da1e1c83f8b45653022c74f71af0538a4",  # v1.1.1
    importpath = "github.com/google/uuid",
)

go_repository(
    name = "com_github_libp2p_go_libp2p_kad_dht",
    build_file_proto_mode = "disable_global",
    commit = "e216d3cf6cfadfc91b8c3bec6ac9492ea40908d0",  # v0.2.1
    importpath = "github.com/libp2p/go-libp2p-kad-dht",
)

go_repository(
    name = "com_github_ipfs_go_datastore",
    commit = "507733cb3c352085b791341655a0b7ef52a17533",  # v0.1.0
    importpath = "github.com/ipfs/go-datastore",
)

go_repository(
    name = "com_github_whyrusleeping_base32",
    commit = "c30ac30633ccdabefe87eb12465113f06f1bab75",
    importpath = "github.com/whyrusleeping/base32",
)

go_repository(
    name = "com_github_ipfs_go_cid",
    commit = "9bb7ea69202c6c9553479eb355ab8a8a97d43a2e",  # v0.0.3
    importpath = "github.com/ipfs/go-cid",
)

go_repository(
    name = "com_github_libp2p_go_libp2p_record",
    build_file_proto_mode = "disable_global",
    commit = "3f535b1abcdf698e11ac16f618c2e64c4e5a114a",  # v0.1.1
    importpath = "github.com/libp2p/go-libp2p-record",
)

go_repository(
    name = "com_github_libp2p_go_libp2p_routing",
    commit = "f4ece6c1baa8e77ee488b25014fcb1059955ed0f",  # v0.1.0
    importpath = "github.com/libp2p/go-libp2p-routing",
)

go_repository(
    name = "com_github_libp2p_go_libp2p_kbucket",
    commit = "8b77351e0f784a5f71749d23000897c8aee71a76",  # v0.2.1
    importpath = "github.com/libp2p/go-libp2p-kbucket",
)

go_repository(
    name = "com_github_ipfs_go_todocounter",
    commit = "bc75efcf13e6e50fbba27679ba5451585d70c954",  # v0.0.1
    importpath = "github.com/ipfs/go-todocounter",
)

go_repository(
    name = "com_github_whyrusleeping_go_keyspace",
    commit = "5b898ac5add1da7178a4a98e69cb7b9205c085ee",
    importpath = "github.com/whyrusleeping/go-keyspace",
)

go_repository(
    name = "com_github_multiformats_go_multibase",
    commit = "d63641945dc1749baa23686ad0564ad63fef0493",  # v0.0.1
    importpath = "github.com/multiformats/go-multibase",
)

go_repository(
    name = "com_github_hashicorp_golang_lru",
    commit = "7f827b33c0f158ec5dfbba01bb0b14a4541fd81d",  # v0.5.3
    importpath = "github.com/hashicorp/golang-lru",
)

go_repository(
    name = "com_github_ipfs_go_ipfs_addr",
    commit = "ac4881d4db36effbbeebf93d9172fcb20ed04c15",  # v0.0.1
    importpath = "github.com/ipfs/go-ipfs-addr",
)

go_repository(
    name = "com_github_libp2p_go_libp2p_discovery",
    commit = "d248d63b0af8c023307da18ad7000a12020e06f0",  # v0.1.0
    importpath = "github.com/libp2p/go-libp2p-discovery",
)

go_repository(
    name = "com_github_libp2p_go_libp2p_autonat",
    commit = "3464f9b4f7bfbd7bb008813eacb626c7ab7fb9a3",  # v0.1.0
    importpath = "github.com/libp2p/go-libp2p-autonat",
)

go_repository(
    name = "com_github_konsorten_go_windows_terminal_sequences",
    commit = "f55edac94c9bbba5d6182a4be46d86a2c9b5b50e",  # v1.0.2
    importpath = "github.com/konsorten/go-windows-terminal-sequences",
)

go_repository(
    name = "com_github_libp2p_go_libp2p_interface_conn",
    commit = "c7cda99284db0bea441058da8fd1f1373c763ed6",
    importpath = "github.com/libp2p/go-libp2p-interface-conn",
)

go_repository(
    name = "io_k8s_client_go",
    build_extra_args = ["-exclude=vendor"],
    commit = "0c47f9da00011ea9a8717671127ac21625c7a6c0",
    importpath = "k8s.io/client-go",
)

go_repository(
    name = "io_k8s_apimachinery",
    build_file_proto_mode = "disable_global",
    commit = "bfcf53abc9f82bad3e534fcb1c36599d3c989ebf",
    importpath = "k8s.io/apimachinery",
)

go_repository(
    name = "io_k8s_klog",
    commit = "9be023858d57e1beb4d7c29fa54093cea2cf9583",
    importpath = "k8s.io/klog",
)

go_repository(
    name = "com_github_google_gofuzz",
    commit = "f140a6486e521aad38f5917de355cbf147cc0496",  # v1.0.0
    importpath = "github.com/google/gofuzz",
)

go_repository(
    name = "io_k8s_api",
    build_file_proto_mode = "disable_global",
    commit = "3043179095b6baa0087e8735d796bd6dfa881f8e",
    importpath = "k8s.io/api",
)

go_repository(
    name = "com_github_shyiko_kubesec",
    commit = "7718facdb5e5529cecff1fe42fc3aaa4cc837d5d",
    importpath = "github.com/shyiko/kubesec",
)

go_repository(
    name = "in_gopkg_yaml_v2",
    commit = "51d6538a90f86fe93ac480b35f37b2be17fef232",  # v2.2.2
    importpath = "gopkg.in/yaml.v2",
)

go_repository(
    name = "com_github_spf13_pflag",
    commit = "2e9d26c8c37aae03e3f9d4e90b7116f5accb7cab",  # v1.0.5
    importpath = "github.com/spf13/pflag",
)

go_repository(
    name = "com_github_spf13_cobra",
    commit = "f2b07da1e2c38d5f12845a4f607e2e1018cbb1f5",  # v0.0.5
    importpath = "github.com/spf13/cobra",
)

go_repository(
    name = "com_github_aws_aws_sdk_go",
    commit = "36cc7fd7051ac4707bd56c8774825df9e8de5918",
    importpath = "github.com/aws/aws-sdk-go",
)

go_repository(
    name = "com_github_posener_complete",
    commit = "699ede78373dfb0168f00170591b698042378437",
    importpath = "github.com/posener/complete",
    remote = "https://github.com/shyiko/complete",
    vcs = "git",
)

go_repository(
    name = "org_golang_x_oauth2",
    commit = "e64efc72b421e893cbf63f17ba2221e7d6d0b0f3",
    importpath = "golang.org/x/oauth2",
)

go_repository(
    name = "com_github_hashicorp_go_multierror",
    commit = "886a7fbe3eb1c874d46f623bfa70af45f425b3d1",  # v1.0.0
    importpath = "github.com/hashicorp/go-multierror",
)

go_repository(
    name = "com_github_hashicorp_errwrap",
    commit = "8a6fb523712970c966eefc6b39ed2c5e74880354",  # v1.0.0
    importpath = "github.com/hashicorp/errwrap",
)

go_repository(
    name = "com_google_cloud_go",
    commit = "264def2dd949cdb8a803bb9f50fa29a67b798a6a",  # v0.46.3
    importpath = "cloud.google.com/go",
)

go_repository(
    name = "com_github_inconshreveable_mousetrap",
    commit = "76626ae9c91c4f2a10f34cad8ce83ea42c93bb75",  # v1.0.0
    importpath = "github.com/inconshreveable/mousetrap",
)

go_repository(
    name = "com_github_deckarep_golang_set",
    commit = "cbaa98ba5575e67703b32b4b19f73c91f3c4159e",  # v1.7.1
    importpath = "github.com/deckarep/golang-set",
)

go_repository(
    name = "com_github_go_stack_stack",
    commit = "f66e05c21cd224e01c8a3ee7bc867aa79439e207",  # v1.8.0
    importpath = "github.com/go-stack/stack",
)

go_repository(
    name = "com_github_rs_cors",
    commit = "9a47f48565a795472d43519dd49aac781f3034fb",  # v1.6.0
    importpath = "github.com/rs/cors",
)

go_repository(
    name = "com_github_golang_snappy",
    commit = "2a8bb927dd31d8daada140a5d09578521ce5c36a",  # v0.0.1
    importpath = "github.com/golang/snappy",
)

go_repository(
    name = "com_github_edsrzf_mmap_go",
    commit = "188cc3b666ba704534fa4f96e9e61f21f1e1ba7c",  # v1.0.0
    importpath = "github.com/edsrzf/mmap-go",
)

go_repository(
    name = "com_github_pkg_errors",
    commit = "27936f6d90f9c8e1145f11ed52ffffbfdb9e0af7",
    importpath = "github.com/pkg/errors",
)

go_repository(
    name = "in_gopkg_natefinch_npipe_v2",
    commit = "c1b8fa8bdccecb0b8db834ee0b92fdbcfa606dd6",
    importpath = "gopkg.in/natefinch/npipe.v2",
)

go_repository(
    name = "com_github_prestonvanloon_go_recaptcha",
    commit = "0834cef6e8bd3a7ebdb3ac7def9440ee47d501a4",
    importpath = "github.com/prestonvanloon/go-recaptcha",
)

go_repository(
    name = "com_github_phoreproject_bls",
    commit = "da95d4798b09e9f45a29dc53124b2a0b4c1dfc13",
    importpath = "github.com/phoreproject/bls",
)

go_repository(
    name = "com_github_multiformats_go_base32",
    commit = "a9c2755c3d1672dbe6a7e4a5d182169fa30b6a8e",  # v0.0.3
    importpath = "github.com/multiformats/go-base32",
)

go_repository(
    name = "org_golang_x_xerrors",
    commit = "a5947ffaace3e882f334c1750858b4a6a7e52422",
    importpath = "golang.org/x/xerrors",
)

go_repository(
    name = "com_github_grpc_ecosystem_go_grpc_middleware",
    commit = "dd15ed025b6054e5253963e355991f3070d4e593",  # v1.1.0
    importpath = "github.com/grpc-ecosystem/go-grpc-middleware",
)

go_repository(
    name = "com_github_apache_thrift",
    commit = "384647d290e2e4a55a14b1b7ef1b7e66293a2c33",  # v0.12.0
    importpath = "github.com/apache/thrift",
)

go_repository(
    name = "com_github_grpc_ecosystem_go_grpc_prometheus",
    commit = "c225b8c3b01faf2899099b768856a9e916e5087b",  # v1.2.0
    importpath = "github.com/grpc-ecosystem/go-grpc-prometheus",
)

go_repository(
    name = "com_github_karlseguin_ccache",
    commit = "ec06cd93a07565b373789b0078ba88fe697fddd9",
    importpath = "github.com/karlseguin/ccache",
)

go_repository(
    name = "com_github_libp2p_go_libp2p_connmgr",
    commit = "b46e9bdbcd8436b4fe4b30a53ec913c07e5e09c9",  # v0.1.1
    importpath = "github.com/libp2p/go-libp2p-connmgr",
)

go_repository(
    name = "com_github_joonix_log",
    commit = "13fe31bbdd7a6f706b9114e188cdb53856be4d64",
    importpath = "github.com/joonix/log",
)

go_repository(
    name = "grpc_ecosystem_grpc_gateway",
    commit = "740ef2ee80c49ed4a272e8c3b54ebf352109f572",
    importpath = "github.com/grpc-ecosystem/grpc-gateway",
)

go_repository(
    name = "com_github_ghodss_yaml",
    commit = "0ca9ea5df5451ffdf184b4428c902747c2c11cd7",  # v1.0.0
    importpath = "github.com/ghodss/yaml",
)

go_repository(
    name = "org_uber_go_automaxprocs",
    commit = "946a8391268aea0a60a86403988ff3ab4b604a83",  # v1.2.0
    importpath = "go.uber.org/automaxprocs",
)

go_repository(
    name = "com_github_libp2p_go_libp2p_core",
    build_file_proto_mode = "disable_global",
    commit = "d204016fc64589d0ec2ba965dd686d768d7ab34a",  # v0.2.2
    importpath = "github.com/libp2p/go-libp2p-core",
)

go_repository(
    name = "com_github_libp2p_go_libp2p_testing",
    commit = "1fa303da162dc57872d8fc553497f7602aa11c10",  # v0.1.0
    importpath = "github.com/libp2p/go-libp2p-testing",
)

go_repository(
    name = "com_github_libp2p_go_libp2p_yamux",
    commit = "a61e80cb5770aa0d9b1bafe94da1278f58baa2c5",  # v0.2.1
    importpath = "github.com/libp2p/go-libp2p-yamux",
)

go_repository(
    name = "com_github_libp2p_go_libp2p_mplex",
    commit = "811729f15f0af13fe3f0d9e410c22f6a4bc5c686",  # v0.2.1
    importpath = "github.com/libp2p/go-libp2p-mplex",
)

go_repository(
    name = "com_github_libp2p_go_stream_muxer_multistream",
    commit = "2439b02deee2de8bb1fe24473d3d8333008a714a",  # v0.2.0
    importpath = "github.com/libp2p/go-stream-muxer-multistream",
)

go_repository(
    name = "com_github_multiformats_go_multiaddr_fmt",
    commit = "113ed87ed03cfff94f29fd95236be3ccd933fd36",  # v0.1.0
    importpath = "github.com/multiformats/go-multiaddr-fmt",
)

go_repository(
    name = "com_github_libp2p_go_yamux",
    commit = "663972181d409e7263040f0b668462f87c85e1bd",  # v1.2.3
    importpath = "github.com/libp2p/go-yamux",
)

go_repository(
    name = "com_github_libp2p_go_nat",
    commit = "d13fdefb3bbb2fde2c6fc090a7ea992cec8b26df",  # v0.0.3
    importpath = "github.com/libp2p/go-nat",
)

go_repository(
    name = "com_github_koron_go_ssdp",
    commit = "4a0ed625a78b6858dc8d3a55fb7728968b712122",
    importpath = "github.com/koron/go-ssdp",
)

go_repository(
    name = "com_github_libp2p_go_eventbus",
    commit = "d34a18eba211bd65b32a4a7a06390fc441257cbd",  # v0.1.0
    importpath = "github.com/libp2p/go-eventbus",
)

go_repository(
    name = "in_gopkg_d4l3k_messagediff_v1",
    commit = "29f32d820d112dbd66e58492a6ffb7cc3106312b",  # v1.2.1
    importpath = "gopkg.in/d4l3k/messagediff.v1",
)

go_repository(
    name = "com_github_prysmaticlabs_go_bitfield",
    commit = "a6479422943a734f4a0ba2729095fb20c6a233b2",
    importpath = "github.com/prysmaticlabs/go-bitfield",
)

load("@com_github_prysmaticlabs_go_ssz//:deps.bzl", "go_ssz_dependencies")

go_ssz_dependencies()

go_repository(
    name = "org_golang_google_grpc",
    build_file_proto_mode = "disable",
    commit = "1d89a3c832915b2314551c1d2a506874d62e53f7",  # v1.22.0
    importpath = "google.golang.org/grpc",
)

go_repository(
    name = "org_golang_x_net",
    commit = "da137c7871d730100384dbcf36e6f8fa493aef5b",
    importpath = "golang.org/x/net",
)

go_repository(
    name = "org_golang_x_text",
    commit = "342b2e1fbaa52c93f31447ad2c6abc048c63e475",  # v0.3.2
    importpath = "golang.org/x/text",
)

go_repository(
    name = "com_github_golang_glog",
    commit = "23def4e6c14b4da8ac2ed8007337bc5eb5007998",
    importpath = "github.com/golang/glog",
)

go_repository(
    name = "org_golang_x_time",
    commit = "9d24e82272b4f38b78bc8cff74fa936d31ccd8ef",
    importpath = "golang.org/x/time",
)

go_repository(
    name = "com_github_googleapis_gnostic",
    commit = "ab0dd09aa10e2952b28e12ecd35681b20463ebab",  # v0.3.1
    importpath = "github.com/googleapis/gnostic",
)

go_repository(
    name = "in_gopkg_inf_v0",
    commit = "d2d2541c53f18d2a059457998ce2876cc8e67cbf",  # v0.9.1
    importpath = "gopkg.in/inf.v0",
)

go_repository(
    name = "com_github_davecgh_go_spew",
    commit = "8991bc29aa16c548c550c7ff78260e27b9ab7c73",  # v1.1.1
    importpath = "github.com/davecgh/go-spew",
)

go_repository(
    name = "io_k8s_sigs_yaml",
    commit = "4cd0c284b15f1735b8cc247df097d262b8903f9f",
    importpath = "sigs.k8s.io/yaml",
)

go_repository(
    name = "com_github_google_go_cmp",
    commit = "2d0692c2e9617365a95b295612ac0d4415ba4627",  # v0.3.1
    importpath = "github.com/google/go-cmp",
)

go_repository(
    name = "com_github_modern_go_reflect2",
    commit = "94122c33edd36123c84d5368cfb2b69df93a0ec8",  # v1.0.1
    importpath = "github.com/modern-go/reflect2",
)

go_repository(
    name = "com_github_json_iterator_go",
    commit = "4f2e55fcf87ba29ab80379002316db67620ff622",
    importpath = "github.com/json-iterator/go",
    remote = "https://github.com/prestonvanloon/go",
    vcs = "git",
)

go_repository(
    name = "com_github_modern_go_concurrent",
    commit = "bacd9c7ef1dd9b15be4a9909b8ac7a4e313eec94",
    importpath = "github.com/modern-go/concurrent",
)

go_repository(
    name = "io_k8s_utils",
    commit = "3dccf664f023863740c508fb4284e49742bedfa4",
    importpath = "k8s.io/utils",
)

go_repository(
    name = "com_github_googleapis_gnostic",
    commit = "25d8b0b6698593f520d9d8dc5a88e6b16ca9ecc0",
    importpath = "github.com/googleapis/gnostic",
)

go_repository(
    name = "com_github_prysmaticlabs_ethereumapis",
<<<<<<< HEAD
    commit = "6d7e03100cb4ab630dd5b2d47b0cfbb44d9760f9",
=======
    commit = "b4ca5785e074dd8fed39f18a61aae0318b57b4b0",
>>>>>>> 3a890e70
    importpath = "github.com/prysmaticlabs/ethereumapis",
)

go_repository(
    name = "com_github_cloudflare_roughtime",
    commit = "6b7e31ac9cb2d6048096585d2e8563ee60b28f84",
    importpath = "github.com/cloudflare/roughtime",
)

go_repository(
    name = "com_googlesource_roughtime_roughtime_git",
    build_file_generation = "on",
    commit = "51f6971f5f06ec101e5fbcabe5a49477708540f3",
    importpath = "roughtime.googlesource.com/roughtime.git",
)

go_repository(
    name = "com_github_paulbellamy_ratecounter",
    commit = "a803f0e4f07116687bb30965e8f7d0c32981b63c",
    importpath = "github.com/paulbellamy/ratecounter",
)<|MERGE_RESOLUTION|>--- conflicted
+++ resolved
@@ -1199,11 +1199,7 @@
 
 go_repository(
     name = "com_github_prysmaticlabs_ethereumapis",
-<<<<<<< HEAD
-    commit = "6d7e03100cb4ab630dd5b2d47b0cfbb44d9760f9",
-=======
     commit = "b4ca5785e074dd8fed39f18a61aae0318b57b4b0",
->>>>>>> 3a890e70
     importpath = "github.com/prysmaticlabs/ethereumapis",
 )
 
