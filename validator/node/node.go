// Package node defines a validator node which connects to a
// full beacon node as part of the Ethereum 2.0 specification.
package node

import (
	"context"
	"crypto/rand"
	"fmt"
	"os"
	"os/signal"
	"sync"
	"syscall"

	"github.com/prysmaticlabs/prysm/shared"
	"github.com/prysmaticlabs/prysm/shared/cmd"
	"github.com/prysmaticlabs/prysm/shared/database"
	"github.com/prysmaticlabs/prysm/shared/debug"
	"github.com/prysmaticlabs/prysm/shared/p2p"
	"github.com/prysmaticlabs/prysm/validator/attester"
	"github.com/prysmaticlabs/prysm/validator/beacon"
	"github.com/prysmaticlabs/prysm/validator/proposer"
	"github.com/prysmaticlabs/prysm/validator/rpcclient"
	"github.com/prysmaticlabs/prysm/validator/txpool"
	"github.com/prysmaticlabs/prysm/validator/types"
	"github.com/sirupsen/logrus"
	"github.com/urfave/cli"
)

var log = logrus.WithField("prefix", "node")

const shardChainDBName = "shardchaindata"

// ShardEthereum defines an instance of a sharding validator that manages
// the entire lifecycle of services attached to it participating in
// Ethereum 2.0.
type ShardEthereum struct {
	ctx      *cli.Context
	services *shared.ServiceRegistry // Lifecycle and service store.
	lock     sync.RWMutex
	stop     chan struct{} // Channel to wait for termination notifications.
	db       *database.DB
}

// GeneratePubKey generates a random public key for the validator, if they have not provided one.
func GeneratePubKey() ([]byte, error) {
	pubkey := make([]byte, 48)
	_, err := rand.Read(pubkey)

	return pubkey, err
}

// NewShardInstance creates a new, Ethereum 2.0 sharding validator.
func NewShardInstance(ctx *cli.Context) (*ShardEthereum, error) {
	registry := shared.NewServiceRegistry()
	shardEthereum := &ShardEthereum{
		ctx:      ctx,
		services: registry,
		stop:     make(chan struct{}),
	}
<<<<<<< HEAD
	var pubkey []byte

	inputkey := ctx.GlobalString(types.PubKeyFlag.Name)
	if inputkey == "" {
		var err error
		pubkey, err = GeneratePubKey()
		if err != nil {
			return nil, err
		}
		log.Warnf("Public Key not detected, generating a new one: %v", pubkey)

	} else {
		pubkey = []byte(inputkey)
=======
	var pubKey []byte

	inputKey := ctx.GlobalString(types.PubKeyFlag.Name)
	if inputKey == "" {
		var err error
		pubKey, err = GeneratePubKey()
		if err != nil {
			return nil, err
		}
		log.Warnf("Public Key not detected, generating a new one: %v", pubKey)

	} else {
		pubKey = []byte(inputKey)
>>>>>>> f9a5d277
	}

	if err := shardEthereum.startDB(ctx); err != nil {
		return nil, err
	}

	if err := shardEthereum.registerP2P(ctx); err != nil {
		return nil, err
	}

	if err := shardEthereum.registerTXPool(); err != nil {
		return nil, err
	}

	if err := shardEthereum.registerRPCClientService(ctx); err != nil {
		return nil, err
	}

	if err := shardEthereum.registerBeaconService(pubkey); err != nil {
		return nil, err
	}

	if err := shardEthereum.registerAttesterService(pubKey); err != nil {
		return nil, err
	}

	if err := shardEthereum.registerProposerService(pubKey); err != nil {
		return nil, err
	}

	return shardEthereum, nil
}

// Start every service in the sharding validator.
func (s *ShardEthereum) Start() {
	s.lock.Lock()

	log.Info("Starting sharding validator")

	s.services.StartAll()

	stop := s.stop
	s.lock.Unlock()

	go func() {
		sigc := make(chan os.Signal, 1)
		signal.Notify(sigc, syscall.SIGINT, syscall.SIGTERM)
		defer signal.Stop(sigc)
		<-sigc
		log.Info("Got interrupt, shutting down...")
		go s.Close()
		for i := 10; i > 0; i-- {
			<-sigc
			if i > 1 {
				log.Info("Already shutting down, interrupt more to panic.", "times", i-1)
			}
		}
		debug.Exit(s.ctx) // Ensure trace and CPU profile data are flushed.
		panic("Panic closing the sharding validator")
	}()

	// Wait for stop channel to be closed.
	<-stop
}

// Close handles graceful shutdown of the system.
func (s *ShardEthereum) Close() {
	s.lock.Lock()
	defer s.lock.Unlock()

	s.db.Close()
	s.services.StopAll()
	log.Info("Stopping sharding validator")

	close(s.stop)
}

// startDB attaches a LevelDB wrapped object to the shardEthereum instance.
func (s *ShardEthereum) startDB(ctx *cli.Context) error {
	path := ctx.GlobalString(cmd.DataDirFlag.Name)
	config := &database.DBConfig{DataDir: path, Name: shardChainDBName, InMemory: false}
	db, err := database.NewDB(config)
	if err != nil {
		return err
	}

	s.db = db
	return nil
}

// registerP2P attaches a p2p server to the ShardEthereum instance.
func (s *ShardEthereum) registerP2P(ctx *cli.Context) error {
	shardp2p, err := configureP2P(ctx)
	if err != nil {
		return fmt.Errorf("could not register shardp2p service: %v", err)
	}
	return s.services.RegisterService(shardp2p)
}

// registerTXPool creates a service that
// can spin up a transaction pool that will relay incoming transactions via an
// event feed. For our first releases, this can just relay test/fake transaction data
// the proposer can serialize into collation blobs.
// TODO(#161): design this txpool system for our first release.
func (s *ShardEthereum) registerTXPool() error {
	var shardp2p *p2p.Server
	if err := s.services.FetchService(&shardp2p); err != nil {
		return err
	}
	pool, err := txpool.NewTXPool(shardp2p)
	if err != nil {
		return fmt.Errorf("could not register shard txpool service: %v", err)
	}
	return s.services.RegisterService(pool)
}

// registerBeaconService registers a service that fetches streams from a beacon node
// via RPC.
func (s *ShardEthereum) registerBeaconService(pubKey []byte) error {

	var rpcService *rpcclient.Service
	if err := s.services.FetchService(&rpcService); err != nil {
		return err
	}
	b := beacon.NewBeaconValidator(context.TODO(), pubKey, rpcService, rpcService)
	return s.services.RegisterService(b)
}

// registerAttesterService that listens to assignments from the beacon service.
func (s *ShardEthereum) registerAttesterService(pubkey []byte) error {
	var beaconService *beacon.Service
	if err := s.services.FetchService(&beaconService); err != nil {
		return err
	}

	var rpcService *rpcclient.Service
	if err := s.services.FetchService(&rpcService); err != nil {
		return err
	}

	att := attester.NewAttester(context.TODO(), &attester.Config{
		Assigner:      beaconService,
		AssignmentBuf: 100,
		Client:        rpcService,
		Pubkey:        pubkey,
	})
	return s.services.RegisterService(att)
}

// registerProposerService that listens to assignments from the beacon service.
func (s *ShardEthereum) registerProposerService(pubKey []byte) error {
	var rpcService *rpcclient.Service
	if err := s.services.FetchService(&rpcService); err != nil {
		return err
	}
	var beaconService *beacon.Service
	if err := s.services.FetchService(&beaconService); err != nil {
		return err
	}

	prop := proposer.NewProposer(context.TODO(), &proposer.Config{
		Assigner:              beaconService,
		Client:                rpcService,
		AssignmentBuf:         100,
		AttestationBufferSize: 100,
		AttesterFeed:          beaconService,
		Pubkey:                pubKey,
	})
	return s.services.RegisterService(prop)
}

// registerRPCClientService registers a new RPC client that connects to a beacon node.
func (s *ShardEthereum) registerRPCClientService(ctx *cli.Context) error {
	endpoint := ctx.GlobalString(types.BeaconRPCProviderFlag.Name)
	rpcService := rpcclient.NewRPCClient(context.TODO(), &rpcclient.Config{
		Endpoint: endpoint,
	})
	return s.services.RegisterService(rpcService)
}<|MERGE_RESOLUTION|>--- conflicted
+++ resolved
@@ -57,21 +57,7 @@
 		services: registry,
 		stop:     make(chan struct{}),
 	}
-<<<<<<< HEAD
-	var pubkey []byte
-
-	inputkey := ctx.GlobalString(types.PubKeyFlag.Name)
-	if inputkey == "" {
-		var err error
-		pubkey, err = GeneratePubKey()
-		if err != nil {
-			return nil, err
-		}
-		log.Warnf("Public Key not detected, generating a new one: %v", pubkey)
-
-	} else {
-		pubkey = []byte(inputkey)
-=======
+
 	var pubKey []byte
 
 	inputKey := ctx.GlobalString(types.PubKeyFlag.Name)
@@ -85,7 +71,6 @@
 
 	} else {
 		pubKey = []byte(inputKey)
->>>>>>> f9a5d277
 	}
 
 	if err := shardEthereum.startDB(ctx); err != nil {
@@ -104,15 +89,15 @@
 		return nil, err
 	}
 
-	if err := shardEthereum.registerBeaconService(pubkey); err != nil {
-		return nil, err
-	}
-
-	if err := shardEthereum.registerAttesterService(pubKey); err != nil {
-		return nil, err
-	}
-
-	if err := shardEthereum.registerProposerService(pubKey); err != nil {
+	if err := shardEthereum.registerBeaconService(pubKey); err != nil {
+		return nil, err
+	}
+
+	if err := shardEthereum.registerAttesterService(); err != nil {
+		return nil, err
+	}
+
+	if err := shardEthereum.registerProposerService(); err != nil {
 		return nil, err
 	}
 
@@ -215,7 +200,7 @@
 }
 
 // registerAttesterService that listens to assignments from the beacon service.
-func (s *ShardEthereum) registerAttesterService(pubkey []byte) error {
+func (s *ShardEthereum) registerAttesterService() error {
 	var beaconService *beacon.Service
 	if err := s.services.FetchService(&beaconService); err != nil {
 		return err
@@ -230,13 +215,12 @@
 		Assigner:      beaconService,
 		AssignmentBuf: 100,
 		Client:        rpcService,
-		Pubkey:        pubkey,
 	})
 	return s.services.RegisterService(att)
 }
 
 // registerProposerService that listens to assignments from the beacon service.
-func (s *ShardEthereum) registerProposerService(pubKey []byte) error {
+func (s *ShardEthereum) registerProposerService() error {
 	var rpcService *rpcclient.Service
 	if err := s.services.FetchService(&rpcService); err != nil {
 		return err
@@ -252,7 +236,6 @@
 		AssignmentBuf:         100,
 		AttestationBufferSize: 100,
 		AttesterFeed:          beaconService,
-		Pubkey:                pubKey,
 	})
 	return s.services.RegisterService(prop)
 }
