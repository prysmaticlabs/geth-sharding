package accounts

import (
	"crypto/rand"
	"os"
	"testing"

	"github.com/prysmaticlabs/prysm/shared/params"

	"github.com/prysmaticlabs/prysm/shared/keystore"
	"github.com/prysmaticlabs/prysm/shared/testutil"
)

func TestNewValidatorAccount_AccountExists(t *testing.T) {
	directory := testutil.TempDir() + "/testkeystore"
	defer os.RemoveAll(directory)
	validatorKey, err := keystore.NewKey(rand.Reader)
	if err != nil {
		t.Fatalf("Cannot create new key: %v", err)
	}
	ks := keystore.NewKeystore(directory)
	if err := ks.StoreKey(directory+params.BeaconConfig().ValidatorPrivkeyFileName, validatorKey, ""); err != nil {
		t.Fatalf("Unable to store key %v", err)
	}
	if err := NewValidatorAccount(directory, ""); err == nil {
		t.Error("Expected new validator account to throw error, received nil")
	}
	if err := os.RemoveAll(directory); err != nil {
		t.Fatalf("Could not remove directory: %v", err)
	}
<<<<<<< HEAD
}

func TestNewValidatorAccount_PrintsDepositData(t *testing.T) {
	hook := logTest.NewGlobal()
	directory := testutil.TempDir() + "/testkeystore"
	defer os.RemoveAll(directory)
	if err := NewValidatorAccount(directory, "1234"); err != nil {
		t.Errorf("Expected new account to be created: %v", err)
	}
	ks := keystore.NewKeystore(directory)
	valKey, err := ks.GetKey(directory+params.BeaconConfig().ValidatorPrivkeyFileName, "1234")
	if err != nil {
		t.Fatalf("Could not retrieve key: %v", err)
	}
	data := &pb.DepositInput{
		Pubkey:                      valKey.SecretKey.PublicKey().Marshal(),
		ProofOfPossession:           []byte("pop"),
		WithdrawalCredentialsHash32: []byte("withdraw"),
	}

	serializedData := new(bytes.Buffer)
	if err := ssz.Encode(serializedData, data); err != nil {
		t.Fatalf("Could not serialize deposit data: %v", err)
	}
	testutil.AssertLogsContain(t, hook, fmt.Sprintf("%#x", serializedData))
	if err := os.RemoveAll(directory); err != nil {
		t.Fatalf("Could not remove directory: %v", err)
	}
=======
>>>>>>> 8e906dea
}<|MERGE_RESOLUTION|>--- conflicted
+++ resolved
@@ -28,35 +28,4 @@
 	if err := os.RemoveAll(directory); err != nil {
 		t.Fatalf("Could not remove directory: %v", err)
 	}
-<<<<<<< HEAD
-}
-
-func TestNewValidatorAccount_PrintsDepositData(t *testing.T) {
-	hook := logTest.NewGlobal()
-	directory := testutil.TempDir() + "/testkeystore"
-	defer os.RemoveAll(directory)
-	if err := NewValidatorAccount(directory, "1234"); err != nil {
-		t.Errorf("Expected new account to be created: %v", err)
-	}
-	ks := keystore.NewKeystore(directory)
-	valKey, err := ks.GetKey(directory+params.BeaconConfig().ValidatorPrivkeyFileName, "1234")
-	if err != nil {
-		t.Fatalf("Could not retrieve key: %v", err)
-	}
-	data := &pb.DepositInput{
-		Pubkey:                      valKey.SecretKey.PublicKey().Marshal(),
-		ProofOfPossession:           []byte("pop"),
-		WithdrawalCredentialsHash32: []byte("withdraw"),
-	}
-
-	serializedData := new(bytes.Buffer)
-	if err := ssz.Encode(serializedData, data); err != nil {
-		t.Fatalf("Could not serialize deposit data: %v", err)
-	}
-	testutil.AssertLogsContain(t, hook, fmt.Sprintf("%#x", serializedData))
-	if err := os.RemoveAll(directory); err != nil {
-		t.Fatalf("Could not remove directory: %v", err)
-	}
-=======
->>>>>>> 8e906dea
 }