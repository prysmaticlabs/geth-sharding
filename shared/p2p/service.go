package p2p

import (
	"context"
	"fmt"
	"reflect"
	"sync"

	"github.com/ethereum/go-ethereum/event"
	"github.com/golang/protobuf/proto"
	"github.com/sirupsen/logrus"

	floodsub "github.com/libp2p/go-floodsub"
	libp2p "github.com/libp2p/go-libp2p"
	host "github.com/libp2p/go-libp2p-host"
)

// Sender represents a struct that is able to relay information via p2p.
// Server implements this interface.
type Sender interface {
	Send(msg interface{}, peer Peer)
}

// Server is a placeholder for a p2p service. To be designed.
type Server struct {
	ctx          context.Context
	cancel       context.CancelFunc
	mutex        *sync.Mutex
	feeds        map[reflect.Type]Feed
	host         host.Host
	gsub         *floodsub.PubSub
	topicMapping map[reflect.Type]string
}

// NewServer creates a new p2p server instance.
func NewServer() (*Server, error) {
	ctx, cancel := context.WithCancel(context.Background())
	opts := buildOptions()
	host, err := libp2p.New(ctx, opts...)
	if err != nil {
		cancel()
		return nil, err
	}

	gsub, err := floodsub.NewGossipSub(ctx, host)
	if err != nil {
		cancel()
		return nil, err
	}

	return &Server{
		ctx:          ctx,
		cancel:       cancel,
		feeds:        make(map[reflect.Type]Feed),
		host:         host,
		gsub:         gsub,
		mutex:        &sync.Mutex{},
		topicMapping: make(map[reflect.Type]string),
	}, nil
}

// Start the main routine for an p2p server.
func (s *Server) Start() {
	log.Info("Starting service")
	if err := startDiscovery(s.ctx, s.host); err != nil {
		log.Errorf("Could not start p2p discovery! %v", err)
		return
	}
}

// Stop the main p2p loop.
func (s *Server) Stop() error {
	log.Info("Stopping service")

	s.cancel()
	return nil
}

// RegisterTopic with a message and the adapter stack for the given topic. The
// message type provided will be feed selector for emitting messages received
// on a given topic.
//
// The topics can originate from multiple sources. In other words, messages on
// TopicA may come from direct peer communication or a pub/sub channel.
func (s *Server) RegisterTopic(topic string, message proto.Message, adapters ...Adapter) {
	log.WithFields(logrus.Fields{
		"topic": topic,
	}).Debug("Subscribing to topic")

	msgType := messageType(message)
	s.topicMapping[msgType] = topic

	sub, err := s.gsub.Subscribe(topic)
	if err != nil {
		log.Errorf("Failed to subscribe to topic: %v", err)
		return
	}
	feed := s.Feed(message)

	// Reverse adapter order
	for i := len(adapters)/2 - 1; i >= 0; i-- {
		opp := len(adapters) - 1 - i
		adapters[i], adapters[opp] = adapters[opp], adapters[i]
	}

	go func() {
		defer sub.Cancel()
		for {
			msg, err := sub.Next(s.ctx)

			if s.ctx.Err() != nil {
				log.WithError(s.ctx.Err()).Debug("Context error")
				return
			}

			if err != nil {
				log.Errorf("Failed to get next message: %v", err)
				return
			}

			var h Handler = func(pMsg Message) {
				s.emit(pMsg, feed, msg, msgType)
			}

			pMsg := Message{Ctx: s.ctx}

			for _, adapter := range adapters {
				h = adapter(h)
			}

			h(pMsg)
		}
	}()
}

<<<<<<< HEAD
func (s *Server) emit(pMsg Message, feed *event.Feed, msg *floodsub.Message, msgType reflect.Type) {
=======
func (s *Server) emit(feed Feed, msg *floodsub.Message, msgType reflect.Type) {
>>>>>>> 5a6e5f44
	d, ok := reflect.New(msgType).Interface().(proto.Message)
	if !ok {
		log.Errorf("Received message is not a protobuf message: %s", msgType)
		return
	}

	if err := proto.Unmarshal(msg.Data, d); err != nil {
		log.Errorf("Failed to decode data: %v", err)
		return
	}

	pMsg.Data = d

	i := feed.Send(pMsg)
	log.WithFields(logrus.Fields{
		"numSubs": i,
		"msgType": fmt.Sprintf("%T", d),
		"msgName": proto.MessageName(d),
	}).Debug("Emit p2p message to feed subscribers")
}

// Subscribe returns a subscription to a feed of msg's Type and adds the channels to the feed.
func (s *Server) Subscribe(msg proto.Message, channel chan Message) event.Subscription {
	return s.Feed(msg).Subscribe(channel)
}

// Send a message to a specific peer.
func (s *Server) Send(msg proto.Message, peer Peer) {
	// TODO(#175)
	// https://github.com/prysmaticlabs/prysm/issues/175

	// TODO(#175): Remove debug log after send is implemented.
	_ = peer
	log.Debug("Broadcasting to everyone rather than sending a single peer")
	s.Broadcast(msg)
}

// Broadcast a message to the world.
func (s *Server) Broadcast(msg proto.Message) {
	// TODO(#176): https://github.com/prysmaticlabs/prysm/issues/176
	topic := s.topicMapping[messageType(msg)]
	log.WithFields(logrus.Fields{
		"topic": topic,
	}).Debugf("Broadcasting msg %+v", msg)

	if topic == "" {
		log.Warnf("Topic is unknown for message type %T. %v", msg, msg)
	}

	m, ok := msg.(proto.Message)
	if !ok {
		log.Errorf("Message to broadcast (type: %T) is not a protobuf message: %v", msg, msg)
		return
	}

	b, err := proto.Marshal(m)
	if err != nil {
		log.Errorf("Failed to marshal data for broadcast: %v", err)
		return
	}
	if err := s.gsub.Publish(topic, b); err != nil {
		log.Errorf("Failed to publish to gossipsub topic: %v", err)
	}
}<|MERGE_RESOLUTION|>--- conflicted
+++ resolved
@@ -133,11 +133,7 @@
 	}()
 }
 
-<<<<<<< HEAD
-func (s *Server) emit(pMsg Message, feed *event.Feed, msg *floodsub.Message, msgType reflect.Type) {
-=======
-func (s *Server) emit(feed Feed, msg *floodsub.Message, msgType reflect.Type) {
->>>>>>> 5a6e5f44
+func (s *Server) emit(pMsg Message, feed Feed, msg *floodsub.Message, msgType reflect.Type) {
 	d, ok := reflect.New(msgType).Interface().(proto.Message)
 	if !ok {
 		log.Errorf("Received message is not a protobuf message: %s", msgType)
