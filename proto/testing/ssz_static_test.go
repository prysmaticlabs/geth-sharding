package testing

import (
	"bytes"
	"context"
	"encoding/hex"
	"errors"
	"os"
	"path"
	"testing"

	fssz "github.com/ferranbt/fastssz"
	ethpb "github.com/prysmaticlabs/ethereumapis/eth/v1alpha1"
	"github.com/prysmaticlabs/go-ssz"
	"github.com/prysmaticlabs/prysm/beacon-chain/state"
	pb "github.com/prysmaticlabs/prysm/proto/beacon/p2p/v1"
	"github.com/prysmaticlabs/prysm/shared/params/spectest"
	"github.com/prysmaticlabs/prysm/shared/testutil"
	"github.com/prysmaticlabs/prysm/shared/testutil/require"
)

// SSZRoots --
type SSZRoots struct {
	Root        string `json:"root"`
	SigningRoot string `json:"signing_root"`
}

var useFSSZHTR = false

func runSSZStaticTests(t testing.TB, config string) {
	if err := spectest.SetConfig(t, config); err != nil {
		t.Fatal(err)
	}

	testFolders, _ := testutil.TestFolders(t, config, "ssz_static")
	for _, folder := range testFolders {
		innerPath := path.Join("ssz_static", folder.Name(), "ssz_random")
		innerTestFolders, innerTestsFolderPath := testutil.TestFolders(t, config, innerPath)

		for _, innerFolder := range innerTestFolders {
			testName := path.Join(folder.Name(), innerFolder.Name())
			if b, ok := t.(*testing.B); ok {
				//useFSSZHTR = false
				//b.Run(testName+"_fssz_htr_off", func(b *testing.B) {
				//	for i := 0; i < b.N; i++ {
				//		innerTest(t, innerTestsFolderPath, innerFolder, folder)
				//	}
				//})
				useFSSZHTR = true
				b.Run(testName+"_fssz_htr_on", func(b *testing.B) {
					for i := 0; i < b.N; i++ {
						innerTest(t, innerTestsFolderPath, innerFolder, folder)
					}
				})
			} else if t, ok := t.(*testing.T); ok {
				t.Run(testName, func(t *testing.T) {
					innerTest(t, innerTestsFolderPath, innerFolder, folder)
				})
			}
		}
	}
}

func innerTest(t testing.TB, innerTestsFolderPath string, innerFolder, folder os.FileInfo) {
	serializedBytes, err := testutil.BazelFileBytes(innerTestsFolderPath, innerFolder.Name(), "serialized.ssz")
	if err != nil {
		t.Fatal(err)
	}
	object, err := UnmarshalledSSZ(t, serializedBytes, folder.Name())
	if err != nil {
		t.Fatalf("Could not unmarshall serialized SSZ: %v", err)
	}

	rootsYamlFile, err := testutil.BazelFileBytes(innerTestsFolderPath, innerFolder.Name(), "roots.yaml")
	if err != nil {
		t.Fatal(err)
	}
	rootsYaml := &SSZRoots{}
	if err := testutil.UnmarshalYaml(rootsYamlFile, rootsYaml); err != nil {
		t.Fatalf("Failed to Unmarshal: %v", err)
	}

<<<<<<< HEAD
	// Custom hash tree root for beacon state.
	var htr func(interface{}) ([32]byte, error)
	if _, ok := object.(*pb.BeaconState); ok {
		htr = func(s interface{}) ([32]byte, error) {
			beaconState, err := state.InitializeFromProto(s.(*pb.BeaconState))
			require.NoError(t, err)
			if useFSSZHTR {
				return s.(*pb.BeaconState).HashTreeRoot()
			} else {
				return beaconState.HashTreeRoot(context.Background())
			}
=======
				if rootsYaml.SigningRoot == "" {
					return
				}

				var signingRoot [32]byte
				if v, ok := object.(fssz.HashRoot); ok {
					signingRoot, err = v.HashTreeRoot()
				} else {
					t.Fatal("object does not meet fssz.HashRoot")
				}

				if err != nil {
					t.Fatal(err)
				}
				signingRootBytes, err := hex.DecodeString(rootsYaml.SigningRoot[2:])
				if err != nil {
					t.Fatal(err)
				}
				if !bytes.Equal(signingRoot[:], signingRootBytes) {
					t.Fatalf(
						"Did not receive expected signing root, received: %#x, expected: %#x",
						signingRoot[:],
						signingRootBytes,
					)
				}
			})
>>>>>>> dc17b7ab
		}
	} else {
		htr = ssz.HashTreeRoot
	}

	var root [32]byte
	if v, ok := object.(fssz.HashRoot); ok && useFSSZHTR {
		root, err = v.HashTreeRoot()
	} else {
		root, err = htr(object)
	}

	if err != nil {
		t.Fatal(err)
	}
	rootBytes, err := hex.DecodeString(rootsYaml.Root[2:])
	if err != nil {
		t.Fatal(err)
	}
	if !bytes.Equal(root[:], rootBytes) {
		t.Fatalf(
			"Did not receive expected hash tree root, received: %#x, expected: %#x",
			root[:],
			rootBytes,
		)
	}

	if rootsYaml.SigningRoot == "" {
		return
	}
	var signingRoot [32]byte
	if v, ok := object.(fssz.HashRoot); ok && useFSSZHTR {
		signingRoot, err = v.HashTreeRoot()
	} else {
		signingRoot, err = ssz.HashTreeRoot(object)
	}
	if err != nil {
		t.Fatal(err)
	}
	signingRootBytes, err := hex.DecodeString(rootsYaml.SigningRoot[2:])
	if err != nil {
		t.Fatal(err)
	}
	if !bytes.Equal(signingRoot[:], signingRootBytes) {
		t.Fatalf(
			"Did not receive expected signing root, received: %#x, expected: %#x",
			signingRoot[:],
			signingRootBytes,
		)
	}
}

func UnmarshalledSSZ(t testing.TB, serializedBytes []byte, folderName string) (interface{}, error) {
	var obj interface{}
	switch folderName {
	case "Attestation":
		obj = &ethpb.Attestation{}
	case "AttestationData":
		obj = &ethpb.AttestationData{}
	case "AttesterSlashing":
		obj = &ethpb.AttesterSlashing{}
	case "AggregateAndProof":
		obj = &ethpb.AggregateAttestationAndProof{}
	case "BeaconBlock":
		obj = &ethpb.BeaconBlock{}
	case "BeaconBlockBody":
		obj = &ethpb.BeaconBlockBody{}
	case "BeaconBlockHeader":
		obj = &ethpb.BeaconBlockHeader{}
	case "BeaconState":
		obj = &pb.BeaconState{}
	case "Checkpoint":
		obj = &ethpb.Checkpoint{}
	case "Deposit":
		obj = &ethpb.Deposit{}
	case "DepositData":
		obj = &ethpb.Deposit_Data{}
	case "DepositMessage":
		t.Skip("Unused type")
		return nil, nil
	case "Eth1Data":
		obj = &ethpb.Eth1Data{}
	case "Eth1Block":
		t.Skip("Unused type")
		return nil, nil
	case "Fork":
		obj = &pb.Fork{}
	case "ForkData":
		obj = &pb.ForkData{}
	case "HistoricalBatch":
		obj = &pb.HistoricalBatch{}
	case "IndexedAttestation":
		obj = &ethpb.IndexedAttestation{}
	case "PendingAttestation":
		obj = &pb.PendingAttestation{}
	case "ProposerSlashing":
		obj = &ethpb.ProposerSlashing{}
	case "SignedAggregateAndProof":
		obj = &pb.SignedAggregateAndProof{}
	case "SignedBeaconBlock":
		obj = &ethpb.SignedBeaconBlock{}
	case "SignedBeaconBlockHeader":
		obj = &ethpb.SignedBeaconBlockHeader{}
	case "SignedVoluntaryExit":
		obj = &ethpb.SignedVoluntaryExit{}
	case "SigningData":
		obj = &pb.SigningData{}
	case "Validator":
		obj = &ethpb.Validator{}
	case "VoluntaryExit":
		obj = &ethpb.VoluntaryExit{}
	default:
		return nil, errors.New("type not found")
	}
	var err error
	if o, ok := obj.(fssz.Unmarshaler); ok {
		err = o.UnmarshalSSZ(serializedBytes)
	} else {
		err = ssz.Unmarshal(serializedBytes, obj)
	}
	return obj, err
}<|MERGE_RESOLUTION|>--- conflicted
+++ resolved
@@ -5,7 +5,6 @@
 	"context"
 	"encoding/hex"
 	"errors"
-	"os"
 	"path"
 	"testing"
 
@@ -25,9 +24,7 @@
 	SigningRoot string `json:"signing_root"`
 }
 
-var useFSSZHTR = false
-
-func runSSZStaticTests(t testing.TB, config string) {
+func runSSZStaticTests(t *testing.T, config string) {
 	if err := spectest.SetConfig(t, config); err != nil {
 		t.Fatal(err)
 	}
@@ -38,61 +35,53 @@
 		innerTestFolders, innerTestsFolderPath := testutil.TestFolders(t, config, innerPath)
 
 		for _, innerFolder := range innerTestFolders {
-			testName := path.Join(folder.Name(), innerFolder.Name())
-			if b, ok := t.(*testing.B); ok {
-				//useFSSZHTR = false
-				//b.Run(testName+"_fssz_htr_off", func(b *testing.B) {
-				//	for i := 0; i < b.N; i++ {
-				//		innerTest(t, innerTestsFolderPath, innerFolder, folder)
-				//	}
-				//})
-				useFSSZHTR = true
-				b.Run(testName+"_fssz_htr_on", func(b *testing.B) {
-					for i := 0; i < b.N; i++ {
-						innerTest(t, innerTestsFolderPath, innerFolder, folder)
+			t.Run(path.Join(folder.Name(), innerFolder.Name()), func(t *testing.T) {
+				serializedBytes, err := testutil.BazelFileBytes(innerTestsFolderPath, innerFolder.Name(), "serialized.ssz")
+				if err != nil {
+					t.Fatal(err)
+				}
+				object, err := UnmarshalledSSZ(t, serializedBytes, folder.Name())
+				if err != nil {
+					t.Fatalf("Could not unmarshall serialized SSZ: %v", err)
+				}
+
+				rootsYamlFile, err := testutil.BazelFileBytes(innerTestsFolderPath, innerFolder.Name(), "roots.yaml")
+				if err != nil {
+					t.Fatal(err)
+				}
+				rootsYaml := &SSZRoots{}
+				if err := testutil.UnmarshalYaml(rootsYamlFile, rootsYaml); err != nil {
+					t.Fatalf("Failed to Unmarshal: %v", err)
+				}
+
+				// Custom hash tree root for beacon state.
+				var htr func(interface{}) ([32]byte, error)
+				if _, ok := object.(*pb.BeaconState); ok {
+					htr = func(s interface{}) ([32]byte, error) {
+						beaconState, err := state.InitializeFromProto(s.(*pb.BeaconState))
+						require.NoError(t, err)
+						return beaconState.HashTreeRoot(context.Background())
 					}
-				})
-			} else if t, ok := t.(*testing.T); ok {
-				t.Run(testName, func(t *testing.T) {
-					innerTest(t, innerTestsFolderPath, innerFolder, folder)
-				})
-			}
-		}
-	}
-}
+				} else {
+					htr = ssz.HashTreeRoot
+				}
 
-func innerTest(t testing.TB, innerTestsFolderPath string, innerFolder, folder os.FileInfo) {
-	serializedBytes, err := testutil.BazelFileBytes(innerTestsFolderPath, innerFolder.Name(), "serialized.ssz")
-	if err != nil {
-		t.Fatal(err)
-	}
-	object, err := UnmarshalledSSZ(t, serializedBytes, folder.Name())
-	if err != nil {
-		t.Fatalf("Could not unmarshall serialized SSZ: %v", err)
-	}
+				root, err := htr(object)
+				if err != nil {
+					t.Fatal(err)
+				}
+				rootBytes, err := hex.DecodeString(rootsYaml.Root[2:])
+				if err != nil {
+					t.Fatal(err)
+				}
+				if !bytes.Equal(root[:], rootBytes) {
+					t.Fatalf(
+						"Did not receive expected hash tree root, received: %#x, expected: %#x",
+						root[:],
+						rootBytes,
+					)
+				}
 
-	rootsYamlFile, err := testutil.BazelFileBytes(innerTestsFolderPath, innerFolder.Name(), "roots.yaml")
-	if err != nil {
-		t.Fatal(err)
-	}
-	rootsYaml := &SSZRoots{}
-	if err := testutil.UnmarshalYaml(rootsYamlFile, rootsYaml); err != nil {
-		t.Fatalf("Failed to Unmarshal: %v", err)
-	}
-
-<<<<<<< HEAD
-	// Custom hash tree root for beacon state.
-	var htr func(interface{}) ([32]byte, error)
-	if _, ok := object.(*pb.BeaconState); ok {
-		htr = func(s interface{}) ([32]byte, error) {
-			beaconState, err := state.InitializeFromProto(s.(*pb.BeaconState))
-			require.NoError(t, err)
-			if useFSSZHTR {
-				return s.(*pb.BeaconState).HashTreeRoot()
-			} else {
-				return beaconState.HashTreeRoot(context.Background())
-			}
-=======
 				if rootsYaml.SigningRoot == "" {
 					return
 				}
@@ -119,60 +108,11 @@
 					)
 				}
 			})
->>>>>>> dc17b7ab
 		}
-	} else {
-		htr = ssz.HashTreeRoot
-	}
-
-	var root [32]byte
-	if v, ok := object.(fssz.HashRoot); ok && useFSSZHTR {
-		root, err = v.HashTreeRoot()
-	} else {
-		root, err = htr(object)
-	}
-
-	if err != nil {
-		t.Fatal(err)
-	}
-	rootBytes, err := hex.DecodeString(rootsYaml.Root[2:])
-	if err != nil {
-		t.Fatal(err)
-	}
-	if !bytes.Equal(root[:], rootBytes) {
-		t.Fatalf(
-			"Did not receive expected hash tree root, received: %#x, expected: %#x",
-			root[:],
-			rootBytes,
-		)
-	}
-
-	if rootsYaml.SigningRoot == "" {
-		return
-	}
-	var signingRoot [32]byte
-	if v, ok := object.(fssz.HashRoot); ok && useFSSZHTR {
-		signingRoot, err = v.HashTreeRoot()
-	} else {
-		signingRoot, err = ssz.HashTreeRoot(object)
-	}
-	if err != nil {
-		t.Fatal(err)
-	}
-	signingRootBytes, err := hex.DecodeString(rootsYaml.SigningRoot[2:])
-	if err != nil {
-		t.Fatal(err)
-	}
-	if !bytes.Equal(signingRoot[:], signingRootBytes) {
-		t.Fatalf(
-			"Did not receive expected signing root, received: %#x, expected: %#x",
-			signingRoot[:],
-			signingRootBytes,
-		)
 	}
 }
 
-func UnmarshalledSSZ(t testing.TB, serializedBytes []byte, folderName string) (interface{}, error) {
+func UnmarshalledSSZ(t *testing.T, serializedBytes []byte, folderName string) (interface{}, error) {
 	var obj interface{}
 	switch folderName {
 	case "Attestation":
