--- conflicted
+++ resolved
@@ -12,45 +12,31 @@
 	"github.com/ethereum/go-ethereum/core/types"
 	"github.com/ethereum/go-ethereum/ethdb"
 	"github.com/ethereum/go-ethereum/log"
+	"github.com/ethereum/go-ethereum/sharding"
 	"github.com/ethereum/go-ethereum/sharding/mainchain"
 	"github.com/ethereum/go-ethereum/sharding/p2p"
-<<<<<<< HEAD
-=======
 	"github.com/ethereum/go-ethereum/sharding/params"
 	"github.com/ethereum/go-ethereum/sharding/txpool"
->>>>>>> 4673afe7
 )
 
 // Proposer holds functionality required to run a collation proposer
 // in a sharded system. Must satisfy the Service interface defined in
 // sharding/service.go.
 type Proposer struct {
-<<<<<<< HEAD
-	client   *mainchain.SMCClient
-	shardp2p *p2p.Server
-	txpool   sharding.TXPool
-	shard    *sharding.Shard
-=======
 	config       *params.Config
 	client       *mainchain.SMCClient
 	p2p          *p2p.Server
 	txpool       *txpool.TXPool
 	shardChainDb ethdb.Database
-	shardID      int
->>>>>>> 4673afe7
+	shard        *sharding.Shard
 }
 
 // NewProposer creates a struct instance of a proposer service.
 // It will have access to a mainchain client, a p2p network,
 // and a shard transaction pool.
-<<<<<<< HEAD
-func NewProposer(client *mainchain.SMCClient, shardp2p *p2p.Server, txpool sharding.TXPool, shardChainDb ethdb.Database, shardID int) (*Proposer, error) {
+func NewProposer(config *params.Config, client *mainchain.SMCClient, p2p *p2p.Server, txpool *txpool.TXPool, shardChainDb ethdb.Database, shardID int) (*Proposer, error) {
 	shard := sharding.NewShard(big.NewInt(int64(shardID)), shardChainDb)
-	return &Proposer{client, shardp2p, txpool, shard}, nil
-=======
-func NewProposer(config *params.Config, client *mainchain.SMCClient, p2p *p2p.Server, txpool *txpool.TXPool, shardChainDb ethdb.Database, shardID int) (*Proposer, error) {
-	return &Proposer{config, client, p2p, txpool, shardChainDb, shardID}, nil
->>>>>>> 4673afe7
+	return &Proposer{config, client, p2p, txpool, shardChainDb, shard}, nil
 }
 
 // Start the main loop for proposing collations.
@@ -58,14 +44,14 @@
 	log.Info("Starting proposer service")
 	go p.proposeCollations()
 	go p.handleCollationBodyRequests()
-	go simulateNotaryRequests(p.client, p.shardp2p, p.shard.ShardID())
+	go simulateNotaryRequests(p.client, p.p2p, p.shard.ShardID(), p.config.PeriodLength)
 }
 
 // handleCollationBodyRequests subscribes to messages from the shardp2p
 // network and responds to a specific peer that requested the body using
 // the feed exposed by the p2p server's API.
 func (p *Proposer) handleCollationBodyRequests() {
-	feed, err := p.shardp2p.Feed(sharding.CollationBodyRequest{})
+	feed, err := p.p2p.Feed(sharding.CollationBodyRequest{})
 	if err != nil {
 		log.Error(fmt.Sprintf("Could not initialize p2p feed: %v", err))
 		return
@@ -111,7 +97,7 @@
 			res := &sharding.CollationBodyResponse{HeaderHash: &headerHash, Body: collation.Body()}
 
 			// TODO: Implement this and see the response from the other end.
-			p.shardp2p.Send(res, req.Peer)
+			p.p2p.Send(res, req.Peer)
 
 		case err := <-sub.Err():
 			log.Error("Subscriber failed: %v", err)
