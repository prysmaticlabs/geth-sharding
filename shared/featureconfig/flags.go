--- conflicted
+++ resolved
@@ -138,15 +138,13 @@
 		Name:  "disable-init-sync-batch-save-blocks",
 		Usage: "Instead of saving batch blocks to the DB during initial syncing, this disables batch saving of blocks",
 	}
-<<<<<<< HEAD
+	enableStateRefCopy = &cli.BoolFlag{
+		Name:  "enable-state-ref-copy",
+		Usage: "Enables the usage of a new copying method for our state fields.",
+	}
 	waitForSyncedFlag = &cli.BoolFlag{
 		Name:  "wait-for-synced",
 		Usage: "Uses WaitForSynced for validator startup, to ensure a validator is able to communicate with the beacon node as quick as possible",
-=======
-	enableStateRefCopy = &cli.BoolFlag{
-		Name:  "enable-state-ref-copy",
-		Usage: "Enables the usage of a new copying method for our state fields.",
->>>>>>> 626b3e0c
 	}
 )
 
@@ -377,11 +375,8 @@
 	enableFieldTrie,
 	enableCustomBlockHTR,
 	disableInitSyncBatchSaveBlocks,
-<<<<<<< HEAD
+	enableStateRefCopy,
 	waitForSyncedFlag,
-=======
-	enableStateRefCopy,
->>>>>>> 626b3e0c
 }...)
 
 // E2EBeaconChainFlags contains a list of the beacon chain feature flags to be tested in E2E.
