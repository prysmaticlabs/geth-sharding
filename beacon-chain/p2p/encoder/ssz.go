--- conflicted
+++ resolved
@@ -16,11 +16,7 @@
 	UseSnappyCompression bool
 }
 
-<<<<<<< HEAD
-// Encode the proto message to bytes. This encoding prefixes the byte slice with a protobuf varint
-=======
 // Encode the proto message to the io.Writer. This encoding prefixes the byte slice with a protobuf varint
->>>>>>> 3131046e
 // to indicate the size of the message.
 func (e SszNetworkEncoder) Encode(w io.Writer, msg proto.Message) (int, error) {
 	if msg == nil {
@@ -38,11 +34,7 @@
 	return w.Write(b)
 }
 
-<<<<<<< HEAD
-// DecodeTo decodes the bytes to the protobuf message provided.
-=======
 // Decode the bytes from io.Reader to the protobuf message provided.
->>>>>>> 3131046e
 func (e SszNetworkEncoder) Decode(r io.Reader, to proto.Message) error {
 	msgLen, err := readVarint(r)
 	if err != nil {
@@ -64,14 +56,10 @@
 	return ssz.Unmarshal(b, to)
 }
 
-<<<<<<< HEAD
-func (e SszNetworkEncoder) ProtocolSuffix() string {
-=======
 // ProtocolSuffix returns the appropriate suffix for protocol IDs.
 func (e SszNetworkEncoder) ProtocolSuffix() string {
 	if e.UseSnappyCompression {
 		return "/ssz_snappy"
 	}
->>>>>>> 3131046e
 	return "/ssz"
 }