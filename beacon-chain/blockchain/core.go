package blockchain

import (
	"context"
	"errors"
	"fmt"
	"math"
	"sync"
	"time"

	"github.com/ethereum/go-ethereum/common"
	"github.com/ethereum/go-ethereum/ethdb"
	"github.com/gogo/protobuf/proto"
	"github.com/prysmaticlabs/prysm/beacon-chain/params"
	"github.com/prysmaticlabs/prysm/beacon-chain/types"
	"github.com/prysmaticlabs/prysm/beacon-chain/utils"
	pb "github.com/prysmaticlabs/prysm/proto/beacon/p2p/v1"
	"github.com/sirupsen/logrus"
)

var activeStateLookupKey = "beacon-active-state"
var crystallizedStateLookupKey = "beacon-crystallized-state"

// BeaconChain represents the core PoS blockchain object containing
// both a crystallized and active state.
type BeaconChain struct {
	state *beaconState
	lock  sync.Mutex
	db    ethdb.Database
}

type beaconState struct {
	ActiveState       *types.ActiveState
	CrystallizedState *types.CrystallizedState
}

type beaconCommittee struct {
	shardID   int
	committee []int
}

// NewBeaconChain initializes an instance using genesis state parameters if
// none provided.
func NewBeaconChain(db ethdb.Database) (*BeaconChain, error) {
	beaconChain := &BeaconChain{
		db:    db,
		state: &beaconState{},
	}
	hasActive, err := db.Has([]byte(activeStateLookupKey))
	if err != nil {
		return nil, err
	}
	hasCrystallized, err := db.Has([]byte(crystallizedStateLookupKey))
	if err != nil {
		return nil, err
	}
	if !hasActive && !hasCrystallized {
		log.Info("No chainstate found on disk, initializing beacon from genesis")
		active, crystallized := types.NewGenesisStates()
		beaconChain.state.ActiveState = active
		beaconChain.state.CrystallizedState = crystallized
		return beaconChain, nil
	}
	if hasActive {
		enc, err := db.Get([]byte(activeStateLookupKey))
		if err != nil {
			return nil, err
		}
		activeData := &pb.ActiveState{}
		err = proto.Unmarshal(enc, activeData)
		if err != nil {
			return nil, err
		}
		beaconChain.state.ActiveState = types.NewActiveState(activeData)
	}
	if hasCrystallized {
		enc, err := db.Get([]byte(crystallizedStateLookupKey))
		if err != nil {
			return nil, err
		}
		crystallizedData := &pb.CrystallizedState{}
		err = proto.Unmarshal(enc, crystallizedData)
		if err != nil {
			return nil, err
		}
		beaconChain.state.CrystallizedState = types.NewCrystallizedState(crystallizedData)
	}
	return beaconChain, nil
}

// GenesisBlock returns the canonical, genesis block.
func (b *BeaconChain) GenesisBlock() (*types.Block, error) {
	return types.NewGenesisBlock()
}

// ActiveState exposes a getter to external services.
func (b *BeaconChain) ActiveState() *types.ActiveState {
	return b.state.ActiveState
}

// CrystallizedState exposes a getter to external services.
func (b *BeaconChain) CrystallizedState() *types.CrystallizedState {
	return b.state.CrystallizedState
}

// MutateActiveState allows external services to modify the active state.
func (b *BeaconChain) MutateActiveState(activeState *types.ActiveState) error {
	b.lock.Lock()
	defer b.lock.Unlock()
	b.state.ActiveState = activeState
	return b.PersistActiveState()
}

// MutateCrystallizedState allows external services to modify the crystallized state.
func (b *BeaconChain) MutateCrystallizedState(crystallizedState *types.CrystallizedState) error {
	b.lock.Lock()
	defer b.lock.Unlock()
	b.state.CrystallizedState = crystallizedState
	return b.PersistCrystallizedState()
}

// PersistActiveState stores proto encoding of the latest beacon chain active state into the db.
func (b *BeaconChain) PersistActiveState() error {
	encodedState, err := b.ActiveState().Marshal()
	if err != nil {
		return err
	}
	return b.db.Put([]byte(activeStateLookupKey), encodedState)
}

// PersistCrystallizedState stores proto encoding of the latest beacon chain crystallized state into the db.
func (b *BeaconChain) PersistCrystallizedState() error {
	encodedState, err := b.CrystallizedState().Marshal()
	if err != nil {
		return err
	}
	return b.db.Put([]byte(crystallizedStateLookupKey), encodedState)
}

// IsEpochTransition checks if the current slotNumber divided by the epoch length(64 slots)
// is greater than the current epoch.
func (b *BeaconChain) IsEpochTransition(slotNumber uint64) bool {
	currentEpoch := b.state.CrystallizedState.EpochNumber()
	return slotNumber >= currentEpoch * params.EpochLength
}

// CanProcessBlock decides if an incoming p2p block can be processed into the chain's block trie.
func (b *BeaconChain) CanProcessBlock(fetcher types.POWBlockFetcher, block *types.Block) (bool, error) {
	if _, err := fetcher.BlockByHash(context.Background(), block.PowChainRef()); err != nil {
		return false, fmt.Errorf("fetching PoW block corresponding to mainchain reference failed: %v", err)
	}

	// Check if the parentHash pointed by the beacon block is in the beaconDB.
	parentHash := block.ParentHash()
	val, err := b.db.Get(parentHash[:])
	if err != nil {
		return false, err
	}
	if val == nil {
		return false, errors.New("parent hash points to nil in beaconDB")
	}

	// Calculate the timestamp validity condition.
	slotDuration := time.Duration(block.SlotNumber()*params.SlotDuration) * time.Second
	genesis, err := b.GenesisBlock()
	if err != nil {
		return false, err
	}

	genesisTime, err := genesis.Timestamp()
	if err != nil {
		return false, err
	}

	if time.Now().Before(genesisTime.Add(slotDuration)) {
		return false, nil
	}

	// Verify state hashes from the block are correct
	hash, err := b.ActiveState().Hash()
	if err != nil {
		return false, err
	}

	if block.ActiveStateHash() != hash {
		return false, fmt.Errorf("active state hash mismatched, wanted: %v, got: %v", block.ActiveStateHash(), hash)
	}

	hash, err = b.CrystallizedState().Hash()
	if err != nil {
		return false, err
	}

	if block.CrystallizedStateHash() != hash {
		return false, fmt.Errorf("crystallized state hash mismatched, wanted: %v, got: %v", block.CrystallizedStateHash(), hash)
	}

	return true, nil
}

// computeNewActiveState computes a new active state for every beacon block.
func (b *BeaconChain) computeNewActiveState(seed common.Hash) (*types.ActiveState, error) {
	attesters, proposer, err := b.getAttestersProposer(seed)
	if err != nil {
		return nil, err
	}
	// TODO: Verify attestations from attesters.
	log.WithFields(logrus.Fields{"attestersIndices": attesters}).Debug("Attester indices")

	// TODO: Verify main signature from proposer.
	log.WithFields(logrus.Fields{"proposerIndex": proposer}).Debug("Proposer index")

	// TODO: Update crosslink records (post Ruby release).

	// TODO: Track reward for the proposer that just proposed the latest beacon block.

	// TODO: Verify randao reveal from validator's hash pre image.

<<<<<<< HEAD
	return types.NewActiveState(&pb.ActiveStateResponse{
		PendingAttestations: []*pb.AttestationRecord{},
		RecentBlockHashes:   [][]byte{},
=======
	return types.NewActiveState(&pb.ActiveState{
		TotalAttesterDeposits: 0,
		AttesterBitfield:      []byte{},
>>>>>>> bfaa248b
	}), nil
}

// rotateValidatorSet is called every dynasty transition. It's primary function is
// to go through queued validators and induct them to be active, and remove bad
// active validator whose balance is below threshold to the exit set. It also cross checks
// every validator's switch dynasty before induct or remove.
func (b *BeaconChain) rotateValidatorSet() ([]*pb.ValidatorRecord, []*pb.ValidatorRecord, []*pb.ValidatorRecord) {

	var newExitedValidators = b.CrystallizedState().ExitedValidators()
	var newActiveValidators []*pb.ValidatorRecord
	upperbound := b.CrystallizedState().ActiveValidatorsLength()/30 + 1
	exitCount := 0

	// Loop through active validator set, remove validator whose balance is below 50% and switch dynasty > current dynasty.
	for _, validator := range b.CrystallizedState().ActiveValidators() {
		if validator.Balance < params.DefaultBalance/2 {
			newExitedValidators = append(newExitedValidators, validator)
		} else if validator.SwitchDynasty == b.CrystallizedState().CurrentDynasty()+1 && exitCount < upperbound {
			newExitedValidators = append(newExitedValidators, validator)
			exitCount++
		} else {
			newActiveValidators = append(newActiveValidators, validator)
		}
	}
	// Get the total number of validator we can induct.
	inductNum := upperbound
	if b.CrystallizedState().QueuedValidatorsLength() < inductNum {
		inductNum = b.CrystallizedState().QueuedValidatorsLength()
	}

	// Induct queued validator to active validator set until the switch dynasty is greater than current number.
	for i := 0; i < inductNum; i++ {
		if b.CrystallizedState().QueuedValidators()[i].SwitchDynasty > b.CrystallizedState().CurrentDynasty()+1 {
			inductNum = i
			break
		}
		newActiveValidators = append(newActiveValidators, b.CrystallizedState().QueuedValidators()[i])
	}
	newQueuedValidators := b.CrystallizedState().QueuedValidators()[inductNum:]

	return newQueuedValidators, newActiveValidators, newExitedValidators
}

// getAttestersProposer returns lists of random sampled attesters and proposer indices.
func (b *BeaconChain) getAttestersProposer(seed common.Hash) ([]int, int, error) {
	attesterCount := math.Min(params.AttesterCount, float64(b.CrystallizedState().ValidatorsLength()))

	indices, err := utils.ShuffleIndices(seed, b.CrystallizedState().ValidatorsLength())
	if err != nil {
		return nil, -1, err
	}
	return indices[:int(attesterCount)], indices[len(indices)-1], nil
}

// calculateRewardsFFG adjusts validators balances by applying rewards or penalties
// based on FFG incentive structure.
func (b *BeaconChain) calculateRewardsFFG() error {
	b.lock.Lock()
	defer b.lock.Unlock()
	activeValidators := b.state.CrystallizedState.Validators()
	attesterDeposits := b.state.ActiveState.TotalAttesterDeposits()
	totalDeposit := b.state.CrystallizedState.TotalDeposits()

	attesterFactor := attesterDeposits * 3
	totalFactor := uint64(totalDeposit * 2)

	if attesterFactor >= totalFactor {
		log.Info("Setting justified epoch to current epoch: %v", b.CrystallizedState().EpochNumber())
		b.state.CrystallizedState.UpdateJustifiedEpoch()

		log.Info("Applying rewards and penalties for the validators from last epoch")
		for i := range activeValidators {
			voted, err := b.voted(i)
			if err != nil {
				return fmt.Errorf("exiting calculate rewards FFG due to %v", err)
			}
			if voted {
				activeValidators[i].Balance += params.AttesterReward
			} else {
				activeValidators[i].Balance -= params.AttesterReward
			}
		}

		log.Info("Resetting attester bit field to all zeros")
		b.resetAttesterBitfield()

		log.Info("Resetting total attester deposit to zero")
		b.ActiveState().SetTotalAttesterDeposits(0)

		b.CrystallizedState().UpdateValidators(activeValidators)
		err := b.PersistActiveState()
		if err != nil {
			return err
		}
		err = b.PersistCrystallizedState()
		if err != nil {
			return err
		}
	}
	return nil
}

// voted checks if a validator has voted by comparing its bit field.
func (b *BeaconChain) voted(index int) (bool, error) {
	bitfield := b.state.ActiveState.AttesterBitfield()
	attesterBlock := (index + 1) / 8
	attesterFieldIndex := (index + 1) % 8
	if attesterFieldIndex == 0 {
		attesterFieldIndex = 8
	} else {
		attesterBlock++
	}

	if len(bitfield) < attesterBlock {
		return false, errors.New("attester index does not exist")
	}

	field := bitfield[attesterBlock-1] >> (8 - uint(attesterFieldIndex))
	if field%2 != 0 {
		return true, nil
	}

	return false, nil
}

// resetAttesterBitfield resets the attester bit field of active state to zeros.
func (b *BeaconChain) resetAttesterBitfield(record *pb.AttestationRecord) {
	newbitfields := []byte{}
	b.state.ActiveState.SetAttesterBitfield(newbitfields)
}

// validatorIndices selects the active validators and returns their indices in a list.
func (b *BeaconChain) validatorIndices() []int {
	var indices []int
	validators := b.CrystallizedState().Validators()
	dynasty := b.CrystallizedState().CurrentDynasty()
	for i := 0; i < len(validators); i++ {
		if validators[i].StartDynasty <= dynasty && dynasty < validators[i].EndDynasty {
			indices = append(indices, i)
		}
	}
	return indices
}

// validatorsByHeightShard splits a shuffled validator list by height and by shard,
// it ensures there's enough validators per height and per shard, if not, it'll skip
// some heights and shards.
func (b *BeaconChain) validatorsByHeightShard() ([]*beaconCommittee, error) {
	indices := b.validatorIndices()
	var committeesPerSlot int
	var slotsPerCommittee int
	var committees []*beaconCommittee

	if len(indices) >= params.EpochLength*params.MinCommiteeSize {
		committeesPerSlot = len(indices)/params.EpochLength/(params.MinCommiteeSize*2) + 1
		slotsPerCommittee = 1
	} else {
		committeesPerSlot = 1
		slotsPerCommittee = 1
		for len(indices)*slotsPerCommittee < params.MinCommiteeSize && slotsPerCommittee < params.EpochLength {
			slotsPerCommittee *= 2
		}
	}

	// split the shuffled list for heights
	shuffledList, err := utils.ShuffleIndices(b.state.CrystallizedState.DynastySeed(), indices)
	if err != nil {
		return nil, err
	}

	heightList := utils.SplitIndices(shuffledList, params.EpochLength)

	// split the shuffled height list for shards
	for i, subList := range heightList {
		shardList := utils.SplitIndices(subList, params.MinCommiteeSize)
		for _, shardIndex := range shardList {
			shardID := int(b.CrystallizedState().CrosslinkingStartShard()) + i*committeesPerSlot/slotsPerCommittee
			committees = append(committees, &beaconCommittee{
				shardID:   shardID,
				committee: shardIndex,
			})
		}
	}
	return committees, nil
}<|MERGE_RESOLUTION|>--- conflicted
+++ resolved
@@ -141,7 +141,7 @@
 // is greater than the current epoch.
 func (b *BeaconChain) IsEpochTransition(slotNumber uint64) bool {
 	currentEpoch := b.state.CrystallizedState.EpochNumber()
-	return slotNumber >= currentEpoch * params.EpochLength
+	return slotNumber >= currentEpoch*params.EpochLength
 }
 
 // CanProcessBlock decides if an incoming p2p block can be processed into the chain's block trie.
@@ -216,15 +216,9 @@
 
 	// TODO: Verify randao reveal from validator's hash pre image.
 
-<<<<<<< HEAD
-	return types.NewActiveState(&pb.ActiveStateResponse{
+	return types.NewActiveState(&pb.ActiveState{
 		PendingAttestations: []*pb.AttestationRecord{},
 		RecentBlockHashes:   [][]byte{},
-=======
-	return types.NewActiveState(&pb.ActiveState{
-		TotalAttesterDeposits: 0,
-		AttesterBitfield:      []byte{},
->>>>>>> bfaa248b
 	}), nil
 }
 
