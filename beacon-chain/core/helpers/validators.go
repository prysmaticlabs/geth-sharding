--- conflicted
+++ resolved
@@ -209,11 +209,7 @@
 	maxRandomByte := uint64(1<<8 - 1)
 
 	for i := uint64(0); ; i++ {
-<<<<<<< HEAD
-		candidateIndex, err := ComputeShuffledIndex(uint64(i)%length, length, seed, true)
-=======
 		candidateIndex, err := ComputeShuffledIndex(i%length, length, seed, true)
->>>>>>> 49c2dd2c
 		if err != nil {
 			return 0, err
 		}
