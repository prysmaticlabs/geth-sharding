--- conflicted
+++ resolved
@@ -34,17 +34,15 @@
 		Name:  "init-sync-no-verify",
 		Usage: "Initial sync to finalized check point w/o verifying block's signature, RANDAO and attestation's aggregated signatures",
 	}
-<<<<<<< HEAD
 	// NewCacheFlag enables the node to use the new caching scheme.
 	NewCacheFlag = cli.BoolFlag{
 		Name:  "new-cache",
 		Usage: "Use the new shuffled indices cache for committee. Much improvement than previous caching implementations",
-=======
+	}
 	// SkipBLSVerifyFlag skips BLS signature verification across the runtime for development purposes.
 	SkipBLSVerifyFlag = cli.BoolFlag{
 		Name:  "skip-bls-verify",
 		Usage: "Whether or not to skip BLS verification of signature at runtime, this is unsafe and should only be used for development",
->>>>>>> 24df2d3e
 	}
 )
 
@@ -61,9 +59,6 @@
 	EnableAttestationCacheFlag,
 	EnableEth1DataVoteCacheFlag,
 	InitSyncNoVerifyFlag,
-<<<<<<< HEAD
 	NewCacheFlag,
-=======
 	SkipBLSVerifyFlag,
->>>>>>> 24df2d3e
 }