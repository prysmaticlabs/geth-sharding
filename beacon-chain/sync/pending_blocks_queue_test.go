package sync

import (
	"context"
	"math"
	"sync"
	"testing"

	"github.com/ethereum/go-ethereum/p2p/enr"
	"github.com/libp2p/go-libp2p-core/network"
	"github.com/libp2p/go-libp2p-core/protocol"
	ethpb "github.com/prysmaticlabs/ethereumapis/eth/v1alpha1"
	mock "github.com/prysmaticlabs/prysm/beacon-chain/blockchain/testing"
	dbtest "github.com/prysmaticlabs/prysm/beacon-chain/db/testing"
	"github.com/prysmaticlabs/prysm/beacon-chain/p2p/peers"
	p2ptest "github.com/prysmaticlabs/prysm/beacon-chain/p2p/testing"
	"github.com/prysmaticlabs/prysm/beacon-chain/state/stateutil"
	pb "github.com/prysmaticlabs/prysm/proto/beacon/p2p/v1"
	"github.com/prysmaticlabs/prysm/shared/testutil"
	"github.com/prysmaticlabs/prysm/shared/testutil/assert"
	"github.com/prysmaticlabs/prysm/shared/testutil/require"
)

//    /- b1 - b2
// b0
//    \- b3
// Test b1 was missing then received and we can process b0 -> b1 -> b2
func TestRegularSyncBeaconBlockSubscriber_ProcessPendingBlocks1(t *testing.T) {
	db, _ := dbtest.SetupDB(t)

	p1 := p2ptest.NewTestP2P(t)
	r := &Service{
		p2p: p1,
		db:  db,
		chain: &mock.ChainService{
			FinalizedCheckPoint: &ethpb.Checkpoint{
				Epoch: 0,
			},
		},
		slotToPendingBlocks: make(map[uint64]*ethpb.SignedBeaconBlock),
		seenPendingBlocks:   make(map[[32]byte]bool),
	}
	err := r.initCaches()
	require.NoError(t, err)

	b0 := testutil.NewBeaconBlock()
	require.NoError(t, r.db.SaveBlock(context.Background(), b0))
	b0Root, err := stateutil.BlockRoot(b0.Block)
	require.NoError(t, err)
	b3 := &ethpb.SignedBeaconBlock{Block: &ethpb.BeaconBlock{Slot: 3, ParentRoot: b0Root[:]}}
	require.NoError(t, r.db.SaveBlock(context.Background(), b3))
	// Incomplete block link
	b1 := &ethpb.SignedBeaconBlock{Block: &ethpb.BeaconBlock{Slot: 1, ParentRoot: b0Root[:]}}
	b1Root, err := stateutil.BlockRoot(b1.Block)
	require.NoError(t, err)
	b2 := &ethpb.SignedBeaconBlock{Block: &ethpb.BeaconBlock{Slot: 2, ParentRoot: b1Root[:]}}
	b2Root, err := stateutil.BlockRoot(b1.Block)
	require.NoError(t, err)

	// Add b2 to the cache
	r.slotToPendingBlocks[b2.Block.Slot] = b2
	r.seenPendingBlocks[b2Root] = true

	require.NoError(t, r.processPendingBlocks(context.Background()))
	assert.Equal(t, 1, len(r.slotToPendingBlocks), "Incorrect size for slot to pending blocks cache")
	assert.Equal(t, 1, len(r.seenPendingBlocks), "Incorrect size for seen pending block")

	// Add b1 to the cache
	r.slotToPendingBlocks[b1.Block.Slot] = b1
	r.seenPendingBlocks[b1Root] = true
	require.NoError(t, r.db.SaveBlock(context.Background(), b1))
	require.NoError(t, r.processPendingBlocks(context.Background()))
	assert.Equal(t, 0, len(r.slotToPendingBlocks), "Incorrect size for slot to pending blocks cache")
	assert.Equal(t, 0, len(r.seenPendingBlocks), "Incorrect size for seen pending block")
}

//    /- b1 - b2 - b5
// b0
//    \- b3 - b4
// Test b2 and b3 were missed, after receiving them we can process 2 chains.
func TestRegularSyncBeaconBlockSubscriber_ProcessPendingBlocks2(t *testing.T) {
	db, _ := dbtest.SetupDB(t)
	p1 := p2ptest.NewTestP2P(t)
	p2 := p2ptest.NewTestP2P(t)
	p1.Connect(p2)
	assert.Equal(t, 1, len(p1.BHost.Network().Peers()), "Expected peers to be connected")
	pcl := protocol.ID("/eth2/beacon_chain/req/hello/1/ssz_snappy")
	var wg sync.WaitGroup
	wg.Add(1)
	p2.BHost.SetStreamHandler(pcl, func(stream network.Stream) {
		defer wg.Done()
		code, errMsg, err := ReadStatusCode(stream, p1.Encoding())
		assert.NoError(t, err)
		if code == 0 {
			t.Error("Expected a non-zero code")
		}
		if errMsg != errWrongForkDigestVersion.Error() {
			t.Logf("Received error string len %d, wanted error string len %d", len(errMsg), len(errWrongForkDigestVersion.Error()))
			t.Errorf("Received unexpected message response in the stream: %s. Wanted %s.", errMsg, errWrongForkDigestVersion.Error())
		}
	})

	r := &Service{
		p2p: p1,
		db:  db,
		chain: &mock.ChainService{
			FinalizedCheckPoint: &ethpb.Checkpoint{
				Epoch: 0,
			},
		},
		slotToPendingBlocks: make(map[uint64]*ethpb.SignedBeaconBlock),
		seenPendingBlocks:   make(map[[32]byte]bool),
	}
	err := r.initCaches()
	require.NoError(t, err)
	p1.Peers().Add(new(enr.Record), p2.PeerID(), nil, network.DirOutbound)
	p1.Peers().SetConnectionState(p2.PeerID(), peers.PeerConnected)
	p1.Peers().SetChainState(p2.PeerID(), &pb.Status{})

	b0 := testutil.NewBeaconBlock()
	require.NoError(t, r.db.SaveBlock(context.Background(), b0))
	b0Root, err := stateutil.BlockRoot(b0.Block)
	require.NoError(t, err)
	b1 := &ethpb.SignedBeaconBlock{Block: &ethpb.BeaconBlock{Slot: 1, ParentRoot: b0Root[:]}}
	require.NoError(t, r.db.SaveBlock(context.Background(), b1))
	b1Root, err := stateutil.BlockRoot(b1.Block)
	require.NoError(t, err)

	// Incomplete block links
<<<<<<< HEAD
	b2 := &ethpb.BeaconBlock{Slot: 2, ParentRoot: b1Root[:]}
	b2Root, err := b2.HashTreeRoot()
	require.NoError(t, err)
	b5 := &ethpb.BeaconBlock{Slot: 5, ParentRoot: b2Root[:]}
	b5Root, err := b5.HashTreeRoot()
	require.NoError(t, err)
	b3 := &ethpb.BeaconBlock{Slot: 3, ParentRoot: b0Root[:]}
	b3Root, err := b3.HashTreeRoot()
	require.NoError(t, err)
	b4 := &ethpb.BeaconBlock{Slot: 4, ParentRoot: b3Root[:]}
=======
	b2 := testutil.NewBeaconBlock()
	b2.Block.Slot = 2
	b2.Block.ParentRoot = b1Root[:]
	b2Root, err := b2.HashTreeRoot()
	require.NoError(t, err)
	b5 := testutil.NewBeaconBlock()
	b5.Block.Slot = 5
	b5.Block.ParentRoot = b2Root[:]
	b5Root, err := b5.HashTreeRoot()
	require.NoError(t, err)
	b3 := testutil.NewBeaconBlock()
	b3.Block.Slot = 3
	b3.Block.ParentRoot = b0Root[:]
	b3Root, err := b3.HashTreeRoot()
	require.NoError(t, err)
	b4 := testutil.NewBeaconBlock()
	b4.Block.Slot = 4
	b4.Block.ParentRoot = b3Root[:]
>>>>>>> dc17b7ab
	b4Root, err := b4.HashTreeRoot()
	require.NoError(t, err)

	r.slotToPendingBlocks[b4.Slot] = &ethpb.SignedBeaconBlock{Block: b4}
	r.seenPendingBlocks[b4Root] = true
	r.slotToPendingBlocks[b5.Slot] = &ethpb.SignedBeaconBlock{Block: b5}
	r.seenPendingBlocks[b5Root] = true

	require.NoError(t, r.processPendingBlocks(context.Background()))
	assert.Equal(t, 2, len(r.slotToPendingBlocks), "Incorrect size for slot to pending blocks cache")
	assert.Equal(t, 2, len(r.seenPendingBlocks), "Incorrect size for seen pending block")

	// Add b3 to the cache
	r.slotToPendingBlocks[b3.Slot] = &ethpb.SignedBeaconBlock{Block: b3}
	r.seenPendingBlocks[b3Root] = true
	require.NoError(t, r.db.SaveBlock(context.Background(), &ethpb.SignedBeaconBlock{Block: b3}))
	require.NoError(t, r.processPendingBlocks(context.Background()))
	assert.Equal(t, 1, len(r.slotToPendingBlocks), "Incorrect size for slot to pending blocks cache")
	assert.Equal(t, 1, len(r.seenPendingBlocks), "Incorrect size for seen pending block")

	// Add b2 to the cache
	r.slotToPendingBlocks[b2.Slot] = &ethpb.SignedBeaconBlock{Block: b2}
	r.seenPendingBlocks[b2Root] = true

	require.NoError(t, r.db.SaveBlock(context.Background(), &ethpb.SignedBeaconBlock{Block: b2}))
	require.NoError(t, r.processPendingBlocks(context.Background()))
	assert.Equal(t, 0, len(r.slotToPendingBlocks), "Incorrect size for slot to pending blocks cache")
	assert.Equal(t, 0, len(r.seenPendingBlocks), "Incorrect size for seen pending block")
}

func TestRegularSyncBeaconBlockSubscriber_PruneOldPendingBlocks(t *testing.T) {
	db, _ := dbtest.SetupDB(t)
	p1 := p2ptest.NewTestP2P(t)
	p2 := p2ptest.NewTestP2P(t)
	p1.Connect(p2)
	assert.Equal(t, 1, len(p1.BHost.Network().Peers()), "Expected peers to be connected")

	r := &Service{
		p2p: p1,
		db:  db,
		chain: &mock.ChainService{
			FinalizedCheckPoint: &ethpb.Checkpoint{
				Epoch: 1,
			},
		},
		slotToPendingBlocks: make(map[uint64]*ethpb.SignedBeaconBlock),
		seenPendingBlocks:   make(map[[32]byte]bool),
	}
	err := r.initCaches()
	require.NoError(t, err)
	p1.Peers().Add(new(enr.Record), p1.PeerID(), nil, network.DirOutbound)
	p1.Peers().SetConnectionState(p1.PeerID(), peers.PeerConnected)
	p1.Peers().SetChainState(p1.PeerID(), &pb.Status{})

	b0 := testutil.NewBeaconBlock()
	require.NoError(t, r.db.SaveBlock(context.Background(), b0))
	b0Root, err := stateutil.BlockRoot(b0.Block)
	require.NoError(t, err)
	b1 := &ethpb.SignedBeaconBlock{Block: &ethpb.BeaconBlock{Slot: 1, ParentRoot: b0Root[:]}}
	require.NoError(t, r.db.SaveBlock(context.Background(), b1))
	b1Root, err := stateutil.BlockRoot(b1.Block)
	require.NoError(t, err)

	// Incomplete block links
<<<<<<< HEAD
	b2 := &ethpb.BeaconBlock{Slot: 2, ParentRoot: b1Root[:]}
	b2Root, err := b2.HashTreeRoot()
	require.NoError(t, err)
	b5 := &ethpb.BeaconBlock{Slot: 5, ParentRoot: b2Root[:]}
	b5Root, err := b5.HashTreeRoot()
	require.NoError(t, err)
	b3 := &ethpb.BeaconBlock{Slot: 3, ParentRoot: b0Root[:]}
	b3Root, err := b3.HashTreeRoot()
	require.NoError(t, err)
	b4 := &ethpb.BeaconBlock{Slot: 4, ParentRoot: b3Root[:]}
=======
	b2 := testutil.NewBeaconBlock()
	b2.Block.Slot = 2
	b2.Block.ParentRoot = b1Root[:]
	b2Root, err := b2.HashTreeRoot()
	require.NoError(t, err)
	b5 := testutil.NewBeaconBlock()
	b5.Block.Slot = 5
	b5.Block.ParentRoot = b2Root[:]
	b5Root, err := b5.HashTreeRoot()
	require.NoError(t, err)
	b3 := testutil.NewBeaconBlock()
	b3.Block.Slot = 3
	b3.Block.ParentRoot = b0Root[:]
	b3Root, err := b3.HashTreeRoot()
	require.NoError(t, err)
	b4 := testutil.NewBeaconBlock()
	b4.Block.Slot = 4
	b4.Block.ParentRoot = b3Root[:]
>>>>>>> dc17b7ab
	b4Root, err := b4.HashTreeRoot()
	require.NoError(t, err)

	r.slotToPendingBlocks[b2.Slot] = &ethpb.SignedBeaconBlock{Block: b2}
	r.seenPendingBlocks[b2Root] = true
	r.slotToPendingBlocks[b3.Slot] = &ethpb.SignedBeaconBlock{Block: b3}
	r.seenPendingBlocks[b3Root] = true
	r.slotToPendingBlocks[b4.Slot] = &ethpb.SignedBeaconBlock{Block: b4}
	r.seenPendingBlocks[b4Root] = true
	r.slotToPendingBlocks[b5.Slot] = &ethpb.SignedBeaconBlock{Block: b5}
	r.seenPendingBlocks[b5Root] = true

	require.NoError(t, r.processPendingBlocks(context.Background()))
	assert.Equal(t, 0, len(r.slotToPendingBlocks), "Incorrect size for slot to pending blocks cache")
	assert.Equal(t, 0, len(r.seenPendingBlocks), "Incorrect size for seen pending block")
}

func TestService_sortedPendingSlots(t *testing.T) {
	r := &Service{
		slotToPendingBlocks: make(map[uint64]*ethpb.SignedBeaconBlock),
	}

	var lastSlot uint64 = math.MaxUint64
	r.slotToPendingBlocks[lastSlot] = &ethpb.SignedBeaconBlock{}
	r.slotToPendingBlocks[lastSlot-3] = &ethpb.SignedBeaconBlock{}
	r.slotToPendingBlocks[lastSlot-5] = &ethpb.SignedBeaconBlock{}
	r.slotToPendingBlocks[lastSlot-2] = &ethpb.SignedBeaconBlock{}

	want := []uint64{lastSlot - 5, lastSlot - 3, lastSlot - 2, lastSlot}
	assert.DeepEqual(t, want, r.sortedPendingSlots(), "Unexpected pending slots list")
}<|MERGE_RESOLUTION|>--- conflicted
+++ resolved
@@ -127,18 +127,6 @@
 	require.NoError(t, err)
 
 	// Incomplete block links
-<<<<<<< HEAD
-	b2 := &ethpb.BeaconBlock{Slot: 2, ParentRoot: b1Root[:]}
-	b2Root, err := b2.HashTreeRoot()
-	require.NoError(t, err)
-	b5 := &ethpb.BeaconBlock{Slot: 5, ParentRoot: b2Root[:]}
-	b5Root, err := b5.HashTreeRoot()
-	require.NoError(t, err)
-	b3 := &ethpb.BeaconBlock{Slot: 3, ParentRoot: b0Root[:]}
-	b3Root, err := b3.HashTreeRoot()
-	require.NoError(t, err)
-	b4 := &ethpb.BeaconBlock{Slot: 4, ParentRoot: b3Root[:]}
-=======
 	b2 := testutil.NewBeaconBlock()
 	b2.Block.Slot = 2
 	b2.Block.ParentRoot = b1Root[:]
@@ -157,7 +145,6 @@
 	b4 := testutil.NewBeaconBlock()
 	b4.Block.Slot = 4
 	b4.Block.ParentRoot = b3Root[:]
->>>>>>> dc17b7ab
 	b4Root, err := b4.HashTreeRoot()
 	require.NoError(t, err)
 
@@ -222,18 +209,6 @@
 	require.NoError(t, err)
 
 	// Incomplete block links
-<<<<<<< HEAD
-	b2 := &ethpb.BeaconBlock{Slot: 2, ParentRoot: b1Root[:]}
-	b2Root, err := b2.HashTreeRoot()
-	require.NoError(t, err)
-	b5 := &ethpb.BeaconBlock{Slot: 5, ParentRoot: b2Root[:]}
-	b5Root, err := b5.HashTreeRoot()
-	require.NoError(t, err)
-	b3 := &ethpb.BeaconBlock{Slot: 3, ParentRoot: b0Root[:]}
-	b3Root, err := b3.HashTreeRoot()
-	require.NoError(t, err)
-	b4 := &ethpb.BeaconBlock{Slot: 4, ParentRoot: b3Root[:]}
-=======
 	b2 := testutil.NewBeaconBlock()
 	b2.Block.Slot = 2
 	b2.Block.ParentRoot = b1Root[:]
@@ -252,7 +227,6 @@
 	b4 := testutil.NewBeaconBlock()
 	b4.Block.Slot = 4
 	b4.Block.ParentRoot = b3Root[:]
->>>>>>> dc17b7ab
 	b4Root, err := b4.HashTreeRoot()
 	require.NoError(t, err)
 
