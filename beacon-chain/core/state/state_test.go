package state

import (
	"bytes"
	"reflect"
	"strconv"
	"testing"
	"time"

	"github.com/gogo/protobuf/proto"
	b "github.com/prysmaticlabs/prysm/beacon-chain/core/blocks"
	pb "github.com/prysmaticlabs/prysm/proto/beacon/p2p/v1"
	"github.com/prysmaticlabs/prysm/shared/hashutil"
	"github.com/prysmaticlabs/prysm/shared/params"
)

func TestInitialBeaconState_Ok(t *testing.T) {
	if params.BeaconConfig().EpochLength != 64 {
		t.Errorf("EpochLength should be 64 for these tests to pass")
	}
	epochLength := params.BeaconConfig().EpochLength

	if params.BeaconConfig().InitialSlotNumber != 0 {
		t.Error("InitialSlotNumber should be 0 for these tests to pass")
	}
	initialSlotNumber := params.BeaconConfig().InitialSlotNumber

	if params.BeaconConfig().InitialForkVersion != 0 {
		t.Error("InitialForkVersion should be 0 for these tests to pass")
	}
	initialForkVersion := params.BeaconConfig().InitialForkVersion

	if params.BeaconConfig().ZeroHash != [32]byte{} {
		t.Error("ZeroHash should be all 0s for these tests to pass")
	}

	if params.BeaconConfig().LatestRandaoMixesLength != 8192 {
		t.Error("LatestRandaoMixesLength should be 8192 for these tests to pass")
	}
	latestRandaoMixesLength := int(params.BeaconConfig().LatestRandaoMixesLength)
	LatestVdfMixesLength := int(params.BeaconConfig().LatestRandaoMixesLength /
		params.BeaconConfig().EpochLength)

	if params.BeaconConfig().ShardCount != 1024 {
		t.Error("ShardCount should be 1024 for these tests to pass")
	}
	shardCount := int(params.BeaconConfig().ShardCount)

	if params.BeaconConfig().LatestBlockRootsLength != 8192 {
		t.Error("LatestBlockRootsLength should be 8192 for these tests to pass")
	}

	if params.BeaconConfig().DepositsForChainStart != 16384 {
		t.Error("DepositsForChainStart should be 16384 for these tests to pass")
	}
	depositsForChainStart := int(params.BeaconConfig().DepositsForChainStart)

	genesisTime := uint64(99999)
	processedPowReceiptRoot := []byte{'A', 'B', 'C'}
	maxDeposit := params.BeaconConfig().MaxDepositInGwei
	var deposits []*pb.Deposit
	for i := 0; i < depositsForChainStart; i++ {
<<<<<<< HEAD
		depositData, err := b.EncodeBlockDepositData(
=======
		depositData, err := b.EncodeDepositData(
>>>>>>> ccc2a4b9
			&pb.DepositInput{
				Pubkey: []byte(strconv.Itoa(i)), ProofOfPossession: []byte{'B'},
				WithdrawalCredentialsHash32: []byte{'C'}, RandaoCommitmentHash32: []byte{'D'},
				PocCommitment: []byte{'D'},
			},
			maxDeposit,
			time.Now().Unix(),
		)
		if err != nil {
			t.Fatalf("Could not encode deposit data: %v", err)
		}
		deposits = append(deposits, &pb.Deposit{
			MerkleBranchHash32S: [][]byte{{1}, {2}, {3}},
			MerkleTreeIndex:     0,
			DepositData:         depositData,
		})
	}

	state, err := InitialBeaconState(
		deposits,
		genesisTime,
		processedPowReceiptRoot)
	if err != nil {
		t.Fatalf("could not execute InitialBeaconState: %v", err)
	}

	// Misc fields checks.
	if state.Slot != initialSlotNumber {
		t.Error("Slot was not correctly initialized")
	}
	if state.GenesisTime != genesisTime {
		t.Error("GenesisTime was not correctly initialized")
	}
	if !reflect.DeepEqual(*state.ForkData, pb.ForkData{
		PreForkVersion:  initialForkVersion,
		PostForkVersion: initialForkVersion,
		ForkSlot:        initialSlotNumber,
	}) {
		t.Error("ForkData was not correctly initialized")
	}

	// Validator registry fields checks.
	if state.ValidatorRegistryLastChangeSlot != initialSlotNumber {
		t.Error("ValidatorRegistryLastChangeSlot was not correctly initialized")
	}
	if state.ValidatorRegistryExitCount != 0 {
		t.Error("ValidatorRegistryExitCount was not correctly initialized")
	}
	if len(state.ValidatorRegistry) != depositsForChainStart {
		t.Error("ValidatorRegistry was not correctly initialized")
	}
	if len(state.ValidatorBalances) != depositsForChainStart {
		t.Error("ValidatorBalances was not correctly initialized")
	}

	// Randomness and committees fields checks.
	if len(state.LatestRandaoMixesHash32S) != latestRandaoMixesLength {
		t.Error("Length of LatestRandaoMixesHash32S was not correctly initialized")
	}
	if len(state.LatestVdfOutputs) != LatestVdfMixesLength {
		t.Error("Length of LatestRandaoMixesHash32S was not correctly initialized")
	}
	if len(state.PersistentCommittees) != shardCount {
		t.Error("PersistentCommittees was not correctly initialized")
	}
	if !reflect.DeepEqual(state.PersistentCommitteeReassignments, []*pb.ShardReassignmentRecord{}) {
		t.Error("PersistentCommitteeReassignments was not correctly initialized")
	}

	// Proof of custody field check.
	if !reflect.DeepEqual(state.PocChallenges, []*pb.ProofOfCustodyChallenge{}) {
		t.Error("PocChallenges was not correctly initialized")
	}

	// Finality fields checks.
	if state.PreviousJustifiedSlot != initialSlotNumber {
		t.Error("PreviousJustifiedSlot was not correctly initialized")
	}
	if state.JustifiedSlot != initialSlotNumber {
		t.Error("JustifiedSlot was not correctly initialized")
	}
	if state.FinalizedSlot != initialSlotNumber {
		t.Error("FinalizedSlot was not correctly initialized")
	}
	if state.JustificationBitfield != 0 {
		t.Error("JustificationBitfield was not correctly initialized")
	}

	// Recent state checks.
	if len(state.LatestCrosslinks) != shardCount {
		t.Error("Length of LatestCrosslinks was not correctly initialized")
	}
	if !reflect.DeepEqual(state.LatestPenalizedExitBalances, []uint64{}) {
		t.Error("LatestPenalizedExitBalances was not correctly initialized")
	}
	if !reflect.DeepEqual(state.LatestAttestations, []*pb.PendingAttestationRecord{}) {
		t.Error("LatestAttestations was not correctly initialized")
	}
	if !reflect.DeepEqual(state.BatchedBlockRootHash32S, [][]byte{}) {
		t.Error("BatchedBlockRootHash32S was not correctly initialized")
	}

	// PoW receipt root checks.
	if !bytes.Equal(state.ProcessedPowReceiptRootHash32, processedPowReceiptRoot) {
		t.Error("ProcessedPowReceiptRootHash32 was not correctly initialized")
	}
	if !reflect.DeepEqual(state.CandidatePowReceiptRoots, []*pb.CandidatePoWReceiptRootRecord{}) {
		t.Error("CandidatePowReceiptRoots was not correctly initialized")
	}

	// Initial committee shuffling check.
	if len(state.ShardAndCommitteesAtSlots) != int(2*epochLength) {
		t.Error("ShardAndCommitteesAtSlots was not correctly initialized")
	}

	for i := 0; i < len(state.ShardAndCommitteesAtSlots); i++ {
		if len(state.ShardAndCommitteesAtSlots[i].ArrayShardAndCommittee[0].Committee) !=
			int(params.BeaconConfig().TargetCommitteeSize) {
			t.Error("ShardAndCommittees was not correctly initialized")
		}
	}
}

func TestGenesisState_HashEquality(t *testing.T) {
	state1, _ := InitialBeaconState(nil, 0, nil)
	state2, _ := InitialBeaconState(nil, 0, nil)

	enc1, err1 := proto.Marshal(state1)
	enc2, err2 := proto.Marshal(state2)

	if err1 != nil || err2 != nil {
		t.Fatalf("Failed to marshal state to bytes: %v %v", err1, err2)
	}

	h1 := hashutil.Hash(enc1)
	h2 := hashutil.Hash(enc2)
	if h1 != h2 {
		t.Fatalf("Hash of two genesis states should be equal: %#x", h1)
	}
}

func TestGenesisState_InitializesLatestBlockHashes(t *testing.T) {
	s, _ := InitialBeaconState(nil, 0, nil)
	want, got := len(s.LatestBlockRootHash32S), int(params.BeaconConfig().LatestBlockRootsLength)
	if want != got {
		t.Errorf("Wrong number of recent block hashes. Got: %d Want: %d", got, want)
	}

	want = cap(s.LatestBlockRootHash32S)
	if want != got {
		t.Errorf("The slice underlying array capacity is wrong. Got: %d Want: %d", got, want)
	}

	for _, h := range s.LatestBlockRootHash32S {
		if !bytes.Equal(h, params.BeaconConfig().ZeroHash[:]) {
			t.Errorf("Unexpected non-zero hash data: %v", h)
		}
	}
}

func TestUpdateLatestBlockHashes(t *testing.T) {
	block := &pb.BeaconBlock{
		Slot:             10,
		ParentRootHash32: []byte{'A'},
	}

	recentBlockHashes := make([][]byte, 2*int(params.BeaconConfig().CycleLength))
	for i := 0; i < 2*int(params.BeaconConfig().CycleLength); i++ {
		recentBlockHashes[i] = []byte{0}
	}

	state := &pb.BeaconState{
		LatestBlockRootHash32S: recentBlockHashes,
	}

	updated, err := CalculateNewBlockHashes(state, block, 0)
	if err != nil {
		t.Fatalf("failed to update recent blockhashes: %v", err)
	}

	if len(updated) != 2*int(params.BeaconConfig().CycleLength) {
		t.Fatalf("length of updated recent blockhashes should be %d: found %d", params.BeaconConfig().CycleLength, len(updated))
	}

	for i := 0; i < len(updated); i++ {
		if i < len(updated)-10 {
			if !bytes.Equal(updated[i], []byte{0}) {
				t.Fatalf("update failed: expected %#x got %#x", []byte{0}, updated[i])
			}
		} else if !bytes.Equal(updated[i], block.ParentRootHash32) {
			t.Fatalf("update failed: expected %#x got %#x", block.ParentRootHash32, updated[i])
		}
	}
}

func TestCalculateNewBlockHashes_DoesNotMutateData(t *testing.T) {
	interestingData := [][]byte{
		[]byte("hello"),
		[]byte("world"),
		[]byte("block"),
		[]byte("hash"),
	}

	s, _ := InitialBeaconState(nil, 0, nil)
	copy(s.LatestBlockRootHash32S, interestingData)
	original := make([][]byte, params.BeaconConfig().LatestBlockRootsLength)
	copy(original, s.LatestBlockRootHash32S)

	if !reflect.DeepEqual(s.LatestBlockRootHash32S, original) {
		t.Fatal("setup data should be equal!")
	}

	block := &pb.BeaconBlock{
		Slot:             2,
		ParentRootHash32: []byte{},
	}

	result, _ := CalculateNewBlockHashes(s, block, 0 /*parentSlot*/)

	if !reflect.DeepEqual(s.LatestBlockRootHash32S, original) {
		t.Error("data has mutated from the original")
	}

	if reflect.DeepEqual(result, original) {
		t.Error("the resulting data did not change from the original")
	}
}<|MERGE_RESOLUTION|>--- conflicted
+++ resolved
@@ -60,11 +60,7 @@
 	maxDeposit := params.BeaconConfig().MaxDepositInGwei
 	var deposits []*pb.Deposit
 	for i := 0; i < depositsForChainStart; i++ {
-<<<<<<< HEAD
-		depositData, err := b.EncodeBlockDepositData(
-=======
 		depositData, err := b.EncodeDepositData(
->>>>>>> ccc2a4b9
 			&pb.DepositInput{
 				Pubkey: []byte(strconv.Itoa(i)), ProofOfPossession: []byte{'B'},
 				WithdrawalCredentialsHash32: []byte{'C'}, RandaoCommitmentHash32: []byte{'D'},
