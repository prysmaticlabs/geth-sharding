--- conflicted
+++ resolved
@@ -18,7 +18,6 @@
 	"github.com/prysmaticlabs/prysm/beacon-chain/core/helpers"
 	"github.com/prysmaticlabs/prysm/shared/bls"
 	"github.com/prysmaticlabs/prysm/shared/bytesutil"
-	"github.com/prysmaticlabs/prysm/shared/grpcutils"
 	"github.com/prysmaticlabs/prysm/shared/params"
 	"github.com/prysmaticlabs/prysm/validator/db"
 	"github.com/prysmaticlabs/prysm/validator/keymanager"
@@ -91,60 +90,6 @@
 // Start the validator service. Launches the main go routine for the validator
 // client.
 func (v *ValidatorService) Start() {
-<<<<<<< HEAD
-	var dialOpt grpc.DialOption
-	var maxCallRecvMsgSize int
-
-	if v.withCert != "" {
-		creds, err := credentials.NewClientTLSFromFile(v.withCert, "")
-		if err != nil {
-			log.Errorf("Could not get valid credentials: %v", err)
-			return
-		}
-		dialOpt = grpc.WithTransportCredentials(creds)
-	} else {
-		dialOpt = grpc.WithInsecure()
-		log.Warn("You are using an insecure gRPC connection! Please provide a certificate and key to use a secure connection.")
-	}
-
-	if v.maxCallRecvMsgSize != 0 {
-		maxCallRecvMsgSize = v.maxCallRecvMsgSize
-	} else {
-		maxCallRecvMsgSize = 10 * 5 << 20 // Default 50Mb
-	}
-
-	md := make(metadata.MD)
-	for _, hdr := range v.grpcHeaders {
-		if hdr != "" {
-			ss := strings.Split(hdr, "=")
-			if len(ss) != 2 {
-				log.Warnf("Incorrect gRPC header flag format. Skipping %v", hdr)
-				continue
-			}
-			md.Set(ss[0], ss[1])
-		}
-	}
-
-	opts := []grpc.DialOption{
-		dialOpt,
-		grpc.WithDefaultCallOptions(
-			grpc.MaxCallRecvMsgSize(maxCallRecvMsgSize),
-			grpc_retry.WithMax(v.grpcRetries),
-			grpc.Header(&md),
-		),
-		grpc.WithStatsHandler(&ocgrpc.ClientHandler{}),
-		grpc.WithStreamInterceptor(middleware.ChainStreamClient(
-			grpc_opentracing.StreamClientInterceptor(),
-			grpc_prometheus.StreamClientInterceptor,
-			grpc_retry.StreamClientInterceptor(),
-		)),
-		grpc.WithUnaryInterceptor(middleware.ChainUnaryClient(
-			grpc_opentracing.UnaryClientInterceptor(),
-			grpc_prometheus.UnaryClientInterceptor,
-			grpc_retry.UnaryClientInterceptor(),
-			grpcutils.LogGRPCRequests,
-		)),
-=======
 	streamInterceptor := grpc.WithStreamInterceptor(middleware.ChainStreamClient(
 		grpc_opentracing.StreamClientInterceptor(),
 		grpc_prometheus.StreamClientInterceptor,
@@ -154,7 +99,6 @@
 		v.maxCallRecvMsgSize, v.withCert, v.grpcHeaders, v.grpcRetries, streamInterceptor)
 	if dialOpts == nil {
 		return
->>>>>>> 62b617fa
 	}
 	conn, err := grpc.DialContext(v.ctx, v.endpoint, dialOpts...)
 	if err != nil {
