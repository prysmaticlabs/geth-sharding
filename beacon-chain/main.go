--- conflicted
+++ resolved
@@ -149,19 +149,7 @@
 		}
 		if ctx.IsSet(cmd.ChainConfigFileFlag.Name) {
 			chainConfigFileName := ctx.String(cmd.ChainConfigFileFlag.Name)
-<<<<<<< HEAD
 			loadChainConfigFile(chainConfigFileName)
-=======
-			yamlFile, err := ioutil.ReadFile(chainConfigFileName)
-			if err != nil {
-				log.WithError(err).Error("Failed to read chain config file.")
-			}
-			conf := params.BeaconConfig()
-			if err := yaml.Unmarshal(yamlFile, conf); err != nil {
-				log.WithError(err).Error("Failed to parse chain config YAML file.")
-			}
-			params.OverrideBeaconConfig(conf)
->>>>>>> c44eda77
 		}
 		if ctx.IsSet(flags.SetGCPercent.Name) {
 			runtimeDebug.SetGCPercent(ctx.Int(flags.SetGCPercent.Name))
