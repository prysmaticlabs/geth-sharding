package epoch

import (
	"bytes"
	"fmt"

	block "github.com/prysmaticlabs/prysm/beacon-chain/core/blocks"
	"github.com/prysmaticlabs/prysm/beacon-chain/core/validators"
	pb "github.com/prysmaticlabs/prysm/proto/beacon/p2p/v1"
	b "github.com/prysmaticlabs/prysm/shared/bytes"
	"github.com/prysmaticlabs/prysm/shared/params"
)

// Attestations returns the pending attestations of slots in the epoch
// (state.slot-EPOCH_LENGTH...state.slot-1), not attestations that got
// included in the chain during the epoch.
//
// Spec pseudocode definition:
//   return [a for a in state.latest_attestations
//   if state.slot - EPOCH_LENGTH <= a.data.slot < state.slot]
func Attestations(state *pb.BeaconState) []*pb.PendingAttestationRecord {
	epochLength := params.BeaconConfig().EpochLength
	var thisEpochAttestations []*pb.PendingAttestationRecord
	var earliestSlot uint64

	for _, attestation := range state.LatestAttestations {

		// If the state slot is less than epochLength, then the earliestSlot would
		// result in a negative number. Therefore we should default to
		// earliestSlot = 0 in this case.
		if state.Slot > epochLength {
			earliestSlot = state.Slot - epochLength
		}

		if earliestSlot <= attestation.Data.Slot && attestation.Data.Slot < state.Slot {
			thisEpochAttestations = append(thisEpochAttestations, attestation)
		}
	}
	return thisEpochAttestations
}

// BoundaryAttestations returns the pending attestations from
// the epoch's boundary block.
//
// Spec pseudocode definition:
//   return [a for a in this_epoch_attestations if a.data.epoch_boundary_root ==
//   get_block_root(state, state.slot-EPOCH_LENGTH) and a.justified_slot ==
//   state.justified_slot]
func BoundaryAttestations(
	state *pb.BeaconState,
	thisEpochAttestations []*pb.PendingAttestationRecord,
) ([]*pb.PendingAttestationRecord, error) {
	epochLength := params.BeaconConfig().EpochLength
	var boundarySlot uint64
	var boundaryAttestations []*pb.PendingAttestationRecord

	for _, attestation := range thisEpochAttestations {

		// If boundary slot is less than epoch length, then it would
		// result in a negative number. Therefore we should
		// default boundarySlot = 0 in this case.
		if state.Slot > epochLength {
			boundarySlot = state.Slot - epochLength
		}

		boundaryBlockRoot, err := block.BlockRoot(state, boundarySlot)
		if err != nil {
			return nil, err
		}

		attestationData := attestation.Data
		sameRoot := bytes.Equal(attestationData.JustifiedBlockRootHash32, boundaryBlockRoot)
		sameSlotNum := attestationData.JustifiedSlot == state.JustifiedSlot
		if sameRoot && sameSlotNum {
			boundaryAttestations = append(boundaryAttestations, attestation)
		}
	}
	return boundaryAttestations, nil
}

// PrevAttestations returns the attestations of the previous epoch
// (state.slot - 2 * EPOCH_LENGTH...state.slot - EPOCH_LENGTH).
//
// Spec pseudocode definition:
//   return [a for a in state.latest_attestations
//   if state.slot - 2 * EPOCH_LENGTH <= a.slot < state.slot - EPOCH_LENGTH]
func PrevAttestations(state *pb.BeaconState) []*pb.PendingAttestationRecord {
	epochLength := params.BeaconConfig().EpochLength
	var prevEpochAttestations []*pb.PendingAttestationRecord
	var earliestSlot uint64
	var lastSlot uint64

	for _, attestation := range state.LatestAttestations {

		// If the state slot is less than 2 * epochLength, then the earliestSlot would
		// result in a negative number. Therefore we should default to
		// earliestSlot = 0 in this case.
		if state.Slot > 2*epochLength {
			earliestSlot = state.Slot - 2*epochLength
		}
		// If the state slot is less than epochLength, then the lastSlot would
		// result in a negative number. Therefore we should default to
		// lastSlot = 0 in this case.
		if state.Slot > epochLength {
			lastSlot = state.Slot - epochLength
		}

		if earliestSlot <= attestation.Data.Slot &&
			attestation.Data.Slot < lastSlot {
			prevEpochAttestations = append(prevEpochAttestations, attestation)
		}
	}

	return prevEpochAttestations
}

// PrevJustifiedAttestations returns the justified attestations
// of the previous 2 epochs.
//
// Spec pseudocode definition:
//   return [a for a in this_epoch_attestations + previous_epoch_attestations
//   if a.justified_slot == state.previous_justified_slot]
func PrevJustifiedAttestations(
	state *pb.BeaconState,
	thisEpochAttestations []*pb.PendingAttestationRecord,
	prevEpochAttestations []*pb.PendingAttestationRecord,
) []*pb.PendingAttestationRecord {

	var prevJustifiedAttestations []*pb.PendingAttestationRecord
	epochAttestations := append(thisEpochAttestations, prevEpochAttestations...)

	for _, attestation := range epochAttestations {
		if attestation.Data.JustifiedSlot == state.PreviousJustifiedSlot {
			prevJustifiedAttestations = append(prevJustifiedAttestations, attestation)
		}
	}
	return prevJustifiedAttestations
}

// PrevBoundaryAttestations returns the boundary attestations
// at the start of the previous epoch.
//
// Spec pseudocode definition:
//   return [a for a in previous_epoch_justified_attestations
// 	 if a.epoch_boundary_root == get_block_root(state, state.slot - 2 * EPOCH_LENGTH)]
func PrevBoundaryAttestations(
	state *pb.BeaconState,
	prevEpochJustifiedAttestations []*pb.PendingAttestationRecord,
) ([]*pb.PendingAttestationRecord, error) {
	var earliestSlot uint64

	// If the state slot is less than 2 * epochLength, then the earliestSlot would
	// result in a negative number. Therefore we should default to
	// earliestSlot = 0 in this case.
	if state.Slot > 2*params.BeaconConfig().EpochLength {
		earliestSlot = state.Slot - 2*params.BeaconConfig().EpochLength
	}

	var prevBoundaryAttestations []*pb.PendingAttestationRecord
	prevBoundaryBlockRoot, err := block.BlockRoot(state,
		earliestSlot)
	if err != nil {
		return nil, err
	}
	for _, attestation := range prevEpochJustifiedAttestations {
		if bytes.Equal(attestation.Data.EpochBoundaryRootHash32, prevBoundaryBlockRoot) {
			prevBoundaryAttestations = append(prevBoundaryAttestations, attestation)
		}
	}
	return prevBoundaryAttestations, nil
}

// PrevHeadAttestations returns the pending attestations from
// the canonical beacon chain.
//
// Spec pseudocode definition:
//   return [a for a in previous_epoch_attestations
//   if a.beacon_block_root == get_block_root(state, a.slot)]
func PrevHeadAttestations(
	state *pb.BeaconState,
	prevEpochAttestations []*pb.PendingAttestationRecord,
) ([]*pb.PendingAttestationRecord, error) {

	var headAttestations []*pb.PendingAttestationRecord
	for _, attestation := range prevEpochAttestations {
		canonicalBlockRoot, err := block.BlockRoot(state, attestation.Data.Slot)
		if err != nil {
			return nil, err
		}

		attestationData := attestation.Data
		if bytes.Equal(attestationData.BeaconBlockRootHash32, canonicalBlockRoot) {
			headAttestations = append(headAttestations, attestation)
		}
	}
	return headAttestations, nil
}

// TotalBalance returns the total balance at stake of the validators
// from the shard committee regardless of validators attested or not.
//
// Spec pseudocode definition:
//    Let total_balance =
//    sum([get_effective_balance(state, i) for i in active_validator_indices])
func TotalBalance(
	state *pb.BeaconState,
<<<<<<< HEAD
	activeValidatorIndices []uint32) uint64 {
=======
	shardCommittee *pb.ShardCommittee,
	thisEpochAttestations []*pb.PendingAttestationRecord,
	prevEpochAttestations []*pb.PendingAttestationRecord) ([]byte, error) {

	var winnerBalance uint64
	var winnerRoot []byte
	var candidateRoots [][]byte
	attestations := append(thisEpochAttestations, prevEpochAttestations...)
>>>>>>> 4bb6196f

	var totalBalance uint64
	for _, index := range activeValidatorIndices {
		totalBalance += validators.EffectiveBalance(state, index)
	}

	return totalBalance
}

// InclusionSlot returns the slot number of when the validator's
// attestation gets included in the beacon chain.
//
// Spec pseudocode definition:
//    Let inclusion_slot(state, index) =
//    a.slot_included for the attestation a where index is in
//    get_attestation_participants(state, a.data, a.participation_bitfield)
func InclusionSlot(state *pb.BeaconState, validatorIndex uint32) (uint64, error) {

	for _, attestation := range state.LatestAttestations {
		participatedValidators, err := validators.AttestationParticipants(state, attestation.Data, attestation.ParticipationBitfield)
		if err != nil {
			return 0, fmt.Errorf("could not get attestation participants: %v", err)
		}

		for _, index := range participatedValidators {
			if index == validatorIndex {
				return attestation.SlotIncluded, nil
			}
		}
	}
	return 0, fmt.Errorf("could not find inclusion slot for validator index %d", validatorIndex)
}

// InclusionDistance returns the difference in slot number of when attestation
// gets submitted and when it gets included.
//
// Spec pseudocode definition:
//    Let inclusion_distance(state, index) =
//    a.slot_included - a.data.slot where a is the above attestation same as
//    inclusion_slot
func InclusionDistance(state *pb.BeaconState, validatorIndex uint32) (uint64, error) {

	for _, attestation := range state.LatestAttestations {
		participatedValidators, err := validators.AttestationParticipants(state, attestation.Data, attestation.ParticipationBitfield)
		if err != nil {
			return 0, fmt.Errorf("could not get attestation participants: %v", err)
		}

		for _, index := range participatedValidators {
			if index == validatorIndex {
				return attestation.SlotIncluded - attestation.Data.Slot, nil
			}
		}
	}
	return 0, fmt.Errorf("could not find inclusion distance for validator index %d", validatorIndex)
}

// AttestingValidators returns the validators of the winning root.
//
// Spec pseudocode definition:
//    Let `attesting_validators(shard_committee)` be equal to
//    `attesting_validator_indices(shard_committee, winning_root(shard_committee))` for convenience
func AttestingValidators(
	state *pb.BeaconState,
	shardCommittee *pb.ShardCommittee,
	thisEpochAttestations []*pb.PendingAttestationRecord,
	prevEpochAttestations []*pb.PendingAttestationRecord) ([]uint32, error) {

	root, err := winningRoot(
		state,
		shardCommittee,
		thisEpochAttestations,
		prevEpochAttestations)
	if err != nil {
		return nil, fmt.Errorf("could not get winning root: %v", err)
	}

	indices, err := validators.AttestingValidatorIndices(
		state,
		shardCommittee,
		root,
		thisEpochAttestations,
		prevEpochAttestations)
	if err != nil {
		return nil, fmt.Errorf("could not get attesting validator indices: %v", err)
	}

	return indices, nil
}

// TotalAttestingBalance returns the total balance at stake of the validators
// attested to the winning root.
//
// Spec pseudocode definition:
//    Let total_balance(shard_committee) =
//    sum([get_effective_balance(state, i) for i in shard_committee.committee])
func TotalAttestingBalance(
	state *pb.BeaconState,
	shardCommittee *pb.ShardCommittee,
	thisEpochAttestations []*pb.PendingAttestationRecord,
	prevEpochAttestations []*pb.PendingAttestationRecord) (uint64, error) {

	var totalBalance uint64
	attestedValidatorIndices, err := AttestingValidators(state, shardCommittee, thisEpochAttestations, prevEpochAttestations)
	if err != nil {
		return 0, fmt.Errorf("could not get attesting validator indices: %v", err)
	}

	for _, index := range attestedValidatorIndices {
		totalBalance += validators.EffectiveBalance(state, index)
	}

	return totalBalance, nil
}

// SinceFinality calculates and returns how many epoch has it been since
// a finalized slot.
//
// Spec pseudocode definition:
<<<<<<< HEAD
//    epochs_since_finality = (state.slot - state.finalized_slot) // EPOCH_LENGTH
func SinceFinality(state *pb.BeaconState) uint64 {
	return (state.Slot - state.FinalizedSlot) / params.BeaconConfig().EpochLength
=======
//    Let total_balance(shard_committee) =
//    sum([get_effective_balance(state, i) for i in shard_committee.committee])
func TotalBalance(
	state *pb.BeaconState,
	shardCommittee *pb.ShardCommittee) uint64 {

	var totalBalance uint64
	for _, index := range shardCommittee.Committee {
		totalBalance += validators.EffectiveBalance(state, index)
	}

	return totalBalance
>>>>>>> 4bb6196f
}

// winningRoot returns the shard block root with the most combined validator
// effective balance. The ties broken by favoring lower shard block root values.
//
// Spec pseudocode definition:
//   Let winning_root(shard_committee) be equal to the value of shard_block_root
//   such that sum([get_effective_balance(state, i)
//   for i in attesting_validator_indices(shard_committee, shard_block_root)])
//   is maximized (ties broken by favoring lower shard_block_root values)
func winningRoot(
	state *pb.BeaconState,
	shardCommittee *pb.ShardAndCommittee,
	thisEpochAttestations []*pb.PendingAttestationRecord,
	prevEpochAttestations []*pb.PendingAttestationRecord) ([]byte, error) {

	var winnerBalance uint64
	var winnerRoot []byte
	var candidateRoots [][]byte
	attestations := append(thisEpochAttestations, prevEpochAttestations...)

	for _, attestation := range attestations {
		if attestation.Data.Shard == shardCommittee.Shard {
			candidateRoots = append(candidateRoots, attestation.Data.ShardBlockRootHash32)
		}
	}

	for _, candidateRoot := range candidateRoots {
		indices, err := validators.AttestingValidatorIndices(
			state,
			shardCommittee,
			candidateRoot,
			thisEpochAttestations,
			prevEpochAttestations)
		if err != nil {
			return nil, fmt.Errorf("could not get attesting validator indices: %v", err)
		}

		var rootBalance uint64
		for _, index := range indices {
			rootBalance += validators.EffectiveBalance(state, index)
		}

		if rootBalance > winnerBalance ||
			(rootBalance == winnerBalance && b.LowerThan(candidateRoot, winnerRoot)) {
			winnerBalance = rootBalance
			winnerRoot = candidateRoot
		}
	}
	return winnerRoot, nil
}

// adjustForInclusionDistance returns the calculated reward based on
// how long it took for attestation to get included. The longer, the lower
// the the reward.
//
// Spec pseudocode definition:
//    def adjust_for_inclusion_distance(magnitude: int, distance: int) -> int:
//    """
//    Adjusts the reward of an attestation based on how long it took to get included
//    (the longer, the lower the reward). Returns a value between ``0`` and ``magnitude``.
//    ""
//    return magnitude // 2 + (magnitude // 2) * MIN_ATTESTATION_INCLUSION_DELAY // distance
func adjustForInclusionDistance(magniture uint64, distance uint64) uint64 {
	return magniture/2 + (magniture/2)*
		params.BeaconConfig().MinAttestationInclusionDelay/distance
}<|MERGE_RESOLUTION|>--- conflicted
+++ resolved
@@ -204,18 +204,7 @@
 //    sum([get_effective_balance(state, i) for i in active_validator_indices])
 func TotalBalance(
 	state *pb.BeaconState,
-<<<<<<< HEAD
 	activeValidatorIndices []uint32) uint64 {
-=======
-	shardCommittee *pb.ShardCommittee,
-	thisEpochAttestations []*pb.PendingAttestationRecord,
-	prevEpochAttestations []*pb.PendingAttestationRecord) ([]byte, error) {
-
-	var winnerBalance uint64
-	var winnerRoot []byte
-	var candidateRoots [][]byte
-	attestations := append(thisEpochAttestations, prevEpochAttestations...)
->>>>>>> 4bb6196f
 
 	var totalBalance uint64
 	for _, index := range activeValidatorIndices {
@@ -335,24 +324,9 @@
 // a finalized slot.
 //
 // Spec pseudocode definition:
-<<<<<<< HEAD
 //    epochs_since_finality = (state.slot - state.finalized_slot) // EPOCH_LENGTH
 func SinceFinality(state *pb.BeaconState) uint64 {
 	return (state.Slot - state.FinalizedSlot) / params.BeaconConfig().EpochLength
-=======
-//    Let total_balance(shard_committee) =
-//    sum([get_effective_balance(state, i) for i in shard_committee.committee])
-func TotalBalance(
-	state *pb.BeaconState,
-	shardCommittee *pb.ShardCommittee) uint64 {
-
-	var totalBalance uint64
-	for _, index := range shardCommittee.Committee {
-		totalBalance += validators.EffectiveBalance(state, index)
-	}
-
-	return totalBalance
->>>>>>> 4bb6196f
 }
 
 // winningRoot returns the shard block root with the most combined validator
@@ -365,7 +339,7 @@
 //   is maximized (ties broken by favoring lower shard_block_root values)
 func winningRoot(
 	state *pb.BeaconState,
-	shardCommittee *pb.ShardAndCommittee,
+	shardCommittee *pb.ShardCommittee,
 	thisEpochAttestations []*pb.PendingAttestationRecord,
 	prevEpochAttestations []*pb.PendingAttestationRecord) ([]byte, error) {
 
