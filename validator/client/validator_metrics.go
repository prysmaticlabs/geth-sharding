package client

import (
	"context"
	"encoding/hex"
	"fmt"
	"strings"

	pb "github.com/prysmaticlabs/prysm/proto/beacon/rpc/v1"
	"github.com/prysmaticlabs/prysm/shared/params"
	"github.com/prysmaticlabs/prysm/validator/types"
	"github.com/sirupsen/logrus"
)

// LogValidatorGainsAndLosses logs important metrics related to this validator client's
// responsibilities throughout the beacon chain's lifecycle. It logs absolute accrued rewards
// and penalties over time, percentage gain/loss, and gives the end user a better idea
// of how the validator performs with respect to the rest.
func (v *validator) LogValidatorGainsAndLosses(ctx context.Context, slot uint64) error {
	if slot%params.BeaconConfig().SlotsPerEpoch != 0 {
		// Do nothing if we are not at the start of a new epoch.
		return nil
	}
	epoch := slot / params.BeaconConfig().SlotsPerEpoch
	if epoch == params.BeaconConfig().GenesisEpoch {
		v.prevBalance = params.BeaconConfig().MaxDepositAmount
	}
<<<<<<< HEAD
	req := &pb.ValidatorPerformanceRequest{
		Slot:      slot,
		PublicKey: v.key.PublicKey.Marshal(),
	}
	resp, err := v.validatorClient.ValidatorPerformance(ctx, req)
	if err != nil {
		return err
	}
	newBalance := float64(resp.Balance) / float64(params.BeaconConfig().GweiPerEth)
	log.WithFields(logrus.Fields{
		"slot":  slot - params.BeaconConfig().GenesisSlot,
		"epoch": (slot / params.BeaconConfig().SlotsPerEpoch) - params.BeaconConfig().GenesisEpoch,
	}).Info("Start of a new epoch!")
	log.WithFields(logrus.Fields{
		"totalValidators":     resp.TotalValidators,
		"numActiveValidators": resp.TotalActiveValidators,
	}).Infof("Validator registry information")
	log.Info("Generating validator performance report from the previous epoch...")
	log.WithFields(logrus.Fields{
		"ethBalance": newBalance,
	}).Info("New validator balance")
	avgBalance := resp.AverageValidatorBalance / float32(params.BeaconConfig().GweiPerEth)
	if v.prevBalance > 0 {
		prevBalance := float64(v.prevBalance) / float64(params.BeaconConfig().GweiPerEth)
		percentNet := (newBalance - prevBalance) / prevBalance
		log.WithField("prevEthBalance", prevBalance).Info("Previous validator balance")
		if !v.ctxCli.GlobalBool(types.DisablePenaltyRewardLogFlag.Name) {
			log.WithFields(logrus.Fields{
				"eth":           fmt.Sprintf("%f", newBalance-prevBalance),
				"percentChange": fmt.Sprintf("%.2f%%", percentNet*100),
			}).Info("Net gains/losses in eth")
		}
=======
	var totalPrevBalance uint64
	reported := false
	for _, pkey := range v.pubkeys {
		req := &pb.ValidatorPerformanceRequest{
			Slot:      slot,
			PublicKey: pkey,
		}
		resp, err := v.validatorClient.ValidatorPerformance(ctx, req)
		if err != nil {
			if strings.Contains(err.Error(), "could not get validator index") {
				continue
			}
			return err
		}
		tpk := hex.EncodeToString(pkey)[:12]
		if !reported {
			log.WithFields(logrus.Fields{
				"slot":  slot - params.BeaconConfig().GenesisSlot,
				"epoch": (slot / params.BeaconConfig().SlotsPerEpoch) - params.BeaconConfig().GenesisEpoch,
			}).Info("Start of a new epoch!")
			log.WithFields(logrus.Fields{
				"totalValidators":     resp.TotalValidators,
				"numActiveValidators": resp.TotalActiveValidators,
			}).Infof("Validator registry information")
			log.Info("Generating validator performance report from the previous epoch...")
			avgBalance := resp.AverageValidatorBalance / float32(params.BeaconConfig().GweiPerEth)
			log.WithField(
				"averageEthBalance", fmt.Sprintf("%f", avgBalance),
			).Info("Average eth balance per validator in the beacon chain")
			reported = true
		}
		newBalance := float64(resp.Balance) / float64(params.BeaconConfig().GweiPerEth)
		log.WithFields(logrus.Fields{
			"ethBalance": newBalance,
		}).Infof("%v New validator balance", tpk)

		if v.prevBalance > 0 {
			prevBalance := float64(v.prevBalance) / float64(params.BeaconConfig().GweiPerEth)
			percentNet := (newBalance - prevBalance) / prevBalance
			log.WithField("prevEthBalance", prevBalance).Infof("%v Previous validator balance", tpk)
			log.WithFields(logrus.Fields{
				"eth":           fmt.Sprintf("%f", newBalance-prevBalance),
				"percentChange": fmt.Sprintf("%.2f%%", percentNet*100),
			}).Infof("%v Net gains/losses in eth", tpk)
		}
		totalPrevBalance += resp.Balance
>>>>>>> cfd3e548
	}

	v.prevBalance = totalPrevBalance
	return nil
}<|MERGE_RESOLUTION|>--- conflicted
+++ resolved
@@ -25,7 +25,6 @@
 	if epoch == params.BeaconConfig().GenesisEpoch {
 		v.prevBalance = params.BeaconConfig().MaxDepositAmount
 	}
-<<<<<<< HEAD
 	req := &pb.ValidatorPerformanceRequest{
 		Slot:      slot,
 		PublicKey: v.key.PublicKey.Marshal(),
@@ -58,7 +57,6 @@
 				"percentChange": fmt.Sprintf("%.2f%%", percentNet*100),
 			}).Info("Net gains/losses in eth")
 		}
-=======
 	var totalPrevBalance uint64
 	reported := false
 	for _, pkey := range v.pubkeys {
@@ -99,13 +97,14 @@
 			prevBalance := float64(v.prevBalance) / float64(params.BeaconConfig().GweiPerEth)
 			percentNet := (newBalance - prevBalance) / prevBalance
 			log.WithField("prevEthBalance", prevBalance).Infof("%v Previous validator balance", tpk)
-			log.WithFields(logrus.Fields{
-				"eth":           fmt.Sprintf("%f", newBalance-prevBalance),
-				"percentChange": fmt.Sprintf("%.2f%%", percentNet*100),
-			}).Infof("%v Net gains/losses in eth", tpk)
+			if !v.ctxCli.GlobalBool(types.DisablePenaltyRewardLogFlag.Name) {
+				log.WithFields(logrus.Fields{
+					"eth":           fmt.Sprintf("%f", newBalance-prevBalance),
+					"percentChange": fmt.Sprintf("%.2f%%", percentNet*100),
+				}).Infof("%v Net gains/losses in eth", tpk)
+			}
 		}
 		totalPrevBalance += resp.Balance
->>>>>>> cfd3e548
 	}
 
 	v.prevBalance = totalPrevBalance
