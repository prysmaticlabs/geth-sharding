--- conflicted
+++ resolved
@@ -46,7 +46,6 @@
 	return mockServiceClient
 }
 
-<<<<<<< HEAD
 type mockLifecycleClient struct {
 	ctrl *gomock.Controller
 }
@@ -94,45 +93,17 @@
 	return mockServiceClient
 }
 
-func TestChannelGetters(t *testing.T) {
-	ctrl := gomock.NewController(t)
-	defer ctrl.Finish()
-	b := NewBeaconValidator(context.Background(), &Config{AttesterChanBuf: 1, ProposerChanBuf: 1}, &mockClient{ctrl})
-	b.proposerChan <- false
-	proposerVal := <-b.ProposerAssignment()
-	if proposerVal {
-		t.Error("Expected false value from channel, received true")
-	}
-	b.attesterChan <- false
-	attesterVal := <-b.AttesterAssignment()
-	if attesterVal {
-		t.Error("Expected false value from channel, received true")
-	}
-}
-
-=======
->>>>>>> 5aa9a518
 func TestLifecycle(t *testing.T) {
 	hook := logTest.NewGlobal()
 	ctrl := gomock.NewController(t)
 	defer ctrl.Finish()
-<<<<<<< HEAD
-
-	b := NewBeaconValidator(context.Background(), &Config{AttesterChanBuf: 0, ProposerChanBuf: 0}, &mockLifecycleClient{ctrl})
-
-	// Testing default config values.
-	cfg := DefaultConfig()
-	if cfg.AttesterChanBuf != 5 && cfg.ProposerChanBuf != 5 {
-		t.Error("Default config values incorrect")
-=======
-	b := NewBeaconValidator(context.Background(), &mockClient{ctrl})
+	b := NewBeaconValidator(context.Background(), &mockLifecycleClient{ctrl})
 	// Testing basic feeds.
 	if b.AttesterAssignmentFeed() == nil {
 		t.Error("AttesterAssignmentFeed empty")
 	}
 	if b.ProposerAssignmentFeed() == nil {
 		t.Error("ProposerAssignmentFeed empty")
->>>>>>> 5aa9a518
 	}
 	b.Start()
 	// TODO: find a better way to test this. The problem is that start is non-blocking, and it ends
@@ -165,12 +136,7 @@
 		gomock.Any(),
 	).Return(stream, nil)
 
-<<<<<<< HEAD
 	b.listenForBeaconBlocks(mockServiceClient)
-	<-b.attesterChan
-=======
-	b.fetchBeaconBlocks(mockServiceClient)
->>>>>>> 5aa9a518
 
 	testutil.AssertLogsContain(t, hook, "Latest beacon block slot number")
 	testutil.AssertLogsContain(t, hook, "Assigned attestation slot number reached")
@@ -189,12 +155,7 @@
 		gomock.Any(),
 	).Return(stream, nil)
 
-<<<<<<< HEAD
 	b.listenForBeaconBlocks(mockServiceClient)
-	<-b.proposerChan
-=======
-	b.fetchBeaconBlocks(mockServiceClient)
->>>>>>> 5aa9a518
 
 	testutil.AssertLogsContain(t, hook, "Latest beacon block slot number")
 	testutil.AssertLogsContain(t, hook, "Assigned proposal slot number reached")
