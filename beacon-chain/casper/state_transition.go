package casper

import (
	"encoding/binary"

<<<<<<< HEAD
=======
	"github.com/prysmaticlabs/prysm/beacon-chain/core/incentives"
	v "github.com/prysmaticlabs/prysm/beacon-chain/core/validators"
	"github.com/prysmaticlabs/prysm/beacon-chain/utils"
>>>>>>> f33cfb9b
	pb "github.com/prysmaticlabs/prysm/proto/beacon/p2p/v1"
	"github.com/prysmaticlabs/prysm/shared/params"
)

<<<<<<< HEAD
=======
// TallyVoteBalances calculates all the votes behind a block and then rewards validators for their
// participation in voting for that block.
func TallyVoteBalances(
	blockHash [32]byte,
	blockVoteCache utils.BlockVoteCache,
	validators []*pb.ValidatorRecord,
	timeSinceFinality uint64) (uint64, []*pb.ValidatorRecord) {

	blockVote, ok := blockVoteCache[blockHash]
	if !ok {
		return 0, validators
	}

	blockVoteBalance := blockVote.VoteTotalDeposit
	voterIndices := blockVote.VoterIndices
	activeValidatorIndices := v.ActiveValidatorIndices(validators)
	totalDeposit := v.TotalActiveValidatorDeposit(validators)
	validators = incentives.CalculateRewards(
		voterIndices,
		activeValidatorIndices,
		validators,
		totalDeposit,
		blockVoteBalance,
		timeSinceFinality,
	)

	return blockVoteBalance, validators
}

>>>>>>> f33cfb9b
// FinalizeAndJustifySlots justifies slots and sets the justified streak according to Casper FFG
// conditions. It also finalizes slots when the conditions are fulfilled.
func FinalizeAndJustifySlots(
	slot uint64, justifiedSlot uint64, finalizedSlot uint64,
	justifiedStreak uint64, blockVoteBalance uint64, totalDeposits uint64) (uint64, uint64, uint64) {

	cycleLength := params.BeaconConfig().CycleLength

	if 3*blockVoteBalance >= 2*totalDeposits {
		if slot > justifiedSlot {
			justifiedSlot = slot
		}
		justifiedStreak++
	} else {
		justifiedStreak = 0
	}

	newFinalizedSlot := slot - cycleLength - 1

	if slot > cycleLength && justifiedStreak >= cycleLength+1 && newFinalizedSlot > finalizedSlot {
		finalizedSlot = newFinalizedSlot
	}

	return justifiedSlot, finalizedSlot, justifiedStreak
}

<<<<<<< HEAD
=======
// ApplyCrosslinkRewardsAndPenalties applies the appropriate rewards and penalties according to the attestation
// for a shard.
func ApplyCrosslinkRewardsAndPenalties(
	crosslinkRecords []*pb.CrosslinkRecord,
	slot uint64,
	attesterIndices []uint32,
	attestation *pb.AggregatedAttestation,
	validators []*pb.ValidatorRecord,
	totalBalance uint64,
	voteBalance uint64) error {

	totalDeposit := v.TotalActiveValidatorDeposit(validators)
	rewardQuotient := incentives.RewardQuotient(totalDeposit)

	for _, attesterIndex := range attesterIndices {
		timeSinceLastConfirmation := slot - crosslinkRecords[attestation.Shard].GetSlot()

		checkBit, err := bitutil.CheckBit(attestation.AttesterBitfield, int(attesterIndex))
		if err != nil {
			return err
		}
		if checkBit {
			validators[attesterIndex] = incentives.RewardValidatorCrosslink(totalBalance, voteBalance, rewardQuotient, validators[attesterIndex])
		} else {
			validators[attesterIndex] = incentives.PenaliseValidatorCrosslink(timeSinceLastConfirmation, rewardQuotient, validators[attesterIndex])
		}
	}
	return nil
}

>>>>>>> f33cfb9b
// ProcessCrosslink checks the vote balances and if there is a supermajority it sets the crosslink
// for that shard.
func ProcessCrosslink(slot uint64, voteBalance uint64, totalBalance uint64,
	attestation *pb.AggregatedAttestation, crosslinkRecords []*pb.CrosslinkRecord) []*pb.CrosslinkRecord {

	// if 2/3 of committee voted on this crosslink, update the crosslink
	// with latest dynasty number, shard block hash, and slot number.
	voteMajority := 3*voteBalance >= 2*totalBalance
	if voteMajority {
		crosslinkRecords[attestation.Shard] = &pb.CrosslinkRecord{
			ShardBlockHash: attestation.ShardBlockHash,
			Slot:           slot,
		}
	}
	return crosslinkRecords
}

// ProcessSpecialRecords processes the pending special record objects,
// this is called during crystallized state transition.
func ProcessSpecialRecords(slotNumber uint64, validators []*pb.ValidatorRecord, pendingSpecials []*pb.SpecialRecord) ([]*pb.ValidatorRecord, error) {
	// For each special record object in active state.
	for _, specialRecord := range pendingSpecials {

		// Covers validators submitted logouts from last cycle.
		if specialRecord.Kind == uint32(params.Logout) {
			validatorIndex := binary.BigEndian.Uint64(specialRecord.Data[0])
			exitedValidator := v.ExitValidator(validators[validatorIndex], slotNumber, false)
			validators[validatorIndex] = exitedValidator
			// TODO(#633): Verify specialRecord.Data[1] as signature. BLSVerify(pubkey=validator.pubkey, msg=hash(LOGOUT_MESSAGE + bytes8(version))
		}

	}
	return validators, nil
}<|MERGE_RESOLUTION|>--- conflicted
+++ resolved
@@ -3,48 +3,11 @@
 import (
 	"encoding/binary"
 
-<<<<<<< HEAD
-=======
-	"github.com/prysmaticlabs/prysm/beacon-chain/core/incentives"
 	v "github.com/prysmaticlabs/prysm/beacon-chain/core/validators"
-	"github.com/prysmaticlabs/prysm/beacon-chain/utils"
->>>>>>> f33cfb9b
 	pb "github.com/prysmaticlabs/prysm/proto/beacon/p2p/v1"
 	"github.com/prysmaticlabs/prysm/shared/params"
 )
 
-<<<<<<< HEAD
-=======
-// TallyVoteBalances calculates all the votes behind a block and then rewards validators for their
-// participation in voting for that block.
-func TallyVoteBalances(
-	blockHash [32]byte,
-	blockVoteCache utils.BlockVoteCache,
-	validators []*pb.ValidatorRecord,
-	timeSinceFinality uint64) (uint64, []*pb.ValidatorRecord) {
-
-	blockVote, ok := blockVoteCache[blockHash]
-	if !ok {
-		return 0, validators
-	}
-
-	blockVoteBalance := blockVote.VoteTotalDeposit
-	voterIndices := blockVote.VoterIndices
-	activeValidatorIndices := v.ActiveValidatorIndices(validators)
-	totalDeposit := v.TotalActiveValidatorDeposit(validators)
-	validators = incentives.CalculateRewards(
-		voterIndices,
-		activeValidatorIndices,
-		validators,
-		totalDeposit,
-		blockVoteBalance,
-		timeSinceFinality,
-	)
-
-	return blockVoteBalance, validators
-}
-
->>>>>>> f33cfb9b
 // FinalizeAndJustifySlots justifies slots and sets the justified streak according to Casper FFG
 // conditions. It also finalizes slots when the conditions are fulfilled.
 func FinalizeAndJustifySlots(
@@ -71,39 +34,6 @@
 	return justifiedSlot, finalizedSlot, justifiedStreak
 }
 
-<<<<<<< HEAD
-=======
-// ApplyCrosslinkRewardsAndPenalties applies the appropriate rewards and penalties according to the attestation
-// for a shard.
-func ApplyCrosslinkRewardsAndPenalties(
-	crosslinkRecords []*pb.CrosslinkRecord,
-	slot uint64,
-	attesterIndices []uint32,
-	attestation *pb.AggregatedAttestation,
-	validators []*pb.ValidatorRecord,
-	totalBalance uint64,
-	voteBalance uint64) error {
-
-	totalDeposit := v.TotalActiveValidatorDeposit(validators)
-	rewardQuotient := incentives.RewardQuotient(totalDeposit)
-
-	for _, attesterIndex := range attesterIndices {
-		timeSinceLastConfirmation := slot - crosslinkRecords[attestation.Shard].GetSlot()
-
-		checkBit, err := bitutil.CheckBit(attestation.AttesterBitfield, int(attesterIndex))
-		if err != nil {
-			return err
-		}
-		if checkBit {
-			validators[attesterIndex] = incentives.RewardValidatorCrosslink(totalBalance, voteBalance, rewardQuotient, validators[attesterIndex])
-		} else {
-			validators[attesterIndex] = incentives.PenaliseValidatorCrosslink(timeSinceLastConfirmation, rewardQuotient, validators[attesterIndex])
-		}
-	}
-	return nil
-}
-
->>>>>>> f33cfb9b
 // ProcessCrosslink checks the vote balances and if there is a supermajority it sets the crosslink
 // for that shard.
 func ProcessCrosslink(slot uint64, voteBalance uint64, totalBalance uint64,
