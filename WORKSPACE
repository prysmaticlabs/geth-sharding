--- conflicted
+++ resolved
@@ -156,16 +156,11 @@
     visibility = ["//visibility:public"],
 )
     """,
-<<<<<<< HEAD
-    sha256 = "4be3a1a065abd46534b5b67d77be76de6ce6dbed27bffe8fcf1b3b6f4a11d9d5",
-    url = "https://github.com/prysmaticlabs/eth2.0-spec-tests/releases/download/v0.8.0/base64_encoded_archive.tar.gz",
-=======
     sha256 = "7573fdd2855d3cb6a75852080eb34cba0ae43da8ab5eadfc96ab44419d91962a",
     # TODO: Update the fork repo with the image on the next tag.
     #url = "https://github.com/prysmaticlabs/eth2.0-spec-tests/releases/download/v0.7.1/base64_encoded_archive.tar.gz",
-    #    url = "https://prysmaticlabs.com/uploads/base64_encoded_archive.tar.gz",
+    #url = "https://prysmaticlabs.com/uploads/base64_encoded_archive.tar.gz",
     url = "https://prysmaticlabs.com/uploads/7573fd_base64_encoded_archive.tar.gz",
->>>>>>> a45653da
 )
 
 http_archive(
