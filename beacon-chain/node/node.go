// Package node defines the services that a beacon chain node would perform.
package node

import (
	"context"
	"fmt"
	"os"
	"os/signal"
	"sync"
	"syscall"

	"github.com/ethereum/go-ethereum/common"
	"github.com/ethereum/go-ethereum/ethclient"
	gethRPC "github.com/ethereum/go-ethereum/rpc"
	"github.com/prysmaticlabs/prysm/beacon-chain/blockchain"
	"github.com/prysmaticlabs/prysm/beacon-chain/powchain"
	"github.com/prysmaticlabs/prysm/beacon-chain/rpc"
	"github.com/prysmaticlabs/prysm/beacon-chain/simulator"
	rbcsync "github.com/prysmaticlabs/prysm/beacon-chain/sync"
	initialsync "github.com/prysmaticlabs/prysm/beacon-chain/sync/initial-sync"
	"github.com/prysmaticlabs/prysm/beacon-chain/utils"
	"github.com/prysmaticlabs/prysm/shared"
	"github.com/prysmaticlabs/prysm/shared/cmd"
	"github.com/prysmaticlabs/prysm/shared/database"
	"github.com/prysmaticlabs/prysm/shared/debug"
	"github.com/prysmaticlabs/prysm/shared/p2p"
	"github.com/sirupsen/logrus"
	"github.com/urfave/cli"
)

var log = logrus.WithField("prefix", "node")
var beaconChainDBName = "beaconchaindata"

// BeaconNode defines a struct that handles the services running a random beacon chain
// full PoS node. It handles the lifecycle of the entire system and registers
// services to a service registry.
type BeaconNode struct {
	ctx      *cli.Context
	services *shared.ServiceRegistry
	lock     sync.RWMutex
	stop     chan struct{} // Channel to wait for termination notifications.
	db       *database.DB
}

// NewBeaconNode creates a new node instance, sets up configuration options, and registers
// every required service to the node.
func NewBeaconNode(ctx *cli.Context) (*BeaconNode, error) {
	registry := shared.NewServiceRegistry()

	beacon := &BeaconNode{
		ctx:      ctx,
		services: registry,
		stop:     make(chan struct{}),
	}

	if err := beacon.startDB(ctx); err != nil {
		return nil, err
	}

	if err := beacon.registerP2P(); err != nil {
		return nil, err
	}

	if err := beacon.registerPOWChainService(ctx); err != nil {
		return nil, err
	}

	if err := beacon.registerBlockchainService(ctx); err != nil {
		return nil, err
	}

	if err := beacon.registerSyncService(); err != nil {
		return nil, err
	}

	if err := beacon.registerInitialSyncService(); err != nil {
		return nil, err
	}

	if err := beacon.registerSimulatorService(ctx); err != nil {
		return nil, err
	}

	if err := beacon.registerRPCService(ctx); err != nil {
		return nil, err
	}

	return beacon, nil
}

// Start the BeaconNode and kicks off every registered service.
func (b *BeaconNode) Start() {
	b.lock.Lock()

	log.Info("Starting beacon node")

	b.services.StartAll()

	stop := b.stop
	b.lock.Unlock()

	go func() {
		sigc := make(chan os.Signal, 1)
		signal.Notify(sigc, syscall.SIGINT, syscall.SIGTERM)
		defer signal.Stop(sigc)
		<-sigc
		log.Info("Got interrupt, shutting down...")
		go b.Close()
		for i := 10; i > 0; i-- {
			<-sigc
			if i > 1 {
				log.Info("Already shutting down, interrupt more to panic", "times", i-1)
			}
		}
		debug.Exit() // Ensure trace and CPU profile data are flushed.
		panic("Panic closing the beacon node")
	}()

	// Wait for stop channel to be closed.
	<-stop
}

// Close handles graceful shutdown of the system.
func (b *BeaconNode) Close() {
	b.lock.Lock()
	defer b.lock.Unlock()

	log.Info("Stopping beacon node")
	b.services.StopAll()
	b.db.Close()
	close(b.stop)
}

func (b *BeaconNode) startDB(ctx *cli.Context) error {
	path := ctx.GlobalString(cmd.DataDirFlag.Name)
	config := &database.DBConfig{DataDir: path, Name: beaconChainDBName, InMemory: false}
	db, err := database.NewDB(config)
	if err != nil {
		return err
	}

	b.db = db
	return nil
}

func (b *BeaconNode) registerP2P() error {
	beaconp2p, err := configureP2P()
	if err != nil {
		return fmt.Errorf("could not register p2p service: %v", err)
	}

	return b.services.RegisterService(beaconp2p)
}

func (b *BeaconNode) registerBlockchainService(ctx *cli.Context) error {
	var web3Service *powchain.Web3Service
	if ctx.GlobalBool(utils.ValidatorFlag.Name) {
		if err := b.services.FetchService(&web3Service); err != nil {
			return err
		}
	}

	beaconChain, err := blockchain.NewBeaconChain(b.db.DB())
	if err != nil {
		return fmt.Errorf("could not register blockchain service: %v", err)
	}

	blockchainService, err := blockchain.NewChainService(context.TODO(), &blockchain.Config{
		BeaconDB:         b.db.DB(),
		Web3Service:      web3Service,
		Chain:            beaconChain,
		BeaconBlockBuf:   10,
		IncomingBlockBuf: 100, // Big buffer to accommodate other feed subscribers.
	})
	if err != nil {
		return fmt.Errorf("could not register blockchain service: %v", err)
	}
	return b.services.RegisterService(blockchainService)
}

func (b *BeaconNode) registerPOWChainService(ctx *cli.Context) error {
	if !ctx.GlobalBool(utils.ValidatorFlag.Name) {
		return nil
	}

	rpcClient, err := gethRPC.Dial(b.ctx.GlobalString(utils.Web3ProviderFlag.Name))
	if err != nil {
		log.Fatalf("Access to PoW chain is required for validator. Unable to connect to Geth node: %v", err)
	}
	powClient := ethclient.NewClient(rpcClient)

	web3Service, err := powchain.NewWeb3Service(context.TODO(), &powchain.Web3ServiceConfig{
		Endpoint: b.ctx.GlobalString(utils.Web3ProviderFlag.Name),
		Pubkey:   b.ctx.GlobalString(utils.PubKeyFlag.Name),
		VrcAddr:  common.HexToAddress(b.ctx.GlobalString(utils.VrcContractFlag.Name)),
	}, powClient, powClient, powClient)
	if err != nil {
		return fmt.Errorf("could not register proof-of-work chain web3Service: %v", err)
	}
	return b.services.RegisterService(web3Service)
}

func (b *BeaconNode) registerSyncService() error {
	var chainService *blockchain.ChainService
	if err := b.services.FetchService(&chainService); err != nil {
		return err
	}

	var p2pService *p2p.Server
	if err := b.services.FetchService(&p2pService); err != nil {
		return err
	}

	syncService := rbcsync.NewSyncService(context.Background(), rbcsync.DefaultConfig(), p2pService, chainService)
	return b.services.RegisterService(syncService)
}

func (b *BeaconNode) registerInitialSyncService() error {
	var p2pService *p2p.Server
	if err := b.services.FetchService(&p2pService); err != nil {
		return err
	}

	var chainService *blockchain.ChainService
	if err := b.services.FetchService(&chainService); err != nil {
		return err
	}

	var syncService *rbcsync.Service
	if err := b.services.FetchService(&syncService); err != nil {
		return err
	}

	initialSyncService := initialsync.NewInitialSyncService(context.Background(), initialsync.DefaultConfig(), p2pService, chainService, syncService)
	return b.services.RegisterService(initialSyncService)
}

func (b *BeaconNode) registerSimulatorService(ctx *cli.Context) error {
	if !ctx.GlobalBool(utils.SimulatorFlag.Name) {
		return nil
	}
	var p2pService *p2p.Server
	if err := b.services.FetchService(&p2pService); err != nil {
		return err
	}

	var web3Service *powchain.Web3Service
	var isValidator = ctx.GlobalBool(utils.ValidatorFlag.Name)
	if isValidator {
		if err := b.services.FetchService(&web3Service); err != nil {
			return err
		}
	}

	var chainService *blockchain.ChainService
	if err := b.services.FetchService(&chainService); err != nil {
		return err
	}

	defaultConf := simulator.DefaultConfig()
	cfg := &simulator.Config{
		Delay:           defaultConf.Delay,
		BlockRequestBuf: defaultConf.BlockRequestBuf,
		BeaconDB:        b.db.DB(),
		P2P:             p2pService,
		Web3Service:     web3Service,
		ChainService:    chainService,
		Validator:       isValidator,
	}
	simulatorService := simulator.NewSimulator(context.TODO(), cfg)
	return b.services.RegisterService(simulatorService)
}

func (b *BeaconNode) registerRPCService(ctx *cli.Context) error {
	var chainService *blockchain.ChainService
	if err := b.services.FetchService(&chainService); err != nil {
		return err
	}

	port := ctx.GlobalString(utils.RPCPort.Name)
	cert := ctx.GlobalString(utils.CertFlag.Name)
	key := ctx.GlobalString(utils.KeyFlag.Name)
	rpcService := rpc.NewRPCService(context.TODO(), &rpc.Config{
<<<<<<< HEAD
		Port:               port,
		CertFlag:           cert,
		KeyFlag:            key,
		SubscriptionBuf:    100,
		CanonicalAnnouncer: chainService,
		CanonicalFetcher:   chainService,
=======
		Port:            port,
		CertFlag:        cert,
		KeyFlag:         key,
		SubscriptionBuf: 100,
		ChainService:    chainService,
		Announcer:       chainService,
>>>>>>> 5aa9a518
	})

	return b.services.RegisterService(rpcService)
}<|MERGE_RESOLUTION|>--- conflicted
+++ resolved
@@ -281,21 +281,12 @@
 	cert := ctx.GlobalString(utils.CertFlag.Name)
 	key := ctx.GlobalString(utils.KeyFlag.Name)
 	rpcService := rpc.NewRPCService(context.TODO(), &rpc.Config{
-<<<<<<< HEAD
-		Port:               port,
-		CertFlag:           cert,
-		KeyFlag:            key,
-		SubscriptionBuf:    100,
-		CanonicalAnnouncer: chainService,
-		CanonicalFetcher:   chainService,
-=======
-		Port:            port,
-		CertFlag:        cert,
-		KeyFlag:         key,
-		SubscriptionBuf: 100,
-		ChainService:    chainService,
-		Announcer:       chainService,
->>>>>>> 5aa9a518
+		Port:             port,
+		CertFlag:         cert,
+		KeyFlag:          key,
+		SubscriptionBuf:  100,
+		CanonicalFetcher: chainService,
+		ChainService:     chainService,
 	})
 
 	return b.services.RegisterService(rpcService)
