// Package client represents the functionality to act as a validator.
package client

import (
	"context"
	"encoding/hex"
	"fmt"
	"io"
	"time"

	ptypes "github.com/gogo/protobuf/types"
	pb "github.com/prysmaticlabs/prysm/proto/beacon/rpc/v1"
	"github.com/prysmaticlabs/prysm/shared/bytesutil"
	"github.com/prysmaticlabs/prysm/shared/keystore"
	"github.com/prysmaticlabs/prysm/shared/params"
	"github.com/prysmaticlabs/prysm/shared/slotutil"
	"github.com/sirupsen/logrus"
	"go.opencensus.io/trace"
)

type validator struct {
	genesisTime          uint64
	ticker               *slotutil.SlotTicker
	assignments          *pb.AssignmentResponse
	proposerClient       pb.ProposerServiceClient
	validatorClient      pb.ValidatorServiceClient
	beaconClient         pb.BeaconServiceClient
	attesterClient       pb.AttesterServiceClient
	keys                 map[string]*keystore.Key
	pubkeys              [][]byte
	prevBalance          uint64
	logValidatorBalances bool
}

// Done cleans up the validator.
func (v *validator) Done() {
	v.ticker.Done()
}

// WaitForChainStart checks whether the beacon node has started its runtime. That is,
// it calls to the beacon node which then verifies the ETH1.0 deposit contract logs to check
// for the ChainStart log to have been emitted. If so, it starts a ticker based on the ChainStart
// unix timestamp which will be used to keep track of time within the validator client.
func (v *validator) WaitForChainStart(ctx context.Context) error {
	ctx, span := trace.StartSpan(ctx, "validator.WaitForChainStart")
	defer span.End()
	// First, check if the beacon chain has started.
	stream, err := v.beaconClient.WaitForChainStart(ctx, &ptypes.Empty{})
	if err != nil {
		return fmt.Errorf("could not setup beacon chain ChainStart streaming client: %v", err)
	}
	for {
		log.Info("Waiting for beacon chain start log from the ETH 1.0 deposit contract...")
		chainStartRes, err := stream.Recv()
		// If the stream is closed, we stop the loop.
		if err == io.EOF {
			break
		}
		// If context is canceled we stop the loop.
		if ctx.Err() == context.Canceled {
			return fmt.Errorf("context has been canceled so shutting down the loop: %v", ctx.Err())
		}
		if err != nil {
			return fmt.Errorf("could not receive ChainStart from stream: %v", err)
		}
		v.genesisTime = chainStartRes.GenesisTime
		break
	}
	// Once the ChainStart log is received, we update the genesis time of the validator client
	// and begin a slot ticker used to track the current slot the beacon node is in.
	v.ticker = slotutil.GetSlotTicker(time.Unix(int64(v.genesisTime), 0), params.BeaconConfig().SecondsPerSlot)
	log.WithField("genesisTime", time.Unix(int64(v.genesisTime), 0)).Info("Beacon chain initialized")
	return nil
}

// WaitForActivation checks whether the validator pubkey is in the active
// validator set. If not, this operation will block until an activation message is
// received.
func (v *validator) WaitForActivation(ctx context.Context) error {
	ctx, span := trace.StartSpan(ctx, "validator.WaitForActivation")
	defer span.End()
	req := &pb.ValidatorActivationRequest{
		PublicKeys: v.pubkeys,
	}
	stream, err := v.validatorClient.WaitForActivation(ctx, req)
	if err != nil {
		return fmt.Errorf("could not setup validator WaitForActivation streaming client: %v", err)
	}
	var validatorActivatedRecords [][]byte
	for {
		res, err := stream.Recv()
		// If the stream is closed, we stop the loop.
		if err == io.EOF {
			break
		}
		// If context is canceled we stop the loop.
		if ctx.Err() == context.Canceled {
			return fmt.Errorf("context has been canceled so shutting down the loop: %v", ctx.Err())
		}
		if err != nil {
			return fmt.Errorf("could not receive validator activation from stream: %v", err)
		}
		log.Info("Waiting for validator to be activated in the beacon chain")
		activatedKeys := v.checkAndLogValidatorStatus(res.Statuses)

		if len(activatedKeys) > 0 {
			validatorActivatedRecords = activatedKeys
			break
		}
	}
	for _, pk := range validatorActivatedRecords {
		log.WithFields(logrus.Fields{
			"publicKey": fmt.Sprintf("%#x", pk),
		}).Info("Validator activated")
	}
	v.ticker = slotutil.GetSlotTicker(time.Unix(int64(v.genesisTime), 0), params.BeaconConfig().SecondsPerSlot)

	return nil
}

func (v *validator) checkAndLogValidatorStatus(validatorStatuses []*pb.ValidatorActivationResponse_Status) [][]byte {
	var activatedKeys [][]byte
	for _, status := range validatorStatuses {
		if status.Status.Status == pb.ValidatorStatus_ACTIVE {
			activatedKeys = append(activatedKeys, status.PublicKey)
			log.WithFields(logrus.Fields{
				"publicKey": fmt.Sprintf("%#x", bytesutil.Trunc(status.PublicKey)),
				"status":    status.Status.Status.String(),
			}).Info("Validator has been Activated")
			continue
		}
		if status.Status.Status == pb.ValidatorStatus_EXITED {
			log.WithFields(logrus.Fields{
				"publicKey": fmt.Sprintf("%#x", bytesutil.Trunc(status.PublicKey)),
				"status":    status.Status.Status.String(),
			}).Info("Validator has been ejected")
			continue
		}
		if status.Status.DepositInclusionSlot == 0 {
			log.WithFields(logrus.Fields{
				"publicKey": fmt.Sprintf("%#x", bytesutil.Trunc(status.PublicKey)),
				"status":    status.Status.Status.String(),
			}).Info("Not yet included in state...")
			continue
		}
		if status.Status.ActivationEpoch == params.BeaconConfig().FarFutureEpoch {
			log.WithFields(logrus.Fields{
				"publicKey":                 fmt.Sprintf("%#x", bytesutil.Trunc(status.PublicKey)),
				"status":                    status.Status.Status.String(),
				"depositInclusionSlot":      status.Status.DepositInclusionSlot,
				"positionInActivationQueue": status.Status.PositionInActivationQueue,
			}).Info("Waiting to be activated")
			continue
		}
		log.WithFields(logrus.Fields{
			"publicKey":                 fmt.Sprintf("%#x", bytesutil.Trunc(status.PublicKey)),
			"status":                    status.Status.Status.String(),
			"depositInclusionSlot":      status.Status.DepositInclusionSlot,
			"activationEpoch":           status.Status.ActivationEpoch,
			"positionInActivationQueue": status.Status.PositionInActivationQueue,
		}).Info("Validator status")
	}
	return activatedKeys
}

// CanonicalHeadSlot returns the slot of canonical block currently found in the
// beacon chain via RPC.
func (v *validator) CanonicalHeadSlot(ctx context.Context) (uint64, error) {
	ctx, span := trace.StartSpan(ctx, "validator.CanonicalHeadSlot")
	defer span.End()
	head, err := v.beaconClient.CanonicalHead(ctx, &ptypes.Empty{})
	if err != nil {
		return 0, err
	}
	return head.Slot, nil
}

// NextSlot emits the next slot number at the start time of that slot.
func (v *validator) NextSlot() <-chan uint64 {
	return v.ticker.C()
}

// SlotDeadline is the start time of the next slot.
func (v *validator) SlotDeadline(slot uint64) time.Time {
	secs := (slot + 1) * params.BeaconConfig().SecondsPerSlot
	return time.Unix(int64(v.genesisTime), 0 /*ns*/).Add(time.Duration(secs) * time.Second)
}

// UpdateAssignments checks the slot number to determine if the validator's
// list of upcoming assignments needs to be updated. For example, at the
// beginning of a new epoch.
func (v *validator) UpdateAssignments(ctx context.Context, slot uint64) error {
	if slot%params.BeaconConfig().SlotsPerEpoch != 0 && v.assignments != nil {
		// Do nothing if not epoch start AND assignments already exist.
		return nil
	}
	ctx, span := trace.StartSpan(ctx, "validator.UpdateAssignments")
	defer span.End()
	if slot == 0 {
		return nil
	}

<<<<<<< HEAD
	req := &pb.CommitteeAssignmentsRequest{
		EpochStart: slot / params.BeaconConfig().SlotsPerEpoch,
=======
	req := &pb.AssignmentRequest{
		EpochStart: slot,
>>>>>>> 9daff210
		PublicKeys: v.pubkeys,
	}

	resp, err := v.validatorClient.CommitteeAssignment(ctx, req)
	if err != nil {
		v.assignments = nil // Clear assignments so we know to retry the request.
		log.Error(err)
		return err
	}

	v.assignments = resp
	// Only log the full assignments output on epoch start to be less verbose.
	if slot%params.BeaconConfig().SlotsPerEpoch == 0 {
		for _, assignment := range v.assignments.ValidatorAssignment {
			var proposerSlot uint64
			var attesterSlot uint64
			assignmentKey := hex.EncodeToString(assignment.PublicKey)
			assignmentKey = assignmentKey[:12]
			lFields := logrus.Fields{
				"validator": assignmentKey,
				"status":    assignment.Status,
			}
			if assignment.Status != pb.ValidatorStatus_ACTIVE {
				log.WithFields(lFields).Info("New assignment")
				continue
			} else if assignment.IsProposer {
				proposerSlot = assignment.Slot
				attesterSlot = assignment.Slot
			} else {
				attesterSlot = assignment.Slot
			}
			lFields["attesterSlot"] = attesterSlot
			lFields["proposerSlot"] = "Not proposing"
			lFields["shard"] = assignment.Shard

			if assignment.IsProposer {
				lFields["proposerSlot"] = proposerSlot
			}
			log.WithFields(lFields).Info("New assignment")

		}
	}

	log.WithFields(logrus.Fields{
		"assignments": len(v.assignments.ValidatorAssignment),
	}).Info("Updated validator assignments")

	return nil
}

// RolesAt slot returns the validator roles at the given slot. Returns nil if the
// validator is known to not have a roles at the at slot. Returns UNKNOWN if the
// validator assignments are unknown. Otherwise returns a valid ValidatorRole map.
func (v *validator) RolesAt(slot uint64) map[string]pb.ValidatorRole {
	rolesAt := make(map[string]pb.ValidatorRole)
<<<<<<< HEAD
	log.Infof("Assingments: %v", v.assignments.Assignment)
	for _, assignment := range v.assignments.Assignment {
=======
	for _, assignment := range v.assignments.ValidatorAssignment {
>>>>>>> 9daff210
		var role pb.ValidatorRole
		if assignment == nil {
			role = pb.ValidatorRole_UNKNOWN
		}
		if assignment.Slot == slot {
			// Note: A proposer also attests to the slot.
			if assignment.IsProposer {
				role = pb.ValidatorRole_PROPOSER
			} else {
				role = pb.ValidatorRole_ATTESTER
			}
		} else {
			role = pb.ValidatorRole_UNKNOWN
		}
		rolesAt[hex.EncodeToString(assignment.PublicKey)] = role
	}
	return rolesAt
}<|MERGE_RESOLUTION|>--- conflicted
+++ resolved
@@ -200,13 +200,8 @@
 		return nil
 	}
 
-<<<<<<< HEAD
-	req := &pb.CommitteeAssignmentsRequest{
+	req := &pb.AssignmentRequest{
 		EpochStart: slot / params.BeaconConfig().SlotsPerEpoch,
-=======
-	req := &pb.AssignmentRequest{
-		EpochStart: slot,
->>>>>>> 9daff210
 		PublicKeys: v.pubkeys,
 	}
 
@@ -262,12 +257,7 @@
 // validator assignments are unknown. Otherwise returns a valid ValidatorRole map.
 func (v *validator) RolesAt(slot uint64) map[string]pb.ValidatorRole {
 	rolesAt := make(map[string]pb.ValidatorRole)
-<<<<<<< HEAD
-	log.Infof("Assingments: %v", v.assignments.Assignment)
-	for _, assignment := range v.assignments.Assignment {
-=======
 	for _, assignment := range v.assignments.ValidatorAssignment {
->>>>>>> 9daff210
 		var role pb.ValidatorRole
 		if assignment == nil {
 			role = pb.ValidatorRole_UNKNOWN
