--- conflicted
+++ resolved
@@ -181,7 +181,6 @@
 
 	// Process justifications
 	state.PreviousJustifiedCheckpoint = state.CurrentJustifiedCheckpoint
-<<<<<<< HEAD
 	state.JustificationBits[0] <<= 1
 	state.JustificationBits[0] &= 0x0F // Mask with 0b1111. This eliminates the first left most 4 bits.
 
@@ -189,29 +188,14 @@
 	// We will use that paradigm here for consistency with the godoc spec definition.
 
 	// If 2/3 or more of total balance attested in the previous epoch.
-=======
-	// Process justification.
-	if len(state.JustificationBits) != 1 {
-		return nil, errors.New("state justification bits is not exactly 1 byte")
-	}
-	// Note that the justification bits are type [4]BitVector. This means that
-	// the maximum value is 0b1111 for a uint8 field.
-	state.JustificationBits[0] <<= 1
-	state.JustificationBits[0] &= 0x0F // mask with 0b1111. This eliminates the first left most 4 bits.
->>>>>>> f612b816
 	if 3*prevAttestedBal >= 2*totalBal {
 		blockRoot, err := helpers.BlockRoot(state, prevEpoch)
 		if err != nil {
 			return nil, fmt.Errorf("could not get block root for previous epoch %d: %v",
 				prevEpoch, err)
 		}
-<<<<<<< HEAD
 		state.CurrentJustifiedCheckpoint = &pb.Checkpoint{Epoch: prevEpoch, Root: blockRoot}
 		state.JustificationBits[0] |= 0x02 // Flip second bit to 1.
-=======
-		state.CurrentJustifiedCheckpoint.Root = blockRoot
-		state.JustificationBits[0] |= 2
->>>>>>> f612b816
 	}
 
 	// If 2/3 or more of the total balance attested in the current epoch.
@@ -221,7 +205,6 @@
 			return nil, fmt.Errorf("could not get block root for current epoch %d: %v",
 				prevEpoch, err)
 		}
-<<<<<<< HEAD
 		state.CurrentJustifiedCheckpoint = &pb.Checkpoint{Epoch: currentEpoch, Root: blockRoot}
 		state.JustificationBits[0] |= 0x01 // Flip first bit to 1.
 	}
@@ -242,36 +225,6 @@
 	// 1st/2nd/3rd (0b0111) most recent epochs are justified, the 1st using the 3rd as source.
 	if state.JustificationBits[0] == 0x07 && (oldCurrJustifiedCheckpoint.Epoch+2) == currentEpoch {
 		state.FinalizedCheckpoint = oldCurrJustifiedCheckpoint
-=======
-		state.CurrentJustifiedCheckpoint.Root = blockRoot
-		state.JustificationBits[0] |= 1
-	}
-	// Process finalization.
-	bitfield := state.JustificationBits[0]
-	// When the 2nd, 3rd and 4th most recent epochs are all justified,
-	// 2nd epoch can finalize the 4th epoch as a source.
-	if oldPrevJustifiedCheckpoint.Epoch+3 == currentEpoch && (bitfield>>1)%8 == 7 {
-		state.FinalizedCheckpoint.Epoch = oldPrevJustifiedCheckpoint.Epoch
-		state.FinalizedCheckpoint.Root = oldPrevJustifiedCheckpoint.Root
-	}
-	// when 2nd and 3rd most recent epochs are all justified,
-	// 2nd epoch can finalize 3rd as a source.
-	if oldPrevJustifiedCheckpoint.Epoch+2 == currentEpoch && (bitfield>>1)%4 == 3 {
-		state.FinalizedCheckpoint.Epoch = oldPrevJustifiedCheckpoint.Epoch
-		state.FinalizedCheckpoint.Root = oldPrevJustifiedCheckpoint.Root
-	}
-	// when 1st, 2nd and 3rd most recent epochs are all justified,
-	// 1st epoch can finalize 3rd as a source.
-	if oldCurrJustifiedCheckpoint.Epoch+2 == currentEpoch && (bitfield>>0)%8 == 7 {
-		state.FinalizedCheckpoint.Epoch = oldCurrJustifiedCheckpoint.Epoch
-		state.FinalizedCheckpoint.Root = oldCurrJustifiedCheckpoint.Root
-	}
-	// when 1st, 2nd most recent epochs are all justified,
-	// 1st epoch can finalize 2nd as a source.
-	if oldCurrJustifiedCheckpoint.Epoch+1 == currentEpoch && (bitfield>>0)%4 == 3 {
-		state.FinalizedCheckpoint.Epoch = oldCurrJustifiedCheckpoint.Epoch
-		state.FinalizedCheckpoint.Root = oldCurrJustifiedCheckpoint.Root
->>>>>>> f612b816
 	}
 
 	// The 1st/2nd (0b0011) most recent epochs are justified, the 1st using the 2nd as source
