--- conflicted
+++ resolved
@@ -135,7 +135,6 @@
 	// Get account names and require the correct count
 	accountNames, err := keymanager.ValidatingAccountNames()
 	require.NoError(t, err)
-<<<<<<< HEAD
 	require.Equal(t, numAccounts, len(accountNames))
 
 	// Assert that account names are printed on the correct lines
@@ -146,10 +145,7 @@
 	}
 
 	// Get public keys and require the correct count
-	pubKeys, err := keymanager.FetchValidatingPublicKeys(ctx)
-=======
 	pubKeys, err := keymanager.FetchValidatingPublicKeys(cliCtx.Context)
->>>>>>> fbe08862
 	require.NoError(t, err)
 	require.Equal(t, numAccounts, len(pubKeys))
 
@@ -234,7 +230,6 @@
 
 		===================================================================
 
-<<<<<<< HEAD
 		Account 1 | curiously-diverse-rooster
 		[withdrawal public key] 0x98d9bdf1fc2fc7c237d903e92c38e30f049412fba879923d9f6400fb8f0bc57e43fc5406917f66a445f7a0ab3214ac28
 		[derivation path] m/12381/3600/1/0
@@ -267,7 +262,7 @@
 	assert.Equal(t, true, kindFound, "Keymanager Kind %s not found on the first line", kindString)
 
 	// Get account names and require the correct count
-	accountNames, err := keymanager.ValidatingAccountNames(ctx)
+	accountNames, err := keymanager.ValidatingAccountNames(cliCtx.Context)
 	require.NoError(t, err)
 	require.Equal(t, numAccounts, len(accountNames))
 
@@ -279,12 +274,7 @@
 	}
 
 	// Get public keys and require the correct count
-	pubKeys, err := keymanager.FetchValidatingPublicKeys(ctx)
-=======
-	accountNames, err := keymanager.ValidatingAccountNames(cliCtx.Context)
-	require.NoError(t, err)
 	pubKeys, err := keymanager.FetchValidatingPublicKeys(cliCtx.Context)
->>>>>>> fbe08862
 	require.NoError(t, err)
 	require.Equal(t, numAccounts, len(pubKeys))
 
@@ -355,17 +345,10 @@
 	newLine := fmt.Sprintln()
 	lines := strings.Split(string(out), newLine)
 
-<<<<<<< HEAD
 	// Expected output example:
 	/*
 		(keymanager kind) remote signer
 		(configuration file path) /tmp/79336/wallet/remote/keymanageropts.json
-=======
-	// Assert the keymanager configuration is printed to stdout.
-	if !strings.Contains(stringOutput, km.opts.String()) {
-		t.Error("Did not find remote config in output")
-	}
->>>>>>> fbe08862
 
 		Configuration options
 		Remote gRPC address: localhost:4000
@@ -411,7 +394,7 @@
 
 	// Assert that Configuration is printed in the right position
 	configLines := lines[configOffset:(configOffset + configLength)]
-	configExpected := cfg.String()
+	configExpected := km.opts.String()
 	configActual := fmt.Sprintln(strings.Join(configLines, newLine))
 	assert.Equal(t, configExpected, configActual, "Configuration not found at the expected position")
 
