--- conflicted
+++ resolved
@@ -175,7 +175,6 @@
 	return indices, nil
 }
 
-<<<<<<< HEAD
 // VerifyBitfield validates a bitfield with a given committee size.
 func VerifyBitfield(bf bitfield.Bitfield, committeeSize uint64) error {
 	if bf.Len() != committeeSize {
@@ -187,8 +186,6 @@
 	return nil
 }
 
-=======
->>>>>>> 42359805
 // CommitteeAssignment is used to query committee assignment from
 // current and previous epoch.
 //
@@ -360,7 +357,6 @@
 	return startShard, nil
 }
 
-<<<<<<< HEAD
 // VerifyAttestationBitfields verifies that an attestations aggregation and custody bitfield is valid in respect
 // to the committee at that slot.
 func VerifyAttestationBitfields(bState *pb.BeaconState, att *ethpb.Attestation) error {
@@ -379,12 +375,9 @@
 	if err := VerifyBitfield(att.CustodyBits, uint64(len(committee))); err != nil {
 		return fmt.Errorf("failed to verify custody bitfield: %v", err)
 	}
-
 	return nil
 }
 
-=======
->>>>>>> 42359805
 // CompactCommitteesRoot returns the index root of a given epoch.
 //
 // Spec pseudocode definition:
