--- conflicted
+++ resolved
@@ -7,15 +7,12 @@
 	"fmt"
 	"time"
 
-<<<<<<< HEAD
 	pb "github.com/prysmaticlabs/prysm/proto/beacon/p2p/v1"
 	"github.com/prysmaticlabs/prysm/shared/runutil"
 	"github.com/prysmaticlabs/go-ssz"
 	"github.com/protolambda/zrnt/eth2/phase0"
 	"github.com/protolambda/zssz"
-=======
 	ethpb "github.com/prysmaticlabs/ethereumapis/eth/v1alpha1"
->>>>>>> 113a49b6
 	"github.com/prysmaticlabs/prysm/beacon-chain/core/state"
 	stateTrie "github.com/prysmaticlabs/prysm/beacon-chain/state"
 	prylabs_testing "github.com/prysmaticlabs/prysm/fuzz/testing"
@@ -28,8 +25,7 @@
 func BeaconFuzzBlock(b []byte) ([]byte, bool) {
 	params.UseMainnetConfig()
 	input := &InputBlockHeader{}
-<<<<<<< HEAD
-	if err := ssz.Unmarshal(b, input); err != nil {
+	if err := input.UnmarshalSSZ(b); err != nil {
 		return nil, false
 	}
 	sb, err := prylabs_testing.GetBeaconFuzzStateBytes(input.StateID)
@@ -40,9 +36,6 @@
 
 	bb, err := input.Block.MarshalSSZ()
 	if err != nil {
-=======
-	if err := input.UnmarshalSSZ(b); err != nil {
->>>>>>> 113a49b6
 		return fail(err)
 	}
 	zrntResult, zrntOK := beaconFuzzBlockZrnt(bb, sb)
