--- conflicted
+++ resolved
@@ -39,18 +39,6 @@
 		{32 * validatorsPerEpoch, 16 * params.BeaconConfig().SlotsPerEpoch},
 	}
 	for _, test := range tests {
-<<<<<<< HEAD
-		validators := make([]*pb.Validator, test.validatorCount)
-		for i := 0; i < len(validators); i++ {
-			validators[i] = &pb.Validator{
-				ExitEpoch: params.BeaconConfig().FarFutureEpoch,
-			}
-		}
-		state := &pb.BeaconState{ValidatorRegistry: validators}
-		if test.committeeCount != EpochCommitteeCount(state, params.BeaconConfig().GenesisEpoch) {
-			t.Errorf("wanted: %d, got: %d",
-				test.committeeCount, EpochCommitteeCount(state, params.BeaconConfig().GenesisEpoch))
-=======
 		vals := make([]*pb.Validator, test.validatorCount)
 		for i := 0; i < len(vals); i++ {
 			vals[i] = &pb.Validator{
@@ -63,7 +51,6 @@
 		if test.committeeCount != EpochCommitteeCount(s, 1) {
 			t.Errorf("wanted: %d, got: %d",
 				test.committeeCount, EpochCommitteeCount(s, 1))
->>>>>>> f8118e45
 		}
 	}
 }
@@ -77,33 +64,9 @@
 		TargetCommitteeSize: 2,
 	}
 	params.OverrideBeaconConfig(testConfig)
-<<<<<<< HEAD
-	validators := make([]*pb.Validator, validatorCount)
-	for i := 0; i < len(validators); i++ {
-		validators[i] = &pb.Validator{
-			ExitEpoch: params.BeaconConfig().FarFutureEpoch,
-		}
-	}
-	state := &pb.BeaconState{ValidatorRegistry: validators}
-	if EpochCommitteeCount(state, params.BeaconConfig().GenesisEpoch) != validatorCount/testConfig.TargetCommitteeSize {
-		t.Errorf("wanted: %d, got: %d",
-			validatorCount/testConfig.TargetCommitteeSize, EpochCommitteeCount(state, params.BeaconConfig().GenesisEpoch))
-	}
-	params.OverrideBeaconConfig(productionConfig)
-}
-
-func TestCurrentEpochCommitteeCount_OK(t *testing.T) {
-	validatorsPerEpoch := params.BeaconConfig().SlotsPerEpoch * params.BeaconConfig().TargetCommitteeSize
-	committeesPerEpoch := uint64(8)
-	// set curr epoch total validators count to 8 committees per slot.
-	validators := make([]*pb.Validator, committeesPerEpoch*validatorsPerEpoch)
-	for i := 0; i < len(validators); i++ {
-		validators[i] = &pb.Validator{
-=======
 	vals := make([]*pb.Validator, validatorCount)
 	for i := 0; i < len(vals); i++ {
 		vals[i] = &pb.Validator{
->>>>>>> f8118e45
 			ExitEpoch: params.BeaconConfig().FarFutureEpoch,
 		}
 	}
@@ -166,20 +129,12 @@
 	if err != nil {
 		t.Fatalf("Could not shuffle validators: %v", err)
 	}
-<<<<<<< HEAD
-	state := &pb.BeaconState{
-=======
 	state = &pb.BeaconState{
->>>>>>> f8118e45
 		ValidatorRegistry: validators,
 	}
 
 	// Verify shuffled list is correctly split into committees_per_slot pieces.
-<<<<<<< HEAD
-	committeesPerEpoch = EpochCommitteeCount(state, params.BeaconConfig().GenesisEpoch)
-=======
 	committeesPerEpoch = EpochCommitteeCount(state, 1)
->>>>>>> f8118e45
 	committeesPerSlot := committeesPerEpoch / params.BeaconConfig().SlotsPerEpoch
 	if committeesPerSlot != committeesPerSlot {
 		t.Errorf("Incorrect committee count after splitting. Wanted: %d, got: %d",
