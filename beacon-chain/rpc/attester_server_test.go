--- conflicted
+++ resolved
@@ -80,11 +80,7 @@
 		t.Fatalf("Could not update chain head in test db: %v", err)
 	}
 	epochBoundaryBlock := &pbp2p.BeaconBlock{
-<<<<<<< HEAD
-		Slot: params.BeaconConfig().EpochLength + 1,
-=======
 		Slot: params.BeaconConfig().GenesisSlot + 1,
->>>>>>> 8e906dea
 	}
 	if err := attesterServer.beaconDB.SaveBlock(epochBoundaryBlock); err != nil {
 		t.Fatalf("Could not save block in test db: %v", err)
@@ -93,13 +89,7 @@
 		t.Fatalf("Could not update chain head in test db: %v", err)
 	}
 	want := "could not get justified block"
-<<<<<<< HEAD
 	req := &pb.AttestationInfoRequest{}
-=======
-	req := &pb.AttestationInfoRequest{
-		Slot: params.BeaconConfig().GenesisSlot + 1,
-	}
->>>>>>> 8e906dea
 	if _, err := attesterServer.AttestationInfoAtSlot(context.Background(), req); !strings.Contains(err.Error(), want) {
 		t.Errorf("Expected %v, received %v", want, err)
 	}
@@ -109,27 +99,13 @@
 	db := internal.SetupDB(t)
 	defer internal.TeardownDB(t, db)
 	block := &pbp2p.BeaconBlock{
-<<<<<<< HEAD
-		Slot: params.BeaconConfig().GenesisSlot + 3*params.BeaconConfig().EpochLength + 1,
-=======
 		Slot: 1 + params.BeaconConfig().GenesisSlot,
->>>>>>> 8e906dea
 	}
-	epochBoundarySlot := params.BeaconConfig().GenesisSlot + 3*params.BeaconConfig().EpochLength
 	epochBoundaryBlock := &pbp2p.BeaconBlock{
-<<<<<<< HEAD
-		Slot: epochBoundarySlot,
-=======
 		Slot: 1*params.BeaconConfig().SlotsPerEpoch + params.BeaconConfig().GenesisSlot,
->>>>>>> 8e906dea
 	}
-	justifiedSlot := epochBoundarySlot
 	justifiedBlock := &pbp2p.BeaconBlock{
-<<<<<<< HEAD
-		Slot: justifiedSlot,
-=======
 		Slot: 2*params.BeaconConfig().SlotsPerEpoch + params.BeaconConfig().GenesisSlot,
->>>>>>> 8e906dea
 	}
 	blockRoot, err := ssz.TreeHash(block)
 	if err != nil {
@@ -144,29 +120,18 @@
 		t.Fatalf("Could not hash justified block: %v", err)
 	}
 	beaconState := &pbp2p.BeaconState{
-<<<<<<< HEAD
-		Slot:                   params.BeaconConfig().GenesisSlot + 3*params.BeaconConfig().EpochLength + 1,
-		JustifiedEpoch:         epochBoundarySlot / params.BeaconConfig().EpochLength,
-		LatestBlockRootHash32S: make([][]byte, 2),
-=======
 		Slot:                   3*params.BeaconConfig().SlotsPerEpoch + params.BeaconConfig().GenesisSlot + 1,
 		JustifiedEpoch:         2 + params.BeaconConfig().GenesisEpoch,
 		LatestBlockRootHash32S: make([][]byte, params.BeaconConfig().LatestBlockRootsLength),
->>>>>>> 8e906dea
 		LatestCrosslinks: []*pbp2p.Crosslink{
 			{
 				ShardBlockRootHash32: []byte("A"),
 			},
 		},
 	}
-<<<<<<< HEAD
-	beaconState.LatestBlockRootHash32S[epochBoundarySlot%2] = epochBoundaryRoot[:]
-	beaconState.LatestBlockRootHash32S[justifiedSlot%2] = justifiedBlockRoot[:]
-=======
 	beaconState.LatestBlockRootHash32S[1] = blockRoot[:]
 	beaconState.LatestBlockRootHash32S[1*params.BeaconConfig().SlotsPerEpoch] = epochBoundaryRoot[:]
 	beaconState.LatestBlockRootHash32S[2*params.BeaconConfig().SlotsPerEpoch] = justifiedBlockRoot[:]
->>>>>>> 8e906dea
 	attesterServer := &AttesterServer{
 		beaconDB: db,
 	}
@@ -189,10 +154,6 @@
 		t.Fatalf("Could not update chain head in test db: %v", err)
 	}
 	req := &pb.AttestationInfoRequest{
-<<<<<<< HEAD
-=======
-		Slot:  1 + params.BeaconConfig().GenesisSlot,
->>>>>>> 8e906dea
 		Shard: 0,
 	}
 	res, err := attesterServer.AttestationInfoAtSlot(context.Background(), req)
@@ -201,12 +162,7 @@
 	}
 	expectedInfo := &pb.AttestationInfoResponse{
 		BeaconBlockRootHash32:    blockRoot[:],
-<<<<<<< HEAD
-		EpochBoundaryRootHash32:  epochBoundaryRoot[:],
-		JustifiedEpoch:           justifiedSlot / params.BeaconConfig().EpochLength,
-=======
 		JustifiedEpoch:           2 + params.BeaconConfig().GenesisEpoch,
->>>>>>> 8e906dea
 		JustifiedBlockRootHash32: justifiedBlockRoot[:],
 		LatestCrosslink: &pbp2p.Crosslink{
 			ShardBlockRootHash32: []byte("A"),
