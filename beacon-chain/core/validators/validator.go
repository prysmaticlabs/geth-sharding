// Package validators contains libraries to shuffle validators
// and retrieve active validator indices from a given slot
// or an attestation. It also provides helper functions to locate
// validator based on pubic key.
package validators

import (
	"fmt"
	"sync"

	"github.com/prysmaticlabs/prysm/beacon-chain/core/helpers"
	pb "github.com/prysmaticlabs/prysm/proto/beacon/p2p/v1"
	"github.com/prysmaticlabs/prysm/shared/params"
	"github.com/sirupsen/logrus"
)

var log = logrus.WithField("prefix", "validator")

type validatorStore struct {
	sync.RWMutex
	// activatedValidators is a mapping that tracks validator activation epoch to validators index.
	activatedValidators map[uint64][]uint64
	// exitedValidators is a mapping that tracks validator exit epoch to validators index.
	exitedValidators map[uint64][]uint64
}

//VStore validator map for quick
var VStore = validatorStore{
	activatedValidators: make(map[uint64][]uint64),
	exitedValidators:    make(map[uint64][]uint64),
}

// InitiateValidatorExit takes in validator index and updates
// validator with correct voluntary exit parameters.
//
// Spec pseudocode definition:
//  def initiate_validator_exit(state: BeaconState, index: ValidatorIndex) -> None:
//    """
//    Initiate the exit of the validator with index ``index``.
//    """
//    # Return if validator already initiated exit
//    validator = state.validators[index]
//    if validator.exit_epoch != FAR_FUTURE_EPOCH:
//        return
//
//    # Compute exit queue epoch
//    exit_epochs = [v.exit_epoch for v in state.validators if v.exit_epoch != FAR_FUTURE_EPOCH]
//    exit_queue_epoch = max(exit_epochs + [compute_activation_exit_epoch(get_current_epoch(state))])
//    exit_queue_churn = len([v for v in state.validators if v.exit_epoch == exit_queue_epoch])
//    if exit_queue_churn >= get_validator_churn_limit(state):
//        exit_queue_epoch += Epoch(1)
//
//    # Set validator exit epoch and withdrawable epoch
//    validator.exit_epoch = exit_queue_epoch
//    validator.withdrawable_epoch = Epoch(validator.exit_epoch + MIN_VALIDATOR_WITHDRAWABILITY_DELAY)
func InitiateValidatorExit(state *pb.BeaconState, idx uint64) (*pb.BeaconState, error) {
	validator := state.Validators[idx]
	if validator.ExitEpoch != params.BeaconConfig().FarFutureEpoch {
		return state, nil
	}
	exitEpochs := []uint64{}
	for _, val := range state.Validators {
		if val.ExitEpoch != params.BeaconConfig().FarFutureEpoch {
			exitEpochs = append(exitEpochs, val.ExitEpoch)
		}
	}
	exitEpochs = append(exitEpochs, helpers.DelayedActivationExitEpoch(helpers.CurrentEpoch(state)))

	// Obtain the exit queue epoch as the maximum number in the exit epochs array.
	exitQueueEpoch := uint64(0)
	for _, i := range exitEpochs {
		if exitQueueEpoch < i {
			exitQueueEpoch = i
		}
	}

	// We use the exit queue churn to determine if we have passed a churn limit.
	exitQueueChurn := 0
	for _, val := range state.Validators {
		if val.ExitEpoch == exitQueueEpoch {
			exitQueueChurn++
		}
	}
	churn, err := helpers.ValidatorChurnLimit(state)
	if err != nil {
		return nil, fmt.Errorf("could not get churn limit: %v", err)
	}

	if uint64(exitQueueChurn) >= churn {
		exitQueueEpoch++
	}
	state.Validators[idx].ExitEpoch = exitQueueEpoch
	state.Validators[idx].WithdrawableEpoch = exitQueueEpoch + params.BeaconConfig().MinValidatorWithdrawabilityDelay
	return state, nil
}

// ExitValidator takes in validator index and does house
// keeping work to exit validator with entry exit delay.
//
// Spec pseudocode definition:
//  def exit_validator(state: BeaconState, index: ValidatorIndex) -> None:
//    """
//    Exit the validator of the given ``index``.
//    Note that this function mutates ``state``.
//    """
//    validator = state.validator_registry[index]
//
//    # The following updates only occur if not previous exited
//    if validator.exit_epoch <= get_entry_exit_effect_epoch(get_current_epoch(state)):
//        return
//
//    validator.exit_epoch = get_entry_exit_effect_epoch(get_current_epoch(state))
func ExitValidator(state *pb.BeaconState, idx uint64) *pb.BeaconState {
	validator := state.Validators[idx]

	if validator.ExitEpoch != params.BeaconConfig().FarFutureEpoch {
		return state
	}
	validator.ExitEpoch = helpers.DelayedActivationExitEpoch(helpers.CurrentEpoch(state))
	return state
}

// SlashValidator slashes the malicious validator's balance and awards
// the whistleblower's balance.
//
// Spec pseudocode definition:
//  def slash_validator(state: BeaconState,
//                    slashed_index: ValidatorIndex,
//                    whistleblower_index: ValidatorIndex=None) -> None:
//    """
//    Slash the validator with index ``slashed_index``.
//    """
//    epoch = get_current_epoch(state)
//    initiate_validator_exit(state, slashed_index)
//    validator = state.validators[slashed_index]
//    validator.slashed = True
//    validator.withdrawable_epoch = max(validator.withdrawable_epoch, Epoch(epoch + EPOCHS_PER_SLASHINGS_VECTOR))
//    state.slashings[epoch % EPOCHS_PER_SLASHINGS_VECTOR] += validator.effective_balance
//    decrease_balance(state, slashed_index, validator.effective_balance // MIN_SLASHING_PENALTY_QUOTIENT)
//
//    # Apply proposer and whistleblower rewards
//    proposer_index = get_beacon_proposer_index(state)
//    if whistleblower_index is None:
<<<<<<< HEAD
//      whistleblower_index = proposer_index
//	  whistleblower_reward = slashed_balance // WHISTLEBLOWER_REWARD_QUOTIENT
//	  proposer_reward = whistleblower_reward // PROPOSER_REWARD_QUOTIENT
//	  increase_balance(state, proposer_index, proposer_reward)
//	  increase_balance(state, whistleblower_index, whistleblower_reward - proposer_reward)
//	  decrease_balance(state, slashed_index, whistleblower_reward)
=======
//        whistleblower_index = proposer_index
//    whistleblower_reward = Gwei(validator.effective_balance // WHISTLEBLOWER_REWARD_QUOTIENT)
//    proposer_reward = Gwei(whistleblower_reward // PROPOSER_REWARD_QUOTIENT)
//    increase_balance(state, proposer_index, proposer_reward)
//    increase_balance(state, whistleblower_index, whistleblower_reward - proposer_reward)
>>>>>>> 24f630d7
func SlashValidator(state *pb.BeaconState, slashedIdx uint64, whistleBlowerIdx uint64) (*pb.BeaconState, error) {
	state, err := InitiateValidatorExit(state, slashedIdx)
	if err != nil {
		return nil, fmt.Errorf("could not initiate validator exit %v", err)
	}
	currentEpoch := helpers.CurrentEpoch(state)
	state.Validators[slashedIdx].Slashed = true
	state.Validators[slashedIdx].WithdrawableEpoch = currentEpoch + params.BeaconConfig().EpochsPerSlashingsVector
	slashedBalance := state.Validators[slashedIdx].EffectiveBalance
	state.Slashings[currentEpoch%params.BeaconConfig().EpochsPerSlashingsVector] += slashedBalance

	proposerIdx, err := helpers.BeaconProposerIndex(state)
	if err != nil {
		return nil, fmt.Errorf("could not get proposer idx: %v", err)
	}

	if whistleBlowerIdx == 0 {
		whistleBlowerIdx = proposerIdx
	}
	whistleblowerReward := slashedBalance / params.BeaconConfig().WhistleblowerRewardQuotient
	proposerReward := whistleblowerReward / params.BeaconConfig().ProposerRewardQuotient
	state = helpers.IncreaseBalance(state, proposerIdx, proposerReward)
	state = helpers.IncreaseBalance(state, whistleBlowerIdx, whistleblowerReward-proposerReward)
	state = helpers.DecreaseBalance(state, slashedIdx, whistleblowerReward)
	return state, nil
}

// InitializeValidatorStore sets the current active validators from the current
// state.
func InitializeValidatorStore(bState *pb.BeaconState) error {
	VStore.Lock()
	defer VStore.Unlock()

	currentEpoch := helpers.CurrentEpoch(bState)
	activeValidatorIndices, err := helpers.ActiveValidatorIndices(bState, currentEpoch)
	if err != nil {
		return err
	}
	VStore.activatedValidators[currentEpoch] = activeValidatorIndices
	return nil
}

// InsertActivatedVal locks the validator store, inserts the activated validator
// indices, then unlocks the store again. This method may be used by
// external services in testing to populate the validator store.
func InsertActivatedVal(epoch uint64, validators []uint64) {
	VStore.Lock()
	defer VStore.Unlock()
	VStore.activatedValidators[epoch] = validators
}

// InsertActivatedIndices locks the validator store, inserts the activated validator
// indices corresponding to their activation epochs.
func InsertActivatedIndices(epoch uint64, indices []uint64) {
	VStore.Lock()
	defer VStore.Unlock()
	VStore.activatedValidators[epoch] = append(VStore.activatedValidators[epoch], indices...)
}

// InsertExitedVal locks the validator store, inserts the exited validator
// indices, then unlocks the store again. This method may be used by
// external services in testing to remove the validator store.
func InsertExitedVal(epoch uint64, validators []uint64) {
	VStore.Lock()
	defer VStore.Unlock()
	VStore.exitedValidators[epoch] = validators
}

// ActivatedValFromEpoch locks the validator store, retrieves the activated validator
// indices of a given epoch, then unlocks the store again.
func ActivatedValFromEpoch(epoch uint64) []uint64 {
	VStore.RLock()
	defer VStore.RUnlock()
	if _, exists := VStore.activatedValidators[epoch]; !exists {
		return nil
	}
	return VStore.activatedValidators[epoch]
}

// ExitedValFromEpoch locks the validator store, retrieves the exited validator
// indices of a given epoch, then unlocks the store again.
func ExitedValFromEpoch(epoch uint64) []uint64 {
	VStore.RLock()
	defer VStore.RUnlock()
	if _, exists := VStore.exitedValidators[epoch]; !exists {
		return nil
	}
	return VStore.exitedValidators[epoch]
}

// DeleteActivatedVal locks the validator store, delete the activated validator
// indices of a given epoch, then unlocks the store again.
func DeleteActivatedVal(epoch uint64) {
	VStore.Lock()
	defer VStore.Unlock()
	delete(VStore.activatedValidators, epoch)
}

// DeleteExitedVal locks the validator store, delete the exited validator
// indices of a given epoch, then unlocks the store again.
func DeleteExitedVal(epoch uint64) {
	VStore.Lock()
	defer VStore.Unlock()
	delete(VStore.exitedValidators, epoch)
}<|MERGE_RESOLUTION|>--- conflicted
+++ resolved
@@ -141,20 +141,10 @@
 //    # Apply proposer and whistleblower rewards
 //    proposer_index = get_beacon_proposer_index(state)
 //    if whistleblower_index is None:
-<<<<<<< HEAD
-//      whistleblower_index = proposer_index
-//	  whistleblower_reward = slashed_balance // WHISTLEBLOWER_REWARD_QUOTIENT
-//	  proposer_reward = whistleblower_reward // PROPOSER_REWARD_QUOTIENT
-//	  increase_balance(state, proposer_index, proposer_reward)
-//	  increase_balance(state, whistleblower_index, whistleblower_reward - proposer_reward)
-//	  decrease_balance(state, slashed_index, whistleblower_reward)
-=======
-//        whistleblower_index = proposer_index
 //    whistleblower_reward = Gwei(validator.effective_balance // WHISTLEBLOWER_REWARD_QUOTIENT)
 //    proposer_reward = Gwei(whistleblower_reward // PROPOSER_REWARD_QUOTIENT)
 //    increase_balance(state, proposer_index, proposer_reward)
 //    increase_balance(state, whistleblower_index, whistleblower_reward - proposer_reward)
->>>>>>> 24f630d7
 func SlashValidator(state *pb.BeaconState, slashedIdx uint64, whistleBlowerIdx uint64) (*pb.BeaconState, error) {
 	state, err := InitiateValidatorExit(state, slashedIdx)
 	if err != nil {
