--- conflicted
+++ resolved
@@ -233,14 +233,8 @@
 	demoConfig.DepositsForChainStart = 8
 	demoConfig.SlotsPerEpoch = 8
 	demoConfig.MinDepositAmount = 100
-<<<<<<< HEAD
-	demoConfig.MaxDepositAmount = 3.2 * 1e6
-	demoConfig.EjectionBalance = 3.175 * 1e6
-	demoConfig.EffectiveBalanceIncrement = 1 * 1e5
-=======
 	demoConfig.MaxEffectiveBalance = 3.2 * 1e9
 	demoConfig.EjectionBalance = 3.175 * 1e9
->>>>>>> 9daff210
 	demoConfig.SyncPollingInterval = 1 * 10 // Query nodes over the network every slot.
 	demoConfig.Eth1FollowDistance = 5
 	demoConfig.SlotsPerEth1VotingPeriod = 1
