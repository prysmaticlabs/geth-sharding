package casper

import (
	"encoding/binary"

	"github.com/prysmaticlabs/prysm/beacon-chain/core/incentives"
	"github.com/prysmaticlabs/prysm/beacon-chain/utils"
	pb "github.com/prysmaticlabs/prysm/proto/beacon/p2p/v1"
	"github.com/prysmaticlabs/prysm/shared/bitutil"
	"github.com/prysmaticlabs/prysm/shared/params"
	v "github.com/prysmaticlabs/prysm/beacon-chain/core/validators"
)

// TallyVoteBalances calculates all the votes behind a block and then rewards validators for their
// participation in voting for that block.
func TallyVoteBalances(
	blockHash [32]byte,
	blockVoteCache utils.BlockVoteCache,
	validators []*pb.ValidatorRecord,
	timeSinceFinality uint64) (uint64, []*pb.ValidatorRecord) {

	blockVote, ok := blockVoteCache[blockHash]
	if !ok {
		return 0, validators
	}

	blockVoteBalance := blockVote.VoteTotalDeposit
	voterIndices := blockVote.VoterIndices
<<<<<<< HEAD
	activeValidatorIndices := v.ActiveValidatorIndices(validators)
	totalDeposit := v.TotalActiveValidatorDeposit(validators)
	validators = incentives.CalculateRewards(
		slot,
=======
	activeValidatorIndices := ActiveValidatorIndices(validators)
	totalDeposit := TotalActiveValidatorDeposit(validators)
	validators = incentives.CalculateRewards(
>>>>>>> a7a79513
		voterIndices,
		activeValidatorIndices,
		validators,
		totalDeposit,
		blockVoteBalance,
		timeSinceFinality,
	)

	return blockVoteBalance, validators
}

// FinalizeAndJustifySlots justifies slots and sets the justified streak according to Casper FFG
// conditions. It also finalizes slots when the conditions are fulfilled.
func FinalizeAndJustifySlots(
	slot uint64, justifiedSlot uint64, finalizedSlot uint64,
	justifiedStreak uint64, blockVoteBalance uint64, totalDeposits uint64) (uint64, uint64, uint64) {

	cycleLength := params.BeaconConfig().CycleLength

	if 3*blockVoteBalance >= 2*totalDeposits {
		if slot > justifiedSlot {
			justifiedSlot = slot
		}
		justifiedStreak++
	} else {
		justifiedStreak = 0
	}

	newFinalizedSlot := slot - cycleLength - 1

	if slot > cycleLength && justifiedStreak >= cycleLength+1 && newFinalizedSlot > finalizedSlot {
		finalizedSlot = newFinalizedSlot
	}

	return justifiedSlot, finalizedSlot, justifiedStreak
}

// ApplyCrosslinkRewardsAndPenalties applies the appropriate rewards and penalties according to the attestation
// for a shard.
func ApplyCrosslinkRewardsAndPenalties(
	crosslinkRecords []*pb.CrosslinkRecord,
	slot uint64,
	attesterIndices []uint32,
	attestation *pb.AggregatedAttestation,
	validators []*pb.ValidatorRecord,
	totalBalance uint64,
	voteBalance uint64) error {

<<<<<<< HEAD
	totalDeposit := v.TotalActiveValidatorDeposit(validators)
=======
	totalDeposit := TotalActiveValidatorDeposit(validators)
>>>>>>> a7a79513
	rewardQuotient := incentives.RewardQuotient(totalDeposit)

	for _, attesterIndex := range attesterIndices {
		timeSinceLastConfirmation := slot - crosslinkRecords[attestation.Shard].GetSlot()

		checkBit, err := bitutil.CheckBit(attestation.AttesterBitfield, int(attesterIndex))
		if err != nil {
			return err
		}
		if checkBit {
<<<<<<< HEAD
			incentives.RewardValidatorCrosslink(totalBalance, voteBalance, rewardQuotient, validators[attesterIndex])
		} else {
			incentives.PenaliseValidatorCrosslink(timeSinceLastConfirmation, rewardQuotient, validators[attesterIndex])
=======
			validators[attesterIndex] = incentives.RewardValidatorCrosslink(totalBalance, voteBalance, rewardQuotient, validators[attesterIndex])
		} else {
			validators[attesterIndex] = incentives.PenaliseValidatorCrosslink(timeSinceLastConfirmation, rewardQuotient, validators[attesterIndex])
>>>>>>> a7a79513
		}
	}
	return nil
}

// ProcessCrosslink checks the vote balances and if there is a supermajority it sets the crosslink
// for that shard.
func ProcessCrosslink(slot uint64, voteBalance uint64, totalBalance uint64,
	attestation *pb.AggregatedAttestation, crosslinkRecords []*pb.CrosslinkRecord) []*pb.CrosslinkRecord {

	// if 2/3 of committee voted on this crosslink, update the crosslink
	// with latest dynasty number, shard block hash, and slot number.
	voteMajority := 3*voteBalance >= 2*totalBalance
	if voteMajority {
		crosslinkRecords[attestation.Shard] = &pb.CrosslinkRecord{
			ShardBlockHash: attestation.ShardBlockHash,
			Slot:           slot,
		}
	}
	return crosslinkRecords
}

// ProcessSpecialRecords processes the pending special record objects,
// this is called during crystallized state transition.
func ProcessSpecialRecords(slotNumber uint64, validators []*pb.ValidatorRecord, pendingSpecials []*pb.SpecialRecord) ([]*pb.ValidatorRecord, error) {
	// For each special record object in active state.
	for _, specialRecord := range pendingSpecials {

		// Covers validators submitted logouts from last cycle.
		if specialRecord.Kind == uint32(params.Logout) {
			validatorIndex := binary.BigEndian.Uint64(specialRecord.Data[0])
			exitedValidator := v.ExitValidator(validators[validatorIndex], slotNumber, false)
			validators[validatorIndex] = exitedValidator
			// TODO(#633): Verify specialRecord.Data[1] as signature. BLSVerify(pubkey=validator.pubkey, msg=hash(LOGOUT_MESSAGE + bytes8(version))
		}

	}
	return validators, nil
}<|MERGE_RESOLUTION|>--- conflicted
+++ resolved
@@ -26,16 +26,9 @@
 
 	blockVoteBalance := blockVote.VoteTotalDeposit
 	voterIndices := blockVote.VoterIndices
-<<<<<<< HEAD
 	activeValidatorIndices := v.ActiveValidatorIndices(validators)
 	totalDeposit := v.TotalActiveValidatorDeposit(validators)
 	validators = incentives.CalculateRewards(
-		slot,
-=======
-	activeValidatorIndices := ActiveValidatorIndices(validators)
-	totalDeposit := TotalActiveValidatorDeposit(validators)
-	validators = incentives.CalculateRewards(
->>>>>>> a7a79513
 		voterIndices,
 		activeValidatorIndices,
 		validators,
@@ -84,11 +77,7 @@
 	totalBalance uint64,
 	voteBalance uint64) error {
 
-<<<<<<< HEAD
 	totalDeposit := v.TotalActiveValidatorDeposit(validators)
-=======
-	totalDeposit := TotalActiveValidatorDeposit(validators)
->>>>>>> a7a79513
 	rewardQuotient := incentives.RewardQuotient(totalDeposit)
 
 	for _, attesterIndex := range attesterIndices {
@@ -99,15 +88,9 @@
 			return err
 		}
 		if checkBit {
-<<<<<<< HEAD
-			incentives.RewardValidatorCrosslink(totalBalance, voteBalance, rewardQuotient, validators[attesterIndex])
-		} else {
-			incentives.PenaliseValidatorCrosslink(timeSinceLastConfirmation, rewardQuotient, validators[attesterIndex])
-=======
 			validators[attesterIndex] = incentives.RewardValidatorCrosslink(totalBalance, voteBalance, rewardQuotient, validators[attesterIndex])
 		} else {
 			validators[attesterIndex] = incentives.PenaliseValidatorCrosslink(timeSinceLastConfirmation, rewardQuotient, validators[attesterIndex])
->>>>>>> a7a79513
 		}
 	}
 	return nil
