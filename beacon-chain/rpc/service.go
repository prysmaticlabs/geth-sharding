--- conflicted
+++ resolved
@@ -72,11 +72,7 @@
 	canonicalStateChan    chan *types.CrystallizedState
 	incomingAttestation   chan *pbp2p.AggregatedAttestation
 	devMode               bool
-<<<<<<< HEAD
-	slotAlignmentDuration uint64
-=======
 	slotAlignmentDuration time.Duration
->>>>>>> 11e21596
 }
 
 // Config options for the beacon node RPC server.
@@ -106,11 +102,7 @@
 		port:                  cfg.Port,
 		withCert:              cfg.CertFlag,
 		withKey:               cfg.KeyFlag,
-<<<<<<< HEAD
-		slotAlignmentDuration: params.SlotDuration,
-=======
 		slotAlignmentDuration: time.Duration(params.SlotDuration) * time.Second,
->>>>>>> 11e21596
 		canonicalBlockChan:    make(chan *types.Block, cfg.SubscriptionBuf),
 		canonicalStateChan:    make(chan *types.CrystallizedState, cfg.SubscriptionBuf),
 		incomingAttestation:   make(chan *pbp2p.AggregatedAttestation, cfg.SubscriptionBuf),
@@ -271,99 +263,6 @@
 	}
 }
 
-<<<<<<< HEAD
-// ValidatorAssignment streams validator assignments every slot to clients that request
-// to watch a subset of public keys in the CrystallizedState's active validator set.
-func (s *Service) ValidatorAssignment(req *pb.ValidatorAssignmentRequest, stream pb.ValidatorService_ValidatorAssignmentServer) error {
-	// If the genesis time was at 12:00:00PM a if the SlotDuration is set to
-	// 8 seconds. We can accomplish this by using utils.WaitUntilTimestamp
-	// and passing in the desired slot duration as an argument.
-	//
-	// Instead of utilizing params.SlotDuration, we utilize a property of
-	// RPC service struct called slotAlignmentDuration. This value
-	// can be set to 0 seconds as a parameter in tests.
-	// Otherwise, tests would sleep.
-	utils.WaitUntilTimestamp(time.Duration(s.slotAlignmentDuration) * time.Second)
-
-	// Right after the timestamps are aligned, we start a new ticker
-	// that fires exactly every params.SlotDuration*time.Second. This ensures
-	// a consistent "heartbeat" to keep track of every beacon slot.
-	// NOTE: Change to a parameter as well.
-	tickerChan := time.NewTicker(time.Duration(params.SlotDuration) * time.Second).C
-	for {
-		select {
-		case <-s.ctx.Done():
-			log.Debug("ValidatorAssignment stream closed, exiting goroutine")
-			return nil
-		case <-tickerChan:
-			log.WithField("slotNumber", utils.CurrentBeaconSlot()).Debug("Sending validator assignment to RPC clients")
-			// NOTE: this set will not change, so we can just cache the previous one
-			// we computed and stream instead of recomputing each slot.
-
-			// We get the current crystallized state.
-			cState := s.chainService.CurrentCrystallizedState()
-
-			// Next, for each public key in the request, we build
-			// up an array of assignments.
-			assignments := []*pb.ValidatorAssignmentResponse_Assignment{}
-			for _, val := range req.GetPublicKeys() {
-
-				// For the corresponding public key and current crystallized state,
-				// we determine the assigned slot for the validator and whether it
-				// should act as a proposer or attester.
-				assignedSlot, responsibility, err := casper.ValidatorSlotAndResponsibility(
-					val.GetPublicKey(),
-					cState.CurrentDynasty(),
-					cState.Validators(),
-					cState.ShardAndCommitteesForSlots(),
-				)
-				if err != nil {
-					return err
-				}
-
-				var role pb.ValidatorRole
-				if responsibility == "proposer" {
-					role = pb.ValidatorRole_PROPOSER
-				} else {
-					role = pb.ValidatorRole_ATTESTER
-				}
-
-				// We determine the assigned shard ID for the validator
-				// based on a public key and current crystallized state.
-				shardID, err := casper.ValidatorShardID(
-					val.GetPublicKey(),
-					cState.CurrentDynasty(),
-					cState.Validators(),
-					cState.ShardAndCommitteesForSlots(),
-				)
-				if err != nil {
-					return err
-				}
-
-				assignments = append(assignments, &pb.ValidatorAssignmentResponse_Assignment{
-					PublicKey:    val,
-					ShardId:      shardID,
-					Role:         role,
-					AssignedSlot: assignedSlot,
-				})
-			}
-
-			// We create a response consisting of all the assignments for each
-			// corresponding, valid public key in the request. We also include
-			// the beacon node's current beacon slot in the response.
-			res := &pb.ValidatorAssignmentResponse{
-				Assignments:       assignments,
-				CurrentBeaconSlot: utils.CurrentBeaconSlot(),
-			}
-			if err := stream.Send(res); err != nil {
-				return err
-			}
-		}
-	}
-}
-
-=======
->>>>>>> 11e21596
 // ValidatorShardID is called by a validator to get the shard ID of where it's suppose
 // to proposer or attest.
 func (s *Service) ValidatorShardID(ctx context.Context, req *pb.PublicKey) (*pb.ShardIDResponse, error) {
