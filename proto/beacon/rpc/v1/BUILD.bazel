--- conflicted
+++ resolved
@@ -12,10 +12,6 @@
     visibility = ["//visibility:public"],
     deps = [
         "//proto/beacon/p2p/v1:go_default_library",
-<<<<<<< HEAD
-=======
-        "//proto/sharding/p2p/v1:go_default_library",
->>>>>>> da637668
         "@com_github_prysmaticlabs_ethereumapis//eth/v1alpha1:go_default_library",
         "@go_googleapis//google/api:annotations_go_proto",
         "@grpc_ecosystem_grpc_gateway//protoc-gen-swagger/options:options_go_proto",
@@ -33,10 +29,6 @@
     visibility = ["//visibility:public"],
     deps = [
         "//proto/beacon/p2p/v1:go_default_library",
-<<<<<<< HEAD
-=======
-        "//proto/sharding/p2p/v1:go_default_library",
->>>>>>> da637668
         "@com_github_prysmaticlabs_ethereumapis//eth/v1alpha1:go_default_library",
         "@go_googleapis//google/api:annotations_go_proto",
         "@grpc_ecosystem_grpc_gateway//protoc-gen-swagger/options:options_go_proto",
@@ -58,10 +50,6 @@
     visibility = ["//visibility:public"],
     deps = [
         "//proto/beacon/p2p/v1:v1_proto",
-<<<<<<< HEAD
-=======
-        "//proto/sharding/p2p/v1:v1_proto",
->>>>>>> da637668
         "@com_github_prysmaticlabs_ethereumapis//eth/v1alpha1:proto",
         "@com_google_protobuf//:empty_proto",
         "@com_google_protobuf//:timestamp_proto",
