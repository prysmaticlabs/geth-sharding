// Package operations defines the life-cycle of beacon block operations.
package operations

import (
	"context"
	"fmt"
	"sort"

	"github.com/gogo/protobuf/proto"
	"github.com/prysmaticlabs/prysm/beacon-chain/db"
	pb "github.com/prysmaticlabs/prysm/proto/beacon/p2p/v1"
	"github.com/prysmaticlabs/prysm/shared/event"
	"github.com/prysmaticlabs/prysm/shared/hashutil"
	handler "github.com/prysmaticlabs/prysm/shared/messagehandler"
	"github.com/prysmaticlabs/prysm/shared/params"
	"github.com/sirupsen/logrus"
)

var log = logrus.WithField("prefix", "operation")

// Service represents a service that handles the internal
// logic of beacon block operations.
type Service struct {
	ctx                        context.Context
	cancel                     context.CancelFunc
	beaconDB                   *db.BeaconDB
	incomingExitFeed           *event.Feed
	incomingValidatorExits     chan *pb.VoluntaryExit
	incomingAttFeed            *event.Feed
	incomingAtt                chan *pb.Attestation
	incomingProcessedBlockFeed *event.Feed
	incomingProcessedBlock     chan *pb.BeaconBlock
	error                      error
}

// Config options for the service.
type Config struct {
	BeaconDB        *db.BeaconDB
	ReceiveExitBuf  int
	ReceiveAttBuf   int
	ReceiveBlockBuf int
}

// NewOpsPoolService instantiates a new service instance that will
// be registered into a running beacon node.
func NewOpsPoolService(ctx context.Context, cfg *Config) *Service {
	ctx, cancel := context.WithCancel(ctx)
	return &Service{
		ctx:                        ctx,
		cancel:                     cancel,
		beaconDB:                   cfg.BeaconDB,
		incomingExitFeed:           new(event.Feed),
		incomingValidatorExits:     make(chan *pb.VoluntaryExit, cfg.ReceiveExitBuf),
		incomingAttFeed:            new(event.Feed),
		incomingAtt:                make(chan *pb.Attestation, cfg.ReceiveAttBuf),
		incomingProcessedBlockFeed: new(event.Feed),
		incomingProcessedBlock:     make(chan *pb.BeaconBlock, cfg.ReceiveBlockBuf),
	}
}

// Start an beacon block operation pool service's main event loop.
func (s *Service) Start() {
	log.Info("Starting service")
	go s.saveOperations()
	go s.removeOperations()
}

// Stop the beacon block operation pool service's main event loop
// and associated goroutines.
func (s *Service) Stop() error {
	defer s.cancel()
	log.Info("Stopping service")
	return nil
}

// Status returns the current service error if there's any.
func (s *Service) Status() error {
	if s.error != nil {
		return s.error
	}
	return nil
}

// IncomingExitFeed returns a feed that any service can send incoming p2p exits object into.
// The beacon block operation pool service will subscribe to this feed in order to relay incoming exits.
func (s *Service) IncomingExitFeed() *event.Feed {
	return s.incomingExitFeed
}

// IncomingAttFeed returns a feed that any service can send incoming p2p attestations into.
// The beacon block operation pool service will subscribe to this feed in order to relay incoming attestations.
func (s *Service) IncomingAttFeed() *event.Feed {
	return s.incomingAttFeed
}

// IncomingProcessedBlockFeed returns a feed that any service can send incoming p2p beacon blocks into.
// The beacon block operation pool service will subscribe to this feed in order to receive incoming beacon blocks.
func (s *Service) IncomingProcessedBlockFeed() *event.Feed {
	return s.incomingProcessedBlockFeed
}

// PendingAttestations returns the attestations that have not seen on the beacon chain, the attestations are
// returns in slot ascending order and up to MaxAttestations capacity. The attestations get
// deleted in DB after they have been retrieved.
func (s *Service) PendingAttestations() ([]*pb.Attestation, error) {
	var attestations []*pb.Attestation
	attestationsFromDB, err := s.beaconDB.Attestations()
	if err != nil {
		return nil, fmt.Errorf("could not retrieve attestations from DB")
	}
	sort.Slice(attestationsFromDB, func(i, j int) bool {
		return attestationsFromDB[i].Data.Slot < attestationsFromDB[j].Data.Slot
	})
	for i := range attestationsFromDB {
		// Stop the max attestation number per beacon block is reached.
		if uint64(i) == params.BeaconConfig().MaxAttestations {
			break
		}
		attestations = append(attestations, attestationsFromDB[i])
	}
	return attestations, nil
}

// saveOperations saves the newly broadcasted beacon block operations
// that was received from sync service.
func (s *Service) saveOperations() {
	// TODO(1438): Add rest of operations (slashings, attestation, exists...etc)
	incomingSub := s.incomingExitFeed.Subscribe(s.incomingValidatorExits)
	defer incomingSub.Unsubscribe()
	incomingAttSub := s.incomingAttFeed.Subscribe(s.incomingAtt)
	defer incomingAttSub.Unsubscribe()

	for {
		select {
		case <-incomingSub.Err():
			log.Debug("Subscriber closed, exiting goroutine")
			return
		case <-s.ctx.Done():
			log.Debug("operations service context closed, exiting save goroutine")
			return
		// Listen for a newly received incoming exit from the sync service.
		case exit := <-s.incomingValidatorExits:
			handler.SafelyHandleMessage(s.ctx, s.handleValidatorExits, exit)
		case attestation := <-s.incomingAtt:
			handler.SafelyHandleMessage(s.ctx, s.handleAttestations, attestation)
		}
	}
}

func (s *Service) handleValidatorExits(message proto.Message) {
	exit := message.(*pb.VoluntaryExit)
	hash, err := hashutil.HashProto(exit)
	if err != nil {
		log.Errorf("Could not hash exit req proto: %v", err)
		return
	}
	if err := s.beaconDB.SaveExit(exit); err != nil {
		log.Errorf("Could not save exit request: %v", err)
		return
	}
	log.Infof("Exit request %#x saved in DB", hash)
}

func (s *Service) handleAttestations(message proto.Message) {
	attestation := message.(*pb.Attestation)
	hash, err := hashutil.HashProto(attestation)
	if err != nil {
		log.Errorf("Could not hash attestation proto: %v", err)
		return
	}
	if err := s.beaconDB.SaveAttestation(attestation); err != nil {
		log.Errorf("Could not save attestation: %v", err)
		return
	}
	log.Infof("Attestation %#x saved in DB", hash)
}

// removeOperations removes the processed operations from operation pool and DB.
func (s *Service) removeOperations() {
	incomingBlockSub := s.incomingProcessedBlockFeed.Subscribe(s.incomingProcessedBlock)
	defer incomingBlockSub.Unsubscribe()

	for {
		select {
		case <-incomingBlockSub.Err():
			log.Debug("Subscriber closed, exiting goroutine")
			return
		case <-s.ctx.Done():
			log.Debug("operations service context closed, exiting remove goroutine")
			return
		// Listen for processed block from the block chain service.
		case block := <-s.incomingProcessedBlock:
<<<<<<< HEAD
			handler.SafelyHandleMessage(s.ctx, s.handleProcessedBlock, block)
=======
			// Removes the pending attestations received from processed block body in DB.
			if err := s.removePendingAttestations(block.Body.Attestations); err != nil {
				log.Errorf("Could not remove processed attestations from DB: %v", err)
				return
			}
			if err := s.removeEpochOldAttestations(block.Slot); err != nil {
				log.Errorf("Could not remove old attestations from DB at slot %d: %v",block.Slot, err)
				return
			}
>>>>>>> 19977afa
		}
	}
}

func (s *Service) handleProcessedBlock(message proto.Message) {
	block := message.(*pb.BeaconBlock)
	// Removes the pending attestations received from processed block body in DB.
	if err := s.removePendingAttestations(block.Body.Attestations); err != nil {
		log.Errorf("Could not remove processed attestations from DB: %v", err)
		return
	}
}

// removePendingAttestations removes a list of attestations from DB.
func (s *Service) removePendingAttestations(attestations []*pb.Attestation) error {
	for _, attestation := range attestations {
		if err := s.beaconDB.DeleteAttestation(attestation); err != nil {
			return err
		}
		h, err := hashutil.HashProto(attestation)
		if err != nil {
			return err
		}
		log.WithField("attestationRoot", fmt.Sprintf("0x%x", h)).Info("Attestation removed")
	}
	return nil
}

// removeEpochOldAttestations removes attestations that's older than one epoch length from current slot.
func (s *Service) removeEpochOldAttestations(slot uint64) error {
	attestations, err := s.beaconDB.Attestations()
	if err != nil {
		return err
	}
	for _, a := range attestations {
		// Remove attestation from DB if it's one epoch older than slot.
		if slot-params.BeaconConfig().SlotsPerEpoch >= a.Data.Slot {
			if err := s.beaconDB.DeleteAttestation(a); err != nil {
				return err
			}
		}
	}
	return nil
}<|MERGE_RESOLUTION|>--- conflicted
+++ resolved
@@ -190,9 +190,7 @@
 			return
 		// Listen for processed block from the block chain service.
 		case block := <-s.incomingProcessedBlock:
-<<<<<<< HEAD
 			handler.SafelyHandleMessage(s.ctx, s.handleProcessedBlock, block)
-=======
 			// Removes the pending attestations received from processed block body in DB.
 			if err := s.removePendingAttestations(block.Body.Attestations); err != nil {
 				log.Errorf("Could not remove processed attestations from DB: %v", err)
@@ -202,7 +200,6 @@
 				log.Errorf("Could not remove old attestations from DB at slot %d: %v",block.Slot, err)
 				return
 			}
->>>>>>> 19977afa
 		}
 	}
 }
