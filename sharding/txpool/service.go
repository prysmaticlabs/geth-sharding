--- conflicted
+++ resolved
@@ -6,16 +6,6 @@
 	"github.com/ethereum/go-ethereum/sharding/p2p"
 )
 
-<<<<<<< HEAD
-// ShardTXPool handles a transaction pool for a sharded system.
-type ShardTXPool struct {
-	shardp2p *p2p.Server
-}
-
-// NewShardTXPool creates a new observer instance.
-func NewShardTXPool(shardp2p *p2p.Server) (*ShardTXPool, error) {
-	return &ShardTXPool{shardp2p}, nil
-=======
 // TXPool handles a transaction pool for a sharded system.
 type TXPool struct {
 	p2p *p2p.Server
@@ -24,7 +14,6 @@
 // NewTXPool creates a new observer instance.
 func NewTXPool(p2p *p2p.Server) (*TXPool, error) {
 	return &TXPool{p2p}, nil
->>>>>>> 4673afe7
 }
 
 // Start the main routine for a shard transaction pool.
