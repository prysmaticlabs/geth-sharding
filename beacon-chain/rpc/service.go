--- conflicted
+++ resolved
@@ -7,21 +7,14 @@
 	"math/rand"
 	"net"
 	"os"
-<<<<<<< HEAD
 	"strconv"
-	"time"
-=======
->>>>>>> a9a5973b
 
 	middleware "github.com/grpc-ecosystem/go-grpc-middleware"
 	recovery "github.com/grpc-ecosystem/go-grpc-middleware/recovery"
 	grpc_opentracing "github.com/grpc-ecosystem/go-grpc-middleware/tracing/opentracing"
 	grpc_prometheus "github.com/grpc-ecosystem/go-grpc-prometheus"
-<<<<<<< HEAD
 	"github.com/pkg/errors"
-=======
 	ethpb "github.com/prysmaticlabs/ethereumapis/eth/v1alpha1"
->>>>>>> a9a5973b
 	"github.com/prysmaticlabs/prysm/beacon-chain/blockchain"
 	"github.com/prysmaticlabs/prysm/beacon-chain/cache"
 	"github.com/prysmaticlabs/prysm/beacon-chain/cache/depositcache"
@@ -57,11 +50,9 @@
 
 // Service defining an RPC server for a beacon node.
 type Service struct {
-<<<<<<< HEAD
 	ctx                    context.Context
 	cancel                 context.CancelFunc
 	beaconDB               db.Database
-	stateFeedListener      blockchain.ChainFeeds
 	headFetcher            blockchain.HeadFetcher
 	forkFetcher            blockchain.ForkFetcher
 	finalizationFetcher    blockchain.FinalizationFetcher
@@ -83,43 +74,15 @@
 	incomingAttestation    chan *ethpb.Attestation
 	credentialError        error
 	p2p                    p2p.Broadcaster
+	peersFetcher           p2p.PeersProvider
 	depositFetcher         depositcache.DepositFetcher
 	pendingDepositFetcher  depositcache.PendingDepositsFetcher
+	stateNotifier          statefeed.Notifier
 	slasherConn            *grpc.ClientConn
 	slasherAddress         string
 	slasherCert            string
 	slasherCredentialError error
 	slasherClient          ethpb.SlasherClient
-=======
-	ctx                   context.Context
-	cancel                context.CancelFunc
-	beaconDB              db.Database
-	headFetcher           blockchain.HeadFetcher
-	forkFetcher           blockchain.ForkFetcher
-	finalizationFetcher   blockchain.FinalizationFetcher
-	genesisTimeFetcher    blockchain.GenesisTimeFetcher
-	attestationReceiver   blockchain.AttestationReceiver
-	blockReceiver         blockchain.BlockReceiver
-	powChainService       powchain.Chain
-	chainStartFetcher     powchain.ChainStartFetcher
-	mockEth1Votes         bool
-	attestationsPool      operations.Pool
-	operationsHandler     operations.Handler
-	syncService           sync.Checker
-	port                  string
-	listener              net.Listener
-	withCert              string
-	withKey               string
-	grpcServer            *grpc.Server
-	canonicalStateChan    chan *pbp2p.BeaconState
-	incomingAttestation   chan *ethpb.Attestation
-	credentialError       error
-	p2p                   p2p.Broadcaster
-	peersFetcher          p2p.PeersProvider
-	depositFetcher        depositcache.DepositFetcher
-	pendingDepositFetcher depositcache.PendingDepositsFetcher
-	stateNotifier         statefeed.Notifier
->>>>>>> a9a5973b
 }
 
 // Config options for the beacon node RPC server.
@@ -144,13 +107,10 @@
 	PeersFetcher          p2p.PeersProvider
 	DepositFetcher        depositcache.DepositFetcher
 	PendingDepositFetcher depositcache.PendingDepositsFetcher
-<<<<<<< HEAD
 	SlasherPort           int
 	SlasherHost           string
 	SlasherCert           string
-=======
 	StateNotifier         statefeed.Notifier
->>>>>>> a9a5973b
 }
 
 // NewService instantiates a new RPC service instance that will
@@ -182,12 +142,9 @@
 		pendingDepositFetcher: cfg.PendingDepositFetcher,
 		canonicalStateChan:    make(chan *pbp2p.BeaconState, params.BeaconConfig().DefaultBufferSize),
 		incomingAttestation:   make(chan *ethpb.Attestation, params.BeaconConfig().DefaultBufferSize),
-<<<<<<< HEAD
+		stateNotifier:         cfg.StateNotifier,
 		slasherAddress:        cfg.SlasherHost + ":" + strconv.Itoa(cfg.SlasherPort),
 		slasherCert:           cfg.SlasherCert,
-=======
-		stateNotifier:         cfg.StateNotifier,
->>>>>>> a9a5973b
 	}
 }
 
