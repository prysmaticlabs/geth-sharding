--- conflicted
+++ resolved
@@ -13,15 +13,9 @@
 	ethpb "github.com/prysmaticlabs/ethereumapis/eth/v1"
 	eth "github.com/prysmaticlabs/ethereumapis/eth/v1alpha1"
 	chainMock "github.com/prysmaticlabs/prysm/beacon-chain/blockchain/testing"
-<<<<<<< HEAD
-	powMock "github.com/prysmaticlabs/prysm/beacon-chain/powchain/testing"
-	"github.com/prysmaticlabs/prysm/beacon-chain/state/stategen"
-	pb "github.com/prysmaticlabs/prysm/proto/beacon/p2p/v1"
-=======
 	testDB "github.com/prysmaticlabs/prysm/beacon-chain/db/testing"
 	pb "github.com/prysmaticlabs/prysm/proto/beacon/p2p/v1"
 	"github.com/prysmaticlabs/prysm/shared/bytesutil"
->>>>>>> 28839fba
 	"github.com/prysmaticlabs/prysm/shared/params"
 	"github.com/prysmaticlabs/prysm/shared/testutil"
 	"github.com/prysmaticlabs/prysm/shared/testutil/assert"
@@ -82,18 +76,6 @@
 }
 
 func TestGetStateRoot(t *testing.T) {
-<<<<<<< HEAD
-	ctx := context.Background()
-	root := []byte("123456")
-
-	t.Run("Head", func(t *testing.T) {
-		chainService := &chainMock.ChainService{
-			Root: root,
-		}
-		s := Server{
-			ChainInfoFetcher: chainService,
-		}
-=======
 	db := testDB.SetupDB(t)
 	ctx := context.Background()
 
@@ -104,25 +86,10 @@
 			ChainInfoFetcher: &chainMock.ChainService{Block: b},
 		}
 
->>>>>>> 28839fba
 		resp, err := s.GetStateRoot(ctx, &ethpb.StateRequest{
 			StateId: []byte("head"),
 		})
 		require.NoError(t, err)
-<<<<<<< HEAD
-		assert.DeepEqual(t, root, resp.Data.StateRoot)
-	})
-
-	t.Run("Genesis", func(t *testing.T) {
-		state, err := testutil.NewBeaconState()
-		require.NoError(t, err)
-		chainFetcher := &powMock.POWChain{
-			GenesisState: state,
-		}
-		s := Server{
-			ChainStartFetcher: chainFetcher,
-		}
-=======
 		assert.DeepEqual(t, bytesutil.PadTo([]byte("head"), 32), resp.Data.StateRoot)
 	})
 
@@ -138,36 +105,10 @@
 			BeaconDB: db,
 		}
 
->>>>>>> 28839fba
 		resp, err := s.GetStateRoot(ctx, &ethpb.StateRequest{
 			StateId: []byte("genesis"),
 		})
 		require.NoError(t, err)
-<<<<<<< HEAD
-		expectedRoot, err := state.HashTreeRoot(ctx)
-		require.NoError(t, err)
-		var b [32]byte
-		copy(b[:], resp.Data.StateRoot)
-		assert.DeepEqual(t, expectedRoot, b)
-	})
-
-	t.Run("Finalized", func(t *testing.T) {
-		state, err := testutil.NewBeaconState()
-		require.NoError(t, err)
-		var blockRoot [32]byte
-		copy(blockRoot[:], "block_root")
-		chainService := &chainMock.ChainService{
-			FinalizedCheckPoint: &eth.Checkpoint{
-				Root: blockRoot[:],
-			},
-		}
-		stateGen := stategen.NewMockService()
-		stateGen.StatesByRoot[blockRoot] = state
-		s := Server{
-			ChainInfoFetcher: chainService,
-			StateGenService:  stateGen,
-		}
-=======
 		assert.DeepEqual(t, bytesutil.PadTo([]byte("genesis"), 32), resp.Data.StateRoot)
 	})
 
@@ -189,36 +130,10 @@
 			BeaconDB: db,
 		}
 
->>>>>>> 28839fba
 		resp, err := s.GetStateRoot(ctx, &ethpb.StateRequest{
 			StateId: []byte("finalized"),
 		})
 		require.NoError(t, err)
-<<<<<<< HEAD
-		expectedRoot, err := state.HashTreeRoot(ctx)
-		require.NoError(t, err)
-		var b [32]byte
-		copy(b[:], resp.Data.StateRoot)
-		assert.DeepEqual(t, expectedRoot, b)
-	})
-
-	t.Run("Justified", func(t *testing.T) {
-		state, err := testutil.NewBeaconState()
-		require.NoError(t, err)
-		var blockRoot [32]byte
-		copy(blockRoot[:], "block_root")
-		chainService := &chainMock.ChainService{
-			CurrentJustifiedCheckPoint: &eth.Checkpoint{
-				Root: blockRoot[:],
-			},
-		}
-		stateGen := stategen.NewMockService()
-		stateGen.StatesByRoot[blockRoot] = state
-		s := Server{
-			ChainInfoFetcher: chainService,
-			StateGenService:  stateGen,
-		}
-=======
 		assert.DeepEqual(t, bytesutil.PadTo([]byte("finalized"), 32), resp.Data.StateRoot)
 	})
 
@@ -240,20 +155,11 @@
 			BeaconDB: db,
 		}
 
->>>>>>> 28839fba
 		resp, err := s.GetStateRoot(ctx, &ethpb.StateRequest{
 			StateId: []byte("justified"),
 		})
 		require.NoError(t, err)
-<<<<<<< HEAD
-		expectedRoot, err := state.HashTreeRoot(ctx)
-		require.NoError(t, err)
-		var b [32]byte
-		copy(b[:], resp.Data.StateRoot)
-		assert.DeepEqual(t, expectedRoot, b)
-=======
 		assert.DeepEqual(t, bytesutil.PadTo([]byte("justified"), 32), resp.Data.StateRoot)
->>>>>>> 28839fba
 	})
 
 	t.Run("Hex root", func(t *testing.T) {
@@ -306,25 +212,6 @@
 		_, err = s.GetStateRoot(ctx, &ethpb.StateRequest{
 			StateId: stateId,
 		})
-<<<<<<< HEAD
-		assert.ErrorContains(t, fmt.Sprintf("State not found in the last %d states", len(state.StateRoots())), err)
-	})
-
-	t.Run("Slot", func(t *testing.T) {
-		state, err := testutil.NewBeaconState(func(state *pb.BeaconState) {
-			state.Slot = 100
-		})
-		require.NoError(t, err)
-		chainService := &chainMock.ChainService{
-			State: state,
-		}
-		stateGen := stategen.NewMockService()
-		stateGen.StatesBySlot[100] = state
-		s := Server{
-			ChainInfoFetcher: chainService,
-			StateGenService:  stateGen,
-		}
-=======
 		assert.ErrorContains(t, fmt.Sprintf("State not found in the last %d state roots in head state", len(state.StateRoots())), err)
 	})
 
@@ -338,31 +225,10 @@
 			GenesisTimeFetcher: &chainMock.ChainService{},
 		}
 
->>>>>>> 28839fba
 		resp, err := s.GetStateRoot(ctx, &ethpb.StateRequest{
 			StateId: []byte("100"),
 		})
 		require.NoError(t, err)
-<<<<<<< HEAD
-		expectedRoot, err := state.HashTreeRoot(ctx)
-		require.NoError(t, err)
-		var b [32]byte
-		copy(b[:], resp.Data.StateRoot)
-		assert.DeepEqual(t, expectedRoot, b)
-	})
-
-	t.Run("Slot too big", func(t *testing.T) {
-		state, err := testutil.NewBeaconState()
-		require.NoError(t, err)
-		chainService := &chainMock.ChainService{
-			State: state,
-		}
-		s := Server{
-			ChainInfoFetcher: chainService,
-		}
-		_, err = s.GetStateRoot(ctx, &ethpb.StateRequest{
-			StateId: []byte(strconv.FormatUint(state.Slot()+1, 10)),
-=======
 		assert.DeepEqual(t, bytesutil.PadTo([]byte("slot"), 32), resp.Data.StateRoot)
 	})
 
@@ -394,7 +260,6 @@
 		}
 		_, err := s.GetStateRoot(ctx, &ethpb.StateRequest{
 			StateId: []byte(strconv.FormatUint(1, 10)),
->>>>>>> 28839fba
 		})
 		assert.ErrorContains(t, "Slot cannot be in the future", err)
 	})
