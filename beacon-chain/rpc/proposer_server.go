--- conflicted
+++ resolved
@@ -268,11 +268,7 @@
 	if err != nil {
 		return nil, fmt.Errorf("could not fetch beacon state: %v", err)
 	}
-<<<<<<< HEAD
-	latestEth1DataHeight, err := ps.determineLatestETH1Height(ctx, beaconState, currentVote)
-=======
 	latestEth1DataHeight, err := ps.latestEth1Height(ctx, beaconState, currentVote)
->>>>>>> 57d60d68
 	if err != nil {
 		return nil, err
 	}
@@ -328,20 +324,11 @@
 	return pendingDeposits, nil
 }
 
-<<<<<<< HEAD
-// determineLatestETH1Height determines what the latest eth1Blockhash is by tallying the votes in the
-// beacon state
-func (ps *ProposerServer) determineLatestETH1Height(ctx context.Context, beaconState *pbp2p.BeaconState,
-	currentVote *ethpb.Eth1Data) (*big.Int, error) {
-	var eth1BlockHash [32]byte
-	var depositCount uint64
-=======
 // latestEth1Height determines what the latest eth1Blockhash is by tallying the votes in the
 // beacon state
 func (ps *ProposerServer) latestEth1Height(ctx context.Context, beaconState *pbp2p.BeaconState,
 	currentVote *ethpb.Eth1Data) (*big.Int, error) {
 	var eth1BlockHash [32]byte
->>>>>>> 57d60d68
 
 	// Add in current vote, to get accurate vote tally
 	beaconState.Eth1DataVotes = append(beaconState.Eth1DataVotes, currentVote)
@@ -351,24 +338,13 @@
 	}
 	if hasSupport {
 		eth1BlockHash = bytesutil.ToBytes32(currentVote.BlockHash)
-<<<<<<< HEAD
-		depositCount = currentVote.DepositCount
 	} else {
 		eth1BlockHash = bytesutil.ToBytes32(beaconState.Eth1Data.BlockHash)
-		depositCount = beaconState.Eth1Data.DepositCount
-=======
-	} else {
-		eth1BlockHash = bytesutil.ToBytes32(beaconState.Eth1Data.BlockHash)
->>>>>>> 57d60d68
 	}
 	_, latestEth1DataHeight, err := ps.powChainService.BlockExists(ctx, eth1BlockHash)
 	if err != nil {
 		return nil, fmt.Errorf("could not fetch eth1data height: %v", err)
 	}
-<<<<<<< HEAD
-	logrus.Infof("hasSupport: %v, with eth1Block %#x and deposit count %d at eth1height %d", hasSupport, eth1BlockHash, depositCount, latestEth1DataHeight.Uint64())
-=======
->>>>>>> 57d60d68
 	return latestEth1DataHeight, nil
 }
 
