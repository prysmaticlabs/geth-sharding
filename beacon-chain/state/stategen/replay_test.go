package stategen

import (
	"context"
	"testing"

	"github.com/gogo/protobuf/proto"
	ethpb "github.com/prysmaticlabs/ethereumapis/eth/v1alpha1"
	"github.com/prysmaticlabs/prysm/beacon-chain/cache"
	"github.com/prysmaticlabs/prysm/beacon-chain/core/blocks"
	"github.com/prysmaticlabs/prysm/beacon-chain/db"
	testDB "github.com/prysmaticlabs/prysm/beacon-chain/db/testing"
	"github.com/prysmaticlabs/prysm/beacon-chain/state/stateutil"
	pb "github.com/prysmaticlabs/prysm/proto/beacon/p2p/v1"
	"github.com/prysmaticlabs/prysm/shared/bytesutil"
	"github.com/prysmaticlabs/prysm/shared/params"
	"github.com/prysmaticlabs/prysm/shared/testutil"
	"github.com/prysmaticlabs/prysm/shared/testutil/assert"
	"github.com/prysmaticlabs/prysm/shared/testutil/require"
)

func TestComputeStateUpToSlot_GenesisState(t *testing.T) {
	ctx := context.Background()
	db, _ := testDB.SetupDB(t)

	service := New(db, cache.NewStateSummaryCache())

	gBlk := testutil.NewBeaconBlock()
	gRoot, err := stateutil.BlockRoot(gBlk.Block)
	require.NoError(t, err)
	require.NoError(t, service.beaconDB.SaveBlock(ctx, gBlk))
	require.NoError(t, service.beaconDB.SaveGenesisBlockRoot(ctx, gRoot))
	beaconState, _ := testutil.DeterministicGenesisState(t, 32)
	require.NoError(t, service.beaconDB.SaveState(ctx, beaconState, gRoot))

	s, err := service.ComputeStateUpToSlot(ctx, 0)
	require.NoError(t, err)

	if !proto.Equal(s.InnerStateUnsafe(), beaconState.InnerStateUnsafe()) {
		t.Error("Did not receive correct genesis state")
	}
}

func TestComputeStateUpToSlot_CanProcessUpTo(t *testing.T) {
	ctx := context.Background()
	db, _ := testDB.SetupDB(t)

	service := New(db, cache.NewStateSummaryCache())

	gBlk := testutil.NewBeaconBlock()
	gRoot, err := stateutil.BlockRoot(gBlk.Block)
	require.NoError(t, err)
	require.NoError(t, service.beaconDB.SaveBlock(ctx, gBlk))
	require.NoError(t, service.beaconDB.SaveGenesisBlockRoot(ctx, gRoot))
	beaconState, _ := testutil.DeterministicGenesisState(t, 32)
	require.NoError(t, service.beaconDB.SaveState(ctx, beaconState, gRoot))

	s, err := service.ComputeStateUpToSlot(ctx, params.BeaconConfig().SlotsPerEpoch+1)
	require.NoError(t, err)

	assert.Equal(t, params.BeaconConfig().SlotsPerEpoch+1, s.Slot(), "Did not receive correct processed state")
}

func TestReplayBlocks_AllSkipSlots(t *testing.T) {
	db, _ := testDB.SetupDB(t)

	beaconState, _ := testutil.DeterministicGenesisState(t, 32)
	genesisBlock := blocks.NewGenesisBlock([]byte{})
	bodyRoot, err := stateutil.BlockRoot(genesisBlock.Block)
	require.NoError(t, err)
	err = beaconState.SetLatestBlockHeader(&ethpb.BeaconBlockHeader{
		Slot:       genesisBlock.Block.Slot,
		ParentRoot: genesisBlock.Block.ParentRoot,
		StateRoot:  params.BeaconConfig().ZeroHash[:],
		BodyRoot:   bodyRoot[:],
	})
	require.NoError(t, err)
	require.NoError(t, beaconState.SetSlashings(make([]uint64, params.BeaconConfig().EpochsPerSlashingsVector)))
	cp := beaconState.CurrentJustifiedCheckpoint()
	mockRoot := [32]byte{}
	copy(mockRoot[:], "hello-world")
	cp.Root = mockRoot[:]
	require.NoError(t, beaconState.SetCurrentJustifiedCheckpoint(cp))
	require.NoError(t, beaconState.SetCurrentEpochAttestations([]*pb.PendingAttestation{}))

	service := New(db, cache.NewStateSummaryCache())
	targetSlot := params.BeaconConfig().SlotsPerEpoch - 1
	newState, err := service.ReplayBlocks(context.Background(), beaconState, []*ethpb.SignedBeaconBlock{}, targetSlot)
	require.NoError(t, err)
	assert.Equal(t, targetSlot, newState.Slot(), "Did not advance slots")
}

func TestReplayBlocks_SameSlot(t *testing.T) {
	db, _ := testDB.SetupDB(t)

	beaconState, _ := testutil.DeterministicGenesisState(t, 32)
	genesisBlock := blocks.NewGenesisBlock([]byte{})
	bodyRoot, err := stateutil.BlockRoot(genesisBlock.Block)
	require.NoError(t, err)
	err = beaconState.SetLatestBlockHeader(&ethpb.BeaconBlockHeader{
		Slot:       genesisBlock.Block.Slot,
		ParentRoot: genesisBlock.Block.ParentRoot,
		StateRoot:  params.BeaconConfig().ZeroHash[:],
		BodyRoot:   bodyRoot[:],
	})
	require.NoError(t, err)
	require.NoError(t, beaconState.SetSlashings(make([]uint64, params.BeaconConfig().EpochsPerSlashingsVector)))
	cp := beaconState.CurrentJustifiedCheckpoint()
	mockRoot := [32]byte{}
	copy(mockRoot[:], "hello-world")
	cp.Root = mockRoot[:]
	require.NoError(t, beaconState.SetCurrentJustifiedCheckpoint(cp))
	require.NoError(t, beaconState.SetCurrentEpochAttestations([]*pb.PendingAttestation{}))

	service := New(db, cache.NewStateSummaryCache())
	targetSlot := beaconState.Slot()
	newState, err := service.ReplayBlocks(context.Background(), beaconState, []*ethpb.SignedBeaconBlock{}, targetSlot)
	require.NoError(t, err)
	assert.Equal(t, targetSlot, newState.Slot(), "Did not advance slots")
}

func TestLoadBlocks_FirstBranch(t *testing.T) {
	db, _ := testDB.SetupDB(t)
	ctx := context.Background()
	s := &State{
		beaconDB: db,
	}

	roots, savedBlocks, err := tree1(db, bytesutil.PadTo([]byte{'A'}, 32))
	require.NoError(t, err)

	filteredBlocks, err := s.LoadBlocks(ctx, 0, 8, roots[len(roots)-1])
	require.NoError(t, err)

	wanted := []*ethpb.SignedBeaconBlock{
		savedBlocks[8],
		savedBlocks[6],
		savedBlocks[4],
		savedBlocks[2],
		savedBlocks[1],
		savedBlocks[0],
	}

	for i, block := range wanted {
		if !proto.Equal(block, filteredBlocks[i]) {
			t.Error("Did not get wanted blocks")
		}
	}
}

func TestLoadBlocks_SecondBranch(t *testing.T) {
	db, _ := testDB.SetupDB(t)
	ctx := context.Background()
	s := &State{
		beaconDB: db,
	}

	roots, savedBlocks, err := tree1(db, []byte{'A'})
	require.NoError(t, err)

	filteredBlocks, err := s.LoadBlocks(ctx, 0, 5, roots[5])
	require.NoError(t, err)

	wanted := []*ethpb.SignedBeaconBlock{
		savedBlocks[5],
		savedBlocks[3],
		savedBlocks[1],
		savedBlocks[0],
	}

	for i, block := range wanted {
		if !proto.Equal(block, filteredBlocks[i]) {
			t.Error("Did not get wanted blocks")
		}
	}
}

func TestLoadBlocks_ThirdBranch(t *testing.T) {
	db, _ := testDB.SetupDB(t)
	ctx := context.Background()
	s := &State{
		beaconDB: db,
	}

	roots, savedBlocks, err := tree1(db, []byte{'A'})
	require.NoError(t, err)

	filteredBlocks, err := s.LoadBlocks(ctx, 0, 7, roots[7])
	require.NoError(t, err)

	wanted := []*ethpb.SignedBeaconBlock{
		savedBlocks[7],
		savedBlocks[6],
		savedBlocks[4],
		savedBlocks[2],
		savedBlocks[1],
		savedBlocks[0],
	}

	for i, block := range wanted {
		if !proto.Equal(block, filteredBlocks[i]) {
			t.Error("Did not get wanted blocks")
		}
	}
}

func TestLoadBlocks_SameSlots(t *testing.T) {
	db, _ := testDB.SetupDB(t)
	ctx := context.Background()
	s := &State{
		beaconDB: db,
	}

	roots, savedBlocks, err := tree2(db, []byte{'A'})
	require.NoError(t, err)

	filteredBlocks, err := s.LoadBlocks(ctx, 0, 3, roots[6])
	require.NoError(t, err)

	wanted := []*ethpb.SignedBeaconBlock{
		savedBlocks[6],
		savedBlocks[5],
		savedBlocks[1],
		savedBlocks[0],
	}

	for i, block := range wanted {
		if !proto.Equal(block, filteredBlocks[i]) {
			t.Error("Did not get wanted blocks")
		}
	}
}

func TestLoadBlocks_SameEndSlots(t *testing.T) {
	db, _ := testDB.SetupDB(t)
	ctx := context.Background()
	s := &State{
		beaconDB: db,
	}

	roots, savedBlocks, err := tree3(db, bytesutil.PadTo([]byte{'A'}, 32))
	require.NoError(t, err)

	filteredBlocks, err := s.LoadBlocks(ctx, 0, 2, roots[2])
	require.NoError(t, err)

	wanted := []*ethpb.SignedBeaconBlock{
		savedBlocks[2],
		savedBlocks[1],
		savedBlocks[0],
	}

	for i, block := range wanted {
		if !proto.Equal(block, filteredBlocks[i]) {
			t.Error("Did not get wanted blocks")
		}
	}
}

func TestLoadBlocks_SameEndSlotsWith2blocks(t *testing.T) {
	db, _ := testDB.SetupDB(t)
	ctx := context.Background()
	s := &State{
		beaconDB: db,
	}

	roots, savedBlocks, err := tree4(db, bytesutil.PadTo([]byte{'A'}, 32))
	require.NoError(t, err)

	filteredBlocks, err := s.LoadBlocks(ctx, 0, 2, roots[1])
	require.NoError(t, err)

	wanted := []*ethpb.SignedBeaconBlock{
		savedBlocks[1],
		savedBlocks[0],
	}

	for i, block := range wanted {
		if !proto.Equal(block, filteredBlocks[i]) {
			t.Error("Did not get wanted blocks")
		}
	}
}

func TestLoadBlocks_BadStart(t *testing.T) {
	db, _ := testDB.SetupDB(t)
	ctx := context.Background()
	s := &State{
		beaconDB: db,
	}

	roots, _, err := tree1(db, bytesutil.PadTo([]byte{'A'}, 32))
	require.NoError(t, err)
	_, err = s.LoadBlocks(ctx, 0, 5, roots[8])
	assert.ErrorContains(t, "end block roots don't match", err)
}

func TestLastSavedBlock_Genesis(t *testing.T) {
	db, _ := testDB.SetupDB(t)
	ctx := context.Background()
	s := &State{
		beaconDB:      db,
		finalizedInfo: &finalizedInfo{slot: 128},
	}

	gBlk := testutil.NewBeaconBlock()
	gRoot, err := stateutil.BlockRoot(gBlk.Block)
	require.NoError(t, err)
	require.NoError(t, s.beaconDB.SaveBlock(ctx, gBlk))
	require.NoError(t, s.beaconDB.SaveGenesisBlockRoot(ctx, gRoot))

	savedRoot, savedSlot, err := s.lastSavedBlock(ctx, 0)
	require.NoError(t, err)
	assert.Equal(t, uint64(0), savedSlot, "Did not save genesis slot")
	assert.Equal(t, savedRoot, savedRoot, "Did not save genesis root")
}

func TestLastSavedBlock_CanGet(t *testing.T) {
	db, _ := testDB.SetupDB(t)
	ctx := context.Background()
	s := &State{
		beaconDB:      db,
		finalizedInfo: &finalizedInfo{slot: 128},
	}

	b1 := testutil.NewBeaconBlock()
	b1.Block.Slot = s.finalizedInfo.slot + 5
	require.NoError(t, s.beaconDB.SaveBlock(ctx, b1))
	b2 := testutil.NewBeaconBlock()
	b2.Block.Slot = s.finalizedInfo.slot + 10
	require.NoError(t, s.beaconDB.SaveBlock(ctx, b2))
	b3 := testutil.NewBeaconBlock()
	b3.Block.Slot = s.finalizedInfo.slot + 20
	require.NoError(t, s.beaconDB.SaveBlock(ctx, b3))

	savedRoot, savedSlot, err := s.lastSavedBlock(ctx, s.finalizedInfo.slot+100)
	require.NoError(t, err)
	assert.Equal(t, s.finalizedInfo.slot+20, savedSlot)
	wantedRoot, err := stateutil.BlockRoot(b3.Block)
	require.NoError(t, err)
	assert.Equal(t, wantedRoot, savedRoot, "Did not save correct root")
}

func TestLastSavedBlock_NoSavedBlock(t *testing.T) {
	db, _ := testDB.SetupDB(t)
	ctx := context.Background()
	s := &State{
		beaconDB:      db,
		finalizedInfo: &finalizedInfo{slot: 128},
	}

	root, slot, err := s.lastSavedBlock(ctx, s.finalizedInfo.slot+1)
	require.NoError(t, err)
	if slot != 0 && root != [32]byte{} {
		t.Error("Did not get wanted block")
	}
}

func TestLastSavedState_Genesis(t *testing.T) {
	db, _ := testDB.SetupDB(t)
	ctx := context.Background()
	s := &State{
		beaconDB:      db,
		finalizedInfo: &finalizedInfo{slot: 128},
	}

<<<<<<< HEAD
	gBlk := testutil.NewBeaconBlock()
=======
	gBlk := &ethpb.SignedBeaconBlock{Block: &ethpb.BeaconBlock{}}
	gState := testutil.NewBeaconState()
>>>>>>> f2afeed9
	gRoot, err := stateutil.BlockRoot(gBlk.Block)
	require.NoError(t, err)
	require.NoError(t, s.beaconDB.SaveBlock(ctx, gBlk))
	require.NoError(t, s.beaconDB.SaveGenesisBlockRoot(ctx, gRoot))
	require.NoError(t, s.beaconDB.SaveState(ctx, gState, gRoot))

	savedState, err := s.lastSavedState(ctx, 0)
	require.NoError(t, err)
	require.DeepEqual(t, gState.InnerStateUnsafe(), savedState.InnerStateUnsafe())
}

func TestLastSavedState_CanGet(t *testing.T) {
	db, _ := testDB.SetupDB(t)
	ctx := context.Background()
	s := &State{
		beaconDB:      db,
		finalizedInfo: &finalizedInfo{slot: 128},
	}

	b1 := testutil.NewBeaconBlock()
	b1.Block.Slot = s.finalizedInfo.slot + 5
	require.NoError(t, s.beaconDB.SaveBlock(ctx, b1))
	b2 := testutil.NewBeaconBlock()
	b2.Block.Slot = s.finalizedInfo.slot + 10
	require.NoError(t, s.beaconDB.SaveBlock(ctx, b2))
	b2Root, err := stateutil.BlockRoot(b2.Block)
	require.NoError(t, err)
	st := testutil.NewBeaconState()
	require.NoError(t, st.SetSlot(s.finalizedInfo.slot+10))

	require.NoError(t, s.beaconDB.SaveState(ctx, st, b2Root))
	b3 := testutil.NewBeaconBlock()
	b3.Block.Slot = s.finalizedInfo.slot + 20
	require.NoError(t, s.beaconDB.SaveBlock(ctx, b3))

	savedState, err := s.lastSavedState(ctx, s.finalizedInfo.slot+100)
	require.NoError(t, err)
	if !proto.Equal(st.InnerStateUnsafe(), savedState.InnerStateUnsafe()) {
		t.Error("Did not save correct root")
	}
}

func TestLastSavedState_NoSavedBlockState(t *testing.T) {
	db, _ := testDB.SetupDB(t)
	ctx := context.Background()
	s := &State{
		beaconDB:      db,
		finalizedInfo: &finalizedInfo{slot: 128},
	}

	b1 := testutil.NewBeaconBlock()
	b1.Block.Slot = 127
	require.NoError(t, s.beaconDB.SaveBlock(ctx, b1))

	_, err := s.lastSavedState(ctx, s.finalizedInfo.slot+1)
	assert.ErrorContains(t, errUnknownState.Error(), err)
}

func TestArchivedState_CanGetSpecificIndex(t *testing.T) {
	ctx := context.Background()
	db, _ := testDB.SetupDB(t)
	service := New(db, cache.NewStateSummaryCache())

	r := [32]byte{'a'}
	beaconState, _ := testutil.DeterministicGenesisState(t, 32)
	require.NoError(t, db.SaveState(ctx, beaconState, r))
	got, err := service.archivedState(ctx, params.BeaconConfig().SlotsPerArchivedPoint)
	require.NoError(t, err)
	assert.DeepEqual(t, beaconState.InnerStateUnsafe(), got.InnerStateUnsafe(), "Did not get wanted state")
	got, err = service.archivedState(ctx, params.BeaconConfig().SlotsPerArchivedPoint*2)
	require.NoError(t, err)
	assert.DeepEqual(t, beaconState.InnerStateUnsafe(), got.InnerStateUnsafe(), "Did not get wanted state")
}

func TestProcessStateUpToSlot_CanExitEarly(t *testing.T) {
	ctx := context.Background()
	db, _ := testDB.SetupDB(t)

	service := New(db, cache.NewStateSummaryCache())
	beaconState, _ := testutil.DeterministicGenesisState(t, 32)
	require.NoError(t, beaconState.SetSlot(params.BeaconConfig().SlotsPerEpoch+1))
	s, err := service.processStateUpTo(ctx, beaconState, params.BeaconConfig().SlotsPerEpoch)
	require.NoError(t, err)

	assert.Equal(t, params.BeaconConfig().SlotsPerEpoch+1, s.Slot(), "Did not receive correct processed state")
}

func TestProcessStateUpToSlot_CanProcess(t *testing.T) {
	ctx := context.Background()
	db, _ := testDB.SetupDB(t)

	service := New(db, cache.NewStateSummaryCache())
	beaconState, _ := testutil.DeterministicGenesisState(t, 32)

	s, err := service.processStateUpTo(ctx, beaconState, params.BeaconConfig().SlotsPerEpoch+1)
	require.NoError(t, err)

	assert.Equal(t, params.BeaconConfig().SlotsPerEpoch+1, s.Slot(), "Did not receive correct processed state")
}

// tree1 constructs the following tree:
// B0 - B1 - - B3 -- B5
//        \- B2 -- B4 -- B6 ----- B8
//                         \- B7
func tree1(db db.Database, genesisRoot []byte) ([][32]byte, []*ethpb.SignedBeaconBlock, error) {
	b0 := testutil.NewBeaconBlock()
	b0.Block.Slot = 0
	b0.Block.ParentRoot = genesisRoot
	r0, err := b0.HashTreeRoot()
	if err != nil {
		return nil, nil, err
	}
	b1 := testutil.NewBeaconBlock()
	b1.Block.Slot = 1
	b1.Block.ParentRoot = r0[:]
	r1, err := b1.HashTreeRoot()
	if err != nil {
		return nil, nil, err
	}
	b2 := testutil.NewBeaconBlock()
	b2.Block.Slot = 2
	b2.Block.ParentRoot = r1[:]
	r2, err := b2.HashTreeRoot()
	if err != nil {
		return nil, nil, err
	}
	b3 := testutil.NewBeaconBlock()
	b3.Block.Slot = 3
	b3.Block.ParentRoot = r1[:]
	r3, err := b3.HashTreeRoot()
	if err != nil {
		return nil, nil, err
	}
	b4 := testutil.NewBeaconBlock()
	b4.Block.Slot = 4
	b4.Block.ParentRoot = r2[:]
	r4, err := b4.HashTreeRoot()
	if err != nil {
		return nil, nil, err
	}
	b5 := testutil.NewBeaconBlock()
	b5.Block.Slot = 5
	b5.Block.ParentRoot = r3[:]
	r5, err := b5.HashTreeRoot()
	if err != nil {
		return nil, nil, err
	}
	b6 := testutil.NewBeaconBlock()
	b6.Block.Slot = 6
	b6.Block.ParentRoot = r4[:]
	r6, err := b6.HashTreeRoot()
	if err != nil {
		return nil, nil, err
	}
	b7 := testutil.NewBeaconBlock()
	b7.Block.Slot = 7
	b7.Block.ParentRoot = r6[:]
	r7, err := b7.HashTreeRoot()
	if err != nil {
		return nil, nil, err
	}
	b8 := testutil.NewBeaconBlock()
	b8.Block.Slot = 8
	b8.Block.ParentRoot = r6[:]
	r8, err := b8.HashTreeRoot()
	if err != nil {
		return nil, nil, err
	}
	st := testutil.NewBeaconState()

	returnedBlocks := make([]*ethpb.SignedBeaconBlock, 0)
	for _, b := range []*ethpb.SignedBeaconBlock{b0, b1, b2, b3, b4, b5, b6, b7, b8} {
		beaconBlock := testutil.NewBeaconBlock()
		beaconBlock.Block.Slot = b.Block.Slot
		beaconBlock.Block.ParentRoot = bytesutil.PadTo(b.Block.ParentRoot, 32)
		if err := db.SaveBlock(context.Background(), beaconBlock); err != nil {
			return nil, nil, err
		}
		if err := db.SaveState(context.Background(), st.Copy(), bytesutil.ToBytes32(beaconBlock.Block.ParentRoot)); err != nil {
			return nil, nil, err
		}
		returnedBlocks = append(returnedBlocks, beaconBlock)
	}
	return [][32]byte{r0, r1, r2, r3, r4, r5, r6, r7, r8}, returnedBlocks, nil
}

// tree2 constructs the following tree:
// B0 - B1
//        \- B2
//        \- B2
//        \- B2
//        \- B2 -- B3
func tree2(db db.Database, genesisRoot []byte) ([][32]byte, []*ethpb.SignedBeaconBlock, error) {
	b0 := testutil.NewBeaconBlock()
	b0.Block.Slot = 0
	b0.Block.ParentRoot = genesisRoot
	r0, err := b0.HashTreeRoot()
	if err != nil {
		return nil, nil, err
	}
	b1 := testutil.NewBeaconBlock()
	b1.Block.Slot = 1
	b1.Block.ParentRoot = r0[:]
	r1, err := b1.HashTreeRoot()
	if err != nil {
		return nil, nil, err
	}
	b21 := testutil.NewBeaconBlock()
	b21.Block.Slot = 2
	b21.Block.ParentRoot = r1[:]
	b21.Block.StateRoot = []byte{'A'}
	r21, err := b21.HashTreeRoot()
	if err != nil {
		return nil, nil, err
	}
	b22 := testutil.NewBeaconBlock()
	b22.Block.Slot = 2
	b22.Block.ParentRoot = r1[:]
	b22.Block.StateRoot = []byte{'B'}
	r22, err := b22.HashTreeRoot()
	if err != nil {
		return nil, nil, err
	}
	b23 := testutil.NewBeaconBlock()
	b23.Block.Slot = 2
	b23.Block.ParentRoot = r1[:]
	b23.Block.StateRoot = []byte{'C'}
	r23, err := b23.HashTreeRoot()
	if err != nil {
		return nil, nil, err
	}
	b24 := testutil.NewBeaconBlock()
	b24.Block.Slot = 2
	b24.Block.ParentRoot = r1[:]
	b24.Block.StateRoot = []byte{'D'}
	r24, err := b24.HashTreeRoot()
	if err != nil {
		return nil, nil, err
	}
	b3 := testutil.NewBeaconBlock()
	b3.Block.Slot = 3
	b3.Block.ParentRoot = r24[:]
	r3, err := b3.HashTreeRoot()
	if err != nil {
		return nil, nil, err
	}
	st := testutil.NewBeaconState()

	returnedBlocks := make([]*ethpb.SignedBeaconBlock, 0)
	for _, b := range []*ethpb.SignedBeaconBlock{b0, b1, b21, b22, b23, b24, b3} {
		beaconBlock := testutil.NewBeaconBlock()
		beaconBlock.Block.Slot = b.Block.Slot
		beaconBlock.Block.ParentRoot = bytesutil.PadTo(b.Block.ParentRoot, 32)
		beaconBlock.Block.StateRoot = bytesutil.PadTo(b.Block.StateRoot, 32)
		if err := db.SaveBlock(context.Background(), beaconBlock); err != nil {
			return nil, nil, err
		}
		if err := db.SaveState(context.Background(), st.Copy(), bytesutil.ToBytes32(beaconBlock.Block.ParentRoot)); err != nil {
			return nil, nil, err
		}
		returnedBlocks = append(returnedBlocks, beaconBlock)
	}
	return [][32]byte{r0, r1, r21, r22, r23, r24, r3}, returnedBlocks, nil
}

// tree3 constructs the following tree:
// B0 - B1
//        \- B2
//        \- B2
//        \- B2
//        \- B2
func tree3(db db.Database, genesisRoot []byte) ([][32]byte, []*ethpb.SignedBeaconBlock, error) {
	b0 := testutil.NewBeaconBlock()
	b0.Block.Slot = 0
	b0.Block.ParentRoot = genesisRoot
	r0, err := b0.HashTreeRoot()
	if err != nil {
		return nil, nil, err
	}
	b1 := testutil.NewBeaconBlock()
	b1.Block.Slot = 1
	b1.Block.ParentRoot = r0[:]
	r1, err := b1.HashTreeRoot()
	if err != nil {
		return nil, nil, err
	}
	b21 := testutil.NewBeaconBlock()
	b21.Block.Slot = 2
	b21.Block.ParentRoot = r1[:]
	b21.Block.StateRoot = []byte{'A'}
	r21, err := b21.HashTreeRoot()
	if err != nil {
		return nil, nil, err
	}
	b22 := testutil.NewBeaconBlock()
	b22.Block.Slot = 2
	b22.Block.ParentRoot = r1[:]
	b22.Block.StateRoot = []byte{'B'}
	r22, err := b22.HashTreeRoot()
	if err != nil {
		return nil, nil, err
	}
	b23 := testutil.NewBeaconBlock()
	b23.Block.Slot = 2
	b23.Block.ParentRoot = r1[:]
	b23.Block.StateRoot = []byte{'C'}
	r23, err := b23.HashTreeRoot()
	if err != nil {
		return nil, nil, err
	}
	b24 := testutil.NewBeaconBlock()
	b24.Block.Slot = 2
	b24.Block.ParentRoot = r1[:]
	b24.Block.StateRoot = []byte{'D'}
	r24, err := b24.HashTreeRoot()
	if err != nil {
		return nil, nil, err
	}
	st := testutil.NewBeaconState()

	returnedBlocks := make([]*ethpb.SignedBeaconBlock, 0)
	for _, b := range []*ethpb.SignedBeaconBlock{b0, b1, b21, b22, b23, b24} {
		beaconBlock := testutil.NewBeaconBlock()
		beaconBlock.Block.Slot = b.Block.Slot
		beaconBlock.Block.ParentRoot = bytesutil.PadTo(b.Block.ParentRoot, 32)
		beaconBlock.Block.StateRoot = bytesutil.PadTo(b.Block.StateRoot, 32)
		if err := db.SaveBlock(context.Background(), beaconBlock); err != nil {
			return nil, nil, err
		}
		if err := db.SaveState(context.Background(), st.Copy(), bytesutil.ToBytes32(beaconBlock.Block.ParentRoot)); err != nil {
			return nil, nil, err
		}
		returnedBlocks = append(returnedBlocks, beaconBlock)
	}

	return [][32]byte{r0, r1, r21, r22, r23, r24}, returnedBlocks, nil
}

// tree4 constructs the following tree:
// B0
//   \- B2
//   \- B2
//   \- B2
//   \- B2
func tree4(db db.Database, genesisRoot []byte) ([][32]byte, []*ethpb.SignedBeaconBlock, error) {
	b0 := testutil.NewBeaconBlock()
	b0.Block.Slot = 0
	b0.Block.ParentRoot = genesisRoot
	r0, err := b0.HashTreeRoot()
	if err != nil {
		return nil, nil, err
	}
	b21 := testutil.NewBeaconBlock()
	b21.Block.Slot = 2
	b21.Block.ParentRoot = r0[:]
	b21.Block.StateRoot = []byte{'A'}
	r21, err := b21.HashTreeRoot()
	if err != nil {
		return nil, nil, err
	}
	b22 := testutil.NewBeaconBlock()
	b22.Block.Slot = 2
	b22.Block.ParentRoot = r0[:]
	b22.Block.StateRoot = []byte{'B'}
	r22, err := b22.HashTreeRoot()
	if err != nil {
		return nil, nil, err
	}
	b23 := testutil.NewBeaconBlock()
	b23.Block.Slot = 2
	b23.Block.ParentRoot = r0[:]
	b23.Block.StateRoot = []byte{'C'}
	r23, err := b23.HashTreeRoot()
	if err != nil {
		return nil, nil, err
	}
	b24 := testutil.NewBeaconBlock()
	b24.Block.Slot = 2
	b24.Block.ParentRoot = r0[:]
	b24.Block.StateRoot = []byte{'D'}
	r24, err := b24.HashTreeRoot()
	if err != nil {
		return nil, nil, err
	}
	st := testutil.NewBeaconState()

	returnedBlocks := make([]*ethpb.SignedBeaconBlock, 0)
	for _, b := range []*ethpb.SignedBeaconBlock{b0, b21, b22, b23, b24} {
		beaconBlock := testutil.NewBeaconBlock()
		beaconBlock.Block.Slot = b.Block.Slot
		beaconBlock.Block.ParentRoot = bytesutil.PadTo(b.Block.ParentRoot, 32)
		beaconBlock.Block.StateRoot = bytesutil.PadTo(b.Block.StateRoot, 32)
		if err := db.SaveBlock(context.Background(), beaconBlock); err != nil {
			return nil, nil, err
		}
		if err := db.SaveState(context.Background(), st.Copy(), bytesutil.ToBytes32(beaconBlock.Block.ParentRoot)); err != nil {
			return nil, nil, err
		}
		returnedBlocks = append(returnedBlocks, beaconBlock)
	}

	return [][32]byte{r0, r21, r22, r23, r24}, returnedBlocks, nil
}

func TestLoadFinalizedBlocks(t *testing.T) {
	db, _ := testDB.SetupDB(t)
	ctx := context.Background()
	s := &State{
		beaconDB: db,
	}
	gBlock := &ethpb.SignedBeaconBlock{}
	gRoot, err := stateutil.BlockRoot(gBlock.Block)
	require.NoError(t, err)
	require.NoError(t, db.SaveBlock(ctx, gBlock))
	roots, _, err := tree1(db, gRoot[:])
	require.NoError(t, err)

	filteredBlocks, err := s.loadFinalizedBlocks(ctx, 0, 8)
	require.NoError(t, err)
	require.Equal(t, 0, len(filteredBlocks))
	require.NoError(t, db.SaveStateSummary(ctx, &pb.StateSummary{Root: roots[8][:]}))

	require.NoError(t, s.beaconDB.SaveFinalizedCheckpoint(ctx, &ethpb.Checkpoint{Root: roots[8][:]}))
	filteredBlocks, err = s.loadFinalizedBlocks(ctx, 0, 8)
	require.Equal(t, 10, len(filteredBlocks))
}<|MERGE_RESOLUTION|>--- conflicted
+++ resolved
@@ -364,12 +364,8 @@
 		finalizedInfo: &finalizedInfo{slot: 128},
 	}
 
-<<<<<<< HEAD
-	gBlk := testutil.NewBeaconBlock()
-=======
 	gBlk := &ethpb.SignedBeaconBlock{Block: &ethpb.BeaconBlock{}}
 	gState := testutil.NewBeaconState()
->>>>>>> f2afeed9
 	gRoot, err := stateutil.BlockRoot(gBlk.Block)
 	require.NoError(t, err)
 	require.NoError(t, s.beaconDB.SaveBlock(ctx, gBlk))
