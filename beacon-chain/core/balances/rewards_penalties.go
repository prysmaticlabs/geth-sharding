--- conflicted
+++ resolved
@@ -344,20 +344,10 @@
 	thisEpochAttestations []*pb.PendingAttestationRecord,
 	prevEpochAttestations []*pb.PendingAttestationRecord) (*pb.BeaconState, error) {
 
-<<<<<<< HEAD
-	prevEpoch := helpers.PrevEpoch(state)
-	currentEpoch := helpers.CurrentEpoch(state)
-	startSlot := helpers.StartSlot(prevEpoch)
-	endSlot := helpers.StartSlot(currentEpoch)
-
-	for i := startSlot; i < endSlot; i++ {
-		crosslinkCommittees, err := validators.CrosslinkCommitteesAtSlot(state, i)
-=======
 	epochLength := config.EpochLength
 	startSlot := state.Slot - 2*epochLength
 	for i := startSlot; i < state.Slot; i++ {
 		crosslinkCommittees, err := helpers.CrosslinkCommitteesAtSlot(state, i, false)
->>>>>>> 2ae40ba9
 		if err != nil {
 			return nil, fmt.Errorf("could not get shard committees for slot %d: %v", i, err)
 		}
