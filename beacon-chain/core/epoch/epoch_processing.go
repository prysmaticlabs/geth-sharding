// Package epoch contains epoch processing libraries. These libraries
// process new balance for the validators, justify and finalize new
// check points, shuffle and reassign validators to different slots and
// shards.
package epoch

import (
	"bytes"
	"errors"
	"fmt"
	"github.com/gogo/protobuf/proto"
	"github.com/prysmaticlabs/prysm/beacon-chain/core/helpers"
	"github.com/prysmaticlabs/prysm/beacon-chain/core/validators"
	pb "github.com/prysmaticlabs/prysm/proto/beacon/p2p/v1"
	"github.com/prysmaticlabs/prysm/shared/hashutil"
	"github.com/prysmaticlabs/prysm/shared/mathutil"
	"github.com/prysmaticlabs/prysm/shared/params"
	"github.com/prysmaticlabs/prysm/shared/sliceutil"
	"github.com/prysmaticlabs/prysm/shared/ssz"
	"sort"
)

// MatchedAttestations is an object that contains the correctly
// voted attestations based on source, target and head criteria.
type MatchedAttestations struct {
	source []*pb.PendingAttestation
	target []*pb.PendingAttestation
	head   []*pb.PendingAttestation
}

// CanProcessEpoch checks the eligibility to process epoch.
// The epoch can be processed at the end of the last slot of every epoch
//
// Spec pseudocode definition:
//    If (state.slot + 1) % SLOTS_PER_EPOCH == 0:
func CanProcessEpoch(state *pb.BeaconState) bool {
	return (state.Slot+1)%params.BeaconConfig().SlotsPerEpoch == 0
}

// ProcessJustificationFinalization processes justification and finalization during
// epoch processing. This is where a beacon node can justify and finalize a new epoch.
//
// Spec pseudocode definition:
//  def process_justification_and_finalization(state: BeaconState) -> None:
//    if get_current_epoch(state) <= GENESIS_EPOCH + 1:
//        return
//
//    previous_epoch = get_previous_epoch(state)
//    current_epoch = get_current_epoch(state)
//    old_previous_justified_epoch = state.previous_justified_epoch
//    old_current_justified_epoch = state.current_justified_epoch
//
//    # Process justifications
//    state.previous_justified_epoch = state.current_justified_epoch
//    state.previous_justified_root = state.current_justified_root
//    state.justification_bitfield = (state.justification_bitfield << 1) % 2**64
//    previous_epoch_matching_target_balance = get_attesting_balance(state, get_matching_target_attestations(state, previous_epoch))
//    if previous_epoch_matching_target_balance * 3 >= get_total_active_balance(state) * 2:
//        state.current_justified_epoch = previous_epoch
//        state.current_justified_root = get_block_root(state, state.current_justified_epoch)
//        state.justification_bitfield |= (1 << 1)
//    current_epoch_matching_target_balance = get_attesting_balance(state, get_matching_target_attestations(state, current_epoch))
//    if current_epoch_matching_target_balance * 3 >= get_total_active_balance(state) * 2:
//        state.current_justified_epoch = current_epoch
//        state.current_justified_root = get_block_root(state, state.current_justified_epoch)
//        state.justification_bitfield |= (1 << 0)
//
//    # Process finalizations
//    bitfield = state.justification_bitfield
//    # The 2nd/3rd/4th most recent epochs are justified, the 2nd using the 4th as source
//    if (bitfield >> 1) % 8 == 0b111 and old_previous_justified_epoch == current_epoch - 3:
//        state.finalized_epoch = old_previous_justified_epoch
//        state.finalized_root = get_block_root(state, state.finalized_epoch)
//    # The 2nd/3rd most recent epochs are justified, the 2nd using the 3rd as source
//    if (bitfield >> 1) % 4 == 0b11 and old_previous_justified_epoch == current_epoch - 2:
//        state.finalized_epoch = old_previous_justified_epoch
//        state.finalized_root = get_block_root(state, state.finalized_epoch)
//    # The 1st/2nd/3rd most recent epochs are justified, the 1st using the 3rd as source
//    if (bitfield >> 0) % 8 == 0b111 and old_current_justified_epoch == current_epoch - 2:
//        state.finalized_epoch = old_current_justified_epoch
//        state.finalized_root = get_block_root(state, state.finalized_epoch)
//    # The 1st/2nd most recent epochs are justified, the 1st using the 2nd as source
//    if (bitfield >> 0) % 4 == 0b11 and old_current_justified_epoch == current_epoch - 1:
//        state.finalized_epoch = old_current_justified_epoch
//        state.finalized_root = get_block_root(state, state.finalized_epoch)
func ProcessJustificationFinalization(state *pb.BeaconState, prevAttestedBal uint64, currAttestedBal uint64) (
	*pb.BeaconState, error) {
	// There's no reason to process justification until the 3rd epoch.
	currentEpoch := helpers.CurrentEpoch(state)
	if currentEpoch <= 1 {
		return state, nil
	}

	prevEpoch := helpers.PrevEpoch(state)
	totalBal := totalActiveBalance(state)
	oldPrevJustifiedEpoch := state.PreviousJustifiedEpoch
	oldPrevJustifiedRoot := state.PreviousJustifiedRoot
	oldCurrJustifiedEpoch := state.CurrentJustifiedEpoch
	oldCurrJustifiedRoot := state.CurrentJustifiedRoot
	state.PreviousJustifiedEpoch = state.CurrentJustifiedEpoch
	state.PreviousJustifiedRoot = state.CurrentJustifiedRoot
	state.JustificationBitfield = (state.JustificationBitfield << 1) % (1 << 63)
	// Process justification.
	if 3*prevAttestedBal >= 2*totalBal {
		state.CurrentJustifiedEpoch = prevEpoch
		blockRoot, err := helpers.BlockRoot(state, prevEpoch)
		if err != nil {
			return nil, fmt.Errorf("could not get block root for previous epoch %d: %v",
				prevEpoch, err)
		}
		state.CurrentJustifiedRoot = blockRoot
		state.JustificationBitfield |= 2
	}
	if 3*currAttestedBal >= 2*totalBal {
		state.CurrentJustifiedEpoch = currentEpoch
		blockRoot, err := helpers.BlockRoot(state, currentEpoch)
		if err != nil {
			return nil, fmt.Errorf("could not get block root for current epoch %d: %v",
				prevEpoch, err)
		}
		state.CurrentJustifiedRoot = blockRoot
		state.JustificationBitfield |= 1
	}
	// Process finalization.
	bitfield := state.JustificationBitfield
	// When the 2nd, 3rd and 4th most recent epochs are all justified,
	// 2nd epoch can finalize the 4th epoch as a source.
	if oldPrevJustifiedEpoch == currentEpoch-3 && (bitfield>>1)%8 == 7 {
		state.FinalizedEpoch = oldPrevJustifiedEpoch
		state.FinalizedRoot = oldPrevJustifiedRoot
	}
	// when 2nd and 3rd most recent epochs are all justified,
	// 2nd epoch can finalize 3rd as a source.
	if oldPrevJustifiedEpoch == currentEpoch-2 && (bitfield>>1)%4 == 3 {
		state.FinalizedEpoch = oldPrevJustifiedEpoch
		state.FinalizedRoot = oldPrevJustifiedRoot
	}
	// when 1st, 2nd and 3rd most recent epochs are all justified,
	// 1st epoch can finalize 3rd as a source.
	if oldCurrJustifiedEpoch == currentEpoch-2 && (bitfield>>0)%8 == 7 {
		state.FinalizedEpoch = oldCurrJustifiedEpoch
		state.FinalizedRoot = oldCurrJustifiedRoot
	}
	// when 1st, 2nd most recent epochs are all justified,
	// 1st epoch can finalize 2nd as a source.
	if oldCurrJustifiedEpoch == currentEpoch-1 && (bitfield>>0)%4 == 3 {
		state.FinalizedEpoch = oldCurrJustifiedEpoch
		state.FinalizedRoot = oldCurrJustifiedRoot
	}
	return state, nil
}

// ProcessCrosslink processes crosslink and finds the crosslink
// with enough state to make it canonical in state.
//
// Spec pseudocode definition:
//  def process_crosslinks(state: BeaconState) -> None:
//    state.previous_crosslinks = [c for c in state.current_crosslinks]
//    for epoch in (get_previous_epoch(state), get_current_epoch(state)):
//        for offset in range(get_epoch_committee_count(state, epoch)):
//            shard = (get_epoch_start_shard(state, epoch) + offset) % SHARD_COUNT
//            crosslink_committee = get_crosslink_committee(state, epoch, shard)
//            winning_crosslink, attesting_indices = get_winning_crosslink_and_attesting_indices(state, epoch, shard)
//            if 3 * get_total_balance(state, attesting_indices) >= 2 * get_total_balance(state, crosslink_committee):
//                state.current_crosslinks[shard] = winning_crosslink
func ProcessCrosslink(state *pb.BeaconState) (*pb.BeaconState, error) {
	state.PreviousCrosslinks = state.CurrentCrosslinks
	epochs := []uint64{helpers.PrevEpoch(state), helpers.CurrentEpoch(state)}
	for _, e := range epochs {
		offset := helpers.EpochCommitteeCount(state, e)
		for i := uint64(0); i < offset; i++ {
			shard, err := helpers.EpochStartShard(state, e)
			if err != nil {
				return nil, fmt.Errorf("could not get epoch start shards: %v", err)
			}
			committee, err := helpers.CrosslinkCommitteeAtEpoch(state, e, shard)
			if err != nil {
				return nil, fmt.Errorf("could not get crosslink committee: %v", err)
			}
			crosslink, indices, err := WinningCrosslink(state, shard, e)
			if err != nil {
				return nil, fmt.Errorf("could not get winning crosslink: %v", err)
			}
			attestedBalance := helpers.TotalBalance(state, indices)
			totalBalance := helpers.TotalBalance(state, committee)
			// In order for a crosslink to get included in state, the attesting balance needs to
			// be greater than 2/3 of the total balance.
			if 3*attestedBalance >= 2*totalBalance {
				state.CurrentCrosslinks[shard] = crosslink
			}
		}
	}
	return state, nil
}

// ProcessRegistryUpdates rotates validators in and out of active pool.
// the amount to rotate is determined churn limit.
//
// Spec pseudocode definition:
//   def process_registry_updates(state: BeaconState) -> None:
//    # Process activation eligibility and ejections
//    for index, validator in enumerate(state.validator_registry):
//        if (
//            validator.activation_eligibility_epoch == FAR_FUTURE_EPOCH and
//            validator.effective_balance >= MAX_EFFECTIVE_BALANCE
//        ):
//            validator.activation_eligibility_epoch = get_current_epoch(state)
//
//        if is_active_validator(validator, get_current_epoch(state)) and validator.effective_balance <= EJECTION_BALANCE:
//            initiate_validator_exit(state, index)
//
//    # Queue validators eligible for activation and not dequeued for activation prior to finalized epoch
//    activation_queue = sorted([
//        index for index, validator in enumerate(state.validator_registry) if
//        validator.activation_eligibility_epoch != FAR_FUTURE_EPOCH and
//        validator.activation_epoch >= get_delayed_activation_exit_epoch(state.finalized_epoch)
//    ], key=lambda index: state.validator_registry[index].activation_eligibility_epoch)
//    # Dequeued validators for activation up to churn limit (without resetting activation epoch)
//    for index in activation_queue[:get_churn_limit(state)]:
//        validator = state.validator_registry[index]
//        if validator.activation_epoch == FAR_FUTURE_EPOCH:
//            validator.activation_epoch = get_delayed_activation_exit_epoch(get_current_epoch(state))
func ProcessRegistryUpdates(state *pb.BeaconState) *pb.BeaconState {
	currentEpoch := helpers.CurrentEpoch(state)
	for idx, validator := range state.ValidatorRegistry {
		// Process the validators for activation eligibility.
		eligibleToActivate := validator.ActivationEligibilityEpoch == params.BeaconConfig().FarFutureEpoch
		properBalance := validator.EffectiveBalance >= params.BeaconConfig().MaxEffectiveBalance
		if eligibleToActivate && properBalance {
			validator.ActivationEligibilityEpoch = currentEpoch
		}
		// Process the validators for ejection.
		isActive := helpers.IsActiveValidator(validator, currentEpoch)
		belowEjectionBalance := validator.EffectiveBalance <= params.BeaconConfig().EjectionBalance
		if isActive && belowEjectionBalance {
			state = validators.ExitValidator(state, uint64(idx))
		}
	}

	// Queue the validators whose eligible to activate and sort them by activation eligibility epoch number
	var activationQ []uint64
	for idx, validator := range state.ValidatorRegistry {
		eligibleActivated := validator.ActivationEligibilityEpoch != params.BeaconConfig().FarFutureEpoch
		canBeActive := validator.ActivationEpoch >= helpers.DelayedActivationExitEpoch(state.FinalizedEpoch)
		if eligibleActivated && canBeActive {
			activationQ = append(activationQ, uint64(idx))
		}
	}
	sort.Slice(activationQ, func(i, j int) bool {
		return state.ValidatorRegistry[i].ActivationEligibilityEpoch < state.ValidatorRegistry[j].ActivationEligibilityEpoch
	})

	// Only activate just enough validators according to the activation churn limit.
	limit := len(activationQ)
	churnLimit := int(helpers.ChurnLimit(state))
	// Prevent churn limit cause index out of bound.
	if churnLimit < limit {
		limit = churnLimit
	}
	for _, index := range activationQ[:limit] {
		validator := state.ValidatorRegistry[index]
		if validator.ActivationEpoch == params.BeaconConfig().FarFutureEpoch {
			validator.ActivationEpoch = helpers.DelayedActivationExitEpoch(currentEpoch)
		}
	}
	return state
}

// ProcessSlashings processes the slashed validators during epoch processing,
//
//  def process_slashings(state: BeaconState) -> None:
//    current_epoch = get_current_epoch(state)
//    active_validator_indices = get_active_validator_indices(state, current_epoch)
//    total_balance = get_total_balance(state, active_validator_indices)
//
//    # Compute `total_penalties`
//    total_at_start = state.latest_slashed_balances[(current_epoch + 1) % LATEST_SLASHED_EXIT_LENGTH]
//    total_at_end = state.latest_slashed_balances[current_epoch % LATEST_SLASHED_EXIT_LENGTH]
//    total_penalties = total_at_end - total_at_start
//
//    for index, validator in enumerate(state.validator_registry):
//        if validator.slashed and current_epoch == validator.withdrawable_epoch - LATEST_SLASHED_EXIT_LENGTH // 2:
//            penalty = max(
//                validator.effective_balance * min(total_penalties * 3, total_balance) // total_balance,
//                validator.effective_balance // MIN_SLASHING_PENALTY_QUOTIENT
//            )
//            decrease_balance(state, index, penalty)
func ProcessSlashings(state *pb.BeaconState) *pb.BeaconState {
	currentEpoch := helpers.CurrentEpoch(state)
	activeIndices := helpers.ActiveValidatorIndices(state, currentEpoch)
	totalBalance := helpers.TotalBalance(state, activeIndices)

	// Compute the total penalties.
	exitLength := params.BeaconConfig().LatestSlashedExitLength
	totalAtStart := state.LatestSlashedBalances[(currentEpoch+1)%exitLength]
	totalAtEnd := state.LatestSlashedBalances[currentEpoch%exitLength]
	totalPenalties := totalAtEnd - totalAtStart

	// Compute slashing for each validator.
	for index, validator := range state.ValidatorRegistry {
		correctEpoch := currentEpoch == validator.WithdrawableEpoch-exitLength/2
		if validator.Slashed && correctEpoch {
			minPenalties := totalPenalties * 3
			if minPenalties > totalBalance {
				minPenalties = totalBalance
			}
			effectiveBal := validator.EffectiveBalance
			penalty := effectiveBal * minPenalties / totalBalance
			if penalty < effectiveBal/params.BeaconConfig().MinSlashingPenaltyQuotient {
				penalty = effectiveBal / params.BeaconConfig().MinSlashingPenaltyQuotient
			}
			state = helpers.DecreaseBalance(state, uint64(index), penalty)
		}
	}
	return state
}

<<<<<<< HEAD
// ProcessRewardsAndPenalties processes the rewards and penalties of individual validator.
//
// Spec pseudocode definition:
//  def process_rewards_and_penalties(state: BeaconState) -> None:
//    if get_current_epoch(state) == GENESIS_EPOCH:
//        return
//
//    rewards1, penalties1 = get_attestation_deltas(state)
//    rewards2, penalties2 = get_crosslink_deltas(state)
//    for i in range(len(state.validator_registry)):
//        increase_balance(state, i, rewards1[i] + rewards2[i])
//        decrease_balance(state, i, penalties1[i] + penalties2[i])
func ProcessRewardsAndPenalties(state *pb.BeaconState) (*pb.BeaconState, error) {
	// Can't process rewards and penalties in genesis epoch.
	if helpers.CurrentEpoch(state) == 0 {
		return state, nil
	}
	attsRewards, attsPenalties, err := AttestationDelta(state)
	if err != nil {
		return nil, fmt.Errorf("could not get attestation delta: %v ", err)
	}
	clRewards, clPenalties, err := CrosslinkDelta(state)
	if err != nil {
		return nil, fmt.Errorf("could not get crosslink delta: %v ", err)
	}
	for i := 0; i < len(state.ValidatorRegistry); i++ {
		state = helpers.IncreaseBalance(state, uint64(i), attsRewards[i] + clRewards[i])
		state = helpers.DecreaseBalance(state, uint64(i), attsPenalties[i] + clPenalties[i])
	}
	return state, nil
}

=======
>>>>>>> 1127fc65
// AttestationDelta calculates the rewards and penalties of individual
// validator for voting the correct FFG source, FFG target, and head. It
// also calculates proposer delay inclusion and inactivity rewards
// and penalties. Individual rewards and penalties are returned in list.
//
// Spec pseudocode definition:
//  def get_attestation_deltas(state: BeaconState) -> Tuple[List[Gwei], List[Gwei]]:
//    previous_epoch = get_previous_epoch(state)
//    total_balance = get_total_active_balance(state)
//    rewards = [0 for _ in range(len(state.validator_registry))]
//    penalties = [0 for _ in range(len(state.validator_registry))]
//    eligible_validator_indices = [
//        index for index, v in enumerate(state.validator_registry)
//        if is_active_validator(v, previous_epoch) or (v.slashed and previous_epoch + 1 < v.withdrawable_epoch)
//    ]
//
//    # Micro-incentives for matching FFG source, FFG target, and head
//    matching_source_attestations = get_matching_source_attestations(state, previous_epoch)
//    matching_target_attestations = get_matching_target_attestations(state, previous_epoch)
//    matching_head_attestations = get_matching_head_attestations(state, previous_epoch)
//    for attestations in (matching_source_attestations, matching_target_attestations, matching_head_attestations):
//        unslashed_attesting_indices = get_unslashed_attesting_indices(state, attestations)
//        attesting_balance = get_attesting_balance(state, attestations)
//        for index in eligible_validator_indices:
//            if index in unslashed_attesting_indices:
//                rewards[index] += get_base_reward(state, index) * attesting_balance // total_balance
//            else:
//                penalties[index] += get_base_reward(state, index)
//
//    # Proposer and inclusion delay micro-rewards
//    for index in get_unslashed_attesting_indices(state, matching_source_attestations):
//        attestation = min([
//            a for a in attestations if index in get_attesting_indices(state, a.data, a.aggregation_bitfield)
//        ], key=lambda a: a.inclusion_delay)
//        rewards[attestation.proposer_index] += get_base_reward(state, index) // PROPOSER_REWARD_QUOTIENT
//        rewards[index] += get_base_reward(state, index) * MIN_ATTESTATION_INCLUSION_DELAY // attestation.inclusion_delay
//
//    # Inactivity penalty
//    finality_delay = previous_epoch - state.finalized_epoch
//    if finality_delay > MIN_EPOCHS_TO_INACTIVITY_PENALTY:
//        matching_target_attesting_indices = get_unslashed_attesting_indices(state, matching_target_attestations)
//        for index in eligible_validator_indices:
//            penalties[index] += BASE_REWARDS_PER_EPOCH * get_base_reward(state, index)
//            if index not in matching_target_attesting_indices:
//                penalties[index] += state.validator_registry[index].effective_balance * finality_delay // INACTIVITY_PENALTY_QUOTIENT
//
//    return rewards, penalties
func AttestationDelta(state *pb.BeaconState) ([]uint64, []uint64, error) {
	prevEpoch := helpers.PrevEpoch(state)
	totalBalance := totalActiveBalance(state)
	rewards := make([]uint64, len(state.ValidatorRegistry))
	penalties := make([]uint64, len(state.ValidatorRegistry))

	// Filter out the list of eligible validator indices. The eligible validator
	// has to be active or slashed but before withdrawn.
	var eligible []uint64
	for i, v := range state.ValidatorRegistry {
		isActive := helpers.IsActiveValidator(v, prevEpoch)
		isSlashed := v.Slashed && (prevEpoch+1 < v.WithdrawableEpoch)
		if isActive || isSlashed {
			eligible = append(eligible, uint64(i))
		}
	}

	// Apply rewards and penalties for voting correct source target and head.
	// Construct a attestations list contains source, target and head attestations.
	atts, err := MatchAttestations(state, prevEpoch)
	if err != nil {
		return nil, nil, fmt.Errorf("could not get source, target and head attestations: %v", err)
	}
	var attsPackage [][]*pb.PendingAttestation
	attsPackage = append(attsPackage, atts.source)
	attsPackage = append(attsPackage, atts.target)
	attsPackage = append(attsPackage, atts.head)
	// Compute rewards / penalties for each attestation in the list and update
	// the rewards and penalties lists.
	for _, matchAtt := range attsPackage {
		indices, err := UnslashedAttestingIndices(state, matchAtt)
		if err != nil {
			return nil, nil, fmt.Errorf("could not get attestation indices: %v", err)
		}
		attested := make(map[uint64]bool)
		// Construct a map to look up validators that voted for source, target or head.
		for _, index := range indices {
			attested[index] = true
		}
		attestedBalance, err := AttestingBalance(state, matchAtt)
		if err != nil {
			return nil, nil, fmt.Errorf("could not get attesting balance: %v", err)
		}
		// Update rewards and penalties to each eligible validator index.
		for _, index := range eligible {
			if _, ok := attested[index]; ok {
				rewards[index] += BaseReward(state, index) * attestedBalance / totalBalance
			} else {
				penalties[index] += BaseReward(state, index)
			}
		}
	}
	// Apply rewards for proposer including attestations promptly.
	indices, err := UnslashedAttestingIndices(state, atts.source)
	if err != nil {
		return nil, nil, fmt.Errorf("could not get attestation indices: %v", err)
	}
	// For every index, filter the matching source attestation that correspond to the index,
	// sort by inclusion delay and get the one that was included on chain first.
	for _, index := range indices {
		att, err := earlistAttestation(state, atts.source, index)
		if err != nil {
			return nil, nil, fmt.Errorf("could not get the lowest inclusion delay attestation: %v", err)
		}
		// The reward for the proposer is based upon the value toward finality of the attestation
		// they included which is based upon the index of the attestation signer.
		rewards[att.ProposerIndex] += BaseReward(state, index) / params.BeaconConfig().ProposerRewardQuotient
		rewards[index] += BaseReward(state, index) * params.BeaconConfig().MinAttestationInclusionDelay / att.InclusionDelay
	}

	// Apply penalties for quadratic leaks.
	// When epoch since finality exceeds inactivity penalty constant, the penalty gets increased
	// based on the finality delay.
	finalityDelay := prevEpoch - state.FinalizedEpoch
	if finalityDelay > params.BeaconConfig().MinEpochsToInactivityPenalty {
		targetIndices, err := UnslashedAttestingIndices(state, atts.target)
		if err != nil {
			return nil, nil, fmt.Errorf("could not get attestation indices: %v", err)
		}
		attestedTarget := make(map[uint64]bool)
		for _, index := range targetIndices {
			attestedTarget[index] = true
		}
		for _, index := range eligible {
			penalties[index] += params.BeaconConfig().BaseRewardsPerEpoch * BaseReward(state, index)
			if _, ok := attestedTarget[index]; !ok {
				penalties[index] += state.ValidatorRegistry[index].EffectiveBalance * finalityDelay /
					params.BeaconConfig().InactivityPenaltyQuotient
			}
		}
	}
	return rewards, penalties, nil
}

// ProcessFinalUpdates processes the final updates during epoch processing.
//
// Spec pseudocode definition:
//  def process_final_updates(state: BeaconState) -> None:
//    current_epoch = get_current_epoch(state)
//    next_epoch = current_epoch + 1
//    # Reset eth1 data votes
//    if (state.slot + 1) % SLOTS_PER_ETH1_VOTING_PERIOD == 0:
//        state.eth1_data_votes = []
//    # Update effective balances with hysteresis
//    for index, validator in enumerate(state.validator_registry):
//        balance = state.balances[index]
//        HALF_INCREMENT = EFFECTIVE_BALANCE_INCREMENT // 2
//        if balance < validator.effective_balance or validator.effective_balance + 3 * HALF_INCREMENT < balance:
//            validator.effective_balance = min(balance - balance % EFFECTIVE_BALANCE_INCREMENT, MAX_EFFECTIVE_BALANCE)
//    # Update start shard
//    state.latest_start_shard = (state.latest_start_shard + get_shard_delta(state, current_epoch)) % SHARD_COUNT
//    # Set active index root
//    index_root_position = (next_epoch + ACTIVATION_EXIT_DELAY) % LATEST_ACTIVE_INDEX_ROOTS_LENGTH
//    state.latest_active_index_roots[index_root_position] = hash_tree_root(
//        get_active_validator_indices(state, next_epoch + ACTIVATION_EXIT_DELAY)
//    )
//    # Set total slashed balances
//    state.latest_slashed_balances[next_epoch % LATEST_SLASHED_EXIT_LENGTH] = (
//        state.latest_slashed_balances[current_epoch % LATEST_SLASHED_EXIT_LENGTH]
//    )
//    # Set randao mix
//    state.latest_randao_mixes[next_epoch % LATEST_RANDAO_MIXES_LENGTH] = get_randao_mix(state, current_epoch)
//    # Set historical root accumulator
//    if next_epoch % (SLOTS_PER_HISTORICAL_ROOT // SLOTS_PER_EPOCH) == 0:
//        historical_batch = HistoricalBatch(
//            block_roots=state.latest_block_roots,
//            state_roots=state.latest_state_roots,
//        )
//        state.historical_roots.append(hash_tree_root(historical_batch))
//    # Rotate current/previous epoch attestations
//    state.previous_epoch_attestations = state.current_epoch_attestations
//    state.current_epoch_attestations = []
func ProcessFinalUpdates(state *pb.BeaconState) (*pb.BeaconState, error) {
	currentEpoch := helpers.CurrentEpoch(state)
	nextEpoch := currentEpoch + 1

	// Reset ETH1 data votes.
	if (state.Slot+1)%params.BeaconConfig().SlotsPerHistoricalRoot == 0 {
		state.Eth1DataVotes = nil
	}

	// Update effective balances with hysteresis.
	for i, v := range state.ValidatorRegistry {
		balance := state.Balances[i]
		halfInc := params.BeaconConfig().EffectiveBalanceIncrement / 2
		if balance < v.EffectiveBalance || v.EffectiveBalance+3*halfInc < balance {
			v.EffectiveBalance = params.BeaconConfig().MaxEffectiveBalance
			if v.EffectiveBalance > balance-balance%params.BeaconConfig().EffectiveBalanceIncrement {
				v.EffectiveBalance = balance - balance%params.BeaconConfig().EffectiveBalanceIncrement
			}
		}
	}

	// Update start shard.
	state.LatestStartShard = (state.LatestStartShard + helpers.ShardDelta(state, currentEpoch)) %
		params.BeaconConfig().ShardCount

	// Set active index root.
	activationDelay := params.BeaconConfig().ActivationExitDelay
	idxRootPosition := (nextEpoch + activationDelay) % params.BeaconConfig().LatestActiveIndexRootsLength
	idxRoot, err := ssz.TreeHash(helpers.ActiveValidatorIndices(state, nextEpoch+activationDelay))
	if err != nil {
		return nil, fmt.Errorf("could not tree hash active indices: %v", err)
	}
	state.LatestActiveIndexRoots[idxRootPosition] = idxRoot[:]

	// Set total slashed balances.
	slashedExitLength := params.BeaconConfig().LatestSlashedExitLength
	state.LatestSlashedBalances[nextEpoch%slashedExitLength] =
		state.LatestSlashedBalances[currentEpoch%slashedExitLength]

	// Set RANDAO mix.
	randaoMixLength := params.BeaconConfig().LatestRandaoMixesLength
	mix := helpers.RandaoMix(state, currentEpoch)
	state.LatestRandaoMixes[nextEpoch%randaoMixLength] = mix

	// Set historical root accumulator.
	epochsPerHistoricalRoot := params.BeaconConfig().SlotsPerHistoricalRoot / params.BeaconConfig().SlotsPerEpoch
	if nextEpoch%epochsPerHistoricalRoot == 0 {
		historicalBatch := &pb.HistoricalBatch{
			BlockRoots: state.LatestBlockRoots,
			StateRoots: state.LatestStateRoots,
		}
		batchRoot, err := hashutil.HashProto(historicalBatch)
		if err != nil {
			return nil, fmt.Errorf("could not hash historical batch: %v", err)
		}
		state.HistoricalRoots = append(state.HistoricalRoots, batchRoot[:])
	}

	// Rotate current and previous epoch attestations.
	state.PreviousEpochAttestations = state.CurrentEpochAttestations
	state.CurrentEpochAttestations = nil

	return state, nil
}

// WinningCrosslink returns the most staked balance-wise crosslink of a given shard and epoch.
// Here we deviated from the spec definition and split the following to two functions
// `WinningCrosslink` and  `CrosslinkAttestingIndices` for clarity and efficiency.
//
// Spec pseudocode definition:
//  def get_winning_crosslink_and_attesting_indices(state: BeaconState, shard: Shard, epoch: Epoch) -> Tuple[Crosslink, List[ValidatorIndex]]:
//    shard_attestations = [a for a in get_matching_source_attestations(state, epoch) if a.data.shard == shard]
//    shard_crosslinks = [get_crosslink_from_attestation_data(state, a.data) for a in shard_attestations]
//    candidate_crosslinks = [
//        c for c in shard_crosslinks
//        if hash_tree_root(state.current_crosslinks[shard]) in (c.previous_crosslink_root, hash_tree_root(c))
//    ]
//    if len(candidate_crosslinks) == 0:
//        return Crosslink(epoch=GENESIS_EPOCH, previous_crosslink_root=ZERO_HASH, crosslink_data_root=ZERO_HASH), []
//
//    def get_attestations_for(crosslink: Crosslink) -> List[PendingAttestation]:
//        return [a for a in shard_attestations if get_crosslink_from_attestation_data(state, a.data) == crosslink]
//    # Winning crosslink has the crosslink data root with the most balance voting for it (ties broken lexicographically)
//    winning_crosslink = max(candidate_crosslinks, key=lambda crosslink: (
//        get_attesting_balance(state, get_attestations_for(crosslink)), crosslink.crosslink_data_root
//    ))
//
//    return winning_crosslink, get_unslashed_attesting_indices(state, get_attestations_for(winning_crosslink))
func WinningCrosslink(state *pb.BeaconState, shard uint64, epoch uint64) (*pb.Crosslink, []uint64, error) {
	var shardAtts []*pb.PendingAttestation
	matchedAtts, err := MatchAttestations(state, epoch)
	if err != nil {
		return nil, nil, fmt.Errorf("could not get matching attestations: %v", err)
	}

	// Filter out source attestations by shard.
	for _, att := range matchedAtts.source {
		if att.Data.Shard == shard {
			shardAtts = append(shardAtts, att)
		}
	}

	// Convert shard attestations to shard crosslinks.
	shardCrosslinks := make([]*pb.Crosslink, len(shardAtts))
	for i := 0; i < len(shardCrosslinks); i++ {
		shardCrosslinks[i] = CrosslinkFromAttsData(state, shardAtts[i].Data)
	}

	var candidateCrosslinks []*pb.Crosslink
	// Filter out shard crosslinks with correct current or previous crosslink data.
	for _, c := range shardCrosslinks {
		cFromState := state.CurrentCrosslinks[shard]
		h, err := hashutil.HashProto(cFromState)
		if err != nil {
			return nil, nil, fmt.Errorf("could not hash crosslink from state: %v", err)
		}
		if proto.Equal(cFromState, c) || bytes.Equal(h[:], c.PreviousCrosslinkRootHash32) {
			candidateCrosslinks = append(candidateCrosslinks, c)
		}
	}

	if len(candidateCrosslinks) == 0 {
		return &pb.Crosslink{
			Epoch:                       0,
			CrosslinkDataRootHash32:     params.BeaconConfig().ZeroHash[:],
			PreviousCrosslinkRootHash32: params.BeaconConfig().ZeroHash[:],
		}, nil, nil
	}
	var crosslinkAtts []*pb.PendingAttestation
	var winnerBalance uint64
	var winnerCrosslink *pb.Crosslink
	// Out of the existing shard crosslinks, pick the one that has the
	// most balance staked.
	crosslinkAtts = attsForCrosslink(state, candidateCrosslinks[0], shardAtts)
	winnerBalance, err = AttestingBalance(state, crosslinkAtts)
	if err != nil {
		return nil, nil, err
	}

	winnerCrosslink = candidateCrosslinks[0]
	for _, c := range candidateCrosslinks {
		crosslinkAtts := crosslinkAtts[:0]
		crosslinkAtts = attsForCrosslink(state, c, shardAtts)
		attestingBalance, err := AttestingBalance(state, crosslinkAtts)
		if err != nil {
			return nil, nil, fmt.Errorf("could not get crosslink's attesting balance: %v", err)
		}
		if attestingBalance > winnerBalance {
			winnerCrosslink = c
		}
	}

	crosslinkIndices, err := UnslashedAttestingIndices(state, attsForCrosslink(state, winnerCrosslink, shardAtts))
	if err != nil {
		return nil, nil, errors.New("could not get crosslink indices")
	}

	return winnerCrosslink, crosslinkIndices, nil
}

// CrosslinkDelta calculates the rewards and penalties of individual
// validator for submitting the correct crosslink.
// Individual rewards and penalties are returned in list.
//
// Spec pseudocode definition:
//  def get_crosslink_deltas(state: BeaconState) -> Tuple[List[Gwei], List[Gwei]]:
//    rewards = [0 for index in range(len(state.validator_registry))]
//    penalties = [0 for index in range(len(state.validator_registry))]
//    epoch = get_previous_epoch(state)
//    for offset in range(get_epoch_committee_count(state, epoch)):
//        shard = (get_epoch_start_shard(state, epoch) + offset) % SHARD_COUNT
//        crosslink_committee = get_crosslink_committee(state, epoch, shard)
//        winning_crosslink, attesting_indices = get_winning_crosslink_and_attesting_indices(state, epoch, shard)
//        attesting_balance = get_total_balance(state, attesting_indices)
//        committee_balance = get_total_balance(state, crosslink_committee)
//        for index in crosslink_committee:
//            base_reward = get_base_reward(state, index)
//            if index in attesting_indices:
//                rewards[index] += base_reward * attesting_balance // committee_balance
//            else:
//                penalties[index] += base_reward
//    return rewards, penalties
func CrosslinkDelta(state *pb.BeaconState) ([]uint64, []uint64, error) {
	rewards := make([]uint64, len(state.ValidatorRegistry))
	penalties := make([]uint64, len(state.ValidatorRegistry))
	epoch := helpers.PrevEpoch(state)
	count := helpers.EpochCommitteeCount(state, epoch)
	startShard, err := helpers.EpochStartShard(state, epoch)
	if err != nil {
		return nil, nil, fmt.Errorf("could not get epoch start shard: %v", err)
	}
	for i := uint64(0); i < count; i++ {
		shard := (startShard + i) % params.BeaconConfig().ShardCount
		committee, err := helpers.CrosslinkCommitteeAtEpoch(state, epoch, shard)
		if err != nil {
			return nil, nil, fmt.Errorf("could not get crosslink's committee: %v", err)
		}
		_, attestingIndices, err := WinningCrosslink(state, shard, epoch)
		if err != nil {
			return nil, nil, fmt.Errorf("could not get winning crosslink: %v", err)
		}

		attested := make(map[uint64]bool)
		// Construct a map to look up validators that voted for crosslink.
		for _, index := range attestingIndices {
			attested[index] = true
		}
		committeeBalance := helpers.TotalBalance(state, committee)
		attestingBalance := helpers.TotalBalance(state, attestingIndices)
		for _, index := range committee {
			if _, ok := attested[index]; ok {
				rewards[index] += BaseReward(state, index) * attestingBalance / committeeBalance
			} else {
				penalties[index] += BaseReward(state, index)
			}
		}
	}
	return rewards, penalties, nil
}

// UnslashedAttestingIndices returns all the attesting indices from a list of attestations,
// it sorts the indices and filters out the slashed ones.
//
// Spec pseudocode definition:
//  def get_unslashed_attesting_indices(state: BeaconState, attestations: List[PendingAttestation]) -> List[ValidatorIndex]:
//    output = set()
//    for a in attestations:
//        output = output.union(get_attesting_indices(state, a.data, a.aggregation_bitfield))
//    return sorted(filter(lambda index: not state.validator_registry[index].slashed, list(output)))
func UnslashedAttestingIndices(state *pb.BeaconState, atts []*pb.PendingAttestation) ([]uint64, error) {
	var setIndices []uint64
	for _, att := range atts {
		indices, err := helpers.AttestingIndices(state, att.Data, att.AggregationBitfield)
		if err != nil {
			return nil, fmt.Errorf("could not get attester indices: %v", err)
		}
		setIndices = sliceutil.UnionUint64(setIndices, indices)
	}
	// Sort the attesting set indices by increasing order.
	sort.Slice(setIndices, func(i, j int) bool { return setIndices[i] < setIndices[j] })
	// Remove the slashed validator indices.
	for i := 0; i < len(setIndices); i++ {
		if state.ValidatorRegistry[setIndices[i]].Slashed {
			setIndices = append(setIndices[:i], setIndices[i+1:]...)
		}
	}
	return setIndices, nil
}

// AttestingBalance returns the total balance from all the attesting indices.
//
// Spec pseudocode definition:
//  def get_attesting_balance(state: BeaconState, attestations: List[PendingAttestation]) -> Gwei:
//    return get_total_balance(state, get_unslashed_attesting_indices(state, attestations))
func AttestingBalance(state *pb.BeaconState, atts []*pb.PendingAttestation) (uint64, error) {
	indices, err := UnslashedAttestingIndices(state, atts)
	if err != nil {
		return 0, fmt.Errorf("could not get attesting balance: %v", err)
	}
	return helpers.TotalBalance(state, indices), nil
}

// EarlistAttestation returns attestation with the earliest inclusion slot.
//
// Spec pseudocode definition:
//  def get_earliest_attestation(state: BeaconState, attestations: List[PendingAttestation], index: ValidatorIndex) -> PendingAttestation:
//    return min([
//        a for a in attestations if index in get_attesting_indices(state, a.data, a.aggregation_bitfield)
//    ], key=lambda a: a.inclusion_slot)
func earlistAttestation(state *pb.BeaconState, atts []*pb.PendingAttestation, index uint64) (*pb.PendingAttestation, error) {
	earliest := &pb.PendingAttestation{
		InclusionDelay: params.BeaconConfig().FarFutureEpoch,
	}
	for _, att := range atts {
		indices, err := helpers.AttestingIndices(state, att.Data, att.AggregationBitfield)
		if err != nil {
			return nil, fmt.Errorf("could not get attester indices: %v", err)
		}
		for _, i := range indices {
			if index == i {
				if earliest.InclusionDelay > att.InclusionDelay {
					earliest = att
				}
			}
		}
	}
	return earliest, nil
}

// MatchAttestations matches the attestations gathered in a span of an epoch
// and categorize them whether they correctly voted for source, target and head.
// We combined the individual helpers from spec for efficiency and to achieve O(N) run time.
//
// Spec pseudocode definition:
//  def get_matching_source_attestations(state: BeaconState, epoch: Epoch) -> List[PendingAttestation]:
//    assert epoch in (get_current_epoch(state), get_previous_epoch(state))
//    return state.current_epoch_attestations if epoch == get_current_epoch(state) else state.previous_epoch_attestations
//
//  def get_matching_target_attestations(state: BeaconState, epoch: Epoch) -> List[PendingAttestation]:
//    return [
//        a for a in get_matching_source_attestations(state, epoch)
//        if a.data.target_root == get_block_root(state, epoch)
//    ]
//
//  def get_matching_head_attestations(state: BeaconState, epoch: Epoch) -> List[PendingAttestation]:
//    return [
//        a for a in get_matching_source_attestations(state, epoch)
//        if a.data.beacon_block_root == get_block_root_at_slot(state, a.data.slot)
//    ]
func MatchAttestations(state *pb.BeaconState, epoch uint64) (*MatchedAttestations, error) {
	currentEpoch := helpers.CurrentEpoch(state)
	previousEpoch := helpers.PrevEpoch(state)

	// Input epoch for matching the source attestations has to be within range
	// of current epoch & previous epoch.
	if epoch != currentEpoch && epoch != previousEpoch {
		return nil, fmt.Errorf("input epoch: %d != current epoch: %d or previous epoch: %d",
			epoch, currentEpoch, previousEpoch)
	}

	// Decide if the source attestations are coming from current or previous epoch.
	var srcAtts []*pb.PendingAttestation
	if epoch == currentEpoch {
		srcAtts = state.CurrentEpochAttestations
	} else {
		srcAtts = state.PreviousEpochAttestations
	}

	targetRoot, err := helpers.BlockRoot(state, epoch)
	if err != nil {
		return nil, fmt.Errorf("could not get block root for epoch %d: %v", epoch, err)
	}

	tgtAtts := make([]*pb.PendingAttestation, 0, len(srcAtts))
	headAtts := make([]*pb.PendingAttestation, 0, len(srcAtts))
	for _, srcAtt := range srcAtts {
		// If the target root matches attestation's target root,
		// then we know this attestation has correctly voted for target.
		if bytes.Equal(srcAtt.Data.TargetRoot, targetRoot) {
			tgtAtts = append(tgtAtts, srcAtt)
		}

		// If the block root at slot matches attestation's block root at slot,
		// then we know this attestation has correctly voted for head.
		headRoot, err := helpers.BlockRootAtSlot(state, srcAtt.Data.Slot)
		if err != nil {
			return nil, fmt.Errorf("could not get block root for slot %d: %v", srcAtt.Data.Slot, err)
		}
		if bytes.Equal(srcAtt.Data.BeaconBlockRoot, headRoot) {
			headAtts = append(headAtts, srcAtt)
		}
	}

	return &MatchedAttestations{
		source: srcAtts,
		target: tgtAtts,
		head:   headAtts,
	}, nil
}

// CrosslinkFromAttsData returns a constructed crosslink from attestation data.
//
// Spec pseudocode definition:
//  def get_crosslink_from_attestation_data(state: BeaconState, data: AttestationData) -> Crosslink:
//    return Crosslink(
//        epoch=min(slot_to_epoch(data.slot), state.current_crosslinks[data.shard].epoch + MAX_CROSSLINK_EPOCHS),
//        previous_crosslink_root=data.previous_crosslink_root,
//        crosslink_data_root=data.crosslink_data_root,
//    )
func CrosslinkFromAttsData(state *pb.BeaconState, attData *pb.AttestationData) *pb.Crosslink {
	epoch := helpers.SlotToEpoch(attData.Slot)
	if epoch > state.CurrentCrosslinks[attData.Shard].Epoch+params.BeaconConfig().MaxCrosslinkEpochs {
		epoch = state.CurrentCrosslinks[attData.Shard].Epoch + params.BeaconConfig().MaxCrosslinkEpochs
	}
	return &pb.Crosslink{
		Epoch:                       epoch,
		CrosslinkDataRootHash32:     attData.CrosslinkDataRoot,
		PreviousCrosslinkRootHash32: attData.PreviousCrosslinkRoot,
	}
}

// CrosslinkAttestingIndices returns the attesting indices of the input crosslink.
func CrosslinkAttestingIndices(state *pb.BeaconState, crosslink *pb.Crosslink, atts []*pb.PendingAttestation) ([]uint64, error) {
	crosslinkAtts := attsForCrosslink(state, crosslink, atts)
	return UnslashedAttestingIndices(state, crosslinkAtts)
}

// BaseReward takes state and validator index and calculate
// individual validator's base reward quotient.
//
// Spec pseudocode definition:
//  def get_base_reward(state: BeaconState, index: ValidatorIndex) -> Gwei:
//    adjusted_quotient = integer_squareroot(get_total_active_balance(state)) // BASE_REWARD_QUOTIENT
//    if adjusted_quotient == 0:
//        return 0
//    return state.validator_registry[index].effective_balance // adjusted_quotient // BASE_REWARDS_PER_EPOCH
func BaseReward(state *pb.BeaconState, index uint64) uint64 {
	adjustedQuotient := mathutil.IntegerSquareRoot(totalActiveBalance(state) /
		params.BeaconConfig().BaseRewardQuotient)
	if adjustedQuotient == 0 {
		return 0
	}
	baseReward := state.ValidatorRegistry[index].EffectiveBalance / adjustedQuotient
	return baseReward / params.BeaconConfig().BaseRewardsPerEpoch
}

// attsForCrosslink returns the attestations of the input crosslink.
func attsForCrosslink(state *pb.BeaconState, crosslink *pb.Crosslink, atts []*pb.PendingAttestation) []*pb.PendingAttestation {
	var crosslinkAtts []*pb.PendingAttestation
	for _, a := range atts {
		if proto.Equal(CrosslinkFromAttsData(state, a.Data), crosslink) {
			crosslinkAtts = append(crosslinkAtts, a)
		}
	}
	return crosslinkAtts
}

// totalActiveBalance returns the combined balances of all the active validators.
//
// Spec pseudocode definition:
//  def get_total_active_balance(state: BeaconState) -> Gwei:
//    return get_total_balance(state, get_active_validator_indices(state, get_current_epoch(state)))
func totalActiveBalance(state *pb.BeaconState) uint64 {
	return helpers.TotalBalance(state, helpers.ActiveValidatorIndices(state, helpers.CurrentEpoch(state)))
}<|MERGE_RESOLUTION|>--- conflicted
+++ resolved
@@ -315,7 +315,6 @@
 	return state
 }
 
-<<<<<<< HEAD
 // ProcessRewardsAndPenalties processes the rewards and penalties of individual validator.
 //
 // Spec pseudocode definition:
@@ -348,8 +347,6 @@
 	return state, nil
 }
 
-=======
->>>>>>> 1127fc65
 // AttestationDelta calculates the rewards and penalties of individual
 // validator for voting the correct FFG source, FFG target, and head. It
 // also calculates proposer delay inclusion and inactivity rewards
