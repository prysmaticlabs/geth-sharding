package attestation

import (
	"context"
	"fmt"
	"reflect"
	"strings"
	"testing"

	"github.com/prysmaticlabs/prysm/beacon-chain/internal"
	pb "github.com/prysmaticlabs/prysm/proto/beacon/p2p/v1"
	"github.com/prysmaticlabs/prysm/shared/bytesutil"
	"github.com/prysmaticlabs/prysm/shared/hashutil"
	"github.com/prysmaticlabs/prysm/shared/testutil"
	"github.com/sirupsen/logrus"
	logTest "github.com/sirupsen/logrus/hooks/test"
)

func init() {
	logrus.SetLevel(logrus.DebugLevel)
}

func TestUpdateLatestAttestation_UpdatesLatest(t *testing.T) {
	beaconDB := internal.SetupDB(t)
	defer internal.TeardownDB(t, beaconDB)
	ctx := context.Background()

	var validators []*pb.Validator
	for i := 0; i < 64; i++ {
		validators = append(validators, &pb.Validator{
			Pubkey:          []byte{byte(i)},
			ActivationEpoch: 0,
			ExitEpoch:       10,
		})
	}

	if err := beaconDB.SaveState(&pb.BeaconState{
		ValidatorRegistry: validators,
	}); err != nil {
		t.Fatalf("could not save state: %v", err)
	}
	service := NewAttestationService(context.Background(), &Config{BeaconDB: beaconDB})

	attestation := &pb.Attestation{
		AggregationBitfield: []byte{0x80},
		Data: &pb.AttestationData{
			Slot:  1,
			Shard: 1,
		},
	}

	if err := service.UpdateLatestAttestation(ctx, attestation); err != nil {
		t.Fatalf("could not update latest attestation: %v", err)
	}
	pubkey := bytesutil.ToBytes48([]byte{byte(35)})
	if service.Store[pubkey].Data.Slot !=
		attestation.Data.Slot {
		t.Errorf("Incorrect slot stored, wanted: %d, got: %d",
			attestation.Data.Slot, service.Store[pubkey].Data.Slot)
	}

	attestation.Data.Slot = 100
<<<<<<< HEAD
	if err := service.UpdateLatestAttestation(ctx, attestation); err != nil {
=======
	attestation.Data.Shard = 36
	if err := service.updateLatestAttestation(ctx, attestation); err != nil {
>>>>>>> f801bfed
		t.Fatalf("could not update latest attestation: %v", err)
	}
	if service.Store[pubkey].Data.Slot !=
		attestation.Data.Slot {
		t.Errorf("Incorrect slot stored, wanted: %d, got: %d",
			attestation.Data.Slot, service.Store[pubkey].Data.Slot)
	}
}

func TestAttestationPool_UpdatesAttestationPool(t *testing.T) {
	hook := logTest.NewGlobal()
	beaconDB := internal.SetupDB(t)
	defer internal.TeardownDB(t, beaconDB)

	var validators []*pb.Validator
	for i := 0; i < 64; i++ {
		validators = append(validators, &pb.Validator{
			Pubkey:          []byte{byte(i)},
			ActivationEpoch: 0,
			ExitEpoch:       10,
		})
	}
	if err := beaconDB.SaveState(&pb.BeaconState{
		ValidatorRegistry: validators,
	}); err != nil {
		t.Fatalf("could not save state: %v", err)
	}

	service := NewAttestationService(context.Background(), &Config{BeaconDB: beaconDB})
	attestation := &pb.Attestation{
		AggregationBitfield: []byte{0x80},
		Data: &pb.AttestationData{
			Slot:  1,
			Shard: 1,
		},
	}

	exitRoutine := make(chan bool)
	go func() {
		service.attestationPool()
		<-exitRoutine
	}()
	service.incomingChan <- attestation

	service.cancel()
	exitRoutine <- true

	testutil.AssertLogsContain(t, hook, "Updated attestation pool for attestation")
}

func TestLatestAttestation_ReturnsLatestAttestation(t *testing.T) {
	beaconDB := internal.SetupDB(t)
	defer internal.TeardownDB(t, beaconDB)
	ctx := context.Background()

	pubKey := []byte{'A'}
	if err := beaconDB.SaveState(&pb.BeaconState{
		ValidatorRegistry: []*pb.Validator{{Pubkey: pubKey}},
	}); err != nil {
		t.Fatalf("could not save state: %v", err)
	}

	service := NewAttestationService(context.Background(), &Config{BeaconDB: beaconDB})
	pubKey48 := bytesutil.ToBytes48(pubKey)
	attestation := &pb.Attestation{AggregationBitfield: []byte{'B'}}
	service.Store[pubKey48] = attestation

	latestAttestation, err := service.LatestAttestation(ctx, 0)
	if err != nil {
		t.Fatalf("Could not get latest attestation: %v", err)
	}
	if !reflect.DeepEqual(attestation, latestAttestation) {
		t.Errorf("Wanted: %v, got: %v", attestation, latestAttestation)
	}
}

func TestLatestAttestation_InvalidIndex(t *testing.T) {
	beaconDB := internal.SetupDB(t)
	defer internal.TeardownDB(t, beaconDB)
	ctx := context.Background()

	if err := beaconDB.SaveState(&pb.BeaconState{
		ValidatorRegistry: []*pb.Validator{},
	}); err != nil {
		t.Fatalf("could not save state: %v", err)
	}
	service := NewAttestationService(context.Background(), &Config{BeaconDB: beaconDB})

	index := uint64(0)
	want := fmt.Sprintf("invalid validator index %d", index)
	if _, err := service.LatestAttestation(ctx, index); !strings.Contains(err.Error(), want) {
		t.Errorf("Wanted error to contain %s, received %v", want, err)
	}
}

func TestLatestAttestation_NoAttestation(t *testing.T) {
	beaconDB := internal.SetupDB(t)
	defer internal.TeardownDB(t, beaconDB)
	ctx := context.Background()

	if err := beaconDB.SaveState(&pb.BeaconState{
		ValidatorRegistry: []*pb.Validator{{}},
	}); err != nil {
		t.Fatalf("could not save state: %v", err)
	}
	service := NewAttestationService(context.Background(), &Config{BeaconDB: beaconDB})

	index := 0
	a, err := service.LatestAttestation(ctx, uint64(index))
	if err != nil {
		t.Fatalf("could not run latest attestation: %v", err)
	}
	if a != nil {
		t.Errorf("Wanted attesstation %v, received %v", nil, a)
	}
}

func TestLatestAttestationTarget_CantGetAttestation(t *testing.T) {
	beaconDB := internal.SetupDB(t)
	defer internal.TeardownDB(t, beaconDB)
	ctx := context.Background()

	if err := beaconDB.SaveState(&pb.BeaconState{
		ValidatorRegistry: []*pb.Validator{{}},
	}); err != nil {
		t.Fatalf("could not save state: %v", err)
	}
	service := NewAttestationService(context.Background(), &Config{BeaconDB: beaconDB})

	index := uint64(100)
	want := fmt.Sprintf("could not get attestation: invalid validator index %d", index)
	if _, err := service.LatestAttestationTarget(ctx, index); !strings.Contains(err.Error(), want) {
		t.Errorf("Wanted error to contain %s, received %v", want, err)
	}
}

func TestLatestAttestationTarget_ReturnsLatestAttestedBlock(t *testing.T) {
	beaconDB := internal.SetupDB(t)
	defer internal.TeardownDB(t, beaconDB)
	ctx := context.Background()

	pubKey := []byte{'A'}
	if err := beaconDB.SaveState(&pb.BeaconState{
		ValidatorRegistry: []*pb.Validator{{Pubkey: pubKey}},
	}); err != nil {
		t.Fatalf("could not save state: %v", err)
	}

	block := &pb.BeaconBlock{Slot: 999}
	if err := beaconDB.SaveBlock(block); err != nil {
		t.Fatalf("could not save block: %v", err)
	}
	blockRoot, err := hashutil.HashBeaconBlock(block)
	if err != nil {
		log.Fatalf("could not hash block: %v", err)
	}

	service := NewAttestationService(context.Background(), &Config{BeaconDB: beaconDB})

	attestation := &pb.Attestation{
		Data: &pb.AttestationData{
			BeaconBlockRootHash32: blockRoot[:],
		}}
	pubKey48 := bytesutil.ToBytes48(pubKey)
	service.Store[pubKey48] = attestation

	latestAttestedBlock, err := service.LatestAttestationTarget(ctx, 0)
	if err != nil {
		t.Fatalf("Could not get latest attestation: %v", err)
	}
	if !reflect.DeepEqual(block, latestAttestedBlock) {
		t.Errorf("Wanted: %v, got: %v", block, latestAttestedBlock)
	}
}<|MERGE_RESOLUTION|>--- conflicted
+++ resolved
@@ -60,12 +60,8 @@
 	}
 
 	attestation.Data.Slot = 100
-<<<<<<< HEAD
+	attestation.Data.Shard = 36
 	if err := service.UpdateLatestAttestation(ctx, attestation); err != nil {
-=======
-	attestation.Data.Shard = 36
-	if err := service.updateLatestAttestation(ctx, attestation); err != nil {
->>>>>>> f801bfed
 		t.Fatalf("could not update latest attestation: %v", err)
 	}
 	if service.Store[pubkey].Data.Slot !=
