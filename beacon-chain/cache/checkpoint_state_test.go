package cache

import (
	"testing"

	"github.com/gogo/protobuf/proto"
	ethpb "github.com/prysmaticlabs/ethereumapis/eth/v1alpha1"
	stateTrie "github.com/prysmaticlabs/prysm/beacon-chain/state"
	pb "github.com/prysmaticlabs/prysm/proto/beacon/p2p/v1"
	"github.com/prysmaticlabs/prysm/shared/bytesutil"
	"github.com/prysmaticlabs/prysm/shared/params"
	"github.com/prysmaticlabs/prysm/shared/testutil/assert"
	"github.com/prysmaticlabs/prysm/shared/testutil/require"
)

func TestCheckpointStateCache_StateByCheckpoint(t *testing.T) {
	cache := NewCheckpointStateCache()

	cp1 := &ethpb.Checkpoint{Epoch: 1, Root: bytesutil.PadTo([]byte{'A'}, 32)}
	st, err := stateTrie.InitializeFromProto(&pb.BeaconState{
		GenesisValidatorsRoot: params.BeaconConfig().ZeroHash[:],
		Slot:                  64,
	})
	require.NoError(t, err)

	state, err := cache.StateByCheckpoint(cp1)
	require.NoError(t, err)
	assert.Equal(t, (*stateTrie.BeaconState)(nil), state, "Expected state not to exist in empty cache")

	require.NoError(t, cache.AddCheckpointState(cp1, st))

	state, err = cache.StateByCheckpoint(cp1)
	require.NoError(t, err)

	if !proto.Equal(state.InnerStateUnsafe(), st.InnerStateUnsafe()) {
		t.Error("incorrectly cached state")
	}

	cp2 := &ethpb.Checkpoint{Epoch: 2, Root: bytesutil.PadTo([]byte{'B'}, 32)}
	st2, err := stateTrie.InitializeFromProto(&pb.BeaconState{
		Slot: 128,
	})
	require.NoError(t, err)
	require.NoError(t, cache.AddCheckpointState(cp2, st2))

	state, err = cache.StateByCheckpoint(cp2)
	require.NoError(t, err)
	assert.DeepEqual(t, st2.CloneInnerState(), state.CloneInnerState(), "incorrectly cached state")

	state, err = cache.StateByCheckpoint(cp1)
	require.NoError(t, err)
	assert.DeepEqual(t, st.CloneInnerState(), state.CloneInnerState(), "incorrectly cached state")
}

func TestCheckpointStateCache_MaxSize(t *testing.T) {
	c := NewCheckpointStateCache()
	st, err := stateTrie.InitializeFromProto(&pb.BeaconState{
		Slot: 0,
	})
	require.NoError(t, err)

	for i := uint64(0); i < uint64(maxCheckpointStateSize+100); i++ {
		require.NoError(t, st.SetSlot(i))
<<<<<<< HEAD

		info := &CheckpointState{
			Checkpoint: &ethpb.Checkpoint{Epoch: i, Root: make([]byte, 32)},
			State:      st,
		}
		require.NoError(t, c.AddCheckpointState(info))
=======
		require.NoError(t, c.AddCheckpointState(&ethpb.Checkpoint{Epoch: i}, st))
>>>>>>> f2afeed9
	}

	assert.Equal(t, maxCheckpointStateSize, len(c.cache.Keys()))
}<|MERGE_RESOLUTION|>--- conflicted
+++ resolved
@@ -61,16 +61,7 @@
 
 	for i := uint64(0); i < uint64(maxCheckpointStateSize+100); i++ {
 		require.NoError(t, st.SetSlot(i))
-<<<<<<< HEAD
-
-		info := &CheckpointState{
-			Checkpoint: &ethpb.Checkpoint{Epoch: i, Root: make([]byte, 32)},
-			State:      st,
-		}
-		require.NoError(t, c.AddCheckpointState(info))
-=======
-		require.NoError(t, c.AddCheckpointState(&ethpb.Checkpoint{Epoch: i}, st))
->>>>>>> f2afeed9
+		require.NoError(t, c.AddCheckpointState(&ethpb.Checkpoint{Epoch: i, Root: make([]byte, 32)}, st))
 	}
 
 	assert.Equal(t, maxCheckpointStateSize, len(c.cache.Keys()))
