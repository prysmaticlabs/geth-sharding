package state_test

import (
	"bytes"
	"context"
	"encoding/binary"
	"fmt"
	"testing"

	ethpb "github.com/prysmaticlabs/ethereumapis/eth/v1alpha1"
	"github.com/prysmaticlabs/go-bitfield"
	"github.com/prysmaticlabs/prysm/beacon-chain/core/blocks"
	"github.com/prysmaticlabs/prysm/beacon-chain/core/helpers"
	"github.com/prysmaticlabs/prysm/beacon-chain/core/state"
	beaconstate "github.com/prysmaticlabs/prysm/beacon-chain/state"
	"github.com/prysmaticlabs/prysm/beacon-chain/state/stateutil"
	pb "github.com/prysmaticlabs/prysm/proto/beacon/p2p/v1"
	"github.com/prysmaticlabs/prysm/shared/attestationutil"
	"github.com/prysmaticlabs/prysm/shared/bls"
	"github.com/prysmaticlabs/prysm/shared/bytesutil"
	"github.com/prysmaticlabs/prysm/shared/hashutil"
	"github.com/prysmaticlabs/prysm/shared/params"
	"github.com/prysmaticlabs/prysm/shared/testutil"
	"github.com/prysmaticlabs/prysm/shared/testutil/assert"
	"github.com/prysmaticlabs/prysm/shared/testutil/require"
	"github.com/prysmaticlabs/prysm/shared/trieutil"
	"github.com/sirupsen/logrus"
)

func init() {
	state.SkipSlotCache.Disable()
}

func TestExecuteStateTransition_IncorrectSlot(t *testing.T) {
	base := &pb.BeaconState{
		Slot: 5,
	}
	beaconState, err := beaconstate.InitializeFromProto(base)
	require.NoError(t, err)
	block := &ethpb.SignedBeaconBlock{
		Block: &ethpb.BeaconBlock{
			Slot: 4,
		},
	}
	want := "expected state.slot"
	_, err = state.ExecuteStateTransition(context.Background(), beaconState, block)
	assert.ErrorContains(t, want, err)
}

func TestExecuteStateTransition_FullProcess(t *testing.T) {
	beaconState, privKeys := testutil.DeterministicGenesisState(t, 100)

	eth1Data := &ethpb.Eth1Data{
		DepositCount: 100,
<<<<<<< HEAD
		DepositRoot:  bytesutil.PadTo([]byte{2}, 32),
		BlockHash:    make([]byte, 32),
=======
		DepositRoot:  []byte{2},
>>>>>>> f2afeed9
	}
	require.NoError(t, beaconState.SetSlot(params.BeaconConfig().SlotsPerEpoch-1))
	e := beaconState.Eth1Data()
	e.DepositCount = 100
	require.NoError(t, beaconState.SetEth1Data(e))
	require.NoError(t, beaconState.SetLatestBlockHeader(&ethpb.BeaconBlockHeader{Slot: beaconState.Slot()}))
	require.NoError(t, beaconState.SetEth1DataVotes([]*ethpb.Eth1Data{eth1Data}))

	oldMix, err := beaconState.RandaoMixAtIndex(1)
	require.NoError(t, err)
	parentRoot, err := stateutil.BlockHeaderRoot(beaconState.LatestBlockHeader())
	require.NoError(t, err)

	require.NoError(t, beaconState.SetSlot(beaconState.Slot()+1))
	epoch := helpers.CurrentEpoch(beaconState)
	randaoReveal, err := testutil.RandaoReveal(beaconState, epoch, privKeys)
	require.NoError(t, err)
	require.NoError(t, beaconState.SetSlot(beaconState.Slot()-1))

	nextSlotState := beaconState.Copy()
	require.NoError(t, nextSlotState.SetSlot(beaconState.Slot()+1))
	proposerIdx, err := helpers.BeaconProposerIndex(nextSlotState)
<<<<<<< HEAD
	if err != nil {
		t.Error(err)
	}
	block := testutil.NewBeaconBlock()
	block.Block.ProposerIndex = proposerIdx
	block.Block.Slot = beaconState.Slot() + 1
	block.Block.ParentRoot = parentRoot[:]
	block.Block.Body.RandaoReveal = randaoReveal
	block.Block.Body.Eth1Data = eth1Data
=======
	require.NoError(t, err)
	block := &ethpb.SignedBeaconBlock{
		Block: &ethpb.BeaconBlock{
			ProposerIndex: proposerIdx,
			Slot:          beaconState.Slot() + 1,
			ParentRoot:    parentRoot[:],
			Body: &ethpb.BeaconBlockBody{
				RandaoReveal: randaoReveal,
				Eth1Data:     eth1Data,
			},
		},
	}
>>>>>>> f2afeed9

	stateRoot, err := state.CalculateStateRoot(context.Background(), beaconState, block)
	require.NoError(t, err)

	block.Block.StateRoot = stateRoot[:]

	sig, err := testutil.BlockSignature(beaconState, block.Block, privKeys)
	require.NoError(t, err)
	block.Signature = sig.Marshal()

	beaconState, err = state.ExecuteStateTransition(context.Background(), beaconState, block)
	require.NoError(t, err)

	assert.Equal(t, params.BeaconConfig().SlotsPerEpoch, beaconState.Slot(), "Unexpected Slot number")

	mix, err := beaconState.RandaoMixAtIndex(1)
	require.NoError(t, err)
	if bytes.Equal(mix, oldMix) {
		t.Errorf("Did not expect new and old randao mix to equal, %#x == %#x", mix, oldMix)
	}
}

func TestExecuteStateTransitionNoVerify_FullProcess(t *testing.T) {
	beaconState, privKeys := testutil.DeterministicGenesisState(t, 100)

	eth1Data := &ethpb.Eth1Data{
		DepositCount: 100,
<<<<<<< HEAD
		DepositRoot:  bytesutil.PadTo([]byte{2}, 32),
		BlockHash:    make([]byte, 32),
=======
		DepositRoot:  []byte{2},
>>>>>>> f2afeed9
	}
	require.NoError(t, beaconState.SetSlot(params.BeaconConfig().SlotsPerEpoch-1))
	e := beaconState.Eth1Data()
	e.DepositCount = 100
	require.NoError(t, beaconState.SetEth1Data(e))
	require.NoError(t, beaconState.SetLatestBlockHeader(&ethpb.BeaconBlockHeader{Slot: beaconState.Slot()}))
	require.NoError(t, beaconState.SetEth1DataVotes([]*ethpb.Eth1Data{eth1Data}))
	parentRoot, err := stateutil.BlockHeaderRoot(beaconState.LatestBlockHeader())
	require.NoError(t, err)

	require.NoError(t, beaconState.SetSlot(beaconState.Slot()+1))
	epoch := helpers.CurrentEpoch(beaconState)
	randaoReveal, err := testutil.RandaoReveal(beaconState, epoch, privKeys)
	require.NoError(t, err)
	require.NoError(t, beaconState.SetSlot(beaconState.Slot()-1))

	nextSlotState := beaconState.Copy()
	require.NoError(t, nextSlotState.SetSlot(beaconState.Slot()+1))
	proposerIdx, err := helpers.BeaconProposerIndex(nextSlotState)
	require.NoError(t, err)
<<<<<<< HEAD
	block := testutil.NewBeaconBlock()
	block.Block.ProposerIndex = proposerIdx
	block.Block.Slot = beaconState.Slot() + 1
	block.Block.ParentRoot = parentRoot[:]
	block.Block.Body.RandaoReveal = randaoReveal
	block.Block.Body.Eth1Data = eth1Data
=======
	block := &ethpb.SignedBeaconBlock{
		Block: &ethpb.BeaconBlock{
			ProposerIndex: proposerIdx,
			Slot:          beaconState.Slot() + 1,
			ParentRoot:    parentRoot[:],
			Body: &ethpb.BeaconBlockBody{
				RandaoReveal: randaoReveal,
				Eth1Data:     eth1Data,
			},
		},
	}
>>>>>>> f2afeed9

	stateRoot, err := state.CalculateStateRoot(context.Background(), beaconState, block)
	require.NoError(t, err)

	block.Block.StateRoot = stateRoot[:]

	sig, err := testutil.BlockSignature(beaconState, block.Block, privKeys)
	require.NoError(t, err)
	block.Signature = sig.Marshal()

	set, beaconState, err := state.ExecuteStateTransitionNoVerifyAnySig(context.Background(), beaconState, block)
	assert.NoError(t, err)
	verified, err := set.Verify()
	assert.NoError(t, err)
	assert.Equal(t, true, verified, "Could not verify signature set")
}

func TestProcessBlock_IncorrectProposerSlashing(t *testing.T) {
	beaconState, privKeys := testutil.DeterministicGenesisState(t, 100)

	block, err := testutil.GenerateFullBlock(beaconState, privKeys, nil, 1)
	require.NoError(t, err)
	slashing := &ethpb.ProposerSlashing{
		Header_1: &ethpb.SignedBeaconBlockHeader{
			Header: &ethpb.BeaconBlockHeader{
				Slot:       params.BeaconConfig().SlotsPerEpoch,
				ParentRoot: make([]byte, 32),
				StateRoot:  make([]byte, 32),
				BodyRoot:   make([]byte, 32),
			},
			Signature: make([]byte, 96),
		},
		Header_2: &ethpb.SignedBeaconBlockHeader{
			Header: &ethpb.BeaconBlockHeader{
				Slot:       params.BeaconConfig().SlotsPerEpoch * 2,
				ParentRoot: make([]byte, 32),
				StateRoot:  make([]byte, 32),
				BodyRoot:   make([]byte, 32),
			},
			Signature: make([]byte, 96),
		},
	}
	block.Block.Body.ProposerSlashings = []*ethpb.ProposerSlashing{slashing}

	require.NoError(t, beaconState.SetSlot(beaconState.Slot()+1))
	proposerIdx, err := helpers.BeaconProposerIndex(beaconState)
	require.NoError(t, err)
	require.NoError(t, beaconState.SetSlot(beaconState.Slot()-1))
	block.Signature, err = helpers.ComputeDomainAndSign(beaconState, helpers.CurrentEpoch(beaconState), block.Block, params.BeaconConfig().DomainBeaconProposer, privKeys[proposerIdx])
	require.NoError(t, err)

	beaconState, err = state.ProcessSlots(context.Background(), beaconState, 1)
	require.NoError(t, err)
	want := "could not process block proposer slashing"
	_, err = state.ProcessBlock(context.Background(), beaconState, block)
	assert.ErrorContains(t, want, err)
}

func TestProcessBlock_IncorrectProcessBlockAttestations(t *testing.T) {
	beaconState, privKeys := testutil.DeterministicGenesisState(t, 100)

	att := &ethpb.Attestation{
		Data: &ethpb.AttestationData{
			Target:          &ethpb.Checkpoint{Epoch: 0, Root: make([]byte, 32)},
			Source:          &ethpb.Checkpoint{Epoch: 0, Root: make([]byte, 32)},
			BeaconBlockRoot: make([]byte, 32),
		},
		AggregationBits: bitfield.NewBitlist(3),
		Signature:       bls.RandKey().Sign([]byte("foo")).Marshal(),
	}

	block, err := testutil.GenerateFullBlock(beaconState, privKeys, nil, 1)
	require.NoError(t, err)
	block.Block.Body.Attestations = []*ethpb.Attestation{att}
	require.NoError(t, beaconState.SetSlot(beaconState.Slot()+1))
	proposerIdx, err := helpers.BeaconProposerIndex(beaconState)
	require.NoError(t, err)
	require.NoError(t, beaconState.SetSlot(beaconState.Slot()-1))
	block.Signature, err = helpers.ComputeDomainAndSign(beaconState, helpers.CurrentEpoch(beaconState), block.Block, params.BeaconConfig().DomainBeaconProposer, privKeys[proposerIdx])
	require.NoError(t, err)

	beaconState, err = state.ProcessSlots(context.Background(), beaconState, 1)
	require.NoError(t, err)

	want := "could not verify attestations"
	_, err = state.ProcessBlock(context.Background(), beaconState, block)
	assert.ErrorContains(t, want, err)
}

func TestProcessBlock_IncorrectProcessExits(t *testing.T) {
	beaconState, _ := testutil.DeterministicGenesisState(t, 100)

	proposerSlashings := []*ethpb.ProposerSlashing{
		{
			Header_1: &ethpb.SignedBeaconBlockHeader{
				Header: &ethpb.BeaconBlockHeader{
					ProposerIndex: 3,
					Slot:          1,
					ParentRoot:    make([]byte, 32),
					StateRoot:     make([]byte, 32),
					BodyRoot:      make([]byte, 32),
				},
				Signature: bytesutil.PadTo([]byte("A"), 96),
			},
			Header_2: &ethpb.SignedBeaconBlockHeader{
				Header: &ethpb.BeaconBlockHeader{
					ProposerIndex: 3,
					Slot:          1,
					ParentRoot:    make([]byte, 32),
					StateRoot:     make([]byte, 32),
					BodyRoot:      make([]byte, 32),
				},
				Signature: bytesutil.PadTo([]byte("B"), 96),
			},
		},
	}
	attesterSlashings := []*ethpb.AttesterSlashing{
		{
			Attestation_1: &ethpb.IndexedAttestation{
				Data: &ethpb.AttestationData{
					Source: &ethpb.Checkpoint{Epoch: 0, Root: make([]byte, 32)},
					Target: &ethpb.Checkpoint{Epoch: 0, Root: make([]byte, 32)},
				},
				AttestingIndices: []uint64{0, 1},
				Signature:        make([]byte, 96),
			},
			Attestation_2: &ethpb.IndexedAttestation{
				Data: &ethpb.AttestationData{
					Source: &ethpb.Checkpoint{Epoch: 1, Root: make([]byte, 32)},
					Target: &ethpb.Checkpoint{Epoch: 0, Root: make([]byte, 32)},
				},
				AttestingIndices: []uint64{0, 1},
				Signature:        make([]byte, 96),
			},
		},
	}
	var blockRoots [][]byte
	for i := uint64(0); i < params.BeaconConfig().SlotsPerHistoricalRoot; i++ {
		blockRoots = append(blockRoots, []byte{byte(i)})
	}
	require.NoError(t, beaconState.SetBlockRoots(blockRoots))
	blockAtt := &ethpb.Attestation{
		Data: &ethpb.AttestationData{
			Source: &ethpb.Checkpoint{Epoch: 0, Root: make([]byte, 32)},
			Target: &ethpb.Checkpoint{Epoch: 0, Root: []byte("hello-world")},
		},
		AggregationBits: bitfield.Bitlist{0xC0, 0xC0, 0xC0, 0xC0, 0x01},
	}
	attestations := []*ethpb.Attestation{blockAtt}
	var exits []*ethpb.SignedVoluntaryExit
	for i := uint64(0); i < params.BeaconConfig().MaxVoluntaryExits+1; i++ {
		exits = append(exits, &ethpb.SignedVoluntaryExit{})
	}
	genesisBlock := blocks.NewGenesisBlock([]byte{})
	bodyRoot, err := stateutil.BlockRoot(genesisBlock.Block)
	require.NoError(t, err)
	err = beaconState.SetLatestBlockHeader(&ethpb.BeaconBlockHeader{
		Slot:       genesisBlock.Block.Slot,
		ParentRoot: genesisBlock.Block.ParentRoot,
		BodyRoot:   bodyRoot[:],
		StateRoot:  make([]byte, 32),
	})
<<<<<<< HEAD
	if err != nil {
		t.Fatal(err)
	}
	parentRoot, err := beaconState.LatestBlockHeader().HashTreeRoot()
	if err != nil {
		t.Fatal(err)
	}
=======
	require.NoError(t, err)
	parentRoot, err := ssz.HashTreeRoot(beaconState.LatestBlockHeader())
	require.NoError(t, err)
>>>>>>> f2afeed9
	block := &ethpb.SignedBeaconBlock{
		Block: &ethpb.BeaconBlock{
			ParentRoot: parentRoot[:],
			Slot:       1,
			Body: &ethpb.BeaconBlockBody{
				RandaoReveal:      make([]byte, 96),
				ProposerSlashings: proposerSlashings,
				AttesterSlashings: attesterSlashings,
				Attestations:      attestations,
				VoluntaryExits:    exits,
				Eth1Data: &ethpb.Eth1Data{
					DepositRoot: bytesutil.PadTo([]byte{2}, 32),
					BlockHash:   bytesutil.PadTo([]byte{3}, 32),
				},
			},
		},
	}
	err = beaconState.SetSlot(beaconState.Slot() + params.BeaconConfig().MinAttestationInclusionDelay)
	require.NoError(t, err)
	cp := beaconState.CurrentJustifiedCheckpoint()
	cp.Root = []byte("hello-world")
	require.NoError(t, beaconState.SetCurrentJustifiedCheckpoint(cp))
	require.NoError(t, beaconState.SetCurrentEpochAttestations([]*pb.PendingAttestation{}))
	_, err = state.ProcessBlock(context.Background(), beaconState, block)
	assert.ErrorContains(t, "could not process block header", err)
}

func createFullBlockWithOperations(t *testing.T) (*beaconstate.BeaconState,
	*ethpb.SignedBeaconBlock, []*ethpb.Attestation, []*ethpb.ProposerSlashing, []*ethpb.SignedVoluntaryExit) {
	beaconState, privKeys := testutil.DeterministicGenesisState(t, 32)
	genesisBlock := blocks.NewGenesisBlock([]byte{})
	bodyRoot, err := stateutil.BlockRoot(genesisBlock.Block)
	require.NoError(t, err)
	err = beaconState.SetLatestBlockHeader(&ethpb.BeaconBlockHeader{
		Slot:       genesisBlock.Block.Slot,
		ParentRoot: genesisBlock.Block.ParentRoot,
		StateRoot:  params.BeaconConfig().ZeroHash[:],
		BodyRoot:   bodyRoot[:],
	})
	require.NoError(t, err)
	err = beaconState.SetSlashings(make([]uint64, params.BeaconConfig().EpochsPerSlashingsVector))
	require.NoError(t, err)
	cp := beaconState.CurrentJustifiedCheckpoint()
	mockRoot := [32]byte{}
	copy(mockRoot[:], "hello-world")
	cp.Root = mockRoot[:]
	require.NoError(t, beaconState.SetCurrentJustifiedCheckpoint(cp))
	require.NoError(t, beaconState.SetCurrentEpochAttestations([]*pb.PendingAttestation{}))

	proposerSlashIdx := uint64(3)
	slotsPerEpoch := params.BeaconConfig().SlotsPerEpoch
	err = beaconState.SetSlot((params.BeaconConfig().ShardCommitteePeriod * slotsPerEpoch) + params.BeaconConfig().MinAttestationInclusionDelay)
	require.NoError(t, err)

	currentEpoch := helpers.CurrentEpoch(beaconState)
	header1 := &ethpb.SignedBeaconBlockHeader{
		Header: &ethpb.BeaconBlockHeader{
			ProposerIndex: proposerSlashIdx,
			Slot:          1,
			StateRoot:     bytesutil.PadTo([]byte("A"), 32),
			ParentRoot:    make([]byte, 32),
			BodyRoot:      make([]byte, 32),
		},
	}
	header1.Signature, err = helpers.ComputeDomainAndSign(beaconState, currentEpoch, header1.Header, params.BeaconConfig().DomainBeaconProposer, privKeys[proposerSlashIdx])
	require.NoError(t, err)

	header2 := &ethpb.SignedBeaconBlockHeader{
		Header: &ethpb.BeaconBlockHeader{
			ProposerIndex: proposerSlashIdx,
			Slot:          1,
			StateRoot:     bytesutil.PadTo([]byte("B"), 32),
			ParentRoot:    make([]byte, 32),
			BodyRoot:      make([]byte, 32),
		},
	}
	header2.Signature, err = helpers.ComputeDomainAndSign(beaconState, helpers.CurrentEpoch(beaconState), header2.Header, params.BeaconConfig().DomainBeaconProposer, privKeys[proposerSlashIdx])
	require.NoError(t, err)

	proposerSlashings := []*ethpb.ProposerSlashing{
		{
			Header_1: header1,
			Header_2: header2,
		},
	}
	validators := beaconState.Validators()
	validators[proposerSlashIdx].PublicKey = privKeys[proposerSlashIdx].PublicKey().Marshal()[:]
	require.NoError(t, beaconState.SetValidators(validators))

	mockRoot2 := [32]byte{'A'}
	att1 := &ethpb.IndexedAttestation{
		Data: &ethpb.AttestationData{
			Source:          &ethpb.Checkpoint{Epoch: 0, Root: mockRoot2[:]},
			Target:          &ethpb.Checkpoint{Epoch: 0, Root: make([]byte, 32)},
			BeaconBlockRoot: make([]byte, 32),
		},
		AttestingIndices: []uint64{0, 1},
		Signature:        make([]byte, 96),
	}
	domain, err := helpers.Domain(beaconState.Fork(), currentEpoch, params.BeaconConfig().DomainBeaconAttester, beaconState.GenesisValidatorRoot())
	require.NoError(t, err)
	hashTreeRoot, err := helpers.ComputeSigningRoot(att1.Data, domain)
	require.NoError(t, err)
	sig0 := privKeys[0].Sign(hashTreeRoot[:])
	sig1 := privKeys[1].Sign(hashTreeRoot[:])
	aggregateSig := bls.AggregateSignatures([]bls.Signature{sig0, sig1})
	att1.Signature = aggregateSig.Marshal()[:]

	mockRoot3 := [32]byte{'B'}
	att2 := &ethpb.IndexedAttestation{
		Data: &ethpb.AttestationData{
			Source:          &ethpb.Checkpoint{Epoch: 0, Root: mockRoot3[:]},
			Target:          &ethpb.Checkpoint{Epoch: 0, Root: make([]byte, 32)},
			BeaconBlockRoot: make([]byte, 32),
		},
		AttestingIndices: []uint64{0, 1},
		Signature:        make([]byte, 96),
	}

	hashTreeRoot, err = helpers.ComputeSigningRoot(att2.Data, domain)
	require.NoError(t, err)
	sig0 = privKeys[0].Sign(hashTreeRoot[:])
	sig1 = privKeys[1].Sign(hashTreeRoot[:])
	aggregateSig = bls.AggregateSignatures([]bls.Signature{sig0, sig1})
	att2.Signature = aggregateSig.Marshal()[:]

	attesterSlashings := []*ethpb.AttesterSlashing{
		{
			Attestation_1: att1,
			Attestation_2: att2,
		},
	}

	var blockRoots [][]byte
	for i := uint64(0); i < params.BeaconConfig().SlotsPerHistoricalRoot; i++ {
		blockRoots = append(blockRoots, []byte{byte(i)})
	}
	require.NoError(t, beaconState.SetBlockRoots(blockRoots))

	aggBits := bitfield.NewBitlist(1)
	aggBits.SetBitAt(0, true)
	blockAtt := &ethpb.Attestation{
		Data: &ethpb.AttestationData{
			Slot:            beaconState.Slot(),
			BeaconBlockRoot: make([]byte, 32),
			Target:          &ethpb.Checkpoint{Epoch: helpers.CurrentEpoch(beaconState), Root: make([]byte, 32)},
			Source: &ethpb.Checkpoint{
				Epoch: 0,
				Root:  mockRoot[:],
			}},
		AggregationBits: aggBits,
		Signature:       make([]byte, 96),
	}

	committee, err := helpers.BeaconCommitteeFromState(beaconState, blockAtt.Data.Slot, blockAtt.Data.CommitteeIndex)
	assert.NoError(t, err)
	attestingIndices := attestationutil.AttestingIndices(blockAtt.AggregationBits, committee)
	assert.NoError(t, err)
	hashTreeRoot, err = helpers.ComputeSigningRoot(blockAtt.Data, domain)
	assert.NoError(t, err)
	sigs := make([]bls.Signature, len(attestingIndices))
	for i, indice := range attestingIndices {
		sig := privKeys[indice].Sign(hashTreeRoot[:])
		sigs[i] = sig
	}
	blockAtt.Signature = bls.AggregateSignatures(sigs).Marshal()[:]

	exit := &ethpb.SignedVoluntaryExit{
		Exit: &ethpb.VoluntaryExit{
			ValidatorIndex: 10,
			Epoch:          0,
		},
	}
	exit.Signature, err = helpers.ComputeDomainAndSign(beaconState, currentEpoch, exit.Exit, params.BeaconConfig().DomainVoluntaryExit, privKeys[exit.Exit.ValidatorIndex])
	require.NoError(t, err)

	header := beaconState.LatestBlockHeader()
	prevStateRoot, err := beaconState.HashTreeRoot(context.Background())
	require.NoError(t, err)
	header.StateRoot = prevStateRoot[:]
	require.NoError(t, beaconState.SetLatestBlockHeader(header))
	parentRoot, err := stateutil.BlockHeaderRoot(beaconState.LatestBlockHeader())
	require.NoError(t, err)
	copied := beaconState.Copy()
	require.NoError(t, copied.SetSlot(beaconState.Slot()+1))
	randaoReveal, err := testutil.RandaoReveal(copied, currentEpoch, privKeys)
	require.NoError(t, err)
	proposerIndex, err := helpers.BeaconProposerIndex(copied)
	require.NoError(t, err)
	block := &ethpb.SignedBeaconBlock{
		Block: &ethpb.BeaconBlock{
			ParentRoot:    parentRoot[:],
			Slot:          beaconState.Slot() + 1,
			ProposerIndex: proposerIndex,
			Body: &ethpb.BeaconBlockBody{
				Graffiti:          make([]byte, 32),
				RandaoReveal:      randaoReveal,
				ProposerSlashings: proposerSlashings,
				AttesterSlashings: attesterSlashings,
				Attestations:      []*ethpb.Attestation{blockAtt},
				VoluntaryExits:    []*ethpb.SignedVoluntaryExit{exit},
				Eth1Data: &ethpb.Eth1Data{
					DepositRoot: bytesutil.PadTo([]byte{2}, 32),
					BlockHash:   bytesutil.PadTo([]byte{3}, 32),
				},
			},
		},
	}

	sig, err := testutil.BlockSignature(beaconState, block.Block, privKeys)
	require.NoError(t, err)
	block.Signature = sig.Marshal()

	require.NoError(t, beaconState.SetSlot(block.Block.Slot))
	return beaconState, block, []*ethpb.Attestation{blockAtt}, proposerSlashings, []*ethpb.SignedVoluntaryExit{exit}
}

func TestProcessBlock_PassesProcessingConditions(t *testing.T) {
	beaconState, block, _, proposerSlashings, exits := createFullBlockWithOperations(t)
	exit := exits[0]

	beaconState, err := state.ProcessBlock(context.Background(), beaconState, block)
	require.NoError(t, err, "Expected block to pass processing conditions")

	v, err := beaconState.ValidatorAtIndex(proposerSlashings[0].Header_1.Header.ProposerIndex)
	require.NoError(t, err)
	assert.Equal(t, true, v.Slashed, "Expected validator at index %d to be slashed", proposerSlashings[0].Header_1.Header.ProposerIndex)
	v, err = beaconState.ValidatorAtIndex(1)
	require.NoError(t, err)
	assert.Equal(t, true, v.Slashed, "Expected validator at index 1 to be slashed, received false")

	v, err = beaconState.ValidatorAtIndex(exit.Exit.ValidatorIndex)
	require.NoError(t, err)
	received := v.ExitEpoch
	wanted := params.BeaconConfig().FarFutureEpoch
	assert.NotEqual(t, wanted, received, "Expected validator at index %d to be exiting", exit.Exit.ValidatorIndex)
}

func TestProcessBlockNoVerify_PassesProcessingConditions(t *testing.T) {
	beaconState, block, _, _, _ := createFullBlockWithOperations(t)
	set, _, err := state.ProcessBlockNoVerifyAnySig(context.Background(), beaconState, block)
	require.NoError(t, err)
	// Test Signature set verifies.
	verified, err := set.Verify()
	require.NoError(t, err)
	assert.Equal(t, true, verified, "Could not verify signature set.")
}

func TestProcessEpochPrecompute_CanProcess(t *testing.T) {
	epoch := uint64(1)

	atts := []*pb.PendingAttestation{{Data: &ethpb.AttestationData{Target: &ethpb.Checkpoint{Root: make([]byte, 32)}}, InclusionDelay: 1}}
	slashing := make([]uint64, params.BeaconConfig().EpochsPerSlashingsVector)
	base := &pb.BeaconState{
		Slot:                       epoch*params.BeaconConfig().SlotsPerEpoch + 1,
		BlockRoots:                 make([][]byte, 128),
		Slashings:                  slashing,
		RandaoMixes:                make([][]byte, params.BeaconConfig().EpochsPerHistoricalVector),
		CurrentEpochAttestations:   atts,
		FinalizedCheckpoint:        &ethpb.Checkpoint{Root: make([]byte, 32)},
		JustificationBits:          bitfield.Bitvector4{0x00},
		CurrentJustifiedCheckpoint: &ethpb.Checkpoint{Root: make([]byte, 32)},
		Validators:                 []*ethpb.Validator{},
	}
	s, err := beaconstate.InitializeFromProto(base)
	require.NoError(t, err)
	newState, err := state.ProcessEpochPrecompute(context.Background(), s)
	require.NoError(t, err)
	assert.Equal(t, uint64(0), newState.Slashings()[2], "Unexpected slashed balance")
}
func BenchmarkProcessBlk_65536Validators_FullBlock(b *testing.B) {
	logrus.SetLevel(logrus.PanicLevel)

	validatorCount := params.BeaconConfig().MinGenesisActiveValidatorCount * 4
	committeeCount := validatorCount / params.BeaconConfig().TargetCommitteeSize
	validators := make([]*ethpb.Validator, validatorCount)
	for i := 0; i < len(validators); i++ {
		validators[i] = &ethpb.Validator{
			EffectiveBalance:           params.BeaconConfig().MaxEffectiveBalance,
			ExitEpoch:                  params.BeaconConfig().FarFutureEpoch,
			WithdrawableEpoch:          params.BeaconConfig().FarFutureEpoch,
			ActivationEligibilityEpoch: params.BeaconConfig().FarFutureEpoch,
		}
	}
	validatorBalances := make([]uint64, len(validators))
	for i := 0; i < len(validatorBalances); i++ {
		validatorBalances[i] = params.BeaconConfig().MaxEffectiveBalance
	}

	randaoMixes := make([][]byte, params.BeaconConfig().EpochsPerHistoricalVector)
	for i := 0; i < len(randaoMixes); i++ {
		randaoMixes[i] = params.BeaconConfig().ZeroHash[:]
	}

	base := &pb.BeaconState{
		Slot:              20,
		LatestBlockHeader: &ethpb.BeaconBlockHeader{},
		BlockRoots:        make([][]byte, 254),
		RandaoMixes:       randaoMixes,
		Validators:        validators,
		Balances:          validatorBalances,
		Slashings:         make([]uint64, params.BeaconConfig().EpochsPerSlashingsVector),
		CurrentJustifiedCheckpoint: &ethpb.Checkpoint{
			Root: []byte("hello-world"),
		},
		Fork: &pb.Fork{
			PreviousVersion: []byte{0, 0, 0, 0},
			CurrentVersion:  []byte{0, 0, 0, 0},
		},
	}
	s, err := beaconstate.InitializeFromProto(base)
	require.NoError(b, err)

	// Set up proposer slashing object for block
	proposerSlashings := []*ethpb.ProposerSlashing{
		{
			Header_1: &ethpb.SignedBeaconBlockHeader{
				Header: &ethpb.BeaconBlockHeader{
					ProposerIndex: 1,
					Slot:          0,
				},
				Signature: bytesutil.PadTo([]byte("A"), 96),
			},
			Header_2: &ethpb.SignedBeaconBlockHeader{
				Header: &ethpb.BeaconBlockHeader{
					ProposerIndex: 1,
					Slot:          0,
				},
				Signature: bytesutil.PadTo([]byte("B"), 96),
			},
		},
	}

	// Set up attester slashing object for block
	attesterSlashings := []*ethpb.AttesterSlashing{
		{
			Attestation_1: &ethpb.IndexedAttestation{
				Data: &ethpb.AttestationData{
					BeaconBlockRoot: make([]byte, 32),
					Target:          &ethpb.Checkpoint{Root: make([]byte, 32)},
					Source:          &ethpb.Checkpoint{Root: make([]byte, 32)},
				},
				AttestingIndices: []uint64{2, 3},
			},
			Attestation_2: &ethpb.IndexedAttestation{
				Data: &ethpb.AttestationData{
					BeaconBlockRoot: make([]byte, 32),
					Target:          &ethpb.Checkpoint{Root: make([]byte, 32)},
					Source:          &ethpb.Checkpoint{Root: make([]byte, 32)},
				},
				AttestingIndices: []uint64{2, 3},
			},
		},
	}

	// Set up deposit object for block
	deposit := &ethpb.Deposit{
		Data: &ethpb.Deposit_Data{
			PublicKey: []byte{1, 2, 3},
			Amount:    params.BeaconConfig().MaxEffectiveBalance,
		},
	}
<<<<<<< HEAD
	leaf, err := deposit.Data.HashTreeRoot()
	if err != nil {
		b.Fatal(err)
	}
=======
	leaf, err := ssz.HashTreeRoot(deposit.Data)
	require.NoError(b, err)
>>>>>>> f2afeed9
	depositTrie, err := trieutil.GenerateTrieFromItems([][]byte{leaf[:]}, int(params.BeaconConfig().DepositContractTreeDepth))
	require.NoError(b, err, "Could not generate trie")
	proof, err := depositTrie.MerkleProof(0)
	require.NoError(b, err, "Could not generate proof")
	deposit.Proof = proof
	root := depositTrie.Root()

	// Set up randao reveal object for block
	proposerIdx, err := helpers.BeaconProposerIndex(s)
	require.NoError(b, err)
	priv := bls.RandKey()
	v := s.Validators()
	v[proposerIdx].PublicKey = priv.PublicKey().Marshal()
	buf := make([]byte, 32)
	binary.LittleEndian.PutUint64(buf, 0)
	domain, err := helpers.Domain(s.Fork(), 0, params.BeaconConfig().DomainRandao, s.GenesisValidatorRoot())
	require.NoError(b, err)
	ctr := &pb.SigningData{
		ObjectRoot: buf,
		Domain:     domain,
	}
<<<<<<< HEAD
	root, err = ctr.HashTreeRoot()
	if err != nil {
		b.Fatal(err)
	}
=======
	root, err = ssz.HashTreeRoot(ctr)
	require.NoError(b, err)
>>>>>>> f2afeed9
	epochSignature := priv.Sign(root[:])

	buf = []byte{params.BeaconConfig().BLSWithdrawalPrefixByte}
	pubKey := []byte("A")
	hashed := hashutil.Hash(pubKey)
	buf = append(buf, hashed[:]...)
	v[3].WithdrawalCredentials = buf

	require.NoError(b, s.SetValidators(v))

	attestations := make([]*ethpb.Attestation, 128)
	for i := 0; i < len(attestations); i++ {
		attestations[i] = &ethpb.Attestation{
			Data: &ethpb.AttestationData{
				Source: &ethpb.Checkpoint{Root: []byte("hello-world")}},
			AggregationBits: bitfield.Bitlist{0xC0, 0xC0, 0xC0, 0xC0, 0xC0, 0xC0, 0xC0,
				0xC0, 0xC0, 0xC0, 0xC0, 0xC0, 0xC0, 0xC0, 0xC0, 0xC0, 0x01},
		}
	}

	blk := &ethpb.SignedBeaconBlock{
		Block: &ethpb.BeaconBlock{
			Slot: s.Slot(),
			Body: &ethpb.BeaconBlockBody{
				Eth1Data: &ethpb.Eth1Data{
					DepositRoot: root[:],
					BlockHash:   root[:],
				},
				RandaoReveal:      epochSignature.Marshal(),
				Attestations:      attestations,
				ProposerSlashings: proposerSlashings,
				AttesterSlashings: attesterSlashings,
			},
		},
	}

	// Precache the shuffled indices
	for i := uint64(0); i < committeeCount; i++ {
		_, err := helpers.BeaconCommitteeFromState(s, 0, i)
		require.NoError(b, err)
	}

	b.ResetTimer()
	for n := 0; n < b.N; n++ {
		_, err := state.ProcessBlock(context.Background(), s, blk)
		require.NoError(b, err)
		// Reset state fields to process block again
		v := s.Validators()
		v[1].Slashed = false
		v[2].Slashed = false
		require.NoError(b, s.SetValidators(v))
		balances := s.Balances()
		balances[3] += 2 * params.BeaconConfig().MinDepositAmount
		require.NoError(b, s.SetBalances(balances))
	}
}

func TestProcessBlk_AttsBasedOnValidatorCount(t *testing.T) {
	logrus.SetLevel(logrus.PanicLevel)

	// Default at 256 validators, can raise this number with faster BLS.
	validatorCount := uint64(256)
	s, privKeys := testutil.DeterministicGenesisState(t, validatorCount)
	require.NoError(t, s.SetSlot(params.BeaconConfig().SlotsPerEpoch))

	bitCount := validatorCount / params.BeaconConfig().SlotsPerEpoch
	aggBits := bitfield.NewBitlist(bitCount)
	for i := uint64(1); i < bitCount; i++ {
		aggBits.SetBitAt(i, true)
	}
	atts := make([]*ethpb.Attestation, 1)

	for i := 0; i < len(atts); i++ {
		att := &ethpb.Attestation{
			Data: &ethpb.AttestationData{
				Slot:            1,
				Source:          &ethpb.Checkpoint{Epoch: 0, Root: params.BeaconConfig().ZeroHash[:]},
				Target:          &ethpb.Checkpoint{Epoch: 0, Root: make([]byte, 32)},
				BeaconBlockRoot: make([]byte, 32),
			},
			AggregationBits: aggBits,
			Signature:       make([]byte, 96),
		}

		committee, err := helpers.BeaconCommitteeFromState(s, att.Data.Slot, att.Data.CommitteeIndex)
		assert.NoError(t, err)
		attestingIndices := attestationutil.AttestingIndices(att.AggregationBits, committee)
		domain, err := helpers.Domain(s.Fork(), 0, params.BeaconConfig().DomainBeaconAttester, s.GenesisValidatorRoot())
		require.NoError(t, err)
		sigs := make([]bls.Signature, len(attestingIndices))
		for i, indice := range attestingIndices {
			hashTreeRoot, err := helpers.ComputeSigningRoot(att.Data, domain)
			assert.NoError(t, err)
			sig := privKeys[indice].Sign(hashTreeRoot[:])
			sigs[i] = sig
		}
		att.Signature = bls.AggregateSignatures(sigs).Marshal()[:]
		atts[i] = att
	}

	copied := s.Copy()
	require.NoError(t, copied.SetSlot(s.Slot()+1))
	epochSignature, err := testutil.RandaoReveal(copied, helpers.CurrentEpoch(copied), privKeys)
	require.NoError(t, err)
	header := s.LatestBlockHeader()
	prevStateRoot, err := s.HashTreeRoot(context.Background())
	require.NoError(t, err)
	header.StateRoot = prevStateRoot[:]
	require.NoError(t, s.SetLatestBlockHeader(header))

	parentRoot, err := stateutil.BlockHeaderRoot(s.LatestBlockHeader())
	require.NoError(t, err)

	nextSlotState := s.Copy()
	require.NoError(t, nextSlotState.SetSlot(s.Slot()+1))
	proposerIdx, err := helpers.BeaconProposerIndex(nextSlotState)
<<<<<<< HEAD
	if err != nil {
		t.Error(err)
	}
	blk := testutil.NewBeaconBlock()
	blk.Block.ProposerIndex = proposerIdx
	blk.Block.Slot = s.Slot() + 1
	blk.Block.ParentRoot = parentRoot[:]
	blk.Block.Body.RandaoReveal = epochSignature
	blk.Block.Body.Attestations = atts
=======
	require.NoError(t, err)
	blk := &ethpb.SignedBeaconBlock{
		Block: &ethpb.BeaconBlock{
			ProposerIndex: proposerIdx,
			Slot:          s.Slot() + 1,
			ParentRoot:    parentRoot[:],
			Body: &ethpb.BeaconBlockBody{
				Eth1Data:     &ethpb.Eth1Data{},
				RandaoReveal: epochSignature,
				Attestations: atts,
			},
		},
	}
>>>>>>> f2afeed9
	sig, err := testutil.BlockSignature(s, blk.Block, privKeys)
	require.NoError(t, err)
	blk.Signature = sig.Marshal()

	params.SetupTestConfigCleanup(t)
	config := params.BeaconConfig()
	config.MinAttestationInclusionDelay = 0
	params.OverrideBeaconConfig(config)

	require.NoError(t, s.SetSlot(s.Slot()+1))
	_, err = state.ProcessBlock(context.Background(), s, blk)
	require.NoError(t, err)
}

func TestCanProcessEpoch_TrueOnEpochs(t *testing.T) {
	tests := []struct {
		slot            uint64
		canProcessEpoch bool
	}{
		{
			slot:            1,
			canProcessEpoch: false,
		}, {
			slot:            63,
			canProcessEpoch: true,
		},
		{
			slot:            64,
			canProcessEpoch: false,
		}, {
			slot:            127,
			canProcessEpoch: true,
		}, {
			slot:            1000000000,
			canProcessEpoch: false,
		},
	}

	for _, tt := range tests {
		b := &pb.BeaconState{Slot: tt.slot}
		s, err := beaconstate.InitializeFromProto(b)
		require.NoError(t, err)
		assert.Equal(t, tt.canProcessEpoch, state.CanProcessEpoch(s), "CanProcessEpoch(%d)", tt.slot)
	}
}

func TestProcessOperations_OverMaxProposerSlashings(t *testing.T) {
	maxSlashings := params.BeaconConfig().MaxProposerSlashings
	block := &ethpb.BeaconBlock{
		Body: &ethpb.BeaconBlockBody{
			ProposerSlashings: make([]*ethpb.ProposerSlashing, maxSlashings+1),
		},
	}

	want := fmt.Sprintf("number of proposer slashings (%d) in block body exceeds allowed threshold of %d",
		len(block.Body.ProposerSlashings), params.BeaconConfig().MaxProposerSlashings)
	_, err := state.ProcessOperations(context.Background(), &beaconstate.BeaconState{}, block.Body)
	assert.ErrorContains(t, want, err)
}

func TestProcessOperations_OverMaxAttesterSlashings(t *testing.T) {
	maxSlashings := params.BeaconConfig().MaxAttesterSlashings
	block := &ethpb.BeaconBlock{
		Body: &ethpb.BeaconBlockBody{
			AttesterSlashings: make([]*ethpb.AttesterSlashing, maxSlashings+1),
		},
	}

	want := fmt.Sprintf("number of attester slashings (%d) in block body exceeds allowed threshold of %d",
		len(block.Body.AttesterSlashings), params.BeaconConfig().MaxAttesterSlashings)
	_, err := state.ProcessOperations(context.Background(), &beaconstate.BeaconState{}, block.Body)
	assert.ErrorContains(t, want, err)
}

func TestProcessOperations_OverMaxAttestations(t *testing.T) {
	block := &ethpb.BeaconBlock{
		Body: &ethpb.BeaconBlockBody{
			Attestations: make([]*ethpb.Attestation, params.BeaconConfig().MaxAttestations+1),
		},
	}

	want := fmt.Sprintf("number of attestations (%d) in block body exceeds allowed threshold of %d",
		len(block.Body.Attestations), params.BeaconConfig().MaxAttestations)
	_, err := state.ProcessOperations(context.Background(), &beaconstate.BeaconState{}, block.Body)
	assert.ErrorContains(t, want, err)
}

func TestProcessOperation_OverMaxVoluntaryExits(t *testing.T) {
	maxExits := params.BeaconConfig().MaxVoluntaryExits
	block := &ethpb.BeaconBlock{
		Body: &ethpb.BeaconBlockBody{
			VoluntaryExits: make([]*ethpb.SignedVoluntaryExit, maxExits+1),
		},
	}

	want := fmt.Sprintf("number of voluntary exits (%d) in block body exceeds allowed threshold of %d",
		len(block.Body.VoluntaryExits), maxExits)
	_, err := state.ProcessOperations(context.Background(), &beaconstate.BeaconState{}, block.Body)
	assert.ErrorContains(t, want, err)
}

func TestProcessOperations_IncorrectDeposits(t *testing.T) {
	base := &pb.BeaconState{
		Eth1Data:         &ethpb.Eth1Data{DepositCount: 100},
		Eth1DepositIndex: 98,
	}
	s, err := beaconstate.InitializeFromProto(base)
	require.NoError(t, err)
	block := &ethpb.BeaconBlock{
		Body: &ethpb.BeaconBlockBody{
			Deposits: []*ethpb.Deposit{{}},
		},
	}

	want := fmt.Sprintf("incorrect outstanding deposits in block body, wanted: %d, got: %d",
		s.Eth1Data().DepositCount-s.Eth1DepositIndex(), len(block.Body.Deposits))
	_, err = state.ProcessOperations(context.Background(), s, block.Body)
	assert.ErrorContains(t, want, err)
}

func TestProcessSlots_SameSlotAsParentState(t *testing.T) {
	slot := uint64(2)
	parentState, err := beaconstate.InitializeFromProto(&pb.BeaconState{Slot: slot})
	require.NoError(t, err)

	_, err = state.ProcessSlots(context.Background(), parentState, slot)
	assert.ErrorContains(t, "expected state.slot 2 < slot 2", err)
}

func TestProcessSlots_LowerSlotAsParentState(t *testing.T) {
	slot := uint64(2)
	parentState, err := beaconstate.InitializeFromProto(&pb.BeaconState{Slot: slot})
	require.NoError(t, err)

	_, err = state.ProcessSlots(context.Background(), parentState, slot-1)
	assert.ErrorContains(t, "expected state.slot 2 < slot 1", err)
}<|MERGE_RESOLUTION|>--- conflicted
+++ resolved
@@ -52,12 +52,8 @@
 
 	eth1Data := &ethpb.Eth1Data{
 		DepositCount: 100,
-<<<<<<< HEAD
 		DepositRoot:  bytesutil.PadTo([]byte{2}, 32),
 		BlockHash:    make([]byte, 32),
-=======
-		DepositRoot:  []byte{2},
->>>>>>> f2afeed9
 	}
 	require.NoError(t, beaconState.SetSlot(params.BeaconConfig().SlotsPerEpoch-1))
 	e := beaconState.Eth1Data()
@@ -80,30 +76,13 @@
 	nextSlotState := beaconState.Copy()
 	require.NoError(t, nextSlotState.SetSlot(beaconState.Slot()+1))
 	proposerIdx, err := helpers.BeaconProposerIndex(nextSlotState)
-<<<<<<< HEAD
-	if err != nil {
-		t.Error(err)
-	}
+	require.NoError(t, err)
 	block := testutil.NewBeaconBlock()
 	block.Block.ProposerIndex = proposerIdx
 	block.Block.Slot = beaconState.Slot() + 1
 	block.Block.ParentRoot = parentRoot[:]
 	block.Block.Body.RandaoReveal = randaoReveal
 	block.Block.Body.Eth1Data = eth1Data
-=======
-	require.NoError(t, err)
-	block := &ethpb.SignedBeaconBlock{
-		Block: &ethpb.BeaconBlock{
-			ProposerIndex: proposerIdx,
-			Slot:          beaconState.Slot() + 1,
-			ParentRoot:    parentRoot[:],
-			Body: &ethpb.BeaconBlockBody{
-				RandaoReveal: randaoReveal,
-				Eth1Data:     eth1Data,
-			},
-		},
-	}
->>>>>>> f2afeed9
 
 	stateRoot, err := state.CalculateStateRoot(context.Background(), beaconState, block)
 	require.NoError(t, err)
@@ -131,12 +110,8 @@
 
 	eth1Data := &ethpb.Eth1Data{
 		DepositCount: 100,
-<<<<<<< HEAD
 		DepositRoot:  bytesutil.PadTo([]byte{2}, 32),
 		BlockHash:    make([]byte, 32),
-=======
-		DepositRoot:  []byte{2},
->>>>>>> f2afeed9
 	}
 	require.NoError(t, beaconState.SetSlot(params.BeaconConfig().SlotsPerEpoch-1))
 	e := beaconState.Eth1Data()
@@ -157,26 +132,12 @@
 	require.NoError(t, nextSlotState.SetSlot(beaconState.Slot()+1))
 	proposerIdx, err := helpers.BeaconProposerIndex(nextSlotState)
 	require.NoError(t, err)
-<<<<<<< HEAD
 	block := testutil.NewBeaconBlock()
 	block.Block.ProposerIndex = proposerIdx
 	block.Block.Slot = beaconState.Slot() + 1
 	block.Block.ParentRoot = parentRoot[:]
 	block.Block.Body.RandaoReveal = randaoReveal
 	block.Block.Body.Eth1Data = eth1Data
-=======
-	block := &ethpb.SignedBeaconBlock{
-		Block: &ethpb.BeaconBlock{
-			ProposerIndex: proposerIdx,
-			Slot:          beaconState.Slot() + 1,
-			ParentRoot:    parentRoot[:],
-			Body: &ethpb.BeaconBlockBody{
-				RandaoReveal: randaoReveal,
-				Eth1Data:     eth1Data,
-			},
-		},
-	}
->>>>>>> f2afeed9
 
 	stateRoot, err := state.CalculateStateRoot(context.Background(), beaconState, block)
 	require.NoError(t, err)
@@ -339,19 +300,9 @@
 		BodyRoot:   bodyRoot[:],
 		StateRoot:  make([]byte, 32),
 	})
-<<<<<<< HEAD
-	if err != nil {
-		t.Fatal(err)
-	}
+	require.NoError(t, err)
 	parentRoot, err := beaconState.LatestBlockHeader().HashTreeRoot()
-	if err != nil {
-		t.Fatal(err)
-	}
-=======
-	require.NoError(t, err)
-	parentRoot, err := ssz.HashTreeRoot(beaconState.LatestBlockHeader())
-	require.NoError(t, err)
->>>>>>> f2afeed9
+	require.NoError(t, err)
 	block := &ethpb.SignedBeaconBlock{
 		Block: &ethpb.BeaconBlock{
 			ParentRoot: parentRoot[:],
@@ -714,15 +665,8 @@
 			Amount:    params.BeaconConfig().MaxEffectiveBalance,
 		},
 	}
-<<<<<<< HEAD
 	leaf, err := deposit.Data.HashTreeRoot()
-	if err != nil {
-		b.Fatal(err)
-	}
-=======
-	leaf, err := ssz.HashTreeRoot(deposit.Data)
 	require.NoError(b, err)
->>>>>>> f2afeed9
 	depositTrie, err := trieutil.GenerateTrieFromItems([][]byte{leaf[:]}, int(params.BeaconConfig().DepositContractTreeDepth))
 	require.NoError(b, err, "Could not generate trie")
 	proof, err := depositTrie.MerkleProof(0)
@@ -744,15 +688,8 @@
 		ObjectRoot: buf,
 		Domain:     domain,
 	}
-<<<<<<< HEAD
 	root, err = ctr.HashTreeRoot()
-	if err != nil {
-		b.Fatal(err)
-	}
-=======
-	root, err = ssz.HashTreeRoot(ctr)
 	require.NoError(b, err)
->>>>>>> f2afeed9
 	epochSignature := priv.Sign(root[:])
 
 	buf = []byte{params.BeaconConfig().BLSWithdrawalPrefixByte}
@@ -869,31 +806,13 @@
 	nextSlotState := s.Copy()
 	require.NoError(t, nextSlotState.SetSlot(s.Slot()+1))
 	proposerIdx, err := helpers.BeaconProposerIndex(nextSlotState)
-<<<<<<< HEAD
-	if err != nil {
-		t.Error(err)
-	}
+	require.NoError(t, err)
 	blk := testutil.NewBeaconBlock()
 	blk.Block.ProposerIndex = proposerIdx
 	blk.Block.Slot = s.Slot() + 1
 	blk.Block.ParentRoot = parentRoot[:]
 	blk.Block.Body.RandaoReveal = epochSignature
 	blk.Block.Body.Attestations = atts
-=======
-	require.NoError(t, err)
-	blk := &ethpb.SignedBeaconBlock{
-		Block: &ethpb.BeaconBlock{
-			ProposerIndex: proposerIdx,
-			Slot:          s.Slot() + 1,
-			ParentRoot:    parentRoot[:],
-			Body: &ethpb.BeaconBlockBody{
-				Eth1Data:     &ethpb.Eth1Data{},
-				RandaoReveal: epochSignature,
-				Attestations: atts,
-			},
-		},
-	}
->>>>>>> f2afeed9
 	sig, err := testutil.BlockSignature(s, blk.Block, privKeys)
 	require.NoError(t, err)
 	blk.Signature = sig.Marshal()
