--- conflicted
+++ resolved
@@ -2,12 +2,6 @@
 
 import (
 	"context"
-<<<<<<< HEAD
-=======
-
-	"github.com/opentracing/opentracing-go"
-
->>>>>>> fa47e0fd
 	"fmt"
 	"time"
 
@@ -15,6 +9,8 @@
 
 	pbp2p "github.com/prysmaticlabs/prysm/proto/beacon/p2p/v1"
 	pb "github.com/prysmaticlabs/prysm/proto/beacon/rpc/v1"
+
+	"github.com/opentracing/opentracing-go"
 )
 
 var delay = params.BeaconConfig().SlotDuration / 2
