load("@io_bazel_rules_go//go:def.bzl", "go_library", "go_test")

go_library(
    name = "go_default_library",
    srcs = [
        "clock.go",
        "flags.go",
        "genesis_json.go",
        "shuffle.go",
        "slot_ticker.go",
        "vote_cache.go",
    ],
    importpath = "github.com/prysmaticlabs/prysm/beacon-chain/utils",
    visibility = ["//beacon-chain:__subpackages__"],
    deps = [
        "//beacon-chain/params:go_default_library",
<<<<<<< HEAD
        "//proto/beacon/p2p/v1:go_default_library",
=======
        "//shared/hashutil:go_default_library",
>>>>>>> 6d46dda3
        "@com_github_ethereum_go_ethereum//common:go_default_library",
        "@com_github_golang_protobuf//jsonpb:go_default_library_gen",
        "@com_github_urfave_cli//:go_default_library",
    ],
)

go_test(
    name = "go_default_test",
    srcs = [
        "clock_test.go",
        "shuffle_test.go",
        "slot_ticker_test.go",
    ],
    embed = [":go_default_library"],
    deps = [
        "//beacon-chain/params:go_default_library",
        "@com_github_ethereum_go_ethereum//common:go_default_library",
    ],
)<|MERGE_RESOLUTION|>--- conflicted
+++ resolved
@@ -14,11 +14,8 @@
     visibility = ["//beacon-chain:__subpackages__"],
     deps = [
         "//beacon-chain/params:go_default_library",
-<<<<<<< HEAD
         "//proto/beacon/p2p/v1:go_default_library",
-=======
         "//shared/hashutil:go_default_library",
->>>>>>> 6d46dda3
         "@com_github_ethereum_go_ethereum//common:go_default_library",
         "@com_github_golang_protobuf//jsonpb:go_default_library_gen",
         "@com_github_urfave_cli//:go_default_library",
