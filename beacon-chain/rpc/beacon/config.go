package beacon

import (
	"context"
	"reflect"

	ptypes "github.com/gogo/protobuf/types"
	ethpb "github.com/prysmaticlabs/ethereumapis/eth/v1alpha1"
<<<<<<< HEAD

	"github.com/prysmaticlabs/prysm/shared/params"
)

// GetBeaconConfig retrieves the current configuration parameters of the beacon chain.
func (bs *Server) GetBeaconConfig(ctx context.Context, _ *ptypes.Empty) (*ethpb.BeaconConfig, error) {
	conf := params.BeaconConfig()
	val := reflect.TypeOf(conf)
	res := make(map[string]*ptypes.Any)
=======
	"github.com/prysmaticlabs/prysm/shared/params"
)

// GetBeaconConfig returns the configuration of the beacon chain as understood by this node.
func (bs *Server) GetBeaconConfig(ctx context.Context, _ *ptypes.Empty) (*ethpb.BeaconConfig, error) {
	conf := params.BeaconConfig()
	val := reflect.ValueOf(conf).Elem()
	numFields := val.Type().NumField()
	res := make(map[string]*ptypes.Any, numFields)
	for i := 0; i < numFields; i++ {
		res[val.Type().Field(i).Name] = &ptypes.Any{
			TypeUrl:
		}
	}
>>>>>>> 42942cc7
	return &ethpb.BeaconConfig{
		Config:               res,
	}, nil
}<|MERGE_RESOLUTION|>--- conflicted
+++ resolved
@@ -6,21 +6,10 @@
 
 	ptypes "github.com/gogo/protobuf/types"
 	ethpb "github.com/prysmaticlabs/ethereumapis/eth/v1alpha1"
-<<<<<<< HEAD
-
 	"github.com/prysmaticlabs/prysm/shared/params"
 )
 
 // GetBeaconConfig retrieves the current configuration parameters of the beacon chain.
-func (bs *Server) GetBeaconConfig(ctx context.Context, _ *ptypes.Empty) (*ethpb.BeaconConfig, error) {
-	conf := params.BeaconConfig()
-	val := reflect.TypeOf(conf)
-	res := make(map[string]*ptypes.Any)
-=======
-	"github.com/prysmaticlabs/prysm/shared/params"
-)
-
-// GetBeaconConfig returns the configuration of the beacon chain as understood by this node.
 func (bs *Server) GetBeaconConfig(ctx context.Context, _ *ptypes.Empty) (*ethpb.BeaconConfig, error) {
 	conf := params.BeaconConfig()
 	val := reflect.ValueOf(conf).Elem()
@@ -28,11 +17,10 @@
 	res := make(map[string]*ptypes.Any, numFields)
 	for i := 0; i < numFields; i++ {
 		res[val.Type().Field(i).Name] = &ptypes.Any{
-			TypeUrl:
+			TypeUrl: "",
 		}
 	}
->>>>>>> 42942cc7
 	return &ethpb.BeaconConfig{
-		Config:               res,
+		Config: res,
 	}, nil
 }