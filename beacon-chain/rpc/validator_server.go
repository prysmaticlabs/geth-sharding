--- conflicted
+++ resolved
@@ -165,11 +165,7 @@
 	ctx context.Context,
 	req *pb.ValidatorEpochAssignmentsRequest) (*pb.CommitteeAssignmentResponse, error) {
 
-<<<<<<< HEAD
-	beaconState, err := vs.beaconDB.State()
-=======
-	state, err := vs.beaconDB.State(ctx)
->>>>>>> 6dc6a9b7
+	beaconState, err := vs.beaconDB.State(ctx)
 	if err != nil {
 		return nil, fmt.Errorf("could not fetch beacon state: %v", err)
 	}
@@ -179,11 +175,7 @@
 	}
 
 	committee, shard, slot, isProposer, err :=
-<<<<<<< HEAD
-		helpers.NextEpochCommitteeAssignment(beaconState, uint64(idx), false)
-=======
-		helpers.CommitteeAssignment(state, req.EpochStart, uint64(idx), false)
->>>>>>> 6dc6a9b7
+		helpers.CommitteeAssignment(beaconState, req.EpochStart, uint64(idx), false)
 	if err != nil {
 		return nil, fmt.Errorf("could not get next epoch committee assignment: %v", err)
 	}
