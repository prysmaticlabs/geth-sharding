load("@io_bazel_rules_go//go:def.bzl", "go_library", "go_test")

go_library(
    name = "go_default_library",
    srcs = [
        "block_cache.go",
        "block_reader.go",
        "deposit.go",
        "log_processing.go",
        "service.go",
    ],
    importpath = "github.com/prysmaticlabs/prysm/beacon-chain/powchain",
    visibility = [
        "//beacon-chain:__subpackages__",
        "//contracts:__subpackages__",
    ],
    deps = [
        "//beacon-chain/cache/depositcache:go_default_library",
        "//beacon-chain/core/blocks:go_default_library",
        "//beacon-chain/core/feed:go_default_library",
        "//beacon-chain/core/feed/state:go_default_library",
        "//beacon-chain/core/helpers:go_default_library",
        "//beacon-chain/core/state:go_default_library",
        "//beacon-chain/core/state/stateutils:go_default_library",
        "//beacon-chain/db:go_default_library",
        "//contracts/deposit-contract:go_default_library",
<<<<<<< HEAD
        "//proto/beacon/db:go_default_library",
        "//proto/beacon/p2p/v1:go_default_library",
=======
        "//proto/beacon/p2p/v1:go_default_library",
        "//shared/bls:go_default_library",
>>>>>>> f9d3ee06
        "//shared/bytesutil:go_default_library",
        "//shared/featureconfig:go_default_library",
        "//shared/hashutil:go_default_library",
        "//shared/mathutil:go_default_library",
        "//shared/params:go_default_library",
        "//shared/trieutil:go_default_library",
        "@com_github_ethereum_go_ethereum//:go_default_library",
        "@com_github_ethereum_go_ethereum//accounts/abi/bind:go_default_library",
        "@com_github_ethereum_go_ethereum//common:go_default_library",
        "@com_github_ethereum_go_ethereum//common/hexutil:go_default_library",
        "@com_github_ethereum_go_ethereum//core/types:go_default_library",
        "@com_github_ethereum_go_ethereum//ethclient:go_default_library",
        "@com_github_ethereum_go_ethereum//rpc:go_default_library",
        "@com_github_pkg_errors//:go_default_library",
        "@com_github_prometheus_client_golang//prometheus:go_default_library",
        "@com_github_prometheus_client_golang//prometheus/promauto:go_default_library",
        "@com_github_prysmaticlabs_ethereumapis//eth/v1alpha1:go_default_library",
        "@com_github_prysmaticlabs_go_ssz//:go_default_library",
        "@com_github_sirupsen_logrus//:go_default_library",
        "@io_k8s_client_go//tools/cache:go_default_library",
        "@io_opencensus_go//trace:go_default_library",
    ],
)

go_test(
    name = "go_default_test",
    size = "medium",
    srcs = [
        "block_cache_test.go",
        "block_reader_test.go",
        "deposit_test.go",
        "log_processing_test.go",
        "service_test.go",
    ],
    embed = [":go_default_library"],
    deps = [
        "//beacon-chain/cache/depositcache:go_default_library",
        "//beacon-chain/core/feed:go_default_library",
        "//beacon-chain/core/feed/state:go_default_library",
        "//beacon-chain/core/helpers:go_default_library",
        "//beacon-chain/core/state:go_default_library",
        "//beacon-chain/db/kv:go_default_library",
        "//beacon-chain/db/testing:go_default_library",
        "//contracts/deposit-contract:go_default_library",
        "//proto/beacon/db:go_default_library",
        "//shared/bls:go_default_library",
        "//shared/event:go_default_library",
        "//shared/params:go_default_library",
        "//shared/testutil:go_default_library",
        "//shared/trieutil:go_default_library",
        "@com_github_ethereum_go_ethereum//:go_default_library",
        "@com_github_ethereum_go_ethereum//common:go_default_library",
        "@com_github_ethereum_go_ethereum//common/hexutil:go_default_library",
        "@com_github_ethereum_go_ethereum//core/types:go_default_library",
        "@com_github_prysmaticlabs_ethereumapis//eth/v1alpha1:go_default_library",
        "@com_github_prysmaticlabs_go_ssz//:go_default_library",
        "@com_github_sirupsen_logrus//:go_default_library",
        "@com_github_sirupsen_logrus//hooks/test:go_default_library",
    ],
)<|MERGE_RESOLUTION|>--- conflicted
+++ resolved
@@ -24,13 +24,9 @@
         "//beacon-chain/core/state/stateutils:go_default_library",
         "//beacon-chain/db:go_default_library",
         "//contracts/deposit-contract:go_default_library",
-<<<<<<< HEAD
         "//proto/beacon/db:go_default_library",
         "//proto/beacon/p2p/v1:go_default_library",
-=======
-        "//proto/beacon/p2p/v1:go_default_library",
         "//shared/bls:go_default_library",
->>>>>>> f9d3ee06
         "//shared/bytesutil:go_default_library",
         "//shared/featureconfig:go_default_library",
         "//shared/hashutil:go_default_library",
