--- conflicted
+++ resolved
@@ -94,10 +94,6 @@
 		log.WithError(err).Error("Failed to get ETH1 data")
 		return
 	}
-<<<<<<< HEAD
-=======
-
->>>>>>> 23de5ca6
 	// Then, we generate a RandaoReveal by signing the block's slot information using
 	// the validator's private key.
 	// epoch_signature = bls_sign(
@@ -109,8 +105,6 @@
 	//	   domain_type=DOMAIN_RANDAO,
 	//   )
 	// )
-<<<<<<< HEAD
-=======
 
 	epoch := slot / params.BeaconConfig().SlotsPerEpoch
 	// Retrieve the current fork data from the beacon node.
@@ -119,7 +113,6 @@
 		log.WithError(err).Error("Failed to get domain data from beacon node's state")
 		return
 	}
->>>>>>> 23de5ca6
 	buf := make([]byte, 32)
 	binary.LittleEndian.PutUint64(buf, epoch)
 
@@ -136,18 +129,10 @@
 	}
 
 	// 2. Construct block.
-<<<<<<< HEAD
-	block = &pbp2p.BeaconBlock{
-		Slot:             slot,
-		ParentRootHash32: parentTreeRoot[:],
-		RandaoReveal:     epochSignature.Marshal(),
-		Eth1Data:         eth1DataResp.Eth1Data,
-=======
 	block := &pbp2p.BeaconBlock{
 		Slot:            slot,
 		ParentBlockRoot: parentTreeRoot[:],
 		Eth1Data:        eth1DataResp.Eth1Data,
->>>>>>> 23de5ca6
 		Body: &pbp2p.BeaconBlockBody{
 			RandaoReveal:      epochSignature.Marshal(),
 			Attestations:      attResp.PendingAttestations,
