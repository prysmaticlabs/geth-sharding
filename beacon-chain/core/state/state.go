// Package state implements the whole state transition
// function which consists of per slot, per-epoch transitions.
// It also bootstraps the genesis beacon state for slot 0.
package state

import (
	"encoding/binary"
	"fmt"

	"github.com/prysmaticlabs/prysm/beacon-chain/core/helpers"
	"github.com/prysmaticlabs/prysm/beacon-chain/core/state/stateutils"
	v "github.com/prysmaticlabs/prysm/beacon-chain/core/validators"
	pb "github.com/prysmaticlabs/prysm/proto/beacon/p2p/v1"
	"github.com/prysmaticlabs/prysm/shared/hashutil"
	"github.com/prysmaticlabs/prysm/shared/params"
)

// GenesisBeaconState gets called when DepositsForChainStart count of
// full deposits were made to the deposit contract and the ChainStart log gets emitted.
func GenesisBeaconState(
	genesisValidatorDeposits []*pb.Deposit,
	genesisTime uint64,
	eth1Data *pb.Eth1Data,
) (*pb.BeaconState, error) {
	latestRandaoMixes := make(
		[][]byte,
		params.BeaconConfig().LatestRandaoMixesLength,
	)
	for i := 0; i < len(latestRandaoMixes); i++ {
		latestRandaoMixes[i] = make([]byte, 32)
	}

	zeroHash := params.BeaconConfig().ZeroHash[:]

	latestActiveIndexRoots := make(
		[][]byte,
		params.BeaconConfig().LatestActiveIndexRootsLength,
	)
	for i := 0; i < len(latestActiveIndexRoots); i++ {
		latestActiveIndexRoots[i] = zeroHash
	}

	latestCrosslinks := make([]*pb.Crosslink, params.BeaconConfig().ShardCount)
	for i := 0; i < len(latestCrosslinks); i++ {
		latestCrosslinks[i] = &pb.Crosslink{
			Epoch:                   params.BeaconConfig().GenesisEpoch,
			CrosslinkDataRootHash32: zeroHash,
		}
	}

	latestBlockRoots := make([][]byte, params.BeaconConfig().LatestBlockRootsLength)
	for i := 0; i < len(latestBlockRoots); i++ {
		latestBlockRoots[i] = zeroHash
	}

	validatorRegistry := make([]*pb.Validator, len(genesisValidatorDeposits))
	for i, d := range genesisValidatorDeposits {
		depositInput, err := helpers.DecodeDepositInput(d.DepositData)
		if err != nil {
			return nil, fmt.Errorf("could decode deposit input %v", err)
		}

		validator := &pb.Validator{
			Pubkey:                depositInput.Pubkey,
			WithdrawalCredentials: depositInput.WithdrawalCredentialsHash32,
			ActivationEpoch:       params.BeaconConfig().FarFutureEpoch,
			ExitEpoch:             params.BeaconConfig().FarFutureEpoch,
			SlashedEpoch:          params.BeaconConfig().FarFutureEpoch,
			WithdrawableEpoch:     params.BeaconConfig().FarFutureEpoch,
		}

		validatorRegistry[i] = validator
	}

	latestBalances := make([]uint64, len(genesisValidatorDeposits))
	latestSlashedExitBalances := make([]uint64, params.BeaconConfig().LatestSlashedExitLength)

	state := &pb.BeaconState{
		// Misc fields.
		Slot:        params.BeaconConfig().GenesisSlot,
		GenesisTime: genesisTime,

		Fork: &pb.Fork{
			PreviousVersion: params.BeaconConfig().GenesisForkVersion,
			CurrentVersion:  params.BeaconConfig().GenesisForkVersion,
			Epoch:           params.BeaconConfig().GenesisEpoch,
		},

		// Validator registry fields.
		ValidatorRegistry:            validatorRegistry,
		Balances:                     latestBalances,
		ValidatorRegistryUpdateEpoch: params.BeaconConfig().GenesisEpoch,

		// Randomness and committees.
		LatestRandaoMixes:           latestRandaoMixes,
		PreviousShufflingStartShard: params.BeaconConfig().GenesisStartShard,
		CurrentShufflingStartShard:  params.BeaconConfig().GenesisStartShard,
		PreviousShufflingEpoch:      params.BeaconConfig().GenesisEpoch,
		CurrentShufflingEpoch:       params.BeaconConfig().GenesisEpoch,
		PreviousShufflingSeedHash32: zeroHash,
		CurrentShufflingSeedHash32:  zeroHash,

		// Finality.
		PreviousJustifiedEpoch: params.BeaconConfig().GenesisEpoch,
		PreviousJustifiedRoot:  params.BeaconConfig().ZeroHash[:],
		CurrentJustifiedEpoch:  params.BeaconConfig().GenesisEpoch,
		CurrentJustifiedRoot:   params.BeaconConfig().ZeroHash[:],
		JustificationBitfield:  0,
		FinalizedEpoch:         params.BeaconConfig().GenesisEpoch,
		FinalizedRoot:          params.BeaconConfig().ZeroHash[:],

		// Recent state.
		LatestCrosslinks:        latestCrosslinks,
<<<<<<< HEAD
		LatestBlockRootHash32S:  latestBlockRoots,
=======
		LatestBlockRoots:        latestBlockRoots,
>>>>>>> f0c45f50
		LatestActiveIndexRoots:  latestActiveIndexRoots,
		LatestSlashedBalances:   latestSlashedExitBalances,
		LatestAttestations:      []*pb.PendingAttestation{},
		BatchedBlockRootHash32S: [][]byte{},

		// Eth1 data.
		LatestEth1Data: eth1Data,
		Eth1DataVotes:  []*pb.Eth1DataVote{},
		DepositIndex:   0,
	}

	// Process initial deposits.
	var err error
	validatorMap := stateutils.ValidatorIndexMap(state)
	for _, deposit := range genesisValidatorDeposits {
		depositData := deposit.DepositData
		depositInput, err := helpers.DecodeDepositInput(depositData)
		if err != nil {
			return nil, fmt.Errorf("could not decode deposit input: %v", err)
		}
		value, _, err := helpers.DecodeDepositAmountAndTimeStamp(depositData)
		if err != nil {
			return nil, fmt.Errorf("could not decode deposit value and timestamp: %v", err)
		}
		state, err = v.ProcessDeposit(
			state,
			validatorMap,
			depositInput.Pubkey,
			value,
			depositInput.ProofOfPossession,
			depositInput.WithdrawalCredentialsHash32,
		)
		if err != nil {
			return nil, fmt.Errorf("could not process validator deposit: %v", err)
		}
	}
	for i := 0; i < len(state.ValidatorRegistry); i++ {
		if helpers.EffectiveBalance(state, uint64(i)) >=
			params.BeaconConfig().MaxDepositAmount {
			state, err = v.ActivateValidator(state, uint64(i), true)
			if err != nil {
				return nil, fmt.Errorf("could not activate validator: %v", err)
			}
		}
	}
	activeValidators := helpers.ActiveValidatorIndices(state, params.BeaconConfig().GenesisEpoch)
	indicesBytes := []byte{}
	for _, val := range activeValidators {
		buf := make([]byte, 8)
		binary.LittleEndian.PutUint64(buf, val)
		indicesBytes = append(indicesBytes, buf...)
	}
	genesisActiveIndexRoot := hashutil.Hash(indicesBytes)
	for i := uint64(0); i < params.BeaconConfig().LatestActiveIndexRootsLength; i++ {
		state.LatestActiveIndexRoots[i] = genesisActiveIndexRoot[:]
	}
	seed, err := helpers.GenerateSeed(state, params.BeaconConfig().GenesisEpoch)
	if err != nil {
		return nil, fmt.Errorf("could not generate initial seed: %v", err)
	}
	state.CurrentShufflingSeedHash32 = seed[:]
	return state, nil
}<|MERGE_RESOLUTION|>--- conflicted
+++ resolved
@@ -111,11 +111,7 @@
 
 		// Recent state.
 		LatestCrosslinks:        latestCrosslinks,
-<<<<<<< HEAD
-		LatestBlockRootHash32S:  latestBlockRoots,
-=======
 		LatestBlockRoots:        latestBlockRoots,
->>>>>>> f0c45f50
 		LatestActiveIndexRoots:  latestActiveIndexRoots,
 		LatestSlashedBalances:   latestSlashedExitBalances,
 		LatestAttestations:      []*pb.PendingAttestation{},
