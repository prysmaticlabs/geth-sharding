--- conflicted
+++ resolved
@@ -35,7 +35,6 @@
 	rpcClientService rpcClientService
 	assignmentChan   chan *pbp2p.BeaconBlock
 	shardID          uint64
-	pubKey           []byte
 }
 
 // Config options for an attester service.
@@ -44,7 +43,6 @@
 	ShardID       uint64
 	Assigner      beaconClientService
 	Client        rpcClientService
-	Pubkey        []byte
 }
 
 // NewAttester creates a new attester instance.
@@ -56,7 +54,6 @@
 		beaconService:    cfg.Assigner,
 		rpcClientService: cfg.Client,
 		shardID:          cfg.ShardID,
-		pubKey:           cfg.Pubkey,
 		assignmentChan:   make(chan *pbp2p.BeaconBlock, cfg.AssignmentBuf),
 	}
 }
@@ -97,11 +94,7 @@
 			latestBlockHash := blake2b.Sum512(data)
 
 			pubKeyReq := &pb.PublicKey{
-<<<<<<< HEAD
 				PublicKey: a.beaconService.PublicKey(),
-=======
-				PublicKey: a.pubKey,
->>>>>>> f9a5d277
 			}
 			shardID, err := validator.ValidatorShardID(a.ctx, pubKeyReq)
 			if err != nil {
