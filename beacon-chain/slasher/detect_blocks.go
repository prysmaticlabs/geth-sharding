package slasher

import (
	"context"

	"github.com/pkg/errors"
	types "github.com/prysmaticlabs/eth2-types"
	ethpb "github.com/prysmaticlabs/ethereumapis/eth/v1alpha1"
	slashertypes "github.com/prysmaticlabs/prysm/beacon-chain/slasher/types"
	"go.opencensus.io/trace"
)

// detectProposerSlashings takes in signed block header wrappers and returns a list of proposer slashings detected.
func (s *Service) detectProposerSlashings(
	ctx context.Context,
	proposedBlocks []*slashertypes.SignedBlockHeaderWrapper,
) ([]*ethpb.ProposerSlashing, error) {
	ctx, span := trace.StartSpan(ctx, "Slasher.detectProposerSlashings")
	defer span.End()
	// We check if there are any slashable double proposals in the input list
	// of proposals with respect to each other.
	slashings := make([]*ethpb.ProposerSlashing, 0)
	existingProposals := make(map[string]*slashertypes.SignedBlockHeaderWrapper)
	for i, proposal := range proposedBlocks {
		key := proposalKey(proposal)
		existingProposal, ok := existingProposals[key]
		if !ok {
			existingProposals[key] = proposal
			continue
		}
		if isDoubleProposal(proposedBlocks[i].SigningRoot, existingProposal.SigningRoot) {
			doubleProposalsTotal.Inc()
			slashing := &ethpb.ProposerSlashing{
				Header_1: existingProposal.SignedBeaconBlockHeader,
				Header_2: proposedBlocks[i].SignedBeaconBlockHeader,
			}
<<<<<<< HEAD
=======
			slashings = append(slashings, slashing)
>>>>>>> 8d5c44ff
			s.serviceCfg.ProposerSlashingsFeed.Send(slashing)
		}
	}

	proposerSlashings, err := s.serviceCfg.Database.CheckDoubleBlockProposals(ctx, proposedBlocks)
	if err != nil {
		return nil, errors.Wrap(err, "could not check for double proposals on disk")
	}
	if err := s.saveSafeProposals(ctx, proposedBlocks, proposerSlashings); err != nil {
		return nil, errors.Wrap(err, "could not save safe proposals")
	}
<<<<<<< HEAD
	return proposerSlashings, nil
=======
	slashings = append(slashings, proposerSlashings...)
	return slashings, nil
>>>>>>> 8d5c44ff
}

// Check for double proposals in our database given a list of incoming block proposals.
// For the proposals that were not slashable, we save them to the database.
func (s *Service) saveSafeProposals(
	ctx context.Context,
	proposedBlocks []*slashertypes.SignedBlockHeaderWrapper,
	proposerSlashings []*ethpb.ProposerSlashing,
) error {
	ctx, span := trace.StartSpan(ctx, "Slasher.saveSafeProposals")
	defer span.End()
	safeProposals := safeProposals(proposedBlocks, proposerSlashings)
	return s.serviceCfg.Database.SaveBlockProposals(ctx, safeProposals)
}

func (s *Service) recordDoubleProposals(doubleProposals []*ethpb.ProposerSlashing) {
	for _, doubleProposal := range doubleProposals {
		doubleProposalsTotal.Inc()
		logProposerSlashing(doubleProposal)
		s.serviceCfg.ProposerSlashingsFeed.Send(doubleProposal)
	}
}

func safeProposals(
	proposedBlocks []*slashertypes.SignedBlockHeaderWrapper,
	proposerSlashings []*ethpb.ProposerSlashing,
) []*slashertypes.SignedBlockHeaderWrapper {
	// We initialize a map of proposers that are safe from slashing.
	safeProposers := make(map[types.ValidatorIndex]*slashertypes.SignedBlockHeaderWrapper, len(proposedBlocks))
	for _, proposal := range proposedBlocks {
		safeProposers[proposal.SignedBeaconBlockHeader.Header.ProposerIndex] = proposal
	}
	for _, doubleProposal := range proposerSlashings {
		// If a proposer is found to have committed a slashable offense, we delete
		// them from the safe proposers map.
		delete(safeProposers, doubleProposal.Header_1.Header.ProposerIndex)
	}
	// We save all the proposals that are determined "safe" and not-slashable to our database.
	safeProposals := make([]*slashertypes.SignedBlockHeaderWrapper, 0, len(safeProposers))
	for _, proposal := range safeProposers {
		safeProposals = append(safeProposals, proposal)
	}
	return safeProposals
}

func proposalKey(proposal *slashertypes.SignedBlockHeaderWrapper) string {
	header := proposal.SignedBeaconBlockHeader.Header
	return uintToString(uint64(header.Slot)) + ":" + uintToString(uint64(header.ProposerIndex))
}<|MERGE_RESOLUTION|>--- conflicted
+++ resolved
@@ -34,10 +34,7 @@
 				Header_1: existingProposal.SignedBeaconBlockHeader,
 				Header_2: proposedBlocks[i].SignedBeaconBlockHeader,
 			}
-<<<<<<< HEAD
-=======
 			slashings = append(slashings, slashing)
->>>>>>> 8d5c44ff
 			s.serviceCfg.ProposerSlashingsFeed.Send(slashing)
 		}
 	}
@@ -49,12 +46,8 @@
 	if err := s.saveSafeProposals(ctx, proposedBlocks, proposerSlashings); err != nil {
 		return nil, errors.Wrap(err, "could not save safe proposals")
 	}
-<<<<<<< HEAD
-	return proposerSlashings, nil
-=======
 	slashings = append(slashings, proposerSlashings...)
 	return slashings, nil
->>>>>>> 8d5c44ff
 }
 
 // Check for double proposals in our database given a list of incoming block proposals.
