--- conflicted
+++ resolved
@@ -1,5 +1,6 @@
 package client
 
+// Validator client proposer functions.
 import (
 	"context"
 	"fmt"
@@ -11,10 +12,8 @@
 	validatorpb "github.com/prysmaticlabs/prysm/proto/validator/accounts/v2"
 	"github.com/prysmaticlabs/prysm/shared/bls"
 	"github.com/prysmaticlabs/prysm/shared/bytesutil"
-	"github.com/prysmaticlabs/prysm/shared/featureconfig"
 	"github.com/prysmaticlabs/prysm/shared/params"
 	"github.com/prysmaticlabs/prysm/shared/timeutils"
-	"github.com/prysmaticlabs/prysm/validator/slashing-protection/remote"
 	"github.com/sirupsen/logrus"
 	"go.opencensus.io/trace"
 )
@@ -67,16 +66,13 @@
 		return
 	}
 
-<<<<<<< HEAD
-=======
 	if err := v.preBlockSignValidations(ctx, pubKey, b); err != nil {
 		log.WithFields(
-			blockLogFields(pubKey, b, nil),
+			blockLogFields(pubKey, &ethpb.SignedBeaconBlock{Block: b}, [32]byte{}),
 		).WithError(err).Error("Failed block slashing protection check")
 		return
 	}
 
->>>>>>> 3ae4b793
 	// Sign returned block from beacon node
 	sig, signingRoot, err := v.signBlock(ctx, pubKey, b)
 	if err != nil {
@@ -91,50 +87,11 @@
 		Signature: sig,
 	}
 
-<<<<<<< HEAD
-	locallySlashable, err := v.localSlashingProtector.IsSlashableBlock(ctx, blk, pubKey, signingRoot)
-	if err != nil {
+	if err := v.postBlockSignUpdate(ctx, pubKey, blk, signingRoot); err != nil {
 		log.WithFields(
-			blockLogFields(pubKey, blk),
-		).WithError(err).Error("Could not check block safety with local slashing protection, not submitting")
-=======
-	if err := v.postBlockSignUpdate(ctx, pubKey, blk, domain); err != nil {
-		log.WithFields(
-			blockLogFields(pubKey, b, sig),
+			blockLogFields(pubKey, blk, signingRoot),
 		).WithError(err).Error("Failed block slashing protection check")
->>>>>>> 3ae4b793
-		return
-	}
-	if locallySlashable {
-		log.WithFields(
-			blockLogFields(pubKey, blk),
-		).Warn("Attempted to submit a slashable block, blocked by local slashing protection")
-		return
-	}
-	if remoteProtector, ok := v.remoteSlashingProtector.(*remote.Service); ok && remoteProtector != nil {
-		remoteSlashable, err := v.remoteSlashingProtector.IsSlashableBlock(ctx, blk, pubKey, signingRoot)
-		if err != nil {
-			if featureconfig.Get().DisableStrictRemoteSlashingProtection {
-				if !errors.Is(err, remote.ErrSlasherUnavailable) {
-					// If slasher is unavailable, trust local protection and proceed with submitting the attestation.
-					log.WithFields(
-						blockLogFields(pubKey, blk),
-					).WithError(err).Warn("Could not check block safety with remote slashing protection, not submitting")
-					return
-				}
-			} else {
-				log.WithFields(
-					blockLogFields(pubKey, blk),
-				).WithError(err).Warn("Could not check block safety with remote slashing protection, not submitting")
-				return
-			}
-		}
-		if remoteSlashable {
-			log.WithFields(
-				blockLogFields(pubKey, blk),
-			).Warn("Attempted to submit a slashable block, blocked by remote slashing protection")
-			return
-		}
+		return
 	}
 
 	// Propose and broadcast block via beacon node
@@ -305,11 +262,12 @@
 	return sig.Marshal(), nil
 }
 
-func blockLogFields(pubKey [48]byte, sBlock *ethpb.SignedBeaconBlock) logrus.Fields {
+func blockLogFields(pubKey [48]byte, sBlock *ethpb.SignedBeaconBlock, signingRoot [32]byte) logrus.Fields {
 	return logrus.Fields{
 		"proposerPublicKey": fmt.Sprintf("%#x", pubKey),
 		"proposerIndex":     sBlock.Block.ProposerIndex,
 		"blockSlot":         sBlock.Block.Slot,
+		"signingRoot":       signingRoot,
 		"signature":         fmt.Sprintf("%#x", sBlock.Signature),
 	}
 }