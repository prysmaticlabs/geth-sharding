package stategen

import (
	"context"

	"github.com/prysmaticlabs/prysm/beacon-chain/state"
	"github.com/prysmaticlabs/prysm/shared/bytesutil"
	"go.opencensus.io/trace"
)

// SaveState saves the state in the DB.
// It knows which cold and hot state section the input state should belong to.
func (s *State) SaveState(ctx context.Context, root [32]byte, state *state.BeaconState) error {
	ctx, span := trace.StartSpan(ctx, "stateGen.SaveState")
	defer span.End()

	// The state belongs to the cold section if it's below the split slot threshold.
	if state.Slot() < s.finalizedInfo.slot {
		return s.saveColdState(ctx, root, state)
	}

	return s.saveHotState(ctx, root, state)
<<<<<<< HEAD
}

// DeleteHotStateInCache deletes the hot state entry from the cache.
func (s *State) DeleteHotStateInCache(root [32]byte) {
	s.hotStateCache.Delete(root)
}

// ForceCheckpoint initiates a cold state save of the given state. This method does not update the
// "last archived state" but simply saves the specified state from the root argument into the DB.
func (s *State) ForceCheckpoint(ctx context.Context, root []byte) error {
	ctx, span := trace.StartSpan(ctx, "stateGen.ForceCheckpoint")
	defer span.End()

	root32 := bytesutil.ToBytes32(root)
	fs, err := s.loadHotStateByRoot(ctx, root32)
	if err != nil {
		return err
	}
	if err := s.beaconDB.SaveState(ctx, fs, root32); err != nil {
		return err
	}

	return nil
=======
>>>>>>> f1cfb6a2
}<|MERGE_RESOLUTION|>--- conflicted
+++ resolved
@@ -20,12 +20,6 @@
 	}
 
 	return s.saveHotState(ctx, root, state)
-<<<<<<< HEAD
-}
-
-// DeleteHotStateInCache deletes the hot state entry from the cache.
-func (s *State) DeleteHotStateInCache(root [32]byte) {
-	s.hotStateCache.Delete(root)
 }
 
 // ForceCheckpoint initiates a cold state save of the given state. This method does not update the
@@ -44,6 +38,4 @@
 	}
 
 	return nil
-=======
->>>>>>> f1cfb6a2
 }