--- conflicted
+++ resolved
@@ -477,17 +477,6 @@
 			config.LatestPenalizedExitLength)
 		latestPenalizedExitBalances[epoch] = tt.balances
 		state := &pb.BeaconState{
-<<<<<<< HEAD
-			Slot:                        tt.slot,
-			LatestPenalizedExitBalances: latestPenalizedExitBalances}
-		newState := UpdatePenalizedExitBalances(state)
-		if newState.LatestPenalizedExitBalances[epoch+1] !=
-			tt.balances {
-			t.Errorf(
-				"LatestPenalizedExitBalances didn't update for epoch %d,"+
-					"wanted: %d, got: %d", epoch+1, tt.balances,
-				newState.LatestPenalizedExitBalances[epoch+1],
-=======
 			Slot:                    tt.slot,
 			LatestPenalizedBalances: latestPenalizedExitBalances}
 		newState := UpdatePenalizedExitBalances(state)
@@ -497,7 +486,6 @@
 				"LatestPenalizedBalances didn't update for epoch %d,"+
 					"wanted: %d, got: %d", epoch+1, tt.balances,
 				newState.LatestPenalizedBalances[epoch+1],
->>>>>>> 5b22e8f2
 			)
 		}
 	}
