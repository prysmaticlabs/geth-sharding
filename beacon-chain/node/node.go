--- conflicted
+++ resolved
@@ -330,14 +330,6 @@
 }
 
 func (b *BeaconNode) registerP2P(cliCtx *cli.Context) error {
-<<<<<<< HEAD
-	bootnodeAddrs := make([]string, 0)
-	var err error
-	if bootstrapfileName := cliCtx.String(cmd.BootStrapNodeFile.Name); bootstrapfileName != "" {
-		bootnodeAddrs, err = readbootNodes(bootstrapfileName)
-		if err != nil {
-			return err
-=======
 	// Bootnode ENR may be a filepath to a YAML file
 	bootnodesTemp := params.BeaconNetworkConfig().BootstrapNodes //actual CLI values
 	bootnodeAddrs := make([]string, 0)                           //dest of final list of nodes
@@ -350,10 +342,7 @@
 			bootnodeAddrs = append(bootnodeAddrs, fileNodes...)
 		} else {
 			bootnodeAddrs = append(bootnodeAddrs, addr)
->>>>>>> 6bd15cb3
-		}
-	} else {
-		bootnodeAddrs = params.BeaconNetworkConfig().BootstrapNodes
+		}
 	}
 
 	datadir := cliCtx.String(cmd.DataDirFlag.Name)
