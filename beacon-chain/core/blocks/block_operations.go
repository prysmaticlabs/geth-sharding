--- conflicted
+++ resolved
@@ -26,13 +26,11 @@
 	"go.opencensus.io/trace"
 )
 
-// VerifyProposerSignature uses BLS signature verification to ensure
+// VerifyBlockSignature uses BLS signature verification to ensure
 // the correct proposer created an incoming beacon block during state
 // transition processing.
-//
-// WIP - this is stubbed out until BLS is integrated into Prysm.
-func VerifyProposerSignature(ctx context.Context, beaconState *pb.BeaconState, block *pb.BeaconBlock) error {
-	ctx, span := trace.StartSpan(ctx, "beacon-chain.ChainService.state.ProcessBlock.VerifyProposerSignature")
+func VerifyBlockSignature(ctx context.Context, beaconState *pb.BeaconState, block *pb.BeaconBlock) error {
+	ctx, span := trace.StartSpan(ctx, "beacon-chain.ChainService.state.ProcessBlock.VerifyBlockSignature")
 	defer span.End()
 
 	proposerIdx, err := helpers.BeaconProposerIndex(beaconState, block.Slot)
@@ -62,12 +60,12 @@
 	sig, err := bls.SignatureFromBytes(block.Signature)
 	currentEpoch := helpers.CurrentEpoch(beaconState)
 
-	domain := forkutils.DomainVersion(beaconState.Fork, currentEpoch, params.BeaconConfig().DomainProposal)
+	domain := forkutil.DomainVersion(beaconState.Fork, currentEpoch, params.BeaconConfig().DomainProposal)
 
 	log.Debugf("Verifying proposal hash %#x", proposalHash[:])
 
 	if !sig.Verify(proposerPubkey, proposalHash[:], domain) {
-		return errors.New("proposer signature did not verify")
+		return errors.New("block signature did not verify")
 	}
 	return nil
 }
@@ -131,11 +129,7 @@
 	if err != nil {
 		return nil, fmt.Errorf("could not get beacon proposer index at slot %d: %v", beaconState.Slot, err)
 	}
-<<<<<<< HEAD
-	log.WithField("proposerIdx", proposerIdx).Info("RANDAO expected proposer")
-	proposer := beaconState.ValidatorRegistry[proposerIdx]
-=======
->>>>>>> 68703f57
+
 	if verifySignatures {
 		if err := verifyBlockRandao(beaconState, block, proposerIdx, enableLogging); err != nil {
 			return nil, fmt.Errorf("could not verify block randao: %v", err)
