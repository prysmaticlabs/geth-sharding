--- conflicted
+++ resolved
@@ -834,11 +834,7 @@
 	}
 }
 
-<<<<<<< HEAD
-func TestEnsureJustifiedRootNotZeroHashes(t *testing.T) {
-=======
 func TestEnsureRootNotZeroHashes(t *testing.T) {
->>>>>>> f4e9e2f4
 	ctx := context.Background()
 	cfg := &Config{}
 	service, err := NewService(ctx, cfg)
@@ -847,20 +843,12 @@
 	}
 	service.genesisRoot = [32]byte{'a'}
 
-<<<<<<< HEAD
-	r := service.ensureJustifiedRootNotZeroHashes(params.BeaconConfig().ZeroHash)
-=======
 	r := service.ensureRootNotZeros(params.BeaconConfig().ZeroHash)
->>>>>>> f4e9e2f4
 	if r != service.genesisRoot {
 		t.Error("Did not get wanted justified root")
 	}
 	root := [32]byte{'b'}
-<<<<<<< HEAD
-	r = service.ensureJustifiedRootNotZeroHashes(root)
-=======
 	r = service.ensureRootNotZeros(root)
->>>>>>> f4e9e2f4
 	if r != root {
 		t.Error("Did not get wanted justified root")
 	}
