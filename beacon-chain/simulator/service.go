// Package simulator defines the simulation utility to test the beacon-chain.
package simulator

import (
	"context"
	"fmt"
	"github.com/prysmaticlabs/prysm/validator/params"
	"time"

	"github.com/ethereum/go-ethereum/ethdb"
	"github.com/gogo/protobuf/proto"
	"github.com/golang/protobuf/ptypes"
	"github.com/prysmaticlabs/prysm/beacon-chain/params"
	"github.com/prysmaticlabs/prysm/beacon-chain/types"
	pb "github.com/prysmaticlabs/prysm/proto/beacon/p2p/v1"
	"github.com/prysmaticlabs/prysm/shared"
	"github.com/prysmaticlabs/prysm/shared/p2p"
	"github.com/sirupsen/logrus"
)

var log = logrus.WithField("prefix", "simulator")

// Simulator struct.
type Simulator struct {
	ctx                    context.Context
	cancel                 context.CancelFunc
	p2p                    shared.P2P
	web3Service            types.POWChainService
	chainService           types.StateFetcher
	beaconDB               ethdb.Database
	enablePOWChain         bool
	delay                  time.Duration
	slotNum                uint64
	broadcastedBlocks      map[[32]byte]*types.Block
	broadcastedBlockHashes [][32]byte
	blockRequestChan       chan p2p.Message
}

// Config options for the simulator service.
type Config struct {
	Delay           time.Duration
	BlockRequestBuf int
	P2P             shared.P2P
	Web3Service     types.POWChainService
	ChainService    types.StateFetcher
	BeaconDB        ethdb.Database
	EnablePOWChain  bool
}

// DefaultConfig options for the simulator.
func DefaultConfig() *Config {
	return &Config{
<<<<<<< HEAD
		Delay:           time.Second * time.Duration(params.DefaultConfig().SlotDuration),
=======
		Delay:           time.Second * time.Duration(params.GetConfig().SlotDuration),
>>>>>>> d5bf7339
		BlockRequestBuf: 100,
	}
}

// NewSimulator creates a simulator instance for a syncer to consume fake, generated blocks.
func NewSimulator(ctx context.Context, cfg *Config) *Simulator {
	ctx, cancel := context.WithCancel(ctx)
	return &Simulator{
		ctx:                    ctx,
		cancel:                 cancel,
		p2p:                    cfg.P2P,
		web3Service:            cfg.Web3Service,
		chainService:           cfg.ChainService,
		beaconDB:               cfg.BeaconDB,
		delay:                  cfg.Delay,
		enablePOWChain:         cfg.EnablePOWChain,
		slotNum:                1,
		broadcastedBlocks:      make(map[[32]byte]*types.Block),
		broadcastedBlockHashes: [][32]byte{},
		blockRequestChan:       make(chan p2p.Message, cfg.BlockRequestBuf),
	}
}

// Start the sim.
func (sim *Simulator) Start() {
	log.Info("Starting service")
	go sim.run(time.NewTicker(sim.delay).C, sim.ctx.Done())
}

// Stop the sim.
func (sim *Simulator) Stop() error {
	defer sim.cancel()
	log.Info("Stopping service")
	// Persist the last simulated block in the DB for future sessions
	// to continue from the last simulated slot number.
	if len(sim.broadcastedBlockHashes) > 0 {
		lastBlockHash := sim.broadcastedBlockHashes[len(sim.broadcastedBlockHashes)-1]
		lastBlock := sim.broadcastedBlocks[lastBlockHash]
		encoded, err := lastBlock.Marshal()
		if err != nil {
			return err
		}
		return sim.beaconDB.Put([]byte("last-simulated-block"), encoded)
	}
	return nil
}

func (sim *Simulator) lastSimulatedSessionBlock() (*types.Block, error) {
	hasSimulated, err := sim.beaconDB.Has([]byte("last-simulated-block"))
	if err != nil {
		return nil, fmt.Errorf("Could not determine if a previous simulation occurred: %v", err)
	}
	if !hasSimulated {
		return nil, nil
	}
	enc, err := sim.beaconDB.Get([]byte("last-simulated-block"))
	if err != nil {
		return nil, fmt.Errorf("Could not fetch simulated block from db: %v", err)
	}
	lastSimulatedBlockProto := &pb.BeaconBlock{}
	if err = proto.Unmarshal(enc, lastSimulatedBlockProto); err != nil {
		return nil, fmt.Errorf("Could not unmarshal simulated block from db: %v", err)
	}
	return types.NewBlock(lastSimulatedBlockProto), nil
}

func (sim *Simulator) run(delayChan <-chan time.Time, done <-chan struct{}) {
	blockReqSub := sim.p2p.Subscribe(&pb.BeaconBlockRequest{}, sim.blockRequestChan)
	defer blockReqSub.Unsubscribe()

	// Check if we saved a simulated block in the DB from a previous session.
	// If that is the case, simulator will start from there.
	var parentHash []byte
	lastSimulatedBlock, err := sim.lastSimulatedSessionBlock()
	if err != nil {
		log.Errorf("Could not fetch last simulated session's block: %v", err)
	}
	if lastSimulatedBlock != nil {
		h, err := lastSimulatedBlock.Hash()
		if err != nil {
			log.Errorf("Could not hash last simulated session's block: %v", err)
		}
		sim.slotNum = lastSimulatedBlock.SlotNumber()
		sim.broadcastedBlockHashes = append(sim.broadcastedBlockHashes, h)
	}

	for {
		select {
		case <-done:
			log.Debug("Simulator context closed, exiting goroutine")
			return
		case <-delayChan:
			activeStateHash, err := sim.chainService.CurrentActiveState().Hash()
			if err != nil {
				log.Errorf("Could not fetch active state hash: %v", err)
				continue
			}
			crystallizedStateHash, err := sim.chainService.CurrentCrystallizedState().Hash()
			if err != nil {
				log.Errorf("Could not fetch crystallized state hash: %v", err)
				continue
			}

			// If we have not broadcast a simulated block yet, we set parent hash
			// to the genesis block.
			var hash [32]byte
			if sim.slotNum == 1 {
				genesisBlock, err := sim.chainService.GenesisBlock()
				if err != nil {
					log.Errorf("Failed to retrieve genesis block: %v", err)
					continue
				}
				hash, err = genesisBlock.Hash()
				if err != nil {
					log.Errorf("Failed to hash genesis block: %v", err)
					continue
				}
				parentHash = hash[:]
			} else {
				parentHash = sim.broadcastedBlockHashes[len(sim.broadcastedBlockHashes)-1][:]
			}

			log.WithField("currentSlot", sim.slotNum).Debug("Current slot")

			var powChainRef []byte
			if sim.enablePOWChain {
				powChainRef = sim.web3Service.LatestBlockHash().Bytes()
			} else {
				powChainRef = []byte{byte(sim.slotNum)}
			}

			block := types.NewBlock(&pb.BeaconBlock{
				SlotNumber:            sim.slotNum,
				Timestamp:             ptypes.TimestampNow(),
				PowChainRef:           powChainRef,
				ActiveStateHash:       activeStateHash[:],
				CrystallizedStateHash: crystallizedStateHash[:],
				ParentHash:            parentHash,
				Attestations: []*pb.AggregatedAttestation{
<<<<<<< HEAD
					{Slot: sim.slotNum -1, AttesterBitfield: []byte{byte(255)}},
=======
					{Slot: sim.slotNum - 1, AttesterBitfield: []byte{byte(255)}},
>>>>>>> d5bf7339
				},
			})

			sim.slotNum++

			h, err := block.Hash()
			if err != nil {
				log.Errorf("Could not hash simulated block: %v", err)
				continue
			}

			log.WithField("announcedBlockHash", fmt.Sprintf("0x%x", h)).Debug("Announcing block hash")
			sim.p2p.Broadcast(&pb.BeaconBlockHashAnnounce{
				Hash: h[:],
			})
			// We then store the block in a map for later retrieval upon a request for its full
			// data being sent back.
			sim.broadcastedBlocks[h] = block
			sim.broadcastedBlockHashes = append(sim.broadcastedBlockHashes, h)

		case msg := <-sim.blockRequestChan:
			data := msg.Data.(*pb.BeaconBlockRequest)
			var h [32]byte
			copy(h[:], data.Hash[:32])

			block := sim.broadcastedBlocks[h]
			h, err := block.Hash()
			if err != nil {
				log.Errorf("Could not hash block: %v", err)
				continue
			}
			log.Debugf("Responding to full block request for hash: 0x%x", h)
			// Sends the full block body to the requester.
			res := &pb.BeaconBlockResponse{Block: block.Proto(), Attestation: &pb.AggregatedAttestation{
<<<<<<< HEAD
				Slot: sim.slotNum - 1,
=======
				Slot:             sim.slotNum - 1,
>>>>>>> d5bf7339
				AttesterBitfield: []byte{byte(255)},
			}}
			sim.p2p.Send(res, msg.Peer)
		}
	}
}<|MERGE_RESOLUTION|>--- conflicted
+++ resolved
@@ -4,7 +4,6 @@
 import (
 	"context"
 	"fmt"
-	"github.com/prysmaticlabs/prysm/validator/params"
 	"time"
 
 	"github.com/ethereum/go-ethereum/ethdb"
@@ -50,11 +49,7 @@
 // DefaultConfig options for the simulator.
 func DefaultConfig() *Config {
 	return &Config{
-<<<<<<< HEAD
-		Delay:           time.Second * time.Duration(params.DefaultConfig().SlotDuration),
-=======
 		Delay:           time.Second * time.Duration(params.GetConfig().SlotDuration),
->>>>>>> d5bf7339
 		BlockRequestBuf: 100,
 	}
 }
@@ -194,11 +189,7 @@
 				CrystallizedStateHash: crystallizedStateHash[:],
 				ParentHash:            parentHash,
 				Attestations: []*pb.AggregatedAttestation{
-<<<<<<< HEAD
-					{Slot: sim.slotNum -1, AttesterBitfield: []byte{byte(255)}},
-=======
 					{Slot: sim.slotNum - 1, AttesterBitfield: []byte{byte(255)}},
->>>>>>> d5bf7339
 				},
 			})
 
@@ -233,11 +224,7 @@
 			log.Debugf("Responding to full block request for hash: 0x%x", h)
 			// Sends the full block body to the requester.
 			res := &pb.BeaconBlockResponse{Block: block.Proto(), Attestation: &pb.AggregatedAttestation{
-<<<<<<< HEAD
-				Slot: sim.slotNum - 1,
-=======
 				Slot:             sim.slotNum - 1,
->>>>>>> d5bf7339
 				AttesterBitfield: []byte{byte(255)},
 			}}
 			sim.p2p.Send(res, msg.Peer)
