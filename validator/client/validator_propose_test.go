package client

import (
	"context"
	"errors"
	"testing"

	"github.com/golang/mock/gomock"
	ethpb "github.com/prysmaticlabs/ethereumapis/eth/v1alpha1"
	"github.com/prysmaticlabs/prysm/shared/testutil"
	"github.com/prysmaticlabs/prysm/validator/db"
	"github.com/prysmaticlabs/prysm/validator/internal"
	logTest "github.com/sirupsen/logrus/hooks/test"
)

type mocks struct {
	validatorClient  *internal.MockBeaconNodeValidatorClient
	aggregatorClient *internal.MockAggregatorServiceClient
}

func setup(t *testing.T) (*validator, *mocks, func()) {
	valDB := db.SetupDB(t, [][48]byte{validatorPubKey})
	ctrl := gomock.NewController(t)
	m := &mocks{
		validatorClient:  internal.NewMockBeaconNodeValidatorClient(ctrl),
		aggregatorClient: internal.NewMockAggregatorServiceClient(ctrl),
	}
	validator := &validator{
<<<<<<< HEAD
		db:               valDB,
		proposerClient:   m.proposerClient,
		attesterClient:   m.attesterClient,
=======
>>>>>>> b30a7d1e
		validatorClient:  m.validatorClient,
		aggregatorClient: m.aggregatorClient,
		keyManager:       testKeyManager,
		graffiti:         []byte{},
		attLogs:          make(map[[32]byte]*attSubmitted),
	}

	return validator, m, ctrl.Finish
}

func TestProposeBlock_DoesNotProposeGenesisBlock(t *testing.T) {
	hook := logTest.NewGlobal()
	validator, _, finish := setup(t)
	defer finish()
	validator.ProposeBlock(context.Background(), 0, validatorPubKey)

	testutil.AssertLogsContain(t, hook, "Assigned to genesis slot, skipping proposal")
}

func TestProposeBlock_DomainDataFailed(t *testing.T) {
	hook := logTest.NewGlobal()
	validator, m, finish := setup(t)
	defer finish()

	m.validatorClient.EXPECT().DomainData(
		gomock.Any(), // ctx
		gomock.Any(), // epoch
	).Return(nil /*response*/, errors.New("uh oh"))

	validator.ProposeBlock(context.Background(), 1, validatorPubKey)
	testutil.AssertLogsContain(t, hook, "Failed to sign randao reveal")
}

func TestProposeBlock_RequestBlockFailed(t *testing.T) {
	hook := logTest.NewGlobal()
	validator, m, finish := setup(t)
	defer finish()

	m.validatorClient.EXPECT().DomainData(
		gomock.Any(), // ctx
		gomock.Any(), // epoch
	).Return(&ethpb.DomainResponse{}, nil /*err*/)

	m.validatorClient.EXPECT().GetBlock(
		gomock.Any(), // ctx
		gomock.Any(), // block request
	).Return(nil /*response*/, errors.New("uh oh"))

	validator.ProposeBlock(context.Background(), 1, validatorPubKey)
	testutil.AssertLogsContain(t, hook, "Failed to request block from beacon node")
}

func TestProposeBlock_ProposeBlockFailed(t *testing.T) {
	hook := logTest.NewGlobal()
	validator, m, finish := setup(t)
	defer finish()

	m.validatorClient.EXPECT().DomainData(
		gomock.Any(), // ctx
		gomock.Any(), //epoch
	).Return(&ethpb.DomainResponse{}, nil /*err*/)

	m.validatorClient.EXPECT().GetBlock(
		gomock.Any(), // ctx
		gomock.Any(),
	).Return(&ethpb.BeaconBlock{Body: &ethpb.BeaconBlockBody{}}, nil /*err*/)

	m.validatorClient.EXPECT().DomainData(
		gomock.Any(), // ctx
		gomock.Any(), //epoch
	).Return(&ethpb.DomainResponse{}, nil /*err*/)

	m.validatorClient.EXPECT().ProposeBlock(
		gomock.Any(), // ctx
		gomock.AssignableToTypeOf(&ethpb.SignedBeaconBlock{}),
	).Return(nil /*response*/, errors.New("uh oh"))

	validator.ProposeBlock(context.Background(), 1, validatorPubKey)
	testutil.AssertLogsContain(t, hook, "Failed to propose block")
}

func TestProposeBlock_BroadcastsBlock(t *testing.T) {
	validator, m, finish := setup(t)
	defer finish()

	m.validatorClient.EXPECT().DomainData(
		gomock.Any(), // ctx
		gomock.Any(), //epoch
	).Return(&ethpb.DomainResponse{}, nil /*err*/)

	m.validatorClient.EXPECT().GetBlock(
		gomock.Any(), // ctx
		gomock.Any(),
	).Return(&ethpb.BeaconBlock{Body: &ethpb.BeaconBlockBody{}}, nil /*err*/)

	m.validatorClient.EXPECT().DomainData(
		gomock.Any(), // ctx
		gomock.Any(), //epoch
	).Return(&ethpb.DomainResponse{}, nil /*err*/)

	m.validatorClient.EXPECT().ProposeBlock(
		gomock.Any(), // ctx
		gomock.AssignableToTypeOf(&ethpb.SignedBeaconBlock{}),
	).Return(&ethpb.ProposeResponse{}, nil /*error*/)

	validator.ProposeBlock(context.Background(), 1, validatorPubKey)
}

func TestProposeBlock_BroadcastsBlock_WithGraffiti(t *testing.T) {
	validator, m, finish := setup(t)
	defer finish()

	validator.graffiti = []byte("12345678901234567890123456789012")

	m.validatorClient.EXPECT().DomainData(
		gomock.Any(), // ctx
		gomock.Any(), //epoch
	).Return(&ethpb.DomainResponse{}, nil /*err*/)

	m.validatorClient.EXPECT().GetBlock(
		gomock.Any(), // ctx
		gomock.Any(),
	).Return(&ethpb.BeaconBlock{Body: &ethpb.BeaconBlockBody{Graffiti: validator.graffiti}}, nil /*err*/)

	m.validatorClient.EXPECT().DomainData(
		gomock.Any(), // ctx
		gomock.Any(), //epoch
	).Return(&ethpb.DomainResponse{}, nil /*err*/)

	var sentBlock *ethpb.SignedBeaconBlock

	m.validatorClient.EXPECT().ProposeBlock(
		gomock.Any(), // ctx
		gomock.AssignableToTypeOf(&ethpb.SignedBeaconBlock{}),
	).DoAndReturn(func(ctx context.Context, block *ethpb.SignedBeaconBlock) (*ethpb.ProposeResponse, error) {
		sentBlock = block
		return &ethpb.ProposeResponse{}, nil
	})

	validator.ProposeBlock(context.Background(), 1, validatorPubKey)

	if string(sentBlock.Block.Body.Graffiti) != string(validator.graffiti) {
		t.Errorf("Block was broadcast with the wrong graffiti field, wanted \"%v\", got \"%v\"", string(validator.graffiti), string(sentBlock.Block.Body.Graffiti))
	}
}<|MERGE_RESOLUTION|>--- conflicted
+++ resolved
@@ -26,12 +26,7 @@
 		aggregatorClient: internal.NewMockAggregatorServiceClient(ctrl),
 	}
 	validator := &validator{
-<<<<<<< HEAD
 		db:               valDB,
-		proposerClient:   m.proposerClient,
-		attesterClient:   m.attesterClient,
-=======
->>>>>>> b30a7d1e
 		validatorClient:  m.validatorClient,
 		aggregatorClient: m.aggregatorClient,
 		keyManager:       testKeyManager,
