package syncer

import (
	"fmt"
	"io/ioutil"
	"math/big"
	"testing"

	"github.com/ethereum/go-ethereum/common"
	gethTypes "github.com/ethereum/go-ethereum/core/types"
	"github.com/prysmaticlabs/geth-sharding/sharding/database"
	"github.com/prysmaticlabs/geth-sharding/sharding/mainchain"
	"github.com/prysmaticlabs/geth-sharding/sharding/p2p"
	pb "github.com/prysmaticlabs/geth-sharding/sharding/p2p/proto"
	"github.com/prysmaticlabs/geth-sharding/sharding/params"
	"github.com/prysmaticlabs/geth-sharding/sharding/types"
	log "github.com/sirupsen/logrus"
	logTest "github.com/sirupsen/logrus/hooks/test"
)

var _ = types.Service(&Syncer{})

func init() {
	log.SetLevel(log.DebugLevel)
	log.SetOutput(ioutil.Discard)
}

func TestStop(t *testing.T) {
	hook := logTest.NewGlobal()

	shardChainDB, err := database.NewShardDB("", "", true)
	if err != nil {
		t.Fatalf("unable to setup db: %v", err)
	}
	shardID := 0
	server, err := p2p.NewServer()
	if err != nil {
		t.Fatalf("Unable to setup p2p server: %v", err)
	}

	syncer, err := NewSyncer(params.DefaultConfig, &mainchain.SMCClient{}, server, shardChainDB, shardID)
	if err != nil {
		t.Fatalf("Unable to setup sync service: %v", err)
	}

	feed := server.Feed(pb.CollationBodyRequest{})
	syncer.msgChan = make(chan p2p.Message)
	syncer.bodyRequests = feed.Subscribe(syncer.msgChan)

	if err := syncer.Stop(); err != nil {
		t.Fatalf("Unable to stop sync service: %v", err)
	}

	msg := hook.LastEntry().Message
	want := "Stopping sync service"
	if msg != want {
		t.Errorf("incorrect log, expected %s, got %s", want, msg)
	}

	// The context should have been canceled.
	if syncer.ctx.Err() == nil {
		t.Error("Context was not canceled")
	}
	hook.Reset()
}

<<<<<<< HEAD
// This test uses a faulty Signer interface in order to trigger an error
// in the simulateNotaryRequests goroutine when attempting to sign
// a collation header within the goroutine's internals.
func TestHandleCollationBodyRequests_FaultySigner(t *testing.T) {
	shardChainDB, err := database.NewShardDB("", "", true)
	if err != nil {
		t.Fatalf("unable to setup db: %v", err)
	}
	shardID := 0
	server, err := p2p.NewServer()
	if err != nil {
		t.Fatalf("Unable to setup p2p server: %v", err)
	}

	syncer, err := NewSyncer(params.DefaultConfig, &mainchain.SMCClient{}, server, shardChainDB, shardID)
	if err != nil {
		t.Fatalf("Unable to setup syncer service: %v", err)
	}

	feed := server.Feed(pb.CollationBodyRequest{})
	shard := types.NewShard(big.NewInt(int64(shardID)), shardChainDB.DB())

	syncer.msgChan = make(chan p2p.Message)
	syncer.errChan = make(chan error)
	syncer.bodyRequests = feed.Subscribe(syncer.msgChan)

	doneChan := make(chan struct{})
	exitRoutine := make(chan bool)

	go func() {
		syncer.HandleCollationBodyRequests(shard, doneChan)
		<-exitRoutine
	}()

	msg := p2p.Message{
		Peer: p2p.Peer{},
		Data: pb.CollationBodyRequest{},
	}
	syncer.msgChan <- msg
	receivedErr := <-syncer.errChan
	expectedErr := "could not construct response"
	if !strings.Contains(receivedErr.Error(), expectedErr) {
		t.Errorf("Expected error did not match. want: %v, got: %v", expectedErr, receivedErr)
	}

	doneChan <- struct{}{}
	exitRoutine <- true
}

=======
>>>>>>> a9e4cd45
// This test checks the proper functioning of the handleCollationBodyRequests goroutine
// by listening to the responseSent channel which occurs after successful
// construction and sending of a response via p2p.
func TestHandleCollationBodyRequests(t *testing.T) {
	hook := logTest.NewGlobal()

	shardChainDB, err := database.NewShardDB("", "", true)
	if err != nil {
		t.Fatalf("unable to setup db: %v", err)
	}
	server, err := p2p.NewServer()
	if err != nil {
		t.Fatalf("Unable to setup p2p server: %v", err)
	}

	body := []byte{1, 2, 3, 4, 5}
	shardID := big.NewInt(0)
	chunkRoot := gethTypes.DeriveSha(types.Chunks(body))
	period := big.NewInt(0)
	proposerAddress := common.BytesToAddress([]byte{})

	header := types.NewCollationHeader(shardID, &chunkRoot, period, &proposerAddress, [32]byte{})

	// Stores the collation into the inmemory kv store shardChainDB.
	collation := types.NewCollation(header, body, nil)

	shard := types.NewShard(shardID, shardChainDB.DB())

	if err := shard.SaveCollation(collation); err != nil {
		t.Fatalf("Could not store collation in shardChainDB: %v", err)
	}

	syncer, err := NewSyncer(params.DefaultConfig, &mainchain.SMCClient{}, server, shardChainDB, 0)
	if err != nil {
		t.Fatalf("Unable to setup syncer service: %v", err)
	}

	feed := server.Feed(pb.CollationBodyRequest{})

	syncer.msgChan = make(chan p2p.Message)
	syncer.bodyRequests = feed.Subscribe(syncer.msgChan)

	doneChan := make(chan struct{})
	exitRoutine := make(chan bool)

	go func() {
		syncer.HandleCollationBodyRequests(shard, doneChan)
		<-exitRoutine
	}()

	msg := p2p.Message{
		Peer: p2p.Peer{},
		Data: &pb.CollationBodyRequest{
			ChunkRoot:       chunkRoot.Bytes(),
			ShardId:         shardID.Uint64(),
			Period:          period.Uint64(),
			ProposerAddress: proposerAddress.Bytes(),
		},
	}
	syncer.msgChan <- msg
	doneChan <- struct{}{}
	exitRoutine <- true

	logMsg := hook.AllEntries()[0].Message
	want := fmt.Sprintf("Received p2p request of type: %T", &pb.CollationBodyRequest{})
	if logMsg != want {
		t.Errorf("incorrect log, expected %s, got %s", want, logMsg)
	}

	logMsg = hook.AllEntries()[1].Message
	want = fmt.Sprintf("Responding to p2p request with collation with headerHash: %v", header.Hash().Hex())
	if logMsg != want {
		t.Errorf("incorrect log, expected %s, got %s", want, logMsg)
	}
	hook.Reset()
}<|MERGE_RESOLUTION|>--- conflicted
+++ resolved
@@ -11,7 +11,7 @@
 	"github.com/prysmaticlabs/geth-sharding/sharding/database"
 	"github.com/prysmaticlabs/geth-sharding/sharding/mainchain"
 	"github.com/prysmaticlabs/geth-sharding/sharding/p2p"
-	pb "github.com/prysmaticlabs/geth-sharding/sharding/p2p/proto"
+	pb "github.com/prysmaticlabs/geth-sharding/sharding/p2p/proto/v1"
 	"github.com/prysmaticlabs/geth-sharding/sharding/params"
 	"github.com/prysmaticlabs/geth-sharding/sharding/types"
 	log "github.com/sirupsen/logrus"
@@ -64,58 +64,6 @@
 	hook.Reset()
 }
 
-<<<<<<< HEAD
-// This test uses a faulty Signer interface in order to trigger an error
-// in the simulateNotaryRequests goroutine when attempting to sign
-// a collation header within the goroutine's internals.
-func TestHandleCollationBodyRequests_FaultySigner(t *testing.T) {
-	shardChainDB, err := database.NewShardDB("", "", true)
-	if err != nil {
-		t.Fatalf("unable to setup db: %v", err)
-	}
-	shardID := 0
-	server, err := p2p.NewServer()
-	if err != nil {
-		t.Fatalf("Unable to setup p2p server: %v", err)
-	}
-
-	syncer, err := NewSyncer(params.DefaultConfig, &mainchain.SMCClient{}, server, shardChainDB, shardID)
-	if err != nil {
-		t.Fatalf("Unable to setup syncer service: %v", err)
-	}
-
-	feed := server.Feed(pb.CollationBodyRequest{})
-	shard := types.NewShard(big.NewInt(int64(shardID)), shardChainDB.DB())
-
-	syncer.msgChan = make(chan p2p.Message)
-	syncer.errChan = make(chan error)
-	syncer.bodyRequests = feed.Subscribe(syncer.msgChan)
-
-	doneChan := make(chan struct{})
-	exitRoutine := make(chan bool)
-
-	go func() {
-		syncer.HandleCollationBodyRequests(shard, doneChan)
-		<-exitRoutine
-	}()
-
-	msg := p2p.Message{
-		Peer: p2p.Peer{},
-		Data: pb.CollationBodyRequest{},
-	}
-	syncer.msgChan <- msg
-	receivedErr := <-syncer.errChan
-	expectedErr := "could not construct response"
-	if !strings.Contains(receivedErr.Error(), expectedErr) {
-		t.Errorf("Expected error did not match. want: %v, got: %v", expectedErr, receivedErr)
-	}
-
-	doneChan <- struct{}{}
-	exitRoutine <- true
-}
-
-=======
->>>>>>> a9e4cd45
 // This test checks the proper functioning of the handleCollationBodyRequests goroutine
 // by listening to the responseSent channel which occurs after successful
 // construction and sending of a response via p2p.
