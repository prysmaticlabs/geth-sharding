--- conflicted
+++ resolved
@@ -214,13 +214,8 @@
 
 	attestation := []*pb.PendingAttestationRecord{
 		{Data: &pb.AttestationData{Slot: 0},
-<<<<<<< HEAD
-			AggregationBitfield: []byte{0xff},
+			AggregationBitfield: participationBitfield,
 			SlotIncluded:        5},
-=======
-			ParticipationBitfield: participationBitfield,
-			SlotIncluded:          5},
->>>>>>> 506db55b
 	}
 
 	tests := []struct {
@@ -452,13 +447,8 @@
 	}
 	attestation := []*pb.PendingAttestationRecord{
 		{Data: &pb.AttestationData{Slot: 0},
-<<<<<<< HEAD
-			AggregationBitfield: []byte{0xff},
+			AggregationBitfield: participationBitfield,
 			SlotIncluded:        5},
-=======
-			ParticipationBitfield: participationBitfield,
-			SlotIncluded:          5},
->>>>>>> 506db55b
 	}
 
 	tests := []struct {
@@ -541,13 +531,8 @@
 	}
 	attestation := []*pb.PendingAttestationRecord{
 		{Data: &pb.AttestationData{Slot: 0},
-<<<<<<< HEAD
-			AggregationBitfield: []byte{0xff},
+			AggregationBitfield: participationBitfield,
 			SlotIncluded:        0},
-=======
-			ParticipationBitfield: participationBitfield,
-			SlotIncluded:          0},
->>>>>>> 506db55b
 	}
 
 	tests := []struct {
