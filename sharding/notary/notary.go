package notary

import (
	"bytes"
	"context"
	"errors"
	"fmt"
	"math/big"

	"github.com/ethereum/go-ethereum/accounts/abi/bind"
	"github.com/ethereum/go-ethereum/common"
	"github.com/ethereum/go-ethereum/core/types"
	"github.com/ethereum/go-ethereum/log"
	"github.com/ethereum/go-ethereum/params"
<<<<<<< HEAD
	"github.com/ethereum/go-ethereum/sharding"
	"github.com/ethereum/go-ethereum/sharding/contracts"
=======
>>>>>>> 0d61471c
	"github.com/ethereum/go-ethereum/sharding/mainchain"
	shardparams "github.com/ethereum/go-ethereum/sharding/params"
)

// SubscribeBlockHeaders checks incoming block headers and determines if
// we are an eligible notary for collations. Then, it finds the pending tx's
// from the running geth node and sorts them by descending order of gas price,
// eliminates those that ask for too much gas, and routes them over
// to the SMC to create a collation.
func subscribeBlockHeaders(client mainchain.Client) error {
	headerChan := make(chan *types.Header, 16)

	_, err := client.ChainReader().SubscribeNewHead(context.Background(), headerChan)
	if err != nil {
		return fmt.Errorf("unable to subscribe to incoming headers. %v", err)
	}

	log.Info("Listening for new headers...")

	for {
		// TODO: Error handling for getting disconnected from the client.
		head := <-headerChan
		// Query the current state to see if we are an eligible notary.
		log.Info(fmt.Sprintf("Received new header: %v", head.Number.String()))

		// Check if we are in the notary pool before checking if we are an eligible notary.
		v, err := isAccountInNotaryPool(client)
		if err != nil {
			return fmt.Errorf("unable to verify client in notary pool. %v", err)
		}

		if v {
			if err := checkSMCForNotary(client, head); err != nil {
				return fmt.Errorf("unable to watch shards. %v", err)
			}
		}
	}
}

// checkSMCForNotary checks if we are an eligible notary for
// collation for the available shards in the SMC. The function calls
// getEligibleNotary from the SMC and notary a collation if
// conditions are met.
func checkSMCForNotary(client mainchain.Client, head *types.Header) error {
	log.Info("Checking if we are an eligible collation notary for a shard...")
	shardCount, err := client.GetShardCount()
	if err != nil {
		return fmt.Errorf("can't get shard count from smc: %v", err)
	}
	for s := int64(0); s < shardCount; s++ {
		// Checks if we are an eligible notary according to the SMC.
		addr, err := client.SMCCaller().GetNotaryInCommittee(&bind.CallOpts{}, big.NewInt(s))

		if err != nil {
			return err
		}

		if addr == client.Account().Address {
			log.Info(fmt.Sprintf("Selected as notary on shard: %d", s))
		}

	}

	return nil
}

// getNotaryRegistry retrieves the registry of the registered account.
func getNotaryRegistry(client mainchain.Client) (*contracts.Registry, error) {

	var nreg contracts.Registry
	account := client.Account()
	nreg, err := client.SMCCaller().NotaryRegistry(&bind.CallOpts{}, account.Address)
	if err != nil {
		return nil, fmt.Errorf("unable to retrieve notary registry: %v", err)
	}

	return &nreg, nil
}

// isAccountInNotaryPool checks if the user is in the notary pool because
// we can't guarantee our tx for deposit will be in the next block header we receive.
// The function calls IsNotaryDeposited from the SMC and returns true if
// the user is in the notary pool.
func isAccountInNotaryPool(client mainchain.Client) (bool, error) {

	nreg, err := getNotaryRegistry(client)
	if err != nil {
		return false, err
	}

	if !nreg.Deposited {
		log.Warn(fmt.Sprintf("Account %s not in notary pool.", client.Account().Address.Hex()))
	}

	return nreg.Deposited, nil
}

// hasAccountBeenDeregistered checks if the account has been deregistered from the notary pool.
func hasAccountBeenDeregistered(client mainchain.Client) (bool, error) {
	nreg, err := getNotaryRegistry(client)

	if err != nil {
		return false, err
	}

	return nreg.DeregisteredPeriod.Cmp(big.NewInt(0)) == 0, err
}

// isLockUpOver checks if the lock up period is over
// which will allow the notary to call the releaseNotary function
// in the SMC and get their deposit back.
func isLockUpOver(client mainchain.Client, blockNumber *big.Int) (bool, error) {

	//TODO: When chainreader for tests is implemented, get block using the method
	//get BlockByNumber instead of passing as an argument to this function.
	nreg, err := getNotaryRegistry(client)
	if err != nil {
		return false, err
	}

	return (blockNumber.Int64() / sharding.PeriodLength) > nreg.DeregisteredPeriod.Int64()+sharding.NotaryLockupLength, nil

}

// joinNotaryPool checks if the deposit flag is true and the account is a
// notary in the SMC. If the account is not in the set, it will deposit ETH
// into contract.
func joinNotaryPool(config *shardparams.Config, client mainchain.Client) error {
	if !client.DepositFlag() {
		return errors.New("joinNotaryPool called when deposit flag was not set")
	}

	if b, err := isAccountInNotaryPool(client); b || err != nil {
		if b {
			log.Info(fmt.Sprint("Already joined notary pool"))
			return nil
		}
		return err
	}

	log.Info("Joining notary pool")
	txOps, err := client.CreateTXOpts(shardparams.DefaultConfig.NotaryDeposit)
	if err != nil {
		return fmt.Errorf("unable to initiate the deposit transaction: %v", err)
	}

	tx, err := client.SMCTransactor().RegisterNotary(txOps)
	if err != nil {
		return fmt.Errorf("unable to deposit eth and become a notary: %v", err)
	}
<<<<<<< HEAD

	err = client.WaitForTransaction(tx.Hash(), 400)
	if err != nil {
		return err
	}

	receipt, err := client.TransactionReceipt(tx.Hash())
	if err != nil {
		return err
	}
	if receipt.Status == types.ReceiptStatusFailed {
		return errors.New("transaction was not successful, unable to deposit ETH and become a notary")
	}

	if inPool, err := isAccountInNotaryPool(client); !inPool || err != nil {
		if err != nil {
			return err
		}
		return errors.New("account has not been able to be deposited in notary pool")
	}

	log.Info(fmt.Sprintf("Deposited %dETH into contract with transaction hash: %s", new(big.Int).Div(sharding.NotaryDeposit, big.NewInt(params.Ether)), tx.Hash().Hex()))

	return nil
}

// leaveNotaryPool causes the notary to deregister and leave the notary pool
// by calling the DeregisterNotary function in the SMC.
func leaveNotaryPool(client mainchain.Client) error {

	if inPool, err := isAccountInNotaryPool(client); !inPool || err != nil {
		if err != nil {
			return err
		}
		return errors.New("account has not been able to be deposited in notary pool")
	}

	txOps, err := client.CreateTXOpts(nil)
	if err != nil {
		return fmt.Errorf("unable to create txOpts: %v", err)
	}
	tx, err := client.SMCTransactor().DeregisterNotary(txOps)

	if err != nil {
		return fmt.Errorf("unable to deregister notary: %v", err)
	}

	err = client.WaitForTransaction(tx.Hash(), 400)
	if err != nil {
		return err
	}

	receipt, err := client.TransactionReceipt(tx.Hash())
	if err != nil {
		return err
	}

	if receipt.Status == types.ReceiptStatusFailed {
		return errors.New("transaction was not successful, unable to deregister notary")
	}

	if dreg, err := hasAccountBeenDeregistered(client); !dreg || err != nil {
		if err != nil {
			return err
		}
		return errors.New("notary unable to be deregistered successfully from pool")
	}

	log.Info(fmt.Sprintf("Notary deregistered from the pool with hash: %s", tx.Hash().Hex()))
	return nil

}

// releaseNotary releases the Notary from the pool by deleting the notary from
// the registry and transferring back the deposit
func releaseNotary(client mainchain.Client, blockNumber *big.Int) error {
	//TODO: Once chainreader is implemented remove blocknumber as argument
	//to the function
	nreg, err := getNotaryRegistry(client)

	if err != nil {
		return err
	}

	if !nreg.Deposited {
		return errors.New("account has not deposited in the Notary Pool")
	}

	if nreg.DeregisteredPeriod.Cmp(big.NewInt(0)) == 0 {
		return errors.New("notary is still registered to the pool")
	}

	if lockup, err := isLockUpOver(client, blockNumber); !lockup || err != nil {
		if err != nil {
			return err
		}
		return errors.New("lockup period is not over")
	}

	txOps, err := client.CreateTXOpts(nil)
	if err != nil {
		return fmt.Errorf("unable to create txOpts: %v", err)
	}

	tx, err := client.SMCTransactor().ReleaseNotary(txOps)
	if err != nil {
		return fmt.Errorf("unable to Release Notary: %v", err)
	}

	err = client.WaitForTransaction(tx.Hash(), 400)
	if err != nil {
		return err
	}

	receipt, err := client.TransactionReceipt(tx.Hash())
	if err != nil {
		return err
	}

	if receipt.Status == types.ReceiptStatusFailed {
		return errors.New("transaction was not successful, unable to release Notary")
	}

	nreg, err = getNotaryRegistry(client)
	if err != nil {
		return err
	}

	if nreg.Deposited || nreg.Balance.Cmp(big.NewInt(0)) != 0 || nreg.DeregisteredPeriod.Cmp(big.NewInt(0)) != 0 || nreg.PoolIndex.Cmp(big.NewInt(0)) != 0 {
		return errors.New("notary unable to be released from the pool")
	}

	log.Info(fmt.Sprintf("notary with address: %s released from pool", client.Account().Address.Hex()))

	return nil

}

// submitVote votes for a collation on the shard
// by taking in the shard and the hash of the collation header
func submitVote(shard sharding.Shard, client mainchain.Client, headerHash *common.Hash, blockNumber *big.Int) error {

	shardID := shard.ShardID()
	// checks if the shardID is valid
	if shardID.Int64() <= int64(0) || shardID.Int64() > sharding.ShardCount {
		return fmt.Errorf("shardId is invalid, it has to be between %d and %d, instead it is %v", 0, sharding.ShardCount, shardID)
	}

	//TODO: Once chainreader in tests are implemented remove the blockNumber argument to the function
	// and use chainreader to retrieve the block

	period := big.NewInt(0).Div(blockNumber, big.NewInt(sharding.PeriodLength))
	collPeriod, err := client.SMCCaller().LastSubmittedCollation(&bind.CallOpts{}, shardID)

	if err != nil {
		return fmt.Errorf("unable to get period from last submitted collation: %v", err)
	}

	// Checks if the current period is valid in order to vote for the collation on the shard
	if period.Int64() != collPeriod.Int64() {
		return fmt.Errorf("period in collation is not equal to current period : %d , %d", collPeriod, period)
	}

	nreg, err := getNotaryRegistry(client)

	if err != nil {
		return err
	}

	if !nreg.Deposited {
		return fmt.Errorf("notary has not deposited to the SMC")
	}

	// Checking if the pool index is valid
	if nreg.PoolIndex.Int64() >= sharding.NotaryCommitSize {
		return fmt.Errorf("invalid pool index %d as it is more than the committee size of %d", nreg.PoolIndex, sharding.NotaryCommitSize)
	}

	collationRecords, err := client.SMCCaller().CollationRecords(&bind.CallOpts{}, shardID, period)
	if err != nil {
		return fmt.Errorf("unable to get collation record: %v", err)
	}

	chunkroot, err := shard.ChunkRootfromHeaderHash(headerHash)
	if err != nil {
		return fmt.Errorf("unable to get chunk root: %v", err)
	}

	// Checking if the chunkroot is valid
	if !bytes.Equal(collationRecords.ChunkRoot[:], chunkroot.Bytes()) {
		return fmt.Errorf("submmitted collation header has a different chunkroot to the one saved in the SMC")

	}

	hasVoted, err := client.SMCCaller().HasVoted(&bind.CallOpts{}, shardID, nreg.PoolIndex)
	if err != nil {
		return fmt.Errorf("unable to know if notary voted: %v", err)
	}

	if hasVoted {
		return errors.New("notary has already voted")
	}

	inCommitee, err := client.SMCCaller().GetNotaryInCommittee(&bind.CallOpts{}, shardID)
	if err != nil {
		return fmt.Errorf("unable to know if notary is in committee: %v", err)
	}

	if inCommitee != client.Account().Address {
		return errors.New("notary is not eligible to vote in this shard at the current period")
	}

	txOps, err := client.CreateTXOpts(nil)
	if err != nil {
		return fmt.Errorf("unable to create txOpts: %v", err)
	}

	tx, err := client.SMCTransactor().SubmitVote(txOps, shardID, period, nreg.PoolIndex, collationRecords.ChunkRoot)
	if err != nil {

		return fmt.Errorf("unable to submit Vote: %v", err)
	}

	receipt, err := client.TransactionReceipt(tx.Hash())
	if err != nil {
		return err
	}

	if receipt.Status == types.ReceiptStatusFailed {
		return errors.New("transaction was not successful, unable to vote for collation")
	}

	hasVoted, err = client.SMCCaller().HasVoted(&bind.CallOpts{}, shardID, nreg.PoolIndex)

	if err != nil {
		return fmt.Errorf("unable to know if notary voted: %v", err)
	}

	if !hasVoted {
		return errors.New("notary has not voted")
	}

	log.Info(fmt.Sprintf("Notary has voted for shard: %v in the %v period", shardID, period))

	collationRecords, err = client.SMCCaller().CollationRecords(&bind.CallOpts{}, shardID, period)

	if err != nil {
		return fmt.Errorf("unable to get collation record: %v", err)
	}

	// Logs if quorum has been reached and collation is added to the canonical shard chain
	if collationRecords.IsElected {
		log.Info(fmt.Sprintf(
			"Shard %v in period %v has chosen the collation with its header hash %v to be added to the canonical shard chain",
			shardID, period, headerHash))

		// Setting collation header as canonical in the shard chain
		header, err := shard.HeaderByHash(headerHash)
		if err != nil {
			return fmt.Errorf("unable to set Header from hash: %v", err)
		}

		err = shard.SetCanonical(header)
		if err != nil {
			return fmt.Errorf("unable to add collation to canonical shard chain: %v", err)
		}
	}
=======
	log.Info(fmt.Sprintf("Deposited %dETH into contract with transaction hash: %s", new(big.Int).Div(config.NotaryDeposit, big.NewInt(params.Ether)), tx.Hash().String()))
>>>>>>> 0d61471c

	return nil
}<|MERGE_RESOLUTION|>--- conflicted
+++ resolved
@@ -12,11 +12,8 @@
 	"github.com/ethereum/go-ethereum/core/types"
 	"github.com/ethereum/go-ethereum/log"
 	"github.com/ethereum/go-ethereum/params"
-<<<<<<< HEAD
 	"github.com/ethereum/go-ethereum/sharding"
 	"github.com/ethereum/go-ethereum/sharding/contracts"
-=======
->>>>>>> 0d61471c
 	"github.com/ethereum/go-ethereum/sharding/mainchain"
 	shardparams "github.com/ethereum/go-ethereum/sharding/params"
 )
@@ -167,7 +164,6 @@
 	if err != nil {
 		return fmt.Errorf("unable to deposit eth and become a notary: %v", err)
 	}
-<<<<<<< HEAD
 
 	err = client.WaitForTransaction(tx.Hash(), 400)
 	if err != nil {
@@ -435,9 +431,7 @@
 			return fmt.Errorf("unable to add collation to canonical shard chain: %v", err)
 		}
 	}
-=======
 	log.Info(fmt.Sprintf("Deposited %dETH into contract with transaction hash: %s", new(big.Int).Div(config.NotaryDeposit, big.NewInt(params.Ether)), tx.Hash().String()))
->>>>>>> 0d61471c
 
 	return nil
 }