--- conflicted
+++ resolved
@@ -48,7 +48,14 @@
 		Name:  "grpc-gateway-port",
 		Usage: "Enable gRPC gateway for JSON requests",
 	}
-<<<<<<< HEAD
+
+	// MinSyncPeers specifies the required number of successful peer handshakes in order
+	// to start syncing with external peers.
+	MinSyncPeers = cli.IntFlag{
+		Name:  "min-sync-peers",
+		Usage: "The required number of valid peers to connect with before syncing.",
+		Value: 3,
+	}
 	SlasherCertFlag = cli.StringFlag{
 		Name:  "slasher-tls-cert",
 		Usage: "Certificate for secure slasher gRPC connection. Pass this in order to use slasher gRPC securely.",
@@ -57,14 +64,5 @@
 		Name:  "slasher-provider",
 		Usage: "A slasher provider string endpoint. Can either be an grpc server endpoint.",
 		Value: "127.0.0.1:5000",
-=======
-
-	// MinSyncPeers specifies the required number of successful peer handshakes in order
-	// to start syncing with external peers.
-	MinSyncPeers = cli.IntFlag{
-		Name:  "min-sync-peers",
-		Usage: "The required number of valid peers to connect with before syncing.",
-		Value: 3,
->>>>>>> 23a6c20d
 	}
 )