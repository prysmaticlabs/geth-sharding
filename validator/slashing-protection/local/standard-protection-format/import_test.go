package interchangeformat_test

import (
	"bytes"
	"context"
	"encoding/json"
	"fmt"
	"reflect"
	"testing"

	"github.com/prysmaticlabs/prysm/shared/params"
	"github.com/prysmaticlabs/prysm/shared/testutil/assert"
	"github.com/prysmaticlabs/prysm/shared/testutil/require"
	"github.com/prysmaticlabs/prysm/validator/db/kv"
	dbtest "github.com/prysmaticlabs/prysm/validator/db/testing"
	"github.com/prysmaticlabs/prysm/validator/slashing-protection/local/standard-protection-format"
	spTest "github.com/prysmaticlabs/prysm/validator/slashing-protection/local/testing"
	logTest "github.com/sirupsen/logrus/hooks/test"
)

func TestStore_ImportInterchangeData_BadJSON(t *testing.T) {
	ctx := context.Background()
	validatorDB := dbtest.SetupDB(t, nil)

	buf := bytes.NewBuffer([]byte("helloworld"))
	err := interchangeformat.ImportStandardProtectionJSON(ctx, validatorDB, buf)
	require.ErrorContains(t, "could not unmarshal slashing protection JSON file", err)
}

func TestStore_ImportInterchangeData_NilData_FailsSilently(t *testing.T) {
	hook := logTest.NewGlobal()
	ctx := context.Background()
	validatorDB := dbtest.SetupDB(t, nil)

	interchangeJSON := &interchangeformat.EIPSlashingProtectionFormat{}
	encoded, err := json.Marshal(interchangeJSON)
	require.NoError(t, err)

	buf := bytes.NewBuffer(encoded)
	err = interchangeformat.ImportStandardProtectionJSON(ctx, validatorDB, buf)
	require.NoError(t, err)
	require.LogsContain(t, hook, "No slashing protection data to import")
}

func TestStore_ImportInterchangeData_BadFormat_PreventsDBWrites(t *testing.T) {
	ctx := context.Background()
	numValidators := 10
	publicKeys := spTest.CreateRandomPubKeys(t, numValidators)
	validatorDB := dbtest.SetupDB(t, publicKeys)

	// First we setup some mock attesting and proposal histories and create a mock
	// standard slashing protection format JSON struct.
	attestingHistory, proposalHistory := spTest.MockAttestingAndProposalHistories(t, numValidators)
	standardProtectionFormat := spTest.MockSlashingProtectionJSON(t, publicKeys, attestingHistory, proposalHistory)

	// We replace a slot of one of the blocks with junk data.
	standardProtectionFormat.Data[0].SignedBlocks[0].Slot = "BadSlot"

	// We encode the standard slashing protection struct into a JSON format.
	blob, err := json.Marshal(standardProtectionFormat)
	require.NoError(t, err)
	buf := bytes.NewBuffer(blob)

	// Next, we attempt to import it into our validator database and check that
	// we obtain an error during the import process.
	err = interchangeformat.ImportStandardProtectionJSON(ctx, validatorDB, buf)
	assert.NotNil(t, err)

	// Next, we attempt to retrieve the attesting and proposals histories from our database and
	// verify nothing was saved to the DB. If there is an error in the import process, we need to make
	// sure writing is an atomic operation: either the import succeeds and saves the slashing protection
	// data to our DB, or it does not.
	receivedAttestingHistory, err := validatorDB.AttestationHistoryForPubKeysV2(ctx, publicKeys)
	require.NoError(t, err)
	for i := 0; i < len(publicKeys); i++ {
		defaultAttestingHistory := kv.NewAttestationHistoryArray(0)
		require.DeepEqual(
			t,
			defaultAttestingHistory,
			receivedAttestingHistory[publicKeys[i]],
			"Imported attestation protection history is different than the empty default",
		)
		proposals := proposalHistory[i].Proposals
		for _, proposal := range proposals {
			receivedProposalSigningRoot, err := validatorDB.ProposalHistoryForSlot(ctx, publicKeys[i][:], proposal.Slot)
			require.NoError(t, err)
			require.DeepEqual(
				t,
				params.BeaconConfig().ZeroHash[:],
				receivedProposalSigningRoot,
				"Imported proposal signing root is different than the empty default",
			)
		}
	}
}

func TestStore_ImportInterchangeData_OK(t *testing.T) {
	ctx := context.Background()
	numValidators := 10
	publicKeys := spTest.CreateRandomPubKeys(t, numValidators)
	validatorDB := dbtest.SetupDB(t, publicKeys)

	// First we setup some mock attesting and proposal histories and create a mock
	// standard slashing protection format JSON struct.
	attestingHistory, proposalHistory := spTest.MockAttestingAndProposalHistories(t, numValidators)
	standardProtectionFormat := spTest.MockSlashingProtectionJSON(t, publicKeys, attestingHistory, proposalHistory)

	// We encode the standard slashing protection struct into a JSON format.
	blob, err := json.Marshal(standardProtectionFormat)
	require.NoError(t, err)
	buf := bytes.NewBuffer(blob)

	// Next, we attempt to import it into our validator database.
	err = interchangeformat.ImportStandardProtectionJSON(ctx, validatorDB, buf)
	require.NoError(t, err)

	// Next, we attempt to retrieve the attesting and proposals histories from our database and
	// verify those indeed match the originally generated mock histories.
	receivedAttestingHistory, err := validatorDB.AttestationHistoryForPubKeysV2(ctx, publicKeys)
	require.NoError(t, err)
	for i := 0; i < len(publicKeys); i++ {
		require.DeepEqual(
			t,
			attestingHistory[i],
			receivedAttestingHistory[publicKeys[i]],
			"We should have stored any attesting history",
		)
		proposals := proposalHistory[i].Proposals
		for _, proposal := range proposals {
			receivedProposalSigningRoot, err := validatorDB.ProposalHistoryForSlot(ctx, publicKeys[i][:], proposal.Slot)
			require.NoError(t, err)
			require.DeepEqual(
				t,
				receivedProposalSigningRoot,
				proposal.SigningRoot,
				"Imported proposals are different then the generated ones",
			)
		}
	}
}

func Test_validateMetadata(t *testing.T) {
	goodRoot := [32]byte{1}
	goodStr := make([]byte, hex.EncodedLen(len(goodRoot)))
	hex.Encode(goodStr, goodRoot[:])
	tests := []struct {
<<<<<<< HEAD
		name            string
		interchangeJSON *interchangeformat.EIPSlashingProtectionFormat
		wantErr         bool
=======
		name                   string
		interchangeJSON        *EIPSlashingProtectionFormat
		dbGenesisValidatorRoot []byte
		wantErr                bool
		wantFatal              string
>>>>>>> f63e8981
	}{
		{
			name: "Incorrect version for EIP format should fail",
			interchangeJSON: &interchangeformat.EIPSlashingProtectionFormat{
				Metadata: struct {
					InterchangeFormatVersion string `json:"interchange_format_version"`
					GenesisValidatorsRoot    string `json:"genesis_validators_root"`
				}{
					InterchangeFormatVersion: "1",
					GenesisValidatorsRoot:    string(goodStr),
				},
			},
			wantErr: true,
		},
		{
			name: "Junk data for version should fail",
			interchangeJSON: &interchangeformat.EIPSlashingProtectionFormat{
				Metadata: struct {
					InterchangeFormatVersion string `json:"interchange_format_version"`
					GenesisValidatorsRoot    string `json:"genesis_validators_root"`
				}{
					InterchangeFormatVersion: "asdljas$d",
					GenesisValidatorsRoot:    string(goodStr),
				},
			},
			wantErr: true,
		},
		{
			name: "Proper version field should pass",
			interchangeJSON: &interchangeformat.EIPSlashingProtectionFormat{
				Metadata: struct {
					InterchangeFormatVersion string `json:"interchange_format_version"`
					GenesisValidatorsRoot    string `json:"genesis_validators_root"`
				}{
<<<<<<< HEAD
					InterchangeFormatVersion: interchangeformat.INTERCHANGE_FORMAT_VERSION,
=======
					InterchangeFormatVersion: INTERCHANGE_FORMAT_VERSION,
					GenesisValidatorsRoot:    string(goodStr),
>>>>>>> f63e8981
				},
			},
			wantErr: false,
		},
	}
	for _, tt := range tests {
		t.Run(tt.name, func(t *testing.T) {
			validatorDB := dbtest.SetupDB(t, nil)
			ctx := context.Background()
			if err := interchangeformat.ValidateMetadata(ctx, validatorDB, tt.interchangeJSON); (err != nil) != tt.wantErr {
				t.Errorf("ValidateMetadata() error = %v, wantErr %v", err, tt.wantErr)
			}

		})
	}
}

func Test_validateMetadataGenesisValidatorRoot(t *testing.T) {
	goodRoot := [32]byte{1}
	goodStr := make([]byte, hex.EncodedLen(len(goodRoot)))
	hex.Encode(goodStr, goodRoot[:])
	secondRoot := [32]byte{2}
	secondStr := make([]byte, hex.EncodedLen(len(secondRoot)))
	hex.Encode(secondStr, secondRoot[:])

	tests := []struct {
		name                   string
		interchangeJSON        *EIPSlashingProtectionFormat
		dbGenesisValidatorRoot []byte
		wantErr                bool
	}{
		{
			name: "Same genesis roots should not fail",
			interchangeJSON: &EIPSlashingProtectionFormat{
				Metadata: struct {
					InterchangeFormatVersion string `json:"interchange_format_version"`
					GenesisValidatorsRoot    string `json:"genesis_validators_root"`
				}{
					InterchangeFormatVersion: INTERCHANGE_FORMAT_VERSION,
					GenesisValidatorsRoot:    string(goodStr),
				},
			},
			dbGenesisValidatorRoot: goodRoot[:],
			wantErr:                false,
		},
		{
			name: "Different genesis roots should not fail",
			interchangeJSON: &EIPSlashingProtectionFormat{
				Metadata: struct {
					InterchangeFormatVersion string `json:"interchange_format_version"`
					GenesisValidatorsRoot    string `json:"genesis_validators_root"`
				}{
					InterchangeFormatVersion: INTERCHANGE_FORMAT_VERSION,
					GenesisValidatorsRoot:    string(secondStr),
				},
			},
			dbGenesisValidatorRoot: goodRoot[:],
			wantErr:                true,
		},
	}
	for _, tt := range tests {
		t.Run(tt.name, func(t *testing.T) {
			validatorDB := dbtest.SetupDB(t, nil)
			ctx := context.Background()
			require.NoError(t, validatorDB.SaveGenesisValidatorsRoot(ctx, tt.dbGenesisValidatorRoot))
			err := validateMetadata(ctx, validatorDB, tt.interchangeJSON)
			if tt.wantErr {
				require.ErrorContains(t, "genesis validator root doesnt match the one that is stored", err)
			} else {
				require.NoError(t, err)
			}

		})
	}
}

func Test_parseUniqueSignedBlocksByPubKey(t *testing.T) {
	numValidators := 4
	pubKeys := spTest.CreateRandomPubKeys(t, numValidators)
	roots := spTest.CreateRandomRoots(t, numValidators)
	tests := []struct {
		name    string
		data    []*interchangeformat.ProtectionData
		want    map[[48]byte][]*interchangeformat.SignedBlock
		wantErr bool
	}{
		{
			name: "nil values are skipped",
			data: []*interchangeformat.ProtectionData{
				{
					Pubkey: fmt.Sprintf("%x", pubKeys[0]),
					SignedBlocks: []*interchangeformat.SignedBlock{
						{
							Slot:        "1",
							SigningRoot: fmt.Sprintf("%x", roots[0]),
						},
						nil,
					},
				},
				{
					Pubkey: fmt.Sprintf("%x", pubKeys[0]),
					SignedBlocks: []*interchangeformat.SignedBlock{
						{
							Slot:        "3",
							SigningRoot: fmt.Sprintf("%x", roots[2]),
						},
					},
				},
			},
			want: map[[48]byte][]*interchangeformat.SignedBlock{
				pubKeys[0]: {
					{
						Slot:        "1",
						SigningRoot: fmt.Sprintf("%x", roots[0]),
					},
					{
						Slot:        "3",
						SigningRoot: fmt.Sprintf("%x", roots[2]),
					},
				},
			},
		},
		{
			name: "same blocks but different public keys are parsed correctly",
			data: []*interchangeformat.ProtectionData{
				{
					Pubkey: fmt.Sprintf("%x", pubKeys[0]),
					SignedBlocks: []*interchangeformat.SignedBlock{
						{
							Slot:        "1",
							SigningRoot: fmt.Sprintf("%x", roots[0]),
						},
						{
							Slot:        "2",
							SigningRoot: fmt.Sprintf("%x", roots[1]),
						},
					},
				},
				{
					Pubkey: fmt.Sprintf("%x", pubKeys[1]),
					SignedBlocks: []*interchangeformat.SignedBlock{
						{
							Slot:        "1",
							SigningRoot: fmt.Sprintf("%x", roots[0]),
						},
						{
							Slot:        "2",
							SigningRoot: fmt.Sprintf("%x", roots[1]),
						},
					},
				},
			},
			want: map[[48]byte][]*interchangeformat.SignedBlock{
				pubKeys[0]: {
					{
						Slot:        "1",
						SigningRoot: fmt.Sprintf("%x", roots[0]),
					},
					{
						Slot:        "2",
						SigningRoot: fmt.Sprintf("%x", roots[1]),
					},
				},
				pubKeys[1]: {
					{
						Slot:        "1",
						SigningRoot: fmt.Sprintf("%x", roots[0]),
					},
					{
						Slot:        "2",
						SigningRoot: fmt.Sprintf("%x", roots[1]),
					},
				},
			},
		},
		{
			name: "disjoint sets of signed blocks by the same public key are parsed correctly",
			data: []*interchangeformat.ProtectionData{
				{
					Pubkey: fmt.Sprintf("%x", pubKeys[0]),
					SignedBlocks: []*interchangeformat.SignedBlock{
						{
							Slot:        "1",
							SigningRoot: fmt.Sprintf("%x", roots[0]),
						},
						{
							Slot:        "2",
							SigningRoot: fmt.Sprintf("%x", roots[1]),
						},
					},
				},
				{
					Pubkey: fmt.Sprintf("%x", pubKeys[0]),
					SignedBlocks: []*interchangeformat.SignedBlock{
						{
							Slot:        "3",
							SigningRoot: fmt.Sprintf("%x", roots[2]),
						},
					},
				},
			},
			want: map[[48]byte][]*interchangeformat.SignedBlock{
				pubKeys[0]: {
					{
						Slot:        "1",
						SigningRoot: fmt.Sprintf("%x", roots[0]),
					},
					{
						Slot:        "2",
						SigningRoot: fmt.Sprintf("%x", roots[1]),
					},
					{
						Slot:        "3",
						SigningRoot: fmt.Sprintf("%x", roots[2]),
					},
				},
			},
		},
		{
			name: "full duplicate entries are uniquely parsed",
			data: []*interchangeformat.ProtectionData{
				{
					Pubkey: fmt.Sprintf("%x", pubKeys[0]),
					SignedBlocks: []*interchangeformat.SignedBlock{
						{
							Slot:        "1",
							SigningRoot: fmt.Sprintf("%x", roots[0]),
						},
					},
				},
				{
					Pubkey: fmt.Sprintf("%x", pubKeys[0]),
					SignedBlocks: []*interchangeformat.SignedBlock{
						{
							Slot:        "1",
							SigningRoot: fmt.Sprintf("%x", roots[0]),
						},
					},
				},
			},
			want: map[[48]byte][]*interchangeformat.SignedBlock{
				pubKeys[0]: {
					{
						Slot:        "1",
						SigningRoot: fmt.Sprintf("%x", roots[0]),
					},
				},
			},
		},
		{
			name: "intersecting duplicate public key entries are handled properly",
			data: []*interchangeformat.ProtectionData{
				{
					Pubkey: fmt.Sprintf("%x", pubKeys[0]),
					SignedBlocks: []*interchangeformat.SignedBlock{
						{
							Slot:        "1",
							SigningRoot: fmt.Sprintf("%x", roots[0]),
						},
						{
							Slot:        "2",
							SigningRoot: fmt.Sprintf("%x", roots[1]),
						},
					},
				},
				{
					Pubkey: fmt.Sprintf("%x", pubKeys[0]),
					SignedBlocks: []*interchangeformat.SignedBlock{
						{
							Slot:        "2",
							SigningRoot: fmt.Sprintf("%x", roots[1]),
						},
						{
							Slot:        "3",
							SigningRoot: fmt.Sprintf("%x", roots[2]),
						},
					},
				},
			},
			want: map[[48]byte][]*interchangeformat.SignedBlock{
				pubKeys[0]: {
					{
						Slot:        "1",
						SigningRoot: fmt.Sprintf("%x", roots[0]),
					},
					{
						Slot:        "2",
						SigningRoot: fmt.Sprintf("%x", roots[1]),
					},
					{
						Slot:        "3",
						SigningRoot: fmt.Sprintf("%x", roots[2]),
					},
				},
			},
		},
	}
	for _, tt := range tests {
		t.Run(tt.name, func(t *testing.T) {
			got, err := interchangeformat.ParseUniqueSignedBlocksByPubKey(tt.data)
			if (err != nil) != tt.wantErr {
				t.Errorf("ParseUniqueSignedBlocksByPubKey() error = %v, wantErr %v", err, tt.wantErr)
				return
			}
			if !reflect.DeepEqual(got, tt.want) {
				t.Errorf("ParseUniqueSignedBlocksByPubKey() got = %v, want %v", got, tt.want)
			}
		})
	}
}

func Test_parseUniqueSignedAttestationsByPubKey(t *testing.T) {
	numValidators := 4
	pubKeys := spTest.CreateRandomPubKeys(t, numValidators)
	roots := spTest.CreateRandomRoots(t, numValidators)
	tests := []struct {
		name    string
		data    []*interchangeformat.ProtectionData
		want    map[[48]byte][]*interchangeformat.SignedAttestation
		wantErr bool
	}{
		{
			name: "nil values are skipped",
			data: []*interchangeformat.ProtectionData{
				{
					Pubkey: fmt.Sprintf("%x", pubKeys[0]),
					SignedAttestations: []*interchangeformat.SignedAttestation{
						{
							SourceEpoch: "1",
							TargetEpoch: "3",
							SigningRoot: fmt.Sprintf("%x", roots[0]),
						},
						nil,
					},
				},
				{
					Pubkey: fmt.Sprintf("%x", pubKeys[0]),
					SignedAttestations: []*interchangeformat.SignedAttestation{
						{
							SourceEpoch: "3",
							TargetEpoch: "5",
							SigningRoot: fmt.Sprintf("%x", roots[2]),
						},
					},
				},
			},
			want: map[[48]byte][]*interchangeformat.SignedAttestation{
				pubKeys[0]: {
					{
						SourceEpoch: "1",
						TargetEpoch: "3",
						SigningRoot: fmt.Sprintf("%x", roots[0]),
					},
					{
						SourceEpoch: "3",
						TargetEpoch: "5",
						SigningRoot: fmt.Sprintf("%x", roots[2]),
					},
				},
			},
		},
		{
			name: "same blocks but different public keys are parsed correctly",
			data: []*interchangeformat.ProtectionData{
				{
					Pubkey: fmt.Sprintf("%x", pubKeys[0]),
					SignedAttestations: []*interchangeformat.SignedAttestation{
						{
							SourceEpoch: "1",
							SigningRoot: fmt.Sprintf("%x", roots[0]),
						},
						{
							SourceEpoch: "2",
							SigningRoot: fmt.Sprintf("%x", roots[1]),
						},
					},
				},
				{
					Pubkey: fmt.Sprintf("%x", pubKeys[1]),
					SignedAttestations: []*interchangeformat.SignedAttestation{
						{
							SourceEpoch: "1",
							SigningRoot: fmt.Sprintf("%x", roots[0]),
						},
						{
							SourceEpoch: "2",
							SigningRoot: fmt.Sprintf("%x", roots[1]),
						},
					},
				},
			},
			want: map[[48]byte][]*interchangeformat.SignedAttestation{
				pubKeys[0]: {
					{
						SourceEpoch: "1",
						SigningRoot: fmt.Sprintf("%x", roots[0]),
					},
					{
						SourceEpoch: "2",
						SigningRoot: fmt.Sprintf("%x", roots[1]),
					},
				},
				pubKeys[1]: {
					{
						SourceEpoch: "1",
						SigningRoot: fmt.Sprintf("%x", roots[0]),
					},
					{
						SourceEpoch: "2",
						SigningRoot: fmt.Sprintf("%x", roots[1]),
					},
				},
			},
		},
		{
			name: "disjoint sets of signed blocks by the same public key are parsed correctly",
			data: []*interchangeformat.ProtectionData{
				{
					Pubkey: fmt.Sprintf("%x", pubKeys[0]),
					SignedAttestations: []*interchangeformat.SignedAttestation{
						{
							SourceEpoch: "1",
							TargetEpoch: "3",
							SigningRoot: fmt.Sprintf("%x", roots[0]),
						},
						{
							SourceEpoch: "2",
							TargetEpoch: "4",
							SigningRoot: fmt.Sprintf("%x", roots[1]),
						},
					},
				},
				{
					Pubkey: fmt.Sprintf("%x", pubKeys[0]),
					SignedAttestations: []*interchangeformat.SignedAttestation{
						{
							SourceEpoch: "3",
							TargetEpoch: "5",
							SigningRoot: fmt.Sprintf("%x", roots[2]),
						},
					},
				},
			},
			want: map[[48]byte][]*interchangeformat.SignedAttestation{
				pubKeys[0]: {
					{
						SourceEpoch: "1",
						TargetEpoch: "3",
						SigningRoot: fmt.Sprintf("%x", roots[0]),
					},
					{
						SourceEpoch: "2",
						TargetEpoch: "4",
						SigningRoot: fmt.Sprintf("%x", roots[1]),
					},
					{
						SourceEpoch: "3",
						TargetEpoch: "5",
						SigningRoot: fmt.Sprintf("%x", roots[2]),
					},
				},
			},
		},
		{
			name: "full duplicate entries are uniquely parsed",
			data: []*interchangeformat.ProtectionData{
				{
					Pubkey: fmt.Sprintf("%x", pubKeys[0]),
					SignedAttestations: []*interchangeformat.SignedAttestation{
						{
							SourceEpoch: "1",
							SigningRoot: fmt.Sprintf("%x", roots[0]),
						},
					},
				},
				{
					Pubkey: fmt.Sprintf("%x", pubKeys[0]),
					SignedAttestations: []*interchangeformat.SignedAttestation{
						{
							SourceEpoch: "1",
							SigningRoot: fmt.Sprintf("%x", roots[0]),
						},
					},
				},
			},
			want: map[[48]byte][]*interchangeformat.SignedAttestation{
				pubKeys[0]: {
					{
						SourceEpoch: "1",
						SigningRoot: fmt.Sprintf("%x", roots[0]),
					},
				},
			},
		},
		{
			name: "intersecting duplicate public key entries are handled properly",
			data: []*interchangeformat.ProtectionData{
				{
					Pubkey: fmt.Sprintf("%x", pubKeys[0]),
					SignedAttestations: []*interchangeformat.SignedAttestation{
						{
							SourceEpoch: "1",
							SigningRoot: fmt.Sprintf("%x", roots[0]),
						},
						{
							SourceEpoch: "2",
							SigningRoot: fmt.Sprintf("%x", roots[1]),
						},
					},
				},
				{
					Pubkey: fmt.Sprintf("%x", pubKeys[0]),
					SignedAttestations: []*interchangeformat.SignedAttestation{
						{
							SourceEpoch: "2",
							SigningRoot: fmt.Sprintf("%x", roots[1]),
						},
						{
							SourceEpoch: "3",
							SigningRoot: fmt.Sprintf("%x", roots[2]),
						},
					},
				},
			},
			want: map[[48]byte][]*interchangeformat.SignedAttestation{
				pubKeys[0]: {
					{
						SourceEpoch: "1",
						SigningRoot: fmt.Sprintf("%x", roots[0]),
					},
					{
						SourceEpoch: "2",
						SigningRoot: fmt.Sprintf("%x", roots[1]),
					},
					{
						SourceEpoch: "3",
						SigningRoot: fmt.Sprintf("%x", roots[2]),
					},
				},
			},
		},
	}
	for _, tt := range tests {
		t.Run(tt.name, func(t *testing.T) {
			got, err := interchangeformat.ParseUniqueSignedAttestationsByPubKey(tt.data)
			if (err != nil) != tt.wantErr {
				t.Errorf("ParseUniqueSignedAttestationsByPubKey() error = %v, wantErr %v", err, tt.wantErr)
				return
			}
			if !reflect.DeepEqual(got, tt.want) {
				t.Errorf("ParseUniqueSignedAttestationsByPubKey() got = %v, want %v", got, tt.want)
			}
		})
	}
}<|MERGE_RESOLUTION|>--- conflicted
+++ resolved
@@ -3,6 +3,7 @@
 import (
 	"bytes"
 	"context"
+	"encoding/hex"
 	"encoding/json"
 	"fmt"
 	"reflect"
@@ -13,7 +14,7 @@
 	"github.com/prysmaticlabs/prysm/shared/testutil/require"
 	"github.com/prysmaticlabs/prysm/validator/db/kv"
 	dbtest "github.com/prysmaticlabs/prysm/validator/db/testing"
-	"github.com/prysmaticlabs/prysm/validator/slashing-protection/local/standard-protection-format"
+	interchangeformat "github.com/prysmaticlabs/prysm/validator/slashing-protection/local/standard-protection-format"
 	spTest "github.com/prysmaticlabs/prysm/validator/slashing-protection/local/testing"
 	logTest "github.com/sirupsen/logrus/hooks/test"
 )
@@ -144,17 +145,9 @@
 	goodStr := make([]byte, hex.EncodedLen(len(goodRoot)))
 	hex.Encode(goodStr, goodRoot[:])
 	tests := []struct {
-<<<<<<< HEAD
 		name            string
 		interchangeJSON *interchangeformat.EIPSlashingProtectionFormat
 		wantErr         bool
-=======
-		name                   string
-		interchangeJSON        *EIPSlashingProtectionFormat
-		dbGenesisValidatorRoot []byte
-		wantErr                bool
-		wantFatal              string
->>>>>>> f63e8981
 	}{
 		{
 			name: "Incorrect version for EIP format should fail",
@@ -189,12 +182,8 @@
 					InterchangeFormatVersion string `json:"interchange_format_version"`
 					GenesisValidatorsRoot    string `json:"genesis_validators_root"`
 				}{
-<<<<<<< HEAD
 					InterchangeFormatVersion: interchangeformat.INTERCHANGE_FORMAT_VERSION,
-=======
-					InterchangeFormatVersion: INTERCHANGE_FORMAT_VERSION,
 					GenesisValidatorsRoot:    string(goodStr),
->>>>>>> f63e8981
 				},
 			},
 			wantErr: false,
@@ -222,18 +211,18 @@
 
 	tests := []struct {
 		name                   string
-		interchangeJSON        *EIPSlashingProtectionFormat
+		interchangeJSON        *interchangeformat.EIPSlashingProtectionFormat
 		dbGenesisValidatorRoot []byte
 		wantErr                bool
 	}{
 		{
 			name: "Same genesis roots should not fail",
-			interchangeJSON: &EIPSlashingProtectionFormat{
+			interchangeJSON: &interchangeformat.EIPSlashingProtectionFormat{
 				Metadata: struct {
 					InterchangeFormatVersion string `json:"interchange_format_version"`
 					GenesisValidatorsRoot    string `json:"genesis_validators_root"`
 				}{
-					InterchangeFormatVersion: INTERCHANGE_FORMAT_VERSION,
+					InterchangeFormatVersion: interchangeformat.INTERCHANGE_FORMAT_VERSION,
 					GenesisValidatorsRoot:    string(goodStr),
 				},
 			},
@@ -242,12 +231,12 @@
 		},
 		{
 			name: "Different genesis roots should not fail",
-			interchangeJSON: &EIPSlashingProtectionFormat{
+			interchangeJSON: &interchangeformat.EIPSlashingProtectionFormat{
 				Metadata: struct {
 					InterchangeFormatVersion string `json:"interchange_format_version"`
 					GenesisValidatorsRoot    string `json:"genesis_validators_root"`
 				}{
-					InterchangeFormatVersion: INTERCHANGE_FORMAT_VERSION,
+					InterchangeFormatVersion: interchangeformat.INTERCHANGE_FORMAT_VERSION,
 					GenesisValidatorsRoot:    string(secondStr),
 				},
 			},
@@ -260,7 +249,7 @@
 			validatorDB := dbtest.SetupDB(t, nil)
 			ctx := context.Background()
 			require.NoError(t, validatorDB.SaveGenesisValidatorsRoot(ctx, tt.dbGenesisValidatorRoot))
-			err := validateMetadata(ctx, validatorDB, tt.interchangeJSON)
+			err := interchangeformat.ValidateMetadata(ctx, validatorDB, tt.interchangeJSON)
 			if tt.wantErr {
 				require.ErrorContains(t, "genesis validator root doesnt match the one that is stored", err)
 			} else {
