--- conflicted
+++ resolved
@@ -160,20 +160,6 @@
 			"192.168.0.0/16 would deny connections from peers on your local network only. The " +
 			"default is to accept all connections.",
 	}
-<<<<<<< HEAD
-	// P2PPubsub defines the pubsub router to use for p2p messages.
-	P2PPubsub = &cli.StringFlag{
-		Name:  "p2p-pubsub",
-		Usage: "The name of the pubsub router to use. Supported values are: gossip, flood, random",
-		Value: "gossip",
-=======
-	// P2PEncoding defines the encoding format for p2p messages.
-	P2PEncoding = &cli.StringFlag{
-		Name:  "p2p-encoding",
-		Usage: "The encoding format of messages sent over the wire. The default is 0, which represents ssz",
-		Value: "ssz-snappy",
->>>>>>> 6c7131cb
-	}
 	// ForceClearDB removes any previously stored data at the data directory.
 	ForceClearDB = &cli.BoolFlag{
 		Name:  "force-clear-db",
