package stategenerator_test

import (
	"context"
	"testing"

	"github.com/gogo/protobuf/proto"
	"github.com/prysmaticlabs/prysm/beacon-chain/blockchain/stategenerator"
	"github.com/prysmaticlabs/prysm/beacon-chain/chaintest/backend"
	"github.com/prysmaticlabs/prysm/beacon-chain/db"
)

func TestGenerateState_OK(t *testing.T) {
	bd, err := backend.NewSimulatedBackend()
	if err != nil {
		t.Fatalf("Could not create a new simulated backend %v", err)
	}
	privKeys, err := bd.SetupBackend(100)
	if err != nil {
		t.Fatalf("Could not set up backend %v", err)
	}
	beaconDb := bd.DB()
	defer bd.Shutdown()
	defer db.TeardownDB(beaconDb)

	slotLimit := uint64(30)

	// Run the simulated chain for 30 slots, to get a state that we can save as finalized.
	for i := uint64(0); i < slotLimit; i++ {
		if err := bd.GenerateBlockAndAdvanceChain(&backend.SimulatedObjects{}, privKeys); err != nil {
			t.Fatalf("Could not generate block and transition state successfully %v for slot %d", err, bd.State().Slot+1)
		}
		inMemBlocks := bd.InMemoryBlocks()
		if err := beaconDb.SaveBlock(inMemBlocks[len(inMemBlocks)-1]); err != nil {
			t.Fatalf("Unable to save block %v", err)
		}
		if err := beaconDb.UpdateChainHead(inMemBlocks[len(inMemBlocks)-1], bd.State()); err != nil {
			t.Fatalf("Unable to save block %v", err)
		}
	}

	if err := beaconDb.SaveFinalizedState(bd.State()); err != nil {
		t.Fatalf("Unable to save finalized state: %v", err)
	}

	// Run the chain for another 30 slots so that we can have this at the current head.
	for i := uint64(0); i < slotLimit; i++ {
		if err := bd.GenerateBlockAndAdvanceChain(&backend.SimulatedObjects{}, privKeys); err != nil {
			t.Fatalf("Could not generate block and transition state successfully %v for slot %d", err, bd.State().Slot+1)
		}
		inMemBlocks := bd.InMemoryBlocks()
		if err := beaconDb.SaveBlock(inMemBlocks[len(inMemBlocks)-1]); err != nil {
			t.Fatalf("Unable to save block %v", err)
		}
		if err := beaconDb.UpdateChainHead(inMemBlocks[len(inMemBlocks)-1], bd.State()); err != nil {
			t.Fatalf("Unable to save block %v", err)
		}
	}

<<<<<<< HEAD
	if err := beaconDb.SaveState(bd.State()); err != nil {
		t.Fatalf("Unable to save state in chain %v", err)
	}

	slotToGenerate := genesisSlot + 2*(slotLimit)
	newState, err := stategenerator.GenerateStateFromSlot(context.Background(), beaconDb, slotToGenerate)
=======
	inMemBlocks := bd.InMemoryBlocks()
	blockToGenerateTill := inMemBlocks[len(inMemBlocks)-1]
	newState, err := stategenerator.GenerateStateFromBlock(context.Background(), beaconDb, blockToGenerateTill)
>>>>>>> f801bfed
	if err != nil {
		t.Fatalf("Unable to generate new state from previous finalized state %v", err)
	}

	if newState.Slot != bd.State().Slot {
		t.Fatalf("The generated state and the current state do not have the same slot, expected: %d but got %d",
			bd.State().Slot, newState.Slot)
	}

	if !proto.Equal(newState, bd.State()) {
		t.Error("Generated and saved states are unequal")
	}
}

func TestGenerateState_WithNilBlocksOK(t *testing.T) {
	bd, err := backend.NewSimulatedBackend()
	if err != nil {
		t.Fatalf("Could not create a new simulated backend %v", err)
	}
	privKeys, err := bd.SetupBackend(100)
	if err != nil {
		t.Fatalf("Could not set up backend %v", err)
	}
	beaconDb := bd.DB()
	defer bd.Shutdown()
	defer db.TeardownDB(beaconDb)

	slotLimit := uint64(30)

	// Run the simulated chain for 30 slots, to get a state that we can save as finalized.
	for i := uint64(0); i < slotLimit; i++ {
		if err := bd.GenerateBlockAndAdvanceChain(&backend.SimulatedObjects{}, privKeys); err != nil {
			t.Fatalf("Could not generate block and transition state successfully %v for slot %d", err, bd.State().Slot+1)
		}
		inMemBlocks := bd.InMemoryBlocks()
		if err := beaconDb.SaveBlock(inMemBlocks[len(inMemBlocks)-1]); err != nil {
			t.Fatalf("Unable to save block %v", err)
		}
		if err := beaconDb.UpdateChainHead(inMemBlocks[len(inMemBlocks)-1], bd.State()); err != nil {
			t.Fatalf("Unable to save block %v", err)
		}
	}

	if err := beaconDb.SaveFinalizedState(bd.State()); err != nil {
		t.Fatalf("Unable to save finalized state")
	}

	slotsWithNil := uint64(10)

	// Run the chain for 10 slots with nil blocks.
	for i := uint64(0); i < slotsWithNil; i++ {
		if err := bd.GenerateNilBlockAndAdvanceChain(); err != nil {
			t.Fatalf("Could not generate block and transition state successfully %v for slot %d", err, bd.State().Slot+1)
		}
	}

	for i := uint64(0); i < slotLimit-slotsWithNil; i++ {
		if err := bd.GenerateBlockAndAdvanceChain(&backend.SimulatedObjects{}, privKeys); err != nil {
			t.Fatalf("Could not generate block and transition state successfully %v for slot %d", err, bd.State().Slot+1)
		}
		inMemBlocks := bd.InMemoryBlocks()
		if err := beaconDb.SaveBlock(inMemBlocks[len(inMemBlocks)-1]); err != nil {
			t.Fatalf("Unable to save block %v", err)
		}
		if err := beaconDb.UpdateChainHead(inMemBlocks[len(inMemBlocks)-1], bd.State()); err != nil {
			t.Fatalf("Unable to save block %v", err)
		}
	}

<<<<<<< HEAD
	if err := beaconDb.SaveState(bd.State()); err != nil {
		t.Fatalf("Unable to save state in chain %v", err)
	}

	slotToGenerate := genesisSlot + 2*(slotLimit)
	newState, err := stategenerator.GenerateStateFromSlot(context.Background(), beaconDb, slotToGenerate)
=======
	inMemBlocks := bd.InMemoryBlocks()
	blockToGenerateTill := inMemBlocks[len(inMemBlocks)-1]
	newState, err := stategenerator.GenerateStateFromBlock(context.Background(), beaconDb, blockToGenerateTill)
>>>>>>> f801bfed
	if err != nil {
		t.Fatalf("Unable to generate new state from previous finalized state %v", err)
	}

	if newState.Slot != bd.State().Slot {
		t.Fatalf("The generated state and the current state do not have the same slot, expected: %d but got %d",
			bd.State().Slot, newState.Slot)
	}

	if !proto.Equal(newState, bd.State()) {
		t.Error("generated and saved states are unequal")
	}
}<|MERGE_RESOLUTION|>--- conflicted
+++ resolved
@@ -57,18 +57,9 @@
 		}
 	}
 
-<<<<<<< HEAD
-	if err := beaconDb.SaveState(bd.State()); err != nil {
-		t.Fatalf("Unable to save state in chain %v", err)
-	}
-
-	slotToGenerate := genesisSlot + 2*(slotLimit)
-	newState, err := stategenerator.GenerateStateFromSlot(context.Background(), beaconDb, slotToGenerate)
-=======
 	inMemBlocks := bd.InMemoryBlocks()
 	blockToGenerateTill := inMemBlocks[len(inMemBlocks)-1]
 	newState, err := stategenerator.GenerateStateFromBlock(context.Background(), beaconDb, blockToGenerateTill)
->>>>>>> f801bfed
 	if err != nil {
 		t.Fatalf("Unable to generate new state from previous finalized state %v", err)
 	}
@@ -138,18 +129,9 @@
 		}
 	}
 
-<<<<<<< HEAD
-	if err := beaconDb.SaveState(bd.State()); err != nil {
-		t.Fatalf("Unable to save state in chain %v", err)
-	}
-
-	slotToGenerate := genesisSlot + 2*(slotLimit)
-	newState, err := stategenerator.GenerateStateFromSlot(context.Background(), beaconDb, slotToGenerate)
-=======
 	inMemBlocks := bd.InMemoryBlocks()
 	blockToGenerateTill := inMemBlocks[len(inMemBlocks)-1]
 	newState, err := stategenerator.GenerateStateFromBlock(context.Background(), beaconDb, blockToGenerateTill)
->>>>>>> f801bfed
 	if err != nil {
 		t.Fatalf("Unable to generate new state from previous finalized state %v", err)
 	}
