--- conflicted
+++ resolved
@@ -439,18 +439,14 @@
 // this eth1data has enough support to be considered for deposits inclusion. If current vote has
 // enough support, then use that vote for basis of determining deposits, otherwise use current state
 // eth1data.
-<<<<<<< HEAD
 func (vs *Server) deposits(
 	ctx context.Context,
 	beaconState *stateTrie.BeaconState,
 	currentVote *ethpb.Eth1Data,
 ) ([]*ethpb.Deposit, error) {
-=======
-func (vs *Server) deposits(ctx context.Context, currentVote *ethpb.Eth1Data) ([]*ethpb.Deposit, error) {
 	ctx, span := trace.StartSpan(ctx, "ProposerServer.deposits")
 	defer span.End()
 
->>>>>>> 5d0f6c5b
 	if vs.MockEth1Votes || !vs.Eth1InfoFetcher.IsConnectedToETH1() {
 		return []*ethpb.Deposit{}, nil
 	}
