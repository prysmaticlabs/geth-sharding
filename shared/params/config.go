--- conflicted
+++ resolved
@@ -154,69 +154,6 @@
 	MaxNumLog2Validators:  24,
 }
 
-<<<<<<< HEAD
-var demoBeaconConfig = &BeaconChainConfig{
-	// Misc constant.
-	ShardCount:                 5,
-	TargetCommitteeSize:        3,
-	EjectionBalance:            defaultBeaconConfig.EjectionBalance,
-	MaxBalanceChurnQuotient:    defaultBeaconConfig.MaxBalanceChurnQuotient,
-	BeaconChainShardNumber:     defaultBeaconConfig.BeaconChainShardNumber,
-	MaxIndicesPerSlashableVote: defaultBeaconConfig.MaxIndicesPerSlashableVote,
-	LatestBlockRootsLength:     defaultBeaconConfig.LatestBlockRootsLength,
-	LatestRandaoMixesLength:    defaultBeaconConfig.LatestRandaoMixesLength,
-	LatestPenalizedExitLength:  defaultBeaconConfig.LatestPenalizedExitLength,
-	LatestIndexRootsLength:     defaultBeaconConfig.LatestIndexRootsLength,
-	MaxWithdrawalsPerEpoch:     defaultBeaconConfig.MaxWithdrawalsPerEpoch,
-	BLSPubkeyLength:            defaultBeaconConfig.BLSPubkeyLength,
-
-	// Deposit contract constants.
-	DepositContractTreeDepth: defaultBeaconConfig.DepositContractTreeDepth,
-	MaxDepositAmount:         defaultBeaconConfig.MaxDepositAmount,
-	MinDepositAmount:         defaultBeaconConfig.MinDepositAmount,
-
-	// Initial value constants.
-	GenesisForkVersion: defaultBeaconConfig.GenesisForkVersion,
-	GenesisSlot:        defaultBeaconConfig.GenesisSlot,
-	GenesisEpoch:       defaultBeaconConfig.GenesisEpoch,
-	GenesisStartShard:  defaultBeaconConfig.GenesisStartShard,
-	FarFutureEpoch:     defaultBeaconConfig.FarFutureEpoch,
-	ZeroHash:           defaultBeaconConfig.ZeroHash,
-	EmptySignature:     defaultBeaconConfig.EmptySignature,
-
-	// Time parameter constants.
-	SlotDuration:                 2,
-	MinAttestationInclusionDelay: defaultBeaconConfig.MinAttestationInclusionDelay,
-	EpochLength:                  defaultBeaconConfig.EpochLength,
-	SeedLookahead:                defaultBeaconConfig.SeedLookahead,
-	EntryExitDelay:               defaultBeaconConfig.EntryExitDelay,
-	Eth1DataVotingPeriod:         defaultBeaconConfig.Eth1DataVotingPeriod,
-	Eth1FollowDistance:           defaultBeaconConfig.Eth1FollowDistance,
-
-	// Reward and penalty quotients constants.
-	BaseRewardQuotient:           defaultBeaconConfig.BaseRewardQuotient,
-	WhistlerBlowerRewardQuotient: defaultBeaconConfig.WhistlerBlowerRewardQuotient,
-	IncluderRewardQuotient:       defaultBeaconConfig.IncluderRewardQuotient,
-	InactivityPenaltyQuotient:    defaultBeaconConfig.InactivityPenaltyQuotient,
-
-	// Max operations per block constants.
-	MaxExits:             defaultBeaconConfig.MaxExits,
-	MaxDeposits:          defaultBeaconConfig.MaxDeposits,
-	MaxAttestations:      defaultBeaconConfig.MaxAttestations,
-	MaxProposerSlashings: defaultBeaconConfig.MaxProposerSlashings,
-	MaxAttesterSlashings: defaultBeaconConfig.MaxAttesterSlashings,
-
-	// Prysm constants.
-	DepositsForChainStart: defaultBeaconConfig.DepositsForChainStart,
-	RandBytes:             defaultBeaconConfig.RandBytes,
-	SyncPollingInterval:   2 * 4, // Query nodes over the network every 4 slots for sync status.
-	GenesisTime:           time.Now(),
-	MaxNumLog2Validators:  defaultBeaconConfig.MaxNumLog2Validators,
-	SimulatedBlockRandao:  [32]byte{'S', 'I', 'M', 'U', 'L', 'A', 'T', 'O', 'R'},
-}
-
-=======
->>>>>>> fa47a9bf
 var defaultShardConfig = &ShardChainConfig{
 	ChunkSize:         uint64(256),
 	MaxShardBlockSize: uint64(32768),
