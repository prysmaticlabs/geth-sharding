package rpc

import (
	"context"
	"fmt"
	"io/ioutil"
	"testing"

	"github.com/ethereum/go-ethereum/common"
	"github.com/prysmaticlabs/prysm/shared/event"
	"github.com/prysmaticlabs/prysm/shared/testutil"
	"github.com/sirupsen/logrus"
	logTest "github.com/sirupsen/logrus/hooks/test"
)

func init() {
	logrus.SetLevel(logrus.DebugLevel)
	logrus.SetOutput(ioutil.Discard)
}

type mockPOWChainService struct{}

func (m *mockPOWChainService) LatestBlockHash() common.Hash {
	return common.BytesToHash([]byte{})
}

type mockAttestationService struct{}

func (m *mockAttestationService) IncomingAttestationFeed() *event.Feed {
	return new(event.Feed)
}

type mockChainService struct {
	blockFeed       *event.Feed
	stateFeed       *event.Feed
	attestationFeed *event.Feed
}

func (m *mockChainService) IncomingBlockFeed() *event.Feed {
	return new(event.Feed)
}

func (m *mockChainService) CanonicalBlockFeed() *event.Feed {
	return m.blockFeed
}

func (m *mockChainService) CanonicalStateFeed() *event.Feed {
	return m.stateFeed
}

func newMockChainService() *mockChainService {
	return &mockChainService{
		blockFeed:       new(event.Feed),
		stateFeed:       new(event.Feed),
		attestationFeed: new(event.Feed),
	}
}

func TestLifecycle(t *testing.T) {
	hook := logTest.NewGlobal()
	rpcService := NewRPCService(context.Background(), &Config{
		Port:     "7348",
		CertFlag: "alice.crt",
		KeyFlag:  "alice.key",
	})

	rpcService.Start()

	testutil.AssertLogsContain(t, hook, "Starting service")
	testutil.AssertLogsContain(t, hook, fmt.Sprintf("RPC server listening on port :%s", rpcService.port))

	rpcService.Stop()
	testutil.AssertLogsContain(t, hook, "Stopping service")
}

func TestBadEndpoint(t *testing.T) {
	hook := logTest.NewGlobal()
	rpcService := NewRPCService(context.Background(), &Config{
		Port: "ralph merkle!!!",
	})

	rpcService.Start()

	testutil.AssertLogsContain(t, hook, "Starting service")
	testutil.AssertLogsContain(t, hook, fmt.Sprintf("Could not listen to port :%s", rpcService.port))

	rpcService.Stop()
	testutil.AssertLogsContain(t, hook, "Stopping service")
}

func TestInsecureEndpoint(t *testing.T) {
	hook := logTest.NewGlobal()
	rpcService := NewRPCService(context.Background(), &Config{
		Port: "7777",
	})

	rpcService.Start()

	testutil.AssertLogsContain(t, hook, "Starting service")
	testutil.AssertLogsContain(t, hook, fmt.Sprintf("RPC server listening on port :%s", rpcService.port))
	testutil.AssertLogsContain(t, hook, "You are using an insecure gRPC connection")

	rpcService.Stop()
	testutil.AssertLogsContain(t, hook, "Stopping service")
<<<<<<< HEAD
}

func TestCurrentAssignmentsAndGenesisTime(t *testing.T) {
	db := internal.SetupDB(t)
	defer internal.TeardownDB(t, db)
	mockChain := &mockChainService{}

	genesis := b.NewGenesisBlock([]byte{})
	if err := db.SaveBlock(genesis); err != nil {
		t.Fatalf("Could not save genesis block: %v", err)
	}
	err := db.InitializeState()
	if err != nil {
		t.Fatalf("Can't initialze genesis state: %v", err)
	}
	beaconState, err := db.State()
	if err != nil {
		t.Fatalf("Can't get genesis state: %v", err)
	}

	if err := db.UpdateChainHead(genesis, beaconState); err != nil {
		t.Fatalf("Could not save genesis state: %v", err)
	}

	rpcService := NewRPCService(context.Background(), &Config{
		Port:            "6372",
		BeaconDB:        db,
		ChainService:    mockChain,
		POWChainService: &mockPOWChainService{},
	})
	pubkey := hashutil.Hash([]byte{byte(0)})
	key := &pb.PublicKey{PublicKey: pubkey[:]}
	publicKeys := []*pb.PublicKey{key}
	req := &pb.ValidatorAssignmentRequest{
		PublicKeys: publicKeys,
	}

	res, err := rpcService.CurrentAssignmentsAndGenesisTime(context.Background(), req)
	if err != nil {
		t.Errorf("Could not call CurrentAssignments correctly: %v", err)
	}

	genesisTimeStamp, err := ptypes.TimestampProto(time.Unix(int64(beaconState.GenesisTime), 0))
	if err != nil {
		t.Errorf("Could not generate genesis timestamp %v", err)
	}

	if res.GenesisTimestamp.String() != genesisTimeStamp.String() {
		t.Errorf(
			"Received different genesis timestamp, wanted: %v, received: %v",
			genesisTimeStamp.String(),
			res.GenesisTimestamp,
		)
	}
}

func TestProposeBlock(t *testing.T) {
	db := internal.SetupDB(t)
	defer internal.TeardownDB(t, db)
	mockChain := &mockChainService{}

	genesis := b.NewGenesisBlock([]byte{})
	if err := db.SaveBlock(genesis); err != nil {
		t.Fatalf("Could not save genesis block: %v", err)
	}

	deposits := make([]*pbp2p.Deposit, params.BeaconConfig().DepositsForChainStart)
	for i := 0; i < len(deposits); i++ {
		depositData, err := b.EncodeDepositData(
			&pbp2p.DepositInput{
				Pubkey: []byte(strconv.Itoa(i)),
				RandaoCommitmentHash32: []byte{41, 13, 236, 217, 84, 139, 98, 168, 214, 3, 69,
					169, 136, 56, 111, 200, 75, 166, 188, 149, 72, 64, 8, 246, 54, 47, 147, 22, 14, 243, 229, 99},
			},
			params.BeaconConfig().MaxDepositInGwei,
			time.Now().Unix(),
		)
		if err != nil {
			t.Fatalf("Could not encode deposit input: %v", err)
		}
		deposits[i] = &pbp2p.Deposit{
			DepositData: depositData,
		}
	}

	beaconState, err := state.InitialBeaconState(deposits, 0, nil)
	if err != nil {
		t.Fatalf("Could not instantiate initial state: %v", err)
	}

	if err := db.UpdateChainHead(genesis, beaconState); err != nil {
		t.Fatalf("Could not save genesis state: %v", err)
	}

	rpcService := NewRPCService(context.Background(), &Config{
		Port:            "6372",
		ChainService:    mockChain,
		BeaconDB:        db,
		POWChainService: &mockPOWChainService{},
	})
	req := &pbp2p.BeaconBlock{
		Slot:             5,
		ParentRootHash32: []byte("parent-hash"),
	}
	if _, err := rpcService.ProposeBlock(context.Background(), req); err != nil {
		t.Errorf("Could not propose block correctly: %v", err)
	}
}

func TestLatestPOWChainBlockHash(t *testing.T) {
	mockChain := &mockChainService{}
	mockPOWChain := &mockPOWChainService{}
	db := internal.SetupDB(t)
	defer internal.TeardownDB(t, db)

	rpcService := NewRPCService(context.Background(), &Config{
		Port:            "6372",
		ChainService:    mockChain,
		BeaconDB:        db,
		POWChainService: mockPOWChain,
	})

	rpcService.enablePOWChain = false

	res, err := rpcService.LatestPOWChainBlockHash(context.Background(), nil)
	if err != nil {
		t.Fatalf("Could not get latest POW Chain block hash %v", err)
	}

	expectedHash := common.BytesToHash([]byte{'p', 'o', 'w', 'c', 'h', 'a', 'i', 'n'})
	if !bytes.Equal(res.BlockHash, expectedHash[:]) {
		t.Errorf("pow chain hash received is not the expected hash")
	}

}

func TestComputeStateRoot(t *testing.T) {
	db := internal.SetupDB(t)
	defer internal.TeardownDB(t, db)

	mockChain := &mockChainService{}

	genesis := b.NewGenesisBlock([]byte{})
	if err := db.SaveBlock(genesis); err != nil {
		t.Fatalf("Could not save genesis block: %v", err)
	}

	deposits := make([]*pbp2p.Deposit, params.BeaconConfig().DepositsForChainStart)
	for i := 0; i < len(deposits); i++ {
		depositData, err := b.EncodeDepositData(
			&pbp2p.DepositInput{
				Pubkey: []byte(strconv.Itoa(i)),
				RandaoCommitmentHash32: []byte{41, 13, 236, 217, 84, 139, 98, 168, 214, 3, 69,
					169, 136, 56, 111, 200, 75, 166, 188, 149, 72, 64, 8, 246, 54, 47, 147, 22, 14, 243, 229, 99},
			},
			params.BeaconConfig().MaxDepositInGwei,
			time.Now().Unix(),
		)
		if err != nil {
			t.Fatalf("Could not encode deposit input: %v", err)
		}
		deposits[i] = &pbp2p.Deposit{
			DepositData: depositData,
		}
	}

	beaconState, err := state.InitialBeaconState(deposits, 0, nil)
	if err != nil {
		t.Fatalf("Could not instantiate initial state: %v", err)
	}

	beaconState.Slot = 10

	if err := db.UpdateChainHead(genesis, beaconState); err != nil {
		t.Fatalf("Could not save genesis state: %v", err)
	}

	rpcService := NewRPCService(context.Background(), &Config{
		Port:            "6372",
		ChainService:    mockChain,
		BeaconDB:        db,
		POWChainService: &mockPOWChainService{},
	})

	req := &pbp2p.BeaconBlock{
		ParentRootHash32:   nil,
		Slot:               11,
		RandaoRevealHash32: nil,
		Body: &pbp2p.BeaconBlockBody{
			ProposerSlashings: nil,
			AttesterSlashings:   nil,
		},
	}

	_, _ = rpcService.ComputeStateRoot(context.Background(), req)
}

func TestProposerIndex(t *testing.T) {
	db := internal.SetupDB(t)
	defer internal.TeardownDB(t, db)

	mockChain := &mockChainService{}
	mockPOWChain := &mockPOWChainService{}
	genesis := b.NewGenesisBlock([]byte{})

	if err := db.SaveBlock(genesis); err != nil {
		t.Fatalf("Could not save genesis block: %v", err)
	}

	deposits := make([]*pbp2p.Deposit, params.BeaconConfig().DepositsForChainStart)
	for i := 0; i < len(deposits); i++ {
		depositData, err := b.EncodeDepositData(
			&pbp2p.DepositInput{
				Pubkey: []byte(strconv.Itoa(i)),
				RandaoCommitmentHash32: []byte{41, 13, 236, 217, 84, 139, 98, 168, 214, 3, 69,
					169, 136, 56, 111, 200, 75, 166, 188, 149, 72, 64, 8, 246, 54, 47, 147, 22, 14, 243, 229, 99},
			},
			params.BeaconConfig().MaxDepositInGwei,
			time.Now().Unix(),
		)
		if err != nil {
			t.Fatalf("Could not encode deposit input: %v", err)
		}
		deposits[i] = &pbp2p.Deposit{
			DepositData: depositData,
		}
	}

	beaconState, err := state.InitialBeaconState(deposits, 0, nil)
	if err != nil {
		t.Fatalf("Could not instantiate initial state: %v", err)
	}

	beaconState.Slot = 10

	if err := db.UpdateChainHead(genesis, beaconState); err != nil {
		t.Fatalf("Could not save genesis state: %v", err)
	}

	rpcService := NewRPCService(context.Background(), &Config{
		Port:            "6372",
		ChainService:    mockChain,
		BeaconDB:        db,
		POWChainService: mockPOWChain,
	})

	expectedIndex := 1

	req := &pb.ProposerIndexRequest{
		SlotNumber: 1,
	}

	res, err := rpcService.ProposerIndex(context.Background(), req)
	if err != nil {
		t.Fatalf("Could not get proposer index %v", err)
	}

	if res.Index != uint64(expectedIndex) {
		t.Errorf("Expected index of %d but got %d", expectedIndex, res.Index)
	}
}

func TestAttestHead(t *testing.T) {
	mockChain := &mockChainService{}
	mockAttestationService := &mockAttestationService{}
	rpcService := NewRPCService(context.Background(), &Config{
		Port:               "6372",
		ChainService:       mockChain,
		AttestationService: mockAttestationService,
	})
	req := &pb.AttestRequest{
		Attestation: &pbp2p.Attestation{
			Data: &pbp2p.AttestationData{
				Slot:                 999,
				Shard:                1,
				ShardBlockRootHash32: []byte{'a'},
			},
		},
	}
	if _, err := rpcService.AttestHead(context.Background(), req); err != nil {
		t.Errorf("Could not attest head correctly: %v", err)
	}
}

func TestLatestAttestationContextClosed(t *testing.T) {
	hook := logTest.NewGlobal()
	mockAttestationService := &mockAttestationService{}
	rpcService := NewRPCService(context.Background(), &Config{
		Port:               "8777",
		SubscriptionBuf:    0,
		AttestationService: mockAttestationService,
	})
	exitRoutine := make(chan bool)
	ctrl := gomock.NewController(t)
	defer ctrl.Finish()
	mockStream := internal.NewMockBeaconService_LatestAttestationServer(ctrl)
	go func(tt *testing.T) {
		if err := rpcService.LatestAttestation(&ptypes.Empty{}, mockStream); err != nil {
			tt.Errorf("Could not call RPC method: %v", err)
		}
		<-exitRoutine
	}(t)
	rpcService.cancel()
	exitRoutine <- true
	testutil.AssertLogsContain(t, hook, "RPC context closed, exiting goroutine")
}

func TestLatestAttestationFaulty(t *testing.T) {
	attestationService := &mockAttestationService{}
	rpcService := NewRPCService(context.Background(), &Config{
		Port:               "8777",
		SubscriptionBuf:    0,
		AttestationService: attestationService,
	})
	ctrl := gomock.NewController(t)
	defer ctrl.Finish()

	exitRoutine := make(chan bool)
	attestation := &pbp2p.Attestation{}

	mockStream := internal.NewMockBeaconService_LatestAttestationServer(ctrl)
	mockStream.EXPECT().Send(attestation).Return(errors.New("something wrong"))
	// Tests a faulty stream.
	go func(tt *testing.T) {
		if err := rpcService.LatestAttestation(&ptypes.Empty{}, mockStream); err.Error() != "something wrong" {
			tt.Errorf("Faulty stream should throw correct error, wanted 'something wrong', got %v", err)
		}
		<-exitRoutine
	}(t)

	rpcService.incomingAttestation <- attestation
	rpcService.cancel()
	exitRoutine <- true
}

func TestLatestAttestation(t *testing.T) {
	hook := logTest.NewGlobal()
	attestationService := &mockAttestationService{}
	rpcService := NewRPCService(context.Background(), &Config{
		Port:               "8777",
		SubscriptionBuf:    0,
		AttestationService: attestationService,
	})
	ctrl := gomock.NewController(t)
	defer ctrl.Finish()

	exitRoutine := make(chan bool)
	attestation := &pbp2p.Attestation{}
	mockStream := internal.NewMockBeaconService_LatestAttestationServer(ctrl)
	mockStream.EXPECT().Send(attestation).Return(nil)
	// Tests a good stream.
	go func(tt *testing.T) {
		if err := rpcService.LatestAttestation(&ptypes.Empty{}, mockStream); err != nil {
			tt.Errorf("Could not call RPC method: %v", err)
		}
		<-exitRoutine
	}(t)
	rpcService.incomingAttestation <- attestation
	rpcService.cancel()
	exitRoutine <- true

	testutil.AssertLogsContain(t, hook, "Sending attestation to RPC clients")
}

func TestValidatorSlotAndResponsibility(t *testing.T) {
	db := internal.SetupDB(t)
	defer internal.TeardownDB(t, db)
	mockChain := &mockChainService{}

	genesis := b.NewGenesisBlock([]byte{})
	if err := db.SaveBlock(genesis); err != nil {
		t.Fatalf("Could not save genesis block: %v", err)
	}

	err := db.InitializeState()
	if err != nil {
		t.Fatalf("Can't initialze genesis state: %v", err)
	}
	beaconState, err := db.State()
	if err != nil {
		t.Fatalf("Can't get genesis state: %v", err)
	}

	if err := db.UpdateChainHead(genesis, beaconState); err != nil {
		t.Fatalf("Could not save genesis state: %v", err)
	}

	rpcService := NewRPCService(context.Background(), &Config{
		Port:         "6372",
		ChainService: mockChain,
		BeaconDB:     db,
	})
	pubkey := hashutil.Hash([]byte{byte(0)})
	req := &pb.PublicKey{
		PublicKey: pubkey[:],
	}
	if _, err := rpcService.ValidatorSlotAndResponsibility(context.Background(), req); err != nil {
		t.Errorf("Could not get validator slot: %v", err)
	}
}

func TestValidatorIndex(t *testing.T) {
	db := internal.SetupDB(t)
	defer internal.TeardownDB(t, db)
	mockChain := &mockChainService{}

	genesis := b.NewGenesisBlock([]byte{})
	if err := db.SaveBlock(genesis); err != nil {
		t.Fatalf("Could not save genesis block: %v", err)
	}

	depositData, err := b.EncodeDepositData(
		&pbp2p.DepositInput{
			Pubkey: []byte{'A'},
		},
		params.BeaconConfig().MaxDepositInGwei,
		time.Now().Unix(),
	)
	if err != nil {
		t.Fatalf("Could not encode deposit input: %v", err)
	}
	deposits := []*pbp2p.Deposit{
		{DepositData: depositData},
	}
	beaconState, err := state.InitialBeaconState(deposits, 0, nil)
	if err != nil {
		t.Fatalf("Could not instantiate initial state: %v", err)
	}

	if err := db.UpdateChainHead(genesis, beaconState); err != nil {
		t.Fatalf("Could not save genesis state: %v", err)
	}

	rpcService := NewRPCService(context.Background(), &Config{
		Port:         "6372",
		ChainService: mockChain,
		BeaconDB:     db,
	})
	req := &pb.PublicKey{
		PublicKey: []byte{'A'},
	}
	if _, err := rpcService.ValidatorIndex(context.Background(), req); err != nil {
		t.Errorf("Could not get validator index: %v", err)
	}
}

func TestValidatorShardID(t *testing.T) {
	db := internal.SetupDB(t)
	defer internal.TeardownDB(t, db)
	mockChain := &mockChainService{}

	genesis := b.NewGenesisBlock([]byte{})
	if err := db.SaveBlock(genesis); err != nil {
		t.Fatalf("Could not save genesis block: %v", err)
	}

	err := db.InitializeState()
	if err != nil {
		t.Fatalf("Can't initialze genesis state: %v", err)
	}
	beaconState, err := db.State()
	if err != nil {
		t.Fatalf("Can't get genesis state: %v", err)
	}

	if err := db.UpdateChainHead(genesis, beaconState); err != nil {
		t.Fatalf("Could not save genesis state: %v", err)
	}

	rpcService := NewRPCService(context.Background(), &Config{
		Port:         "6372",
		ChainService: mockChain,
		BeaconDB:     db,
	})
	pubkey := hashutil.Hash([]byte{byte(0)})
	req := &pb.PublicKey{
		PublicKey: pubkey[:],
	}
	if _, err := rpcService.ValidatorShardID(context.Background(), req); err != nil {
		t.Errorf("Could not get validator shard ID: %v", err)
	}
}

func TestValidatorAssignments(t *testing.T) {
	hook := logTest.NewGlobal()
	db := internal.SetupDB(t)
	defer internal.TeardownDB(t, db)
	mockChain := newMockChainService()

	genesis := b.NewGenesisBlock([]byte{})
	if err := db.SaveBlock(genesis); err != nil {
		t.Fatalf("Could not save genesis block: %v", err)
	}

	err := db.InitializeState()
	if err != nil {
		t.Fatalf("Can't initialze genesis state: %v", err)
	}
	beaconState, err := db.State()
	if err != nil {
		t.Fatalf("Can't get genesis state: %v", err)
	}

	if err := db.UpdateChainHead(genesis, beaconState); err != nil {
		t.Fatalf("Could not save genesis state: %v", err)
	}

	rpcService := NewRPCService(context.Background(), &Config{
		Port:         "6372",
		ChainService: mockChain,
		BeaconDB:     db,
	})

	ctrl := gomock.NewController(t)
	defer ctrl.Finish()

	mockStream := internal.NewMockBeaconService_ValidatorAssignmentsServer(ctrl)
	mockStream.EXPECT().Send(gomock.Any()).Return(nil)

	pubkey := hashutil.Hash([]byte{byte(0)})
	key := &pb.PublicKey{PublicKey: pubkey[:]}
	publicKeys := []*pb.PublicKey{key}
	req := &pb.ValidatorAssignmentRequest{
		PublicKeys: publicKeys,
	}

	exitRoutine := make(chan bool)

	// Tests a validator assignment stream.
	go func(tt *testing.T) {
		if err := rpcService.ValidatorAssignments(req, mockStream); err != nil {
			tt.Errorf("Could not stream validators: %v", err)
		}
		<-exitRoutine
	}(t)

	rpcService.canonicalStateChan <- beaconState
	rpcService.cancel()
	exitRoutine <- true
	testutil.AssertLogsContain(t, hook, "Sending new cycle assignments to validator clients")
}

func TestAssignmentsForPublicKeys_emptyPubKey(t *testing.T) {
	pks := []*pb.PublicKey{{}}

	a, err := assignmentsForPublicKeys(pks, nil)
	if err != nil {
		t.Error(err)
	}

	if len(a) > 0 {
		t.Errorf("Expected no assignments, but got %v", a)
	}
=======
>>>>>>> a52f73b7
}<|MERGE_RESOLUTION|>--- conflicted
+++ resolved
@@ -102,560 +102,4 @@
 
 	rpcService.Stop()
 	testutil.AssertLogsContain(t, hook, "Stopping service")
-<<<<<<< HEAD
-}
-
-func TestCurrentAssignmentsAndGenesisTime(t *testing.T) {
-	db := internal.SetupDB(t)
-	defer internal.TeardownDB(t, db)
-	mockChain := &mockChainService{}
-
-	genesis := b.NewGenesisBlock([]byte{})
-	if err := db.SaveBlock(genesis); err != nil {
-		t.Fatalf("Could not save genesis block: %v", err)
-	}
-	err := db.InitializeState()
-	if err != nil {
-		t.Fatalf("Can't initialze genesis state: %v", err)
-	}
-	beaconState, err := db.State()
-	if err != nil {
-		t.Fatalf("Can't get genesis state: %v", err)
-	}
-
-	if err := db.UpdateChainHead(genesis, beaconState); err != nil {
-		t.Fatalf("Could not save genesis state: %v", err)
-	}
-
-	rpcService := NewRPCService(context.Background(), &Config{
-		Port:            "6372",
-		BeaconDB:        db,
-		ChainService:    mockChain,
-		POWChainService: &mockPOWChainService{},
-	})
-	pubkey := hashutil.Hash([]byte{byte(0)})
-	key := &pb.PublicKey{PublicKey: pubkey[:]}
-	publicKeys := []*pb.PublicKey{key}
-	req := &pb.ValidatorAssignmentRequest{
-		PublicKeys: publicKeys,
-	}
-
-	res, err := rpcService.CurrentAssignmentsAndGenesisTime(context.Background(), req)
-	if err != nil {
-		t.Errorf("Could not call CurrentAssignments correctly: %v", err)
-	}
-
-	genesisTimeStamp, err := ptypes.TimestampProto(time.Unix(int64(beaconState.GenesisTime), 0))
-	if err != nil {
-		t.Errorf("Could not generate genesis timestamp %v", err)
-	}
-
-	if res.GenesisTimestamp.String() != genesisTimeStamp.String() {
-		t.Errorf(
-			"Received different genesis timestamp, wanted: %v, received: %v",
-			genesisTimeStamp.String(),
-			res.GenesisTimestamp,
-		)
-	}
-}
-
-func TestProposeBlock(t *testing.T) {
-	db := internal.SetupDB(t)
-	defer internal.TeardownDB(t, db)
-	mockChain := &mockChainService{}
-
-	genesis := b.NewGenesisBlock([]byte{})
-	if err := db.SaveBlock(genesis); err != nil {
-		t.Fatalf("Could not save genesis block: %v", err)
-	}
-
-	deposits := make([]*pbp2p.Deposit, params.BeaconConfig().DepositsForChainStart)
-	for i := 0; i < len(deposits); i++ {
-		depositData, err := b.EncodeDepositData(
-			&pbp2p.DepositInput{
-				Pubkey: []byte(strconv.Itoa(i)),
-				RandaoCommitmentHash32: []byte{41, 13, 236, 217, 84, 139, 98, 168, 214, 3, 69,
-					169, 136, 56, 111, 200, 75, 166, 188, 149, 72, 64, 8, 246, 54, 47, 147, 22, 14, 243, 229, 99},
-			},
-			params.BeaconConfig().MaxDepositInGwei,
-			time.Now().Unix(),
-		)
-		if err != nil {
-			t.Fatalf("Could not encode deposit input: %v", err)
-		}
-		deposits[i] = &pbp2p.Deposit{
-			DepositData: depositData,
-		}
-	}
-
-	beaconState, err := state.InitialBeaconState(deposits, 0, nil)
-	if err != nil {
-		t.Fatalf("Could not instantiate initial state: %v", err)
-	}
-
-	if err := db.UpdateChainHead(genesis, beaconState); err != nil {
-		t.Fatalf("Could not save genesis state: %v", err)
-	}
-
-	rpcService := NewRPCService(context.Background(), &Config{
-		Port:            "6372",
-		ChainService:    mockChain,
-		BeaconDB:        db,
-		POWChainService: &mockPOWChainService{},
-	})
-	req := &pbp2p.BeaconBlock{
-		Slot:             5,
-		ParentRootHash32: []byte("parent-hash"),
-	}
-	if _, err := rpcService.ProposeBlock(context.Background(), req); err != nil {
-		t.Errorf("Could not propose block correctly: %v", err)
-	}
-}
-
-func TestLatestPOWChainBlockHash(t *testing.T) {
-	mockChain := &mockChainService{}
-	mockPOWChain := &mockPOWChainService{}
-	db := internal.SetupDB(t)
-	defer internal.TeardownDB(t, db)
-
-	rpcService := NewRPCService(context.Background(), &Config{
-		Port:            "6372",
-		ChainService:    mockChain,
-		BeaconDB:        db,
-		POWChainService: mockPOWChain,
-	})
-
-	rpcService.enablePOWChain = false
-
-	res, err := rpcService.LatestPOWChainBlockHash(context.Background(), nil)
-	if err != nil {
-		t.Fatalf("Could not get latest POW Chain block hash %v", err)
-	}
-
-	expectedHash := common.BytesToHash([]byte{'p', 'o', 'w', 'c', 'h', 'a', 'i', 'n'})
-	if !bytes.Equal(res.BlockHash, expectedHash[:]) {
-		t.Errorf("pow chain hash received is not the expected hash")
-	}
-
-}
-
-func TestComputeStateRoot(t *testing.T) {
-	db := internal.SetupDB(t)
-	defer internal.TeardownDB(t, db)
-
-	mockChain := &mockChainService{}
-
-	genesis := b.NewGenesisBlock([]byte{})
-	if err := db.SaveBlock(genesis); err != nil {
-		t.Fatalf("Could not save genesis block: %v", err)
-	}
-
-	deposits := make([]*pbp2p.Deposit, params.BeaconConfig().DepositsForChainStart)
-	for i := 0; i < len(deposits); i++ {
-		depositData, err := b.EncodeDepositData(
-			&pbp2p.DepositInput{
-				Pubkey: []byte(strconv.Itoa(i)),
-				RandaoCommitmentHash32: []byte{41, 13, 236, 217, 84, 139, 98, 168, 214, 3, 69,
-					169, 136, 56, 111, 200, 75, 166, 188, 149, 72, 64, 8, 246, 54, 47, 147, 22, 14, 243, 229, 99},
-			},
-			params.BeaconConfig().MaxDepositInGwei,
-			time.Now().Unix(),
-		)
-		if err != nil {
-			t.Fatalf("Could not encode deposit input: %v", err)
-		}
-		deposits[i] = &pbp2p.Deposit{
-			DepositData: depositData,
-		}
-	}
-
-	beaconState, err := state.InitialBeaconState(deposits, 0, nil)
-	if err != nil {
-		t.Fatalf("Could not instantiate initial state: %v", err)
-	}
-
-	beaconState.Slot = 10
-
-	if err := db.UpdateChainHead(genesis, beaconState); err != nil {
-		t.Fatalf("Could not save genesis state: %v", err)
-	}
-
-	rpcService := NewRPCService(context.Background(), &Config{
-		Port:            "6372",
-		ChainService:    mockChain,
-		BeaconDB:        db,
-		POWChainService: &mockPOWChainService{},
-	})
-
-	req := &pbp2p.BeaconBlock{
-		ParentRootHash32:   nil,
-		Slot:               11,
-		RandaoRevealHash32: nil,
-		Body: &pbp2p.BeaconBlockBody{
-			ProposerSlashings: nil,
-			AttesterSlashings:   nil,
-		},
-	}
-
-	_, _ = rpcService.ComputeStateRoot(context.Background(), req)
-}
-
-func TestProposerIndex(t *testing.T) {
-	db := internal.SetupDB(t)
-	defer internal.TeardownDB(t, db)
-
-	mockChain := &mockChainService{}
-	mockPOWChain := &mockPOWChainService{}
-	genesis := b.NewGenesisBlock([]byte{})
-
-	if err := db.SaveBlock(genesis); err != nil {
-		t.Fatalf("Could not save genesis block: %v", err)
-	}
-
-	deposits := make([]*pbp2p.Deposit, params.BeaconConfig().DepositsForChainStart)
-	for i := 0; i < len(deposits); i++ {
-		depositData, err := b.EncodeDepositData(
-			&pbp2p.DepositInput{
-				Pubkey: []byte(strconv.Itoa(i)),
-				RandaoCommitmentHash32: []byte{41, 13, 236, 217, 84, 139, 98, 168, 214, 3, 69,
-					169, 136, 56, 111, 200, 75, 166, 188, 149, 72, 64, 8, 246, 54, 47, 147, 22, 14, 243, 229, 99},
-			},
-			params.BeaconConfig().MaxDepositInGwei,
-			time.Now().Unix(),
-		)
-		if err != nil {
-			t.Fatalf("Could not encode deposit input: %v", err)
-		}
-		deposits[i] = &pbp2p.Deposit{
-			DepositData: depositData,
-		}
-	}
-
-	beaconState, err := state.InitialBeaconState(deposits, 0, nil)
-	if err != nil {
-		t.Fatalf("Could not instantiate initial state: %v", err)
-	}
-
-	beaconState.Slot = 10
-
-	if err := db.UpdateChainHead(genesis, beaconState); err != nil {
-		t.Fatalf("Could not save genesis state: %v", err)
-	}
-
-	rpcService := NewRPCService(context.Background(), &Config{
-		Port:            "6372",
-		ChainService:    mockChain,
-		BeaconDB:        db,
-		POWChainService: mockPOWChain,
-	})
-
-	expectedIndex := 1
-
-	req := &pb.ProposerIndexRequest{
-		SlotNumber: 1,
-	}
-
-	res, err := rpcService.ProposerIndex(context.Background(), req)
-	if err != nil {
-		t.Fatalf("Could not get proposer index %v", err)
-	}
-
-	if res.Index != uint64(expectedIndex) {
-		t.Errorf("Expected index of %d but got %d", expectedIndex, res.Index)
-	}
-}
-
-func TestAttestHead(t *testing.T) {
-	mockChain := &mockChainService{}
-	mockAttestationService := &mockAttestationService{}
-	rpcService := NewRPCService(context.Background(), &Config{
-		Port:               "6372",
-		ChainService:       mockChain,
-		AttestationService: mockAttestationService,
-	})
-	req := &pb.AttestRequest{
-		Attestation: &pbp2p.Attestation{
-			Data: &pbp2p.AttestationData{
-				Slot:                 999,
-				Shard:                1,
-				ShardBlockRootHash32: []byte{'a'},
-			},
-		},
-	}
-	if _, err := rpcService.AttestHead(context.Background(), req); err != nil {
-		t.Errorf("Could not attest head correctly: %v", err)
-	}
-}
-
-func TestLatestAttestationContextClosed(t *testing.T) {
-	hook := logTest.NewGlobal()
-	mockAttestationService := &mockAttestationService{}
-	rpcService := NewRPCService(context.Background(), &Config{
-		Port:               "8777",
-		SubscriptionBuf:    0,
-		AttestationService: mockAttestationService,
-	})
-	exitRoutine := make(chan bool)
-	ctrl := gomock.NewController(t)
-	defer ctrl.Finish()
-	mockStream := internal.NewMockBeaconService_LatestAttestationServer(ctrl)
-	go func(tt *testing.T) {
-		if err := rpcService.LatestAttestation(&ptypes.Empty{}, mockStream); err != nil {
-			tt.Errorf("Could not call RPC method: %v", err)
-		}
-		<-exitRoutine
-	}(t)
-	rpcService.cancel()
-	exitRoutine <- true
-	testutil.AssertLogsContain(t, hook, "RPC context closed, exiting goroutine")
-}
-
-func TestLatestAttestationFaulty(t *testing.T) {
-	attestationService := &mockAttestationService{}
-	rpcService := NewRPCService(context.Background(), &Config{
-		Port:               "8777",
-		SubscriptionBuf:    0,
-		AttestationService: attestationService,
-	})
-	ctrl := gomock.NewController(t)
-	defer ctrl.Finish()
-
-	exitRoutine := make(chan bool)
-	attestation := &pbp2p.Attestation{}
-
-	mockStream := internal.NewMockBeaconService_LatestAttestationServer(ctrl)
-	mockStream.EXPECT().Send(attestation).Return(errors.New("something wrong"))
-	// Tests a faulty stream.
-	go func(tt *testing.T) {
-		if err := rpcService.LatestAttestation(&ptypes.Empty{}, mockStream); err.Error() != "something wrong" {
-			tt.Errorf("Faulty stream should throw correct error, wanted 'something wrong', got %v", err)
-		}
-		<-exitRoutine
-	}(t)
-
-	rpcService.incomingAttestation <- attestation
-	rpcService.cancel()
-	exitRoutine <- true
-}
-
-func TestLatestAttestation(t *testing.T) {
-	hook := logTest.NewGlobal()
-	attestationService := &mockAttestationService{}
-	rpcService := NewRPCService(context.Background(), &Config{
-		Port:               "8777",
-		SubscriptionBuf:    0,
-		AttestationService: attestationService,
-	})
-	ctrl := gomock.NewController(t)
-	defer ctrl.Finish()
-
-	exitRoutine := make(chan bool)
-	attestation := &pbp2p.Attestation{}
-	mockStream := internal.NewMockBeaconService_LatestAttestationServer(ctrl)
-	mockStream.EXPECT().Send(attestation).Return(nil)
-	// Tests a good stream.
-	go func(tt *testing.T) {
-		if err := rpcService.LatestAttestation(&ptypes.Empty{}, mockStream); err != nil {
-			tt.Errorf("Could not call RPC method: %v", err)
-		}
-		<-exitRoutine
-	}(t)
-	rpcService.incomingAttestation <- attestation
-	rpcService.cancel()
-	exitRoutine <- true
-
-	testutil.AssertLogsContain(t, hook, "Sending attestation to RPC clients")
-}
-
-func TestValidatorSlotAndResponsibility(t *testing.T) {
-	db := internal.SetupDB(t)
-	defer internal.TeardownDB(t, db)
-	mockChain := &mockChainService{}
-
-	genesis := b.NewGenesisBlock([]byte{})
-	if err := db.SaveBlock(genesis); err != nil {
-		t.Fatalf("Could not save genesis block: %v", err)
-	}
-
-	err := db.InitializeState()
-	if err != nil {
-		t.Fatalf("Can't initialze genesis state: %v", err)
-	}
-	beaconState, err := db.State()
-	if err != nil {
-		t.Fatalf("Can't get genesis state: %v", err)
-	}
-
-	if err := db.UpdateChainHead(genesis, beaconState); err != nil {
-		t.Fatalf("Could not save genesis state: %v", err)
-	}
-
-	rpcService := NewRPCService(context.Background(), &Config{
-		Port:         "6372",
-		ChainService: mockChain,
-		BeaconDB:     db,
-	})
-	pubkey := hashutil.Hash([]byte{byte(0)})
-	req := &pb.PublicKey{
-		PublicKey: pubkey[:],
-	}
-	if _, err := rpcService.ValidatorSlotAndResponsibility(context.Background(), req); err != nil {
-		t.Errorf("Could not get validator slot: %v", err)
-	}
-}
-
-func TestValidatorIndex(t *testing.T) {
-	db := internal.SetupDB(t)
-	defer internal.TeardownDB(t, db)
-	mockChain := &mockChainService{}
-
-	genesis := b.NewGenesisBlock([]byte{})
-	if err := db.SaveBlock(genesis); err != nil {
-		t.Fatalf("Could not save genesis block: %v", err)
-	}
-
-	depositData, err := b.EncodeDepositData(
-		&pbp2p.DepositInput{
-			Pubkey: []byte{'A'},
-		},
-		params.BeaconConfig().MaxDepositInGwei,
-		time.Now().Unix(),
-	)
-	if err != nil {
-		t.Fatalf("Could not encode deposit input: %v", err)
-	}
-	deposits := []*pbp2p.Deposit{
-		{DepositData: depositData},
-	}
-	beaconState, err := state.InitialBeaconState(deposits, 0, nil)
-	if err != nil {
-		t.Fatalf("Could not instantiate initial state: %v", err)
-	}
-
-	if err := db.UpdateChainHead(genesis, beaconState); err != nil {
-		t.Fatalf("Could not save genesis state: %v", err)
-	}
-
-	rpcService := NewRPCService(context.Background(), &Config{
-		Port:         "6372",
-		ChainService: mockChain,
-		BeaconDB:     db,
-	})
-	req := &pb.PublicKey{
-		PublicKey: []byte{'A'},
-	}
-	if _, err := rpcService.ValidatorIndex(context.Background(), req); err != nil {
-		t.Errorf("Could not get validator index: %v", err)
-	}
-}
-
-func TestValidatorShardID(t *testing.T) {
-	db := internal.SetupDB(t)
-	defer internal.TeardownDB(t, db)
-	mockChain := &mockChainService{}
-
-	genesis := b.NewGenesisBlock([]byte{})
-	if err := db.SaveBlock(genesis); err != nil {
-		t.Fatalf("Could not save genesis block: %v", err)
-	}
-
-	err := db.InitializeState()
-	if err != nil {
-		t.Fatalf("Can't initialze genesis state: %v", err)
-	}
-	beaconState, err := db.State()
-	if err != nil {
-		t.Fatalf("Can't get genesis state: %v", err)
-	}
-
-	if err := db.UpdateChainHead(genesis, beaconState); err != nil {
-		t.Fatalf("Could not save genesis state: %v", err)
-	}
-
-	rpcService := NewRPCService(context.Background(), &Config{
-		Port:         "6372",
-		ChainService: mockChain,
-		BeaconDB:     db,
-	})
-	pubkey := hashutil.Hash([]byte{byte(0)})
-	req := &pb.PublicKey{
-		PublicKey: pubkey[:],
-	}
-	if _, err := rpcService.ValidatorShardID(context.Background(), req); err != nil {
-		t.Errorf("Could not get validator shard ID: %v", err)
-	}
-}
-
-func TestValidatorAssignments(t *testing.T) {
-	hook := logTest.NewGlobal()
-	db := internal.SetupDB(t)
-	defer internal.TeardownDB(t, db)
-	mockChain := newMockChainService()
-
-	genesis := b.NewGenesisBlock([]byte{})
-	if err := db.SaveBlock(genesis); err != nil {
-		t.Fatalf("Could not save genesis block: %v", err)
-	}
-
-	err := db.InitializeState()
-	if err != nil {
-		t.Fatalf("Can't initialze genesis state: %v", err)
-	}
-	beaconState, err := db.State()
-	if err != nil {
-		t.Fatalf("Can't get genesis state: %v", err)
-	}
-
-	if err := db.UpdateChainHead(genesis, beaconState); err != nil {
-		t.Fatalf("Could not save genesis state: %v", err)
-	}
-
-	rpcService := NewRPCService(context.Background(), &Config{
-		Port:         "6372",
-		ChainService: mockChain,
-		BeaconDB:     db,
-	})
-
-	ctrl := gomock.NewController(t)
-	defer ctrl.Finish()
-
-	mockStream := internal.NewMockBeaconService_ValidatorAssignmentsServer(ctrl)
-	mockStream.EXPECT().Send(gomock.Any()).Return(nil)
-
-	pubkey := hashutil.Hash([]byte{byte(0)})
-	key := &pb.PublicKey{PublicKey: pubkey[:]}
-	publicKeys := []*pb.PublicKey{key}
-	req := &pb.ValidatorAssignmentRequest{
-		PublicKeys: publicKeys,
-	}
-
-	exitRoutine := make(chan bool)
-
-	// Tests a validator assignment stream.
-	go func(tt *testing.T) {
-		if err := rpcService.ValidatorAssignments(req, mockStream); err != nil {
-			tt.Errorf("Could not stream validators: %v", err)
-		}
-		<-exitRoutine
-	}(t)
-
-	rpcService.canonicalStateChan <- beaconState
-	rpcService.cancel()
-	exitRoutine <- true
-	testutil.AssertLogsContain(t, hook, "Sending new cycle assignments to validator clients")
-}
-
-func TestAssignmentsForPublicKeys_emptyPubKey(t *testing.T) {
-	pks := []*pb.PublicKey{{}}
-
-	a, err := assignmentsForPublicKeys(pks, nil)
-	if err != nil {
-		t.Error(err)
-	}
-
-	if len(a) > 0 {
-		t.Errorf("Expected no assignments, but got %v", a)
-	}
-=======
->>>>>>> a52f73b7
 }