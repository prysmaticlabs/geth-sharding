--- conflicted
+++ resolved
@@ -55,7 +55,6 @@
 // RegularSync service is responsible for handling all run time p2p related operations as the
 // main entry point for network messages.
 type RegularSync struct {
-<<<<<<< HEAD
 	ctx                     context.Context
 	p2p                     p2p.P2P
 	db                      db.Database
@@ -67,16 +66,7 @@
 	slotToPendingBlocksLock sync.RWMutex
 	seenPendingBlocks       map[[32]byte]bool
 	seenPendingBlocksLock   sync.RWMutex
-=======
-	ctx              context.Context
-	p2p              p2p.P2P
-	db               db.Database
-	operations       *operations.Service
-	chain            blockchainService
-	helloTracker     map[peer.ID]*pb.Hello
-	helloTrackerLock sync.RWMutex
 	chainStarted     bool
->>>>>>> 096fe599
 }
 
 // Start the regular sync service.
