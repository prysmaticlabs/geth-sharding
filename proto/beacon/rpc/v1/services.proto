--- conflicted
+++ resolved
@@ -30,19 +30,6 @@
 message GenesisTimeAndStateResponse {
   google.protobuf.Timestamp genesis_timestamp = 1;
   ethereum.beacon.p2p.v1.CrystallizedState latest_crystallized_state = 2;
-<<<<<<< HEAD
-}
-
-message ShuffleRequest {
-  bytes crystallized_state_hash = 1;
-}
-
-message ShuffleResponse {
-    repeated uint64 shuffled_validator_indices = 1;
-    repeated uint64 cutoff_indices = 2;
-    repeated uint64 assigned_attestation_slots = 3;
-=======
->>>>>>> 7ab4b23b
 }
 
 message ProposeRequest {
