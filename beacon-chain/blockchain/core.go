--- conflicted
+++ resolved
@@ -129,11 +129,7 @@
 	// TODO: check if the parentHash pointed by the beacon block is in the beaconDB.
 
 	// Calculate the timestamp validity condition.
-<<<<<<< HEAD
-	slotDuration := time.Duration(block.Data().SlotNumber*params.SlotDuration) * time.Second
-	validTime := time.Now().After(b.GenesisBlock().Data().Timestamp.Add(slotDuration))
-=======
-	slotDuration := time.Duration(block.SlotNumber()*params.SlotLength) * time.Second
+	slotDuration := time.Duration(block.SlotNumber()*params.SlotDuration) * time.Second
 	genesis, err := b.GenesisBlock()
 	if err != nil {
 		return false, err
@@ -143,7 +139,6 @@
 	if err != nil {
 		return false, err
 	}
->>>>>>> d7a88dff
 
 	// Verify state hashes from the block are correct
 	hash, err := hashActiveState(b.ActiveState())
@@ -277,7 +272,7 @@
 	return blake2b.Sum256(serializedState), nil
 }
 
-// getCutoffs is used to split up validators into groups at the start
+// GetCutoffs is used to split up validators into groups at the start
 // of every epoch. It determines at what height validators can make
 // attestations and crosslinks. It returns lists of cutoff indices.
 func GetCutoffs(validatorCount int) []int {
@@ -298,7 +293,6 @@
 			heights = append(heights, i)
 		}
 	}
-<<<<<<< HEAD
 
 	filled := 0
 	appendHeight := false
@@ -322,8 +316,6 @@
 	// committees for different shards. Do not assign the last END_EPOCH_GRACE_PERIOD
 	// heights in a epoch to any shards.
 	return heightCutoff
-=======
-	return indices[:int(attesterCount)], indices[len(indices)-1], nil
 }
 
 // hasVoted checks if the attester has voted by looking at the bitfield.
@@ -454,5 +446,4 @@
 		}
 	}
 	return nil
->>>>>>> d7a88dff
 }