--- conflicted
+++ resolved
@@ -64,15 +64,8 @@
 	require.NoError(t, wallet.WriteKeymanagerConfigToDisk(ctx, keymanagerConfig), "Could not write keymanager config file to disk")
 
 	walletPath := path.Join(walletDir, keymanagerKind.String())
-<<<<<<< HEAD
-	configFilePath := path.Join(walletPath, KeymanagerConfigFileName)
-	if !fileExists(configFilePath) {
-		t.Fatalf("Expected config file to have been created at path: %s", configFilePath)
-	}
-=======
 	configFilePath := path.Join(walletPath, keymanagerConfigFileName)
 	require.Equal(t, true, fileExists(configFilePath), "Expected config file to have been created at path: %s", configFilePath)
->>>>>>> f0ffd5af
 
 	// We should be able to now read the wallet as well.
 	_, err = NewWallet(ctx, &WalletConfig{
