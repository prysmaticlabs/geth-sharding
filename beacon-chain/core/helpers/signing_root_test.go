--- conflicted
+++ resolved
@@ -7,28 +7,16 @@
 	fuzz "github.com/google/gofuzz"
 	"github.com/prysmaticlabs/prysm/beacon-chain/core/helpers"
 	ethereum_beacon_p2p_v1 "github.com/prysmaticlabs/prysm/proto/beacon/p2p/v1"
-<<<<<<< HEAD
 	"github.com/prysmaticlabs/prysm/shared/bytesutil"
 	"github.com/prysmaticlabs/prysm/shared/testutil"
+	"github.com/prysmaticlabs/prysm/shared/testutil/assert"
+	"github.com/prysmaticlabs/prysm/shared/testutil/require"
 )
 
 func TestSigningRoot_ComputeOK(t *testing.T) {
 	emptyBlock := testutil.NewBeaconBlock()
 	_, err := helpers.ComputeSigningRoot(emptyBlock, bytesutil.PadTo([]byte{'T', 'E', 'S', 'T'}, 32))
-	if err != nil {
-		t.Errorf("Could not compute signing root of block: %v", err)
-	}
-=======
-	"github.com/prysmaticlabs/prysm/shared/params"
-	"github.com/prysmaticlabs/prysm/shared/testutil/assert"
-	"github.com/prysmaticlabs/prysm/shared/testutil/require"
-)
-
-func TestSigningRoot_ComputeOK(t *testing.T) {
-	emptyBlock := &ethpb.BeaconBlock{}
-	_, err := ComputeSigningRoot(emptyBlock, []byte{'T', 'E', 'S', 'T'})
 	assert.NoError(t, err, "Could not compute signing root of block")
->>>>>>> f2afeed9
 }
 
 func TestComputeDomain_OK(t *testing.T) {
@@ -53,28 +41,6 @@
 	}
 }
 
-<<<<<<< HEAD
-=======
-func TestSigningRoot_Compatibility(t *testing.T) {
-	parRoot := [32]byte{'A'}
-	stateRoot := [32]byte{'B'}
-	blk := &ethpb.BeaconBlock{
-		Slot:          20,
-		ProposerIndex: 20,
-		ParentRoot:    parRoot[:],
-		StateRoot:     stateRoot[:],
-		Body:          &ethpb.BeaconBlockBody{},
-	}
-	root, err := ComputeSigningRoot(blk, params.BeaconConfig().DomainBeaconProposer[:])
-	require.NoError(t, err)
-	newRoot, err := signingData(func() ([32]byte, error) {
-		return stateutil.BlockRoot(blk)
-	}, params.BeaconConfig().DomainBeaconProposer[:])
-	require.NoError(t, err)
-	assert.Equal(t, root, newRoot, "Wanted root of %#x but got %#x", root, newRoot)
-}
-
->>>>>>> f2afeed9
 func TestComputeForkDigest_OK(t *testing.T) {
 	tests := []struct {
 		version []byte
@@ -86,19 +52,9 @@
 		{version: []byte{'b', 'w', 'r', 't'}, root: [32]byte{'r', 'd', 'c'}, result: [4]byte{0x83, 0x34, 0x38, 0x88}},
 	}
 	for _, tt := range tests {
-<<<<<<< HEAD
 		digest, err := helpers.ComputeForkDigest(tt.version, tt.root[:])
-		if err != nil {
-			t.Error(err)
-		}
-		if digest != tt.result {
-			t.Errorf("wanted domain version: %#x, got: %#x", digest, tt.result)
-		}
-=======
-		digest, err := ComputeForkDigest(tt.version, tt.root[:])
 		require.NoError(t, err)
 		assert.Equal(t, tt.result, digest, "Wanted domain version: %#x, got: %#x", digest, tt.result)
->>>>>>> f2afeed9
 	}
 }
 
