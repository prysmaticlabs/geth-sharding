package blocks

import (
	"bytes"
<<<<<<< HEAD
=======
	"encoding/binary"
	"errors"
>>>>>>> ccc2a4b9
	"fmt"
	"reflect"

	v "github.com/prysmaticlabs/prysm/beacon-chain/core/validators"
	pb "github.com/prysmaticlabs/prysm/proto/beacon/p2p/v1"
	"github.com/prysmaticlabs/prysm/shared/hashutil"
	"github.com/prysmaticlabs/prysm/shared/params"
	"github.com/prysmaticlabs/prysm/shared/slices"
	"github.com/prysmaticlabs/prysm/shared/ssz"
	"github.com/prysmaticlabs/prysm/shared/trie"
)

// ProcessPOWReceiptRoots processes the proof-of-work chain's receipts
// contained in a beacon block and appends them as candidate receipt roots
// in the beacon state.
//
// Official spec definition for processing pow receipt roots:
//   If block.candidate_pow_receipt_root is x.candidate_pow_receipt_root
//     for some x in state.candidate_pow_receipt_roots, set x.vote_count += 1.
//   Otherwise, append to state.candidate_pow_receipt_roots a
//   new CandidatePoWReceiptRootRecord(
//     candidate_pow_receipt_root=block.candidate_pow_receipt_root,
//     vote_count=1
//   )
func ProcessPOWReceiptRoots(
	beaconState *pb.BeaconState,
	block *pb.BeaconBlock,
) *pb.BeaconState {
	var newCandidateReceiptRoots []*pb.CandidatePoWReceiptRootRecord
	currentCandidateReceiptRoots := beaconState.CandidatePowReceiptRoots
	for idx, root := range currentCandidateReceiptRoots {
		if bytes.Equal(block.CandidatePowReceiptRootHash32, root.CandidatePowReceiptRootHash32) {
			currentCandidateReceiptRoots[idx].VoteCount++
		} else {
			newCandidateReceiptRoots = append(newCandidateReceiptRoots, &pb.CandidatePoWReceiptRootRecord{
				CandidatePowReceiptRootHash32: block.CandidatePowReceiptRootHash32,
				VoteCount:                     1,
			})
		}
	}
	beaconState.CandidatePowReceiptRoots = append(currentCandidateReceiptRoots, newCandidateReceiptRoots...)
	return beaconState
}

// ProcessBlockRandao checks the block proposer's
// randao commitment and generates a new randao mix to update
// in the beacon state's latest randao mixes and set the proposer's randao fields.
//
// Official spec definition for block randao verification:
//   Let repeat_hash(x, n) = x if n == 0 else repeat_hash(hash(x), n-1).
//   Let proposer = state.validator_registry[get_beacon_proposer_index(state, state.slot)].
//   Verify that repeat_hash(block.randao_reveal, proposer.randao_layers) == proposer.randao_commitment.
//   Set state.latest_randao_mixes[state.slot % LATEST_RANDAO_MIXES_LENGTH] =
//     xor(state.latest_randao_mixes[state.slot % LATEST_RANDAO_MIXES_LENGTH], block.randao_reveal)
//   Set proposer.randao_commitment = block.randao_reveal.
//   Set proposer.randao_layers = 0
func ProcessBlockRandao(beaconState *pb.BeaconState, block *pb.BeaconBlock) (*pb.BeaconState, error) {
	proposerIndex, err := v.BeaconProposerIndex(beaconState, beaconState.Slot)
	if err != nil {
		return nil, fmt.Errorf("could not fetch beacon proposer index: %v", err)
	}
	registry := beaconState.ValidatorRegistry
	proposer := registry[proposerIndex]
	if err := verifyBlockRandao(proposer, block); err != nil {
		return nil, fmt.Errorf("could not verify block randao: %v", err)
	}
	// If block randao passed verification, we XOR the state's latest randao mix with the block's
	// randao and update the state's corresponding latest randao mix value.
	var latestMix [32]byte
	latestMixesLength := params.BeaconConfig().LatestRandaoMixesLength
	latestMixSlice := beaconState.LatestRandaoMixesHash32S[beaconState.Slot%latestMixesLength]
	copy(latestMix[:], latestMixSlice)
	for i, x := range block.RandaoRevealHash32 {
		latestMix[i] ^= x
	}
	proposer.RandaoCommitmentHash32 = block.RandaoRevealHash32
	proposer.RandaoLayers = 0
	registry[proposerIndex] = proposer
	beaconState.LatestRandaoMixesHash32S[beaconState.Slot%latestMixesLength] = latestMix[:]
	beaconState.ValidatorRegistry = registry
	return beaconState, nil
}

func verifyBlockRandao(proposer *pb.ValidatorRecord, block *pb.BeaconBlock) error {
	var blockRandaoReveal [32]byte
	var proposerRandaoCommit [32]byte
	copy(blockRandaoReveal[:], block.RandaoRevealHash32)
	copy(proposerRandaoCommit[:], proposer.RandaoCommitmentHash32)

	randaoHashLayers := hashutil.RepeatHash(blockRandaoReveal, proposer.RandaoLayers)
	// Verify that repeat_hash(block.randao_reveal, proposer.randao_layers) == proposer.randao_commitment.
	if randaoHashLayers != proposerRandaoCommit {
		return fmt.Errorf(
			"expected hashed block randao layers to equal proposer randao: received %#x = %#x",
			randaoHashLayers[:],
			proposerRandaoCommit[:],
		)
	}
	return nil
}

// ProcessProposerSlashings is one of the operations performed
// on each processed beacon block to penalize proposers based on
// slashing conditions if any slashable events occurred.
//
// Official spec definition for proposer slashings:
//   Verify that len(block.body.proposer_slashings) <= MAX_PROPOSER_SLASHINGS.
//
//   For each proposer_slashing in block.body.proposer_slashings:
//
//   Let proposer = state.validator_registry[proposer_slashing.proposer_index].
//   Verify that bls_verify(pubkey=proposer.pubkey, msg=hash_tree_root(
//    proposer_slashing.proposal_data_1),
//  	sig=proposer_slashing.proposal_signature_1,
//    domain=get_domain(state.fork_data, proposer_slashing.proposal_data_1.slot, DOMAIN_PROPOSAL)).
//   Verify that bls_verify(pubkey=proposer.pubkey, msg=hash_tree_root(
//     proposer_slashing.proposal_data_2),
//     sig=proposer_slashing.proposal_signature_2,
//     domain=get_domain(state.fork_data, proposer_slashing.proposal_data_2.slot, DOMAIN_PROPOSAL)).
//   Verify that proposer_slashing.proposal_data_1.slot == proposer_slashing.proposal_data_2.slot.
//   Verify that proposer_slashing.proposal_data_1.shard == proposer_slashing.proposal_data_2.shard.
//   Verify that proposer_slashing.proposal_data_1.block_root != proposer_slashing.proposal_data_2.block_root.
//   Verify that validator.penalized_slot > state.slot.
//   Run penalize_validator(state, proposer_slashing.proposer_index).
func ProcessProposerSlashings(
	beaconState *pb.BeaconState,
	block *pb.BeaconBlock,
) (*pb.BeaconState, error) {
	body := block.Body
	registry := beaconState.ValidatorRegistry
	if uint64(len(body.ProposerSlashings)) > params.BeaconConfig().MaxProposerSlashings {
		return nil, fmt.Errorf(
			"number of proposer slashings (%d) exceeds allowed threshold of %d",
			len(body.ProposerSlashings),
			params.BeaconConfig().MaxProposerSlashings,
		)
	}
<<<<<<< HEAD
	var err error
	for idx, slashing := range body.GetProposerSlashings() {
		if err = verifyProposerSlashing(slashing); err != nil {
			return nil, fmt.Errorf("could not verify proposer slashing #%d: %v", idx, err)
		}
		proposer := registry[slashing.GetProposerIndex()]
		if proposer.GetPenalizedSlot() > beaconState.Slot {
			beaconState, err = v.PenalizeValidator(beaconState, slashing.ProposerIndex)
			if err != nil {
				return nil, fmt.Errorf("could not penalize proposer index %d: %v",
					slashing.ProposerIndex, err)
			}
=======
	for idx, slashing := range body.ProposerSlashings {
		if err := verifyProposerSlashing(slashing); err != nil {
			return nil, fmt.Errorf("could not verify proposer slashing #%d: %v", idx, err)
		}
		proposer := registry[slashing.ProposerIndex]
		if proposer.Status != pb.ValidatorRecord_EXITED_WITH_PENALTY {
			// TODO(#781): Replace with
			// update_validator_status(
			//   state,
			//   proposer_slashing.proposer_index,
			//   new_status=EXITED_WITH_PENALTY,
			// ) after update_validator_status is implemented.
			registry[slashing.ProposerIndex] = v.ExitValidator(
				proposer,
				beaconState.Slot,
				true, /* penalize */
			)
>>>>>>> ccc2a4b9
		}
	}
	return beaconState, nil
}

func verifyProposerSlashing(
	slashing *pb.ProposerSlashing,
) error {
	// TODO(#258): Verify BLS according to the specification in the "Proposer Slashings"
	// section of block operations.
	slot1 := slashing.ProposalData_1.Slot
	slot2 := slashing.ProposalData_2.Slot
	shard1 := slashing.ProposalData_1.Shard
	shard2 := slashing.ProposalData_2.Shard
	root1 := slashing.ProposalData_1.BlockRootHash32
	root2 := slashing.ProposalData_2.BlockRootHash32
	if slot1 != slot2 {
		return fmt.Errorf("slashing proposal data slots do not match: %d, %d", slot1, slot2)
	}
	if shard1 != shard2 {
		return fmt.Errorf("slashing proposal data shards do not match: %d, %d", shard1, shard2)
	}
	if !bytes.Equal(root1, root2) {
		return fmt.Errorf("slashing proposal data block roots do not match: %#x, %#x", root1, root2)
	}
	return nil
}

// ProcessCasperSlashings is one of the operations performed
// on each processed beacon block to penalize validators based on
// Casper FFG slashing conditions if any slashable events occurred.
//
// Official spec definition for casper slashings:
//
//   Verify that len(block.body.casper_slashings) <= MAX_CASPER_SLASHINGS.
//   For each casper_slashing in block.body.casper_slashings:
//
//   Verify that verify_casper_votes(state, casper_slashing.votes_1).
//   Verify that verify_casper_votes(state, casper_slashing.votes_2).
//   Verify that casper_slashing.votes_1.data != casper_slashing.votes_2.data.
//   Let indices(vote) = vote.aggregate_signature_poc_0_indices +
//     vote.aggregate_signature_poc_1_indices.
//   Let intersection = [x for x in indices(casper_slashing.votes_1)
//     if x in indices(casper_slashing.votes_2)].
//   Verify that len(intersection) >= 1.
//	 Verify the following about the casper votes:
//     (vote1.justified_slot < vote2.justified_slot) &&
//     (vote2.justified_slot + 1 == vote2.slot) &&
//     (vote2.slot < vote1.slot)
//     OR
//     vote1.slot == vote.slot
//   Verify that casper_slashing.votes_1.data.justified_slot + 1 <
//     casper_slashing.votes_2.data.justified_slot + 1 ==
//     casper_slashing.votes_2.data.slot < casper_slashing.votes_1.data.slot
//     or casper_slashing.votes_1.data.slot == casper_slashing.votes_2.data.slot.
//   For each validator index i in intersection,
//     if state.validator_registry[i].penalized_slot > state.slot, then
// 	   run penalize_validator(state, i)
func ProcessCasperSlashings(
	beaconState *pb.BeaconState,
	block *pb.BeaconBlock,
) (*pb.BeaconState, error) {
	body := block.Body
	registry := beaconState.ValidatorRegistry
	if uint64(len(body.CasperSlashings)) > params.BeaconConfig().MaxCasperSlashings {
		return nil, fmt.Errorf(
			"number of casper slashings (%d) exceeds allowed threshold of %d",
			len(body.CasperSlashings),
			params.BeaconConfig().MaxCasperSlashings,
		)
	}
	for idx, slashing := range body.CasperSlashings {
		if err := verifyCasperSlashing(slashing); err != nil {
			return nil, fmt.Errorf("could not verify casper slashing #%d: %v", idx, err)
		}
		validatorIndices, err := casperSlashingPenalizedIndices(slashing)
		if err != nil {
			return nil, fmt.Errorf("could not determine validator indices to penalize: %v", err)
		}
		for _, validatorIndex := range validatorIndices {
			penalizedValidator := registry[validatorIndex]
<<<<<<< HEAD
			if penalizedValidator.GetPenalizedSlot() > beaconState.Slot {
				beaconState, err = v.PenalizeValidator(beaconState, validatorIndex)
				if err != nil {
					return nil, fmt.Errorf("could not penalize validator index %d: %v",
						validatorIndex, err)
				}
=======
			if penalizedValidator.Status != pb.ValidatorRecord_EXITED_WITH_PENALTY {
				// TODO(#781): Replace with update_validator_status(
				//   state,
				//   validatorIndex,
				//   new_status=EXITED_WITH_PENALTY,
				// ) after update_validator_status is implemented.
				registry[validatorIndex] = v.ExitValidator(
					penalizedValidator,
					beaconState.Slot,
					true, /* penalize */
				)
>>>>>>> ccc2a4b9
			}
		}
	}
	return beaconState, nil
}

func verifyCasperSlashing(slashing *pb.CasperSlashing) error {
	votes1 := slashing.Votes_1
	votes2 := slashing.Votes_2
	votes1Attestation := votes1.Data
	votes2Attestation := votes2.Data

	if err := verifyCasperVotes(votes1); err != nil {
		return fmt.Errorf("could not verify casper votes 1: %v", err)
	}
	if err := verifyCasperVotes(votes2); err != nil {
		return fmt.Errorf("could not verify casper votes 2: %v", err)
	}

	// Inner attestation data structures for the votes should not be equal,
	// as that would mean both votes are the same and therefore no slashing
	// should occur.
	if reflect.DeepEqual(votes1Attestation, votes2Attestation) {
		return fmt.Errorf(
			"casper slashing inner vote attestation data should not match: %v, %v",
			votes1Attestation,
			votes2Attestation,
		)
	}

	// Unless the following holds, the slashing is invalid:
	// (vote1.justified_slot < vote2.justified_slot) &&
	// (vote2.justified_slot + 1 == vote2.slot) &&
	// (vote2.slot < vote1.slot)
	// OR
	// vote1.slot == vote.slot

	justificationValidity := (votes1Attestation.JustifiedSlot < votes2Attestation.JustifiedSlot) &&
		(votes2Attestation.JustifiedSlot+1 == votes2Attestation.Slot) &&
		(votes2Attestation.Slot < votes1Attestation.Slot)

	slotsEqual := votes1Attestation.Slot == votes2Attestation.Slot

	if !(justificationValidity || slotsEqual) {
		return fmt.Errorf(
			`
			Expected the following conditions to hold:
			(vote1.JustifiedSlot < vote2.JustifiedSlot) &&
			(vote2.JustifiedSlot + 1 == vote2.Slot) &&
			(vote2.Slot < vote1.Slot)
			OR
			vote1.Slot == vote.Slot

			Instead, received vote1.JustifiedSlot %d, vote2.JustifiedSlot %d
			and vote1.Slot %d, vote2.Slot %d
			`,
			votes1Attestation.JustifiedSlot,
			votes2Attestation.JustifiedSlot,
			votes1Attestation.Slot,
			votes2Attestation.Slot,
		)
	}
	return nil
}

func casperSlashingPenalizedIndices(slashing *pb.CasperSlashing) ([]uint32, error) {
	votes1 := slashing.Votes_1
	votes2 := slashing.Votes_2
	votes1Indices := append(
		votes1.AggregateSignaturePoc_0Indices,
		votes1.AggregateSignaturePoc_1Indices...,
	)
	votes2Indices := append(
		votes2.AggregateSignaturePoc_0Indices,
		votes2.AggregateSignaturePoc_1Indices...,
	)
	indicesIntersection := slices.Intersection(votes1Indices, votes2Indices)
	if len(indicesIntersection) < 1 {
		return nil, fmt.Errorf(
			"expected intersection of vote indices to be non-empty: %v",
			indicesIntersection,
		)
	}
	return indicesIntersection, nil
}

func verifyCasperVotes(votes *pb.SlashableVoteData) error {
	totalProofsOfCustody := len(votes.AggregateSignaturePoc_0Indices) +
		len(votes.AggregateSignaturePoc_1Indices)
	if uint64(totalProofsOfCustody) > params.BeaconConfig().MaxCasperVotes {
		return fmt.Errorf(
			"exceeded allowed casper votes (%d), received %d",
			params.BeaconConfig().MaxCasperVotes,
			totalProofsOfCustody,
		)
	}
	// TODO(#258): Implement BLS verify multiple.
	//  pubs = aggregate_pubkeys for each validator in registry for poc0 and poc1
	//    indices
	//  bls_verify_multiple(
	//    pubkeys=pubs,
	//    messages=[
	//      hash_tree_root(votes)+bytes1(0),
	//      hash_tree_root(votes)+bytes1(1),
	//      signature=aggregate_signature
	//    ]
	//  )
	return nil
}

// ProcessBlockAttestations applies processing operations to a block's inner attestation
// records. This function returns a list of pending attestations which can then be
// appended to the BeaconState's latest attestations.
//
// Official spec definition for block attestation processing:
//   Verify that len(block.body.attestations) <= MAX_ATTESTATIONS.
//
//   For each attestation in block.body.attestations:
//   Verify that attestation.data.slot + MIN_ATTESTATION_INCLUSION_DELAY <= state.slot.
//   Verify that attestation.data.slot + EPOCH_LENGTH >= state.slot.
//   Verify that attestation.data.justified_slot is equal to
//     state.justified_slot if attestation.data.slot >=
//     state.slot - (state.slot % EPOCH_LENGTH) else state.previous_justified_slot.
//   Verify that attestation.data.justified_block_root is equal to
//     get_block_root(state, attestation.data.justified_slot).
//   Verify that either attestation.data.latest_crosslink_root or
//     attestation.data.shard_block_root equals
//     state.latest_crosslinks[shard].shard_block_root
//   Aggregate_signature verification:
//     Let participants = get_attestation_participants(
//       state,
//       attestation.data,
//       attestation.participation_bitfield,
//     )
//     Let group_public_key = BLSAddPubkeys([
//       state.validator_registry[v].pubkey for v in participants
//     ])
//     Verify that bls_verify(
//       pubkey=group_public_key,
//       message=hash_tree_root(attestation.data) + bytes1(0),
//       signature=attestation.aggregate_signature,
//       domain=get_domain(state.fork_data, attestation.data.slot, DOMAIN_ATTESTATION)).
//
//   [TO BE REMOVED IN PHASE 1] Verify that attestation.data.shard_block_hash == ZERO_HASH.
//   return PendingAttestationRecord(
//     data=attestation.data,
//     participation_bitfield=attestation.participation_bitfield,
//     custody_bitfield=attestation.custody_bitfield,
//     slot_included=state.slot,
//   ) which can then be appended to state.latest_attestations.
func ProcessBlockAttestations(
	beaconState *pb.BeaconState,
	block *pb.BeaconBlock,
) (*pb.BeaconState, error) {
	atts := block.Body.Attestations
	if uint64(len(atts)) > params.BeaconConfig().MaxAttestations {
		return nil, fmt.Errorf(
			"number of attestations in block (%d) exceeds allowed threshold of %d",
			len(atts),
			params.BeaconConfig().MaxAttestations,
		)
	}
	var pendingAttestations []*pb.PendingAttestationRecord
	for idx, attestation := range atts {
		if err := verifyAttestation(beaconState, attestation); err != nil {
			return nil, fmt.Errorf("could not verify attestation at index %d in block: %v", idx, err)
		}
		pendingAttestations = append(pendingAttestations, &pb.PendingAttestationRecord{
			Data:                  attestation.Data,
			ParticipationBitfield: attestation.ParticipationBitfield,
			CustodyBitfield:       attestation.CustodyBitfield,
			SlotIncluded:          beaconState.Slot,
		})
	}
	beaconState.LatestAttestations = pendingAttestations
	return beaconState, nil
}

func verifyAttestation(beaconState *pb.BeaconState, att *pb.Attestation) error {
	inclusionDelay := params.BeaconConfig().MinAttestationInclusionDelay
	if att.Data.Slot+inclusionDelay > beaconState.Slot {
		return fmt.Errorf(
			"attestation slot (slot %d) + inclusion delay (%d) beyond current beacon state slot (%d)",
			att.Data.Slot,
			inclusionDelay,
			beaconState.Slot,
		)
	}
	if att.Data.Slot+params.BeaconConfig().EpochLength < beaconState.Slot {
		return fmt.Errorf(
			"attestation slot (slot %d) + epoch length (%d) less than current beacon state slot (%d)",
			att.Data.Slot,
			params.BeaconConfig().EpochLength,
			beaconState.Slot,
		)
	}
	// Verify that attestation.JustifiedSlot is equal to
	// state.JustifiedSlot if attestation.Slot >=
	// state.Slot - (state.Slot % EPOCH_LENGTH) else state.PreviousJustifiedSlot.
	if att.Data.Slot >= beaconState.Slot-(beaconState.Slot%params.BeaconConfig().EpochLength) {
		if att.Data.JustifiedSlot != beaconState.JustifiedSlot {
			return fmt.Errorf(
				"expected attestation.JustifiedSlot == state.JustifiedSlot, received %d == %d",
				att.Data.JustifiedSlot,
				beaconState.JustifiedSlot,
			)
		}
	} else {
		if att.Data.JustifiedSlot != beaconState.PreviousJustifiedSlot {
			return fmt.Errorf(
				"expected attestation.JustifiedSlot == state.PreviousJustifiedSlot, received %d == %d",
				att.Data.JustifiedSlot,
				beaconState.PreviousJustifiedSlot,
			)
		}
	}

	// Verify that attestation.data.justified_block_root is equal to
	// get_block_root(state, attestation.data.justified_slot).
	blockRoot, err := BlockRoot(beaconState, att.Data.JustifiedSlot)
	if err != nil {
		return fmt.Errorf("could not get block root for justified slot: %v", err)
	}

	justifiedBlockRoot := att.Data.JustifiedBlockRootHash32
	if !bytes.Equal(justifiedBlockRoot, blockRoot) {
		return fmt.Errorf(
			"expected JustifiedBlockRoot == getBlockRoot(state, JustifiedSlot): got %#x = %#x",
			justifiedBlockRoot,
			blockRoot,
		)
	}

	// Verify that either: attestation.data.latest_crosslink_root or
	// attestation.data.shard_block_root equals
	// state.latest_crosslinks[shard].shard_block_root
	crossLinkRoot := att.Data.LatestCrosslinkRootHash32
	shardBlockRoot := att.Data.ShardBlockRootHash32
	shard := att.Data.Shard
	stateShardBlockRoot := beaconState.LatestCrosslinks[shard].ShardBlockRootHash32

	if !(bytes.Equal(crossLinkRoot, stateShardBlockRoot) ||
		bytes.Equal(shardBlockRoot, stateShardBlockRoot)) {
		return fmt.Errorf(
			"attestation.CrossLinkRoot and ShardBlockRoot != %v (state.LatestCrosslinks' ShardBlockRoot)",
			stateShardBlockRoot,
		)
	}

	// Verify attestation.shard_block_root == ZERO_HASH [TO BE REMOVED IN PHASE 1].
	if !bytes.Equal(att.Data.ShardBlockRootHash32, []byte{}) {
		return fmt.Errorf(
			"expected attestation.ShardBlockRoot == %#x, received %#x instead",
			[]byte{},
			att.Data.ShardBlockRootHash32,
		)
	}
	// TODO(#258): Integrate BLS signature verification for attestation.
	//     Let participants = get_attestation_participants(
	//       state,
	//       attestation.data,
	//       attestation.participation_bitfield,
	//     )
	//     Let group_public_key = BLSAddPubkeys([
	//       state.validator_registry[v].pubkey for v in participants
	//     ])
	//     Verify that bls_verify(
	//       pubkey=group_public_key,
	//       message=hash_tree_root(attestation.data) + bytes1(0),
	//       signature=attestation.aggregate_signature,
	//       domain=get_domain(state.fork_data, attestation.data.slot, DOMAIN_ATTESTATION)).
	return nil
}

// ProcessValidatorDeposits is one of the operations performed on each processed
// beacon block to verify queued validators from the Ethereum 1.0 Deposit Contract
// into the beacon chain.
//
// Official spec definition for processing validator deposits:
//   Verify that len(block.body.deposits) <= MAX_DEPOSITS.
//   For each deposit in block.body.deposits:
//     Let serialized_deposit_data be the serialized form of deposit.deposit_data.
//     It should be the DepositInput followed by 8 bytes for deposit_data.value
//     and 8 bytes for deposit_data.timestamp. That is, it should match
//     deposit_data in the Ethereum 1.0 deposit contract of which the hash
//     was placed into the Merkle tree.
//
//     Verify deposit merkle_branch, setting leaf=serialized_deposit_data,
//     depth=DEPOSIT_CONTRACT_TREE_DEPTH and root=state.processed_pow_receipt_root:
//     Verify that state.slot - (deposit.deposit_data.timestamp -
//     state.genesis_time)  SLOT_DURATION < ZERO_BALANCE_VALIDATOR_TTL.
//
//     Run the following:
//     process_deposit(
//       state=state,
//       pubkey=deposit.deposit_data.deposit_input.pubkey,
//       deposit=deposit.deposit_data.value,
//       proof_of_possession=deposit.deposit_data.deposit_input.proof_of_possession,
//       withdrawal_credentials=deposit.deposit_data.deposit_input.withdrawal_credentials,
//       randao_commitment=deposit.deposit_data.deposit_input.randao_commitment,
//       poc_commitment=deposit.deposit_data.deposit_input.poc_commitment,
//     )
func ProcessValidatorDeposits(
	beaconState *pb.BeaconState,
	block *pb.BeaconBlock,
) (*pb.BeaconState, error) {
	deposits := block.Body.Deposits
	if uint64(len(deposits)) > params.BeaconConfig().MaxDeposits {
		return nil, fmt.Errorf(
			"number of deposits (%d) exceeds allowed threshold of %d",
			len(deposits),
			params.BeaconConfig().MaxDeposits,
		)
	}
	var err error
	var depositInput *pb.DepositInput
	for idx, deposit := range deposits {
		depositData := deposit.DepositData
		depositInput, err = DecodeDepositInput(depositData)
		if err != nil {
			return nil, fmt.Errorf("could not decode deposit input: %v", err)
		}
		if err = verifyDeposit(beaconState, deposit); err != nil {
			return nil, fmt.Errorf("could not verify deposit #%d: %v", idx, err)
		}
		// depositData consists of depositInput []byte + depositValue [8]byte +
		// depositTimestamp [8]byte.
		depositValue := depositData[len(depositData)-16 : len(depositData)-8]
		// We then mutate the beacon state with the verified validator deposit.
		beaconState, _, err = v.ProcessDeposit(
			beaconState,
			depositInput.Pubkey,
			binary.BigEndian.Uint64(depositValue),
			depositInput.ProofOfPossession,
			depositInput.WithdrawalCredentialsHash32,
			depositInput.RandaoCommitmentHash32,
			depositInput.PocCommitment,
		)
		if err != nil {
			return nil, fmt.Errorf("could not process deposit into beacon state: %v", err)
		}
	}
	return beaconState, nil
}

// DecodeDepositInput unmarshales a depositData byte slice into
// a proto *pb.DepositInput by using the Simple Serialize (SSZ)
// algorithm.
// TODO(#1253): Do not assume we will receive serialized proto objects - instead,
// replace completely by a common struct which can be simple serialized.
func DecodeDepositInput(depositData []byte) (*pb.DepositInput, error) {
	// Last 16 bytes of deposit data are 8 bytes for value
	// and 8 bytes for timestamp. Everything before that is a
	// Simple Serialized deposit input value.
	if len(depositData) < 16 {
		return nil, fmt.Errorf(
			"deposit data slice too small: len(depositData) = %d",
			len(depositData),
		)
	}
	depositInput := new(pb.DepositInput)
	depositInputBytes := depositData[:len(depositData)-16]
	rBuf := bytes.NewReader(depositInputBytes)
	if err := ssz.Decode(rBuf, depositInput); err != nil {
		return nil, fmt.Errorf("ssz decode failed: %v", err)
	}
	return depositInput, nil
}

func verifyDeposit(beaconState *pb.BeaconState, deposit *pb.Deposit) error {
	depositData := deposit.DepositData
	// Verify Merkle proof of deposit and PoW receipt trie root.
	var receiptRoot [32]byte
	var merkleLeaf [32]byte
	copy(receiptRoot[:], beaconState.ProcessedPowReceiptRootHash32)
	copy(merkleLeaf[:], depositData)
	if ok := trie.VerifyMerkleBranch(
		merkleLeaf,
		deposit.MerkleBranchHash32S,
		params.BeaconConfig().DepositContractTreeDepth,
		receiptRoot,
	); !ok {
		return fmt.Errorf(
			"deposit merkle branch of PoW receipt root did not verify for root: %#x",
			receiptRoot,
		)
	}

	// We unmarshal the timestamp bytes into a time.Time value for us to use.
	depositTimestampBytes := depositData[len(depositData)-8:]
	depositUnixTime := int64(binary.BigEndian.Uint64(depositTimestampBytes))

	// Parse beacon state's genesis time from a uint32 into a unix timestamp.
	genesisUnixTime := int64(beaconState.GenesisTime)
	depositGenesisTimeDifference := depositUnixTime - genesisUnixTime
	timeToLive := uint64(depositGenesisTimeDifference) / params.BeaconConfig().SlotDuration

	// Verify current slot slot - allowed validator TTL is within the allowed boundary.
	if beaconState.Slot-timeToLive < params.BeaconConfig().ZeroBalanceValidatorTTL {
		return fmt.Errorf(
			"want state.slot - (deposit.time - genesis_time) // SLOT_DURATION > %d, received %d < %d",
			params.BeaconConfig().ZeroBalanceValidatorTTL,
			beaconState.Slot-timeToLive,
			params.BeaconConfig().ZeroBalanceValidatorTTL,
		)
	}
	return nil
}

// ProcessValidatorExits is one of the operations performed
// on each processed beacon block to determine which validators
// should exit the state's validator registry.
//
// Official spec definition for processing exits:
//
//   Verify that len(block.body.exits) <= MAX_EXITS.
//
//   For each exit in block.body.exits:
//     Let validator = state.validator_registry[exit.validator_index].
//     Verify that validator.exit_slot > state.slot + ENTRY_EXIT_DELAY.
//     Verify that state.slot >= exit.slot.
//     Verify that state.slot >= validator.latest_status_change_slot +
//       SHARD_PERSISTENT_COMMITTEE_CHANGE_PERIOD.
//     Verify that bls_verify(
//       pubkey=validator.pubkey,
//       message=ZERO_HASH,
//       signature=exit.signature,
//       domain=get_domain(state.fork_data, exit.slot, DOMAIN_EXIT),
//     )
//     Run initiate_validator_exit(
//       state, exit.validator_index,
//     )
func ProcessValidatorExits(
	beaconState *pb.BeaconState,
	block *pb.BeaconBlock,
) (*pb.BeaconState, error) {
	exits := block.Body.Exits
	if uint64(len(exits)) > params.BeaconConfig().MaxExits {
		return nil, fmt.Errorf(
			"number of exits (%d) exceeds allowed threshold of %d",
			len(exits),
			params.BeaconConfig().MaxExits,
		)
	}
<<<<<<< HEAD

	validatorRegistry := beaconState.GetValidatorRegistry()
=======
	validatorRegistry := beaconState.ValidatorRegistry
>>>>>>> ccc2a4b9
	for idx, exit := range exits {
		if err := verifyExit(beaconState, exit); err != nil {
			return nil, fmt.Errorf("could not verify exit #%d: %v", idx, err)
		}
<<<<<<< HEAD
		beaconState = v.InitiateValidatorExit(beaconState, exit.GetValidatorIndex())
=======
		// TODO(#781): Replace with update_validator_status(
		//   state,
		//   validatorIndex,
		//   new_status=ACTIVE_PENDING_EXIT,
		// ) after update_validator_status is implemented.
		validator := validatorRegistry[exit.ValidatorIndex]
		validatorRegistry[exit.ValidatorIndex] = v.ExitValidator(
			validator,
			beaconState.Slot,
			true, /* penalize */
		)
>>>>>>> ccc2a4b9
	}
	beaconState.ValidatorRegistry = validatorRegistry
	return beaconState, nil
}

func verifyExit(beaconState *pb.BeaconState, exit *pb.Exit) error {
<<<<<<< HEAD
	validator := beaconState.GetValidatorRegistry()[exit.GetValidatorIndex()]
	if validator.GetExitSlot() <= beaconState.Slot+params.BeaconConfig().EntryExitDelay {
		return fmt.Errorf(
			"expected exit.Slot > state.Slot + EntryExitDelay, received %d < %d",
			validator.GetExitSlot(), beaconState.Slot+params.BeaconConfig().EntryExitDelay,
=======
	validator := beaconState.ValidatorRegistry[exit.ValidatorIndex]
	if validator.Status != pb.ValidatorRecord_ACTIVE {
		return fmt.Errorf(
			"expected validator to have active status, received %v",
			validator.Status,
>>>>>>> ccc2a4b9
		)
	}
	if beaconState.Slot < exit.Slot {
		return fmt.Errorf(
			"expected state.Slot >= exit.Slot, received %d < %d",
			beaconState.Slot,
			exit.Slot,
		)
	}
<<<<<<< HEAD
=======
	persistentCommitteeSlot := validator.LatestStatusChangeSlot +
		params.BeaconConfig().ShardPersistentCommitteeChangePeriod
	if beaconState.Slot < persistentCommitteeSlot {
		return errors.New(
			"expected validator.LatestStatusChangeSlot + PersistentCommitteePeriod >= state.Slot",
		)
	}
>>>>>>> ccc2a4b9
	// TODO(#258): Verify using BLS signature verification below:
	// Verify that bls_verify(
	//   pubkey=validator.pubkey,
	//   message=ZERO_HASH,
	//   signature=exit.signature,
	//   domain=get_domain(state.fork_data, exit.slot, DOMAIN_EXIT),
	// )
	return nil
}<|MERGE_RESOLUTION|>--- conflicted
+++ resolved
@@ -2,11 +2,7 @@
 
 import (
 	"bytes"
-<<<<<<< HEAD
-=======
 	"encoding/binary"
-	"errors"
->>>>>>> ccc2a4b9
 	"fmt"
 	"reflect"
 
@@ -144,7 +140,6 @@
 			params.BeaconConfig().MaxProposerSlashings,
 		)
 	}
-<<<<<<< HEAD
 	var err error
 	for idx, slashing := range body.GetProposerSlashings() {
 		if err = verifyProposerSlashing(slashing); err != nil {
@@ -157,25 +152,6 @@
 				return nil, fmt.Errorf("could not penalize proposer index %d: %v",
 					slashing.ProposerIndex, err)
 			}
-=======
-	for idx, slashing := range body.ProposerSlashings {
-		if err := verifyProposerSlashing(slashing); err != nil {
-			return nil, fmt.Errorf("could not verify proposer slashing #%d: %v", idx, err)
-		}
-		proposer := registry[slashing.ProposerIndex]
-		if proposer.Status != pb.ValidatorRecord_EXITED_WITH_PENALTY {
-			// TODO(#781): Replace with
-			// update_validator_status(
-			//   state,
-			//   proposer_slashing.proposer_index,
-			//   new_status=EXITED_WITH_PENALTY,
-			// ) after update_validator_status is implemented.
-			registry[slashing.ProposerIndex] = v.ExitValidator(
-				proposer,
-				beaconState.Slot,
-				true, /* penalize */
-			)
->>>>>>> ccc2a4b9
 		}
 	}
 	return beaconState, nil
@@ -257,26 +233,12 @@
 		}
 		for _, validatorIndex := range validatorIndices {
 			penalizedValidator := registry[validatorIndex]
-<<<<<<< HEAD
 			if penalizedValidator.GetPenalizedSlot() > beaconState.Slot {
 				beaconState, err = v.PenalizeValidator(beaconState, validatorIndex)
 				if err != nil {
 					return nil, fmt.Errorf("could not penalize validator index %d: %v",
 						validatorIndex, err)
 				}
-=======
-			if penalizedValidator.Status != pb.ValidatorRecord_EXITED_WITH_PENALTY {
-				// TODO(#781): Replace with update_validator_status(
-				//   state,
-				//   validatorIndex,
-				//   new_status=EXITED_WITH_PENALTY,
-				// ) after update_validator_status is implemented.
-				registry[validatorIndex] = v.ExitValidator(
-					penalizedValidator,
-					beaconState.Slot,
-					true, /* penalize */
-				)
->>>>>>> ccc2a4b9
 			}
 		}
 	}
@@ -606,7 +568,7 @@
 		// depositTimestamp [8]byte.
 		depositValue := depositData[len(depositData)-16 : len(depositData)-8]
 		// We then mutate the beacon state with the verified validator deposit.
-		beaconState, _, err = v.ProcessDeposit(
+		beaconState, err = v.ProcessDeposit(
 			beaconState,
 			depositInput.Pubkey,
 			binary.BigEndian.Uint64(depositValue),
@@ -721,50 +683,24 @@
 			params.BeaconConfig().MaxExits,
 		)
 	}
-<<<<<<< HEAD
-
-	validatorRegistry := beaconState.GetValidatorRegistry()
-=======
+
 	validatorRegistry := beaconState.ValidatorRegistry
->>>>>>> ccc2a4b9
 	for idx, exit := range exits {
 		if err := verifyExit(beaconState, exit); err != nil {
 			return nil, fmt.Errorf("could not verify exit #%d: %v", idx, err)
 		}
-<<<<<<< HEAD
 		beaconState = v.InitiateValidatorExit(beaconState, exit.GetValidatorIndex())
-=======
-		// TODO(#781): Replace with update_validator_status(
-		//   state,
-		//   validatorIndex,
-		//   new_status=ACTIVE_PENDING_EXIT,
-		// ) after update_validator_status is implemented.
-		validator := validatorRegistry[exit.ValidatorIndex]
-		validatorRegistry[exit.ValidatorIndex] = v.ExitValidator(
-			validator,
-			beaconState.Slot,
-			true, /* penalize */
-		)
->>>>>>> ccc2a4b9
 	}
 	beaconState.ValidatorRegistry = validatorRegistry
 	return beaconState, nil
 }
 
 func verifyExit(beaconState *pb.BeaconState, exit *pb.Exit) error {
-<<<<<<< HEAD
 	validator := beaconState.GetValidatorRegistry()[exit.GetValidatorIndex()]
 	if validator.GetExitSlot() <= beaconState.Slot+params.BeaconConfig().EntryExitDelay {
 		return fmt.Errorf(
 			"expected exit.Slot > state.Slot + EntryExitDelay, received %d < %d",
 			validator.GetExitSlot(), beaconState.Slot+params.BeaconConfig().EntryExitDelay,
-=======
-	validator := beaconState.ValidatorRegistry[exit.ValidatorIndex]
-	if validator.Status != pb.ValidatorRecord_ACTIVE {
-		return fmt.Errorf(
-			"expected validator to have active status, received %v",
-			validator.Status,
->>>>>>> ccc2a4b9
 		)
 	}
 	if beaconState.Slot < exit.Slot {
@@ -774,16 +710,6 @@
 			exit.Slot,
 		)
 	}
-<<<<<<< HEAD
-=======
-	persistentCommitteeSlot := validator.LatestStatusChangeSlot +
-		params.BeaconConfig().ShardPersistentCommitteeChangePeriod
-	if beaconState.Slot < persistentCommitteeSlot {
-		return errors.New(
-			"expected validator.LatestStatusChangeSlot + PersistentCommitteePeriod >= state.Slot",
-		)
-	}
->>>>>>> ccc2a4b9
 	// TODO(#258): Verify using BLS signature verification below:
 	// Verify that bls_verify(
 	//   pubkey=validator.pubkey,
