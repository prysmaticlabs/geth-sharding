--- conflicted
+++ resolved
@@ -607,8 +607,13 @@
 		ProposeExit(gomock.Any(), gomock.AssignableToTypeOf(&ethpb.SignedVoluntaryExit{})).
 		Return(&ethpb.ProposeExitResponse{}, nil)
 
-<<<<<<< HEAD
-	assert.NoError(t, ProposeExit(context.Background(), m.validatorClient, m.nodeClient, m.signExitFunc, validatorPubKey[:]))
+	assert.NoError(t, ProposeExit(
+		context.Background(),
+		m.validatorClient,
+		m.nodeClient,
+		m.signExitFunc,
+		validatorKey.PublicKey().Marshal(),
+	))
 }
 
 func TestSignBlock(t *testing.T) {
@@ -640,13 +645,4 @@
 		"36d6e0f224", hex.EncodeToString(sig))
 	// proposer domain
 	require.DeepEqual(t, proposerDomain, domain.SignatureDomain)
-=======
-	assert.NoError(t, ProposeExit(
-		context.Background(),
-		m.validatorClient,
-		m.nodeClient,
-		m.signExitFunc,
-		validatorKey.PublicKey().Marshal(),
-	))
->>>>>>> 1caf2ca9
 }