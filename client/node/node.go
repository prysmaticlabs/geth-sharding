// Package node defines a backend for a sharding-enabled, Ethereum blockchain.
// It defines a struct which handles the lifecycle of services in the
// sharding system, providing a bridge to the main Ethereum blockchain,
// as well as instantiating peer-to-peer networking for shards.
package node

import (
	"context"
	"fmt"
	"os"
	"os/signal"
	"sync"
	"syscall"

	"github.com/ethereum/go-ethereum/node"
	"github.com/prysmaticlabs/prysm/client/attester"
	"github.com/prysmaticlabs/prysm/client/mainchain"
	"github.com/prysmaticlabs/prysm/client/observer"
	"github.com/prysmaticlabs/prysm/client/params"
	"github.com/prysmaticlabs/prysm/client/proposer"
	"github.com/prysmaticlabs/prysm/client/rpcclient"
	"github.com/prysmaticlabs/prysm/client/syncer"
	"github.com/prysmaticlabs/prysm/client/txpool"
	"github.com/prysmaticlabs/prysm/client/utils"
	"github.com/prysmaticlabs/prysm/shared"
	"github.com/prysmaticlabs/prysm/shared/cmd"
	"github.com/prysmaticlabs/prysm/shared/database"
	"github.com/prysmaticlabs/prysm/shared/debug"
	"github.com/prysmaticlabs/prysm/shared/p2p"
	"github.com/sirupsen/logrus"
	"github.com/urfave/cli"
)

var log = logrus.WithField("prefix", "node")

const shardChainDBName = "shardchaindata"

// ShardEthereum is a service that is registered and started when geth is launched.
// it contains APIs and fields that handle the different components of the sharded
// Ethereum network.
type ShardEthereum struct {
	shardConfig *params.Config // Holds necessary information to configure shards.

	// Lifecycle and service stores.
	services *shared.ServiceRegistry
	lock     sync.RWMutex
	stop     chan struct{} // Channel to wait for termination notifications.
	db       *database.DB
}

// New creates a new sharding-enabled Ethereum instance. This is called in the main
// geth sharding entrypoint.
func New(ctx *cli.Context) (*ShardEthereum, error) {
	registry := shared.NewServiceRegistry()
	shardEthereum := &ShardEthereum{
		services: registry,
		stop:     make(chan struct{}),
	}

	// Configure shardConfig by loading the default.
	shardEthereum.shardConfig = params.DefaultConfig()

	if err := shardEthereum.startDB(ctx); err != nil {
		return nil, err
	}

	if err := shardEthereum.registerP2P(); err != nil {
		return nil, err
	}

	if err := shardEthereum.registerMainchainClient(ctx); err != nil {
		return nil, err
	}

	actorFlag := ctx.GlobalString(utils.ActorFlag.Name)
	if err := shardEthereum.registerTXPool(actorFlag); err != nil {
		return nil, err
	}

	shardIDFlag := ctx.GlobalInt(utils.ShardIDFlag.Name)
	if err := shardEthereum.registerSyncerService(shardEthereum.shardConfig, shardIDFlag); err != nil {
		return nil, err
	}

	if err := shardEthereum.registerBeaconRPCService(ctx); err != nil {
		return nil, err
	}

	if err := shardEthereum.registerActorService(shardEthereum.shardConfig, actorFlag, shardIDFlag); err != nil {
		return nil, err
	}

	return shardEthereum, nil
}

// Start the ShardEthereum service and kicks off the p2p and actor's main loop.
func (s *ShardEthereum) Start() {
	s.lock.Lock()

	log.Info("Starting sharding node")

	s.services.StartAll()

	stop := s.stop
	s.lock.Unlock()

	go func() {
		sigc := make(chan os.Signal, 1)
		signal.Notify(sigc, syscall.SIGINT, syscall.SIGTERM)
		defer signal.Stop(sigc)
		<-sigc
		log.Info("Got interrupt, shutting down...")
		go s.Close()
		for i := 10; i > 0; i-- {
			<-sigc
			if i > 1 {
				log.Info("Already shutting down, interrupt more to panic.", "times", i-1)
			}
		}
		debug.Exit() // Ensure trace and CPU profile data are flushed.
		panic("Panic closing the sharding node")
	}()

	// Wait for stop channel to be closed.
	<-stop
}

// Close handles graceful shutdown of the system.
func (s *ShardEthereum) Close() {
	s.lock.Lock()
	defer s.lock.Unlock()

	s.db.Close()
	s.services.StopAll()
	log.Info("Stopping sharding node")

	close(s.stop)
}

// startDB attaches a LevelDB wrapped object to the shardEthereum instance.
func (s *ShardEthereum) startDB(ctx *cli.Context) error {
	path := ctx.GlobalString(cmd.DataDirFlag.Name)
	config := &database.DBConfig{DataDir: path, Name: shardChainDBName, InMemory: false}
	db, err := database.NewDB(config)
	if err != nil {
		return err
	}

	s.db = db
	return nil
}

// registerP2P attaches a p2p server to the ShardEthereum instance.
func (s *ShardEthereum) registerP2P() error {
	shardp2p, err := p2p.NewServer()
	if err != nil {
		return fmt.Errorf("could not register shardp2p service: %v", err)
	}
	return s.services.RegisterService(shardp2p)
}

func (s *ShardEthereum) registerMainchainClient(ctx *cli.Context) error {
	path := node.DefaultDataDir()
	if ctx.GlobalIsSet(cmd.DataDirFlag.Name) {
		path = ctx.GlobalString(cmd.DataDirFlag.Name)
	}

	endpoint := ctx.Args().First()
	if endpoint == "" {
		endpoint = fmt.Sprintf("%s/%s.ipc", path, mainchain.ClientIdentifier)
	}
	if ctx.GlobalIsSet(cmd.RPCProviderFlag.Name) {
		endpoint = ctx.GlobalString(cmd.RPCProviderFlag.Name)
	} else if ctx.GlobalIsSet(cmd.IPCPathFlag.Name) {
		endpoint = ctx.GlobalString(cmd.IPCPathFlag.Name)
	}
	passwordFile := ctx.GlobalString(cmd.PasswordFileFlag.Name)
	depositFlag := ctx.GlobalBool(utils.DepositFlag.Name)

	client, err := mainchain.NewSMCClient(endpoint, path, depositFlag, passwordFile)
	if err != nil {
		return fmt.Errorf("could not register smc client service: %v", err)
	}
	return s.services.RegisterService(client)
}

// registerTXPool is only relevant to proposers in the sharded system. It will
// spin up a transaction pool that will relay incoming transactions via an
// event feed. For our first releases, this can just relay test/fake transaction data
// the proposer can serialize into collation blobs.
// TODO: design this txpool system for our first release.
func (s *ShardEthereum) registerTXPool(actor string) error {
	if actor != "proposer" {
		return nil
	}
	var shardp2p *p2p.Server
	if err := s.services.FetchService(&shardp2p); err != nil {
		return err
	}
	pool, err := txpool.NewTXPool(shardp2p)
	if err != nil {
		return fmt.Errorf("could not register shard txpool service: %v", err)
	}
	return s.services.RegisterService(pool)
}

// Registers the actor according to CLI flags. Either attester/proposer/observer.
func (s *ShardEthereum) registerActorService(config *params.Config, actor string, shardID int) error {
	var shardp2p *p2p.Server
	if err := s.services.FetchService(&shardp2p); err != nil {
		return err
	}

	var client *mainchain.SMCClient
	if err := s.services.FetchService(&client); err != nil {
		return err
	}

	var sync *syncer.Syncer
	if err := s.services.FetchService(&sync); err != nil {
		return err
	}

	var rpcService *rpcclient.Service
	if err := s.services.FetchService(&rpcService); err != nil {
		return err
	}

	switch actor {
	case "attester":
<<<<<<< HEAD
		att := attester.NewAttester(context.TODO(), rpcService)
		return s.services.RegisterService(att)
	case "simulator":
		sim, err := simulator.NewSimulator(config, client, shardp2p, shardID, 15*time.Second)
		if err != nil {
			return fmt.Errorf("could not register simulator service: %v", err)
		}
		return s.services.RegisterService(sim)
=======
		not, err := attester.NewAttester(config, client, shardp2p, s.db)
		if err != nil {
			return fmt.Errorf("could not register attester service: %v", err)
		}
		return s.services.RegisterService(not)
>>>>>>> 2cf7fa01
	case "proposer":
		var pool *txpool.TXPool
		if err := s.services.FetchService(&pool); err != nil {
			return err
		}

		prop, err := proposer.NewProposer(config, client, shardp2p, pool, s.db, shardID, sync)
		if err != nil {
			return fmt.Errorf("could not register proposer service: %v", err)
		}
		return s.services.RegisterService(prop)
	default:
		obs, err := observer.NewObserver(shardp2p, s.db, shardID, sync, client)
		if err != nil {
			return fmt.Errorf("could not register observer service: %v", err)
		}
		return s.services.RegisterService(obs)
	}
}
func (s *ShardEthereum) registerSyncerService(config *params.Config, shardID int) error {
	var shardp2p *p2p.Server
	if err := s.services.FetchService(&shardp2p); err != nil {
		return err
	}
	var client *mainchain.SMCClient
	if err := s.services.FetchService(&client); err != nil {
		return err
	}

	sync, err := syncer.NewSyncer(config, client, shardp2p, s.db, shardID)
	if err != nil {
		return fmt.Errorf("could not register syncer service: %v", err)
	}
	return s.services.RegisterService(sync)
}

func (s *ShardEthereum) registerBeaconRPCService(ctx *cli.Context) error {
	endpoint := ctx.GlobalString(utils.BeaconRPCProviderFlag.Name)
	rpcService := rpcclient.NewRPCClient(context.TODO(), &rpcclient.Config{
		Endpoint: endpoint,
	})
	return s.services.RegisterService(rpcService)
}<|MERGE_RESOLUTION|>--- conflicted
+++ resolved
@@ -228,22 +228,8 @@
 
 	switch actor {
 	case "attester":
-<<<<<<< HEAD
 		att := attester.NewAttester(context.TODO(), rpcService)
 		return s.services.RegisterService(att)
-	case "simulator":
-		sim, err := simulator.NewSimulator(config, client, shardp2p, shardID, 15*time.Second)
-		if err != nil {
-			return fmt.Errorf("could not register simulator service: %v", err)
-		}
-		return s.services.RegisterService(sim)
-=======
-		not, err := attester.NewAttester(config, client, shardp2p, s.db)
-		if err != nil {
-			return fmt.Errorf("could not register attester service: %v", err)
-		}
-		return s.services.RegisterService(not)
->>>>>>> 2cf7fa01
 	case "proposer":
 		var pool *txpool.TXPool
 		if err := s.services.FetchService(&pool); err != nil {
