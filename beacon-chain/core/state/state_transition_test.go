package state

import (
	"testing"

	"github.com/prysmaticlabs/prysm/beacon-chain/core/types"
	pb "github.com/prysmaticlabs/prysm/proto/beacon/p2p/v1"
	"github.com/prysmaticlabs/prysm/shared/params"
)

<<<<<<< HEAD
func TestInitialDeriveState(t *testing.T) {
	beaconState, err := types.NewGenesisBeaconState(nil)
	if err != nil {
		t.Fatalf("Failed to initialize beacon state: %v", err)
	}

	var attesterBitfield []byte
	for uint64(len(attesterBitfield))*8 < params.BeaconConfig().BootstrappedValidatorsCount {
		attesterBitfield = append(attesterBitfield, byte(0))
	}

	block := &pb.BeaconBlock{
		ParentRootHash32: []byte{'A'},
		Slot:             0,
		StateRootHash32:  []byte{},
		Attestations: []*pb.AggregatedAttestation{{
			Slot:             0,
			AttesterBitfield: attesterBitfield,
			Shard:            0,
		}},
	}

	var blockVoteCache utils.BlockVoteCache
	newState, err := NewStateTransition(beaconState, block, 0, blockVoteCache)
	if err != nil {
		t.Fatalf("failed to derive new state: %v", err)
	}

	if newState.LastJustifiedSlot() != 0 {
		t.Fatalf("expected justified slot to equal %d: got %d", 0, newState.LastJustifiedSlot())
	}

	if newState.JustifiedStreak() != 0 {
		t.Fatalf("expected justified streak to equal %d: got %d", 0, newState.JustifiedStreak())
	}

	if newState.LastStateRecalculationSlot() != 1 {
		t.Fatalf("expected last state recalc to equal %d: got %d", 1, newState.LastStateRecalculationSlot())
	}

	if newState.LastFinalizedSlot() != 0 {
		t.Fatalf("expected finalized slot to equal %d, got %d", 0, newState.LastFinalizedSlot())
	}
}

func TestNextDeriveSlot(t *testing.T) {
	beaconState, err := types.NewGenesisBeaconState(nil)
	if err != nil {
		t.Fatalf("Failed to initialized state: %v", err)
	}

	block := &pb.BeaconBlock{
		ParentRootHash32: []byte{'A'},
		Slot:             0,
	}

	blockVoteCache := utils.NewBlockVoteCache()
	beaconState, err = NewStateTransition(beaconState, block, 0, blockVoteCache)
	if err != nil {
		t.Fatalf("failed to derive next crystallized state: %v", err)
	}

	beaconState.SetValidatorRegistry([]*pb.ValidatorRecord{
		{Balance: uint64(params.BeaconConfig().MaxDeposit * params.BeaconConfig().Gwei),
			Status: pb.ValidatorRecord_ACTIVE},
	})

	totalDeposits := v.TotalActiveValidatorBalance(beaconState.ValidatorRegistry())
	recentShardBlockHashes := make([][]byte, 3*params.BeaconConfig().CycleLength)
	for i := 0; i < int(params.BeaconConfig().CycleLength); i++ {
		shardBlockHash := [32]byte{}
		counter := []byte(strconv.Itoa(i))
		copy(shardBlockHash[:], counter)
		recentShardBlockHashes[i] = shardBlockHash[:]
		blockVoteCache[shardBlockHash] = &utils.BlockVote{
			VoteTotalDeposit: totalDeposits * 3 / 4,
		}
	}
	beaconState.SetLatestBlockHashes(recentShardBlockHashes)
	beaconState.SetLastStateRecalculationSlot(params.BeaconConfig().CycleLength - 1)
	block = &pb.BeaconBlock{
		ParentRootHash32: []byte{'A'},
		Slot:             params.BeaconConfig().CycleLength,
	}
	beaconState, err = NewStateTransition(beaconState, block, params.BeaconConfig().CycleLength, blockVoteCache)
	if err != nil {
		t.Fatalf("failed to derive state: %v", err)
	}
	if beaconState.LastStateRecalculationSlot() != params.BeaconConfig().CycleLength {
		t.Fatalf("expected last state recalc to equal %d: got %d", params.BeaconConfig().CycleLength, beaconState.LastStateRecalculationSlot())
	}
	if beaconState.LastJustifiedSlot() != params.BeaconConfig().CycleLength-1 {
		t.Fatalf("expected justified slot to equal %d: got %d", params.BeaconConfig().CycleLength-1, beaconState.LastJustifiedSlot())
	}
	if beaconState.JustifiedStreak() != params.BeaconConfig().CycleLength {
		t.Fatalf("expected justified streak to equal %d: got %d", params.BeaconConfig().CycleLength, beaconState.JustifiedStreak())
	}
	if beaconState.LastFinalizedSlot() != 0 {
		t.Fatalf("expected finalized slot to equal %d: got %d", 0, beaconState.LastFinalizedSlot())
	}

	beaconState.SetLatestBlockHashes(recentShardBlockHashes)
	beaconState.SetLastStateRecalculationSlot(2*params.BeaconConfig().CycleLength - 1)
	block = &pb.BeaconBlock{
		ParentRootHash32: []byte{'A'},
		Slot:             params.BeaconConfig().CycleLength * 2,
	}
	beaconState, err = NewStateTransition(beaconState, block, params.BeaconConfig().CycleLength*2, blockVoteCache)
	if err != nil {
		t.Fatalf("failed to derive state: %v", err)
	}
	if beaconState.LastStateRecalculationSlot() != 2*params.BeaconConfig().CycleLength {
		t.Fatalf("expected last state recalc to equal %d: got %d", 3, beaconState.LastStateRecalculationSlot())
	}
	if beaconState.LastJustifiedSlot() != 2*(params.BeaconConfig().CycleLength-1) {
		t.Fatalf("expected justified slot to equal %d: got %d", 2*params.BeaconConfig().CycleLength-1, beaconState.LastJustifiedSlot())
	}
	if beaconState.JustifiedStreak() != 2*params.BeaconConfig().CycleLength {
		t.Fatalf("expected justified streak to equal %d: got %d", 2*params.BeaconConfig().CycleLength, beaconState.JustifiedStreak())
	}
	if beaconState.LastFinalizedSlot() != params.BeaconConfig().CycleLength-3 {
		t.Fatalf("expected finalized slot to equal %d: got %d", params.BeaconConfig().CycleLength-2, beaconState.LastFinalizedSlot())
	}
}

func TestProcessLatestCrosslinks(t *testing.T) {
	// Set up crosslink record for every shard.
	var clRecords []*pb.CrosslinkRecord
	for i := uint64(0); i < params.BeaconConfig().ShardCount; i++ {
		clRecord := &pb.CrosslinkRecord{ShardBlockRootHash32: []byte{'A'}, Slot: 1}
		clRecords = append(clRecords, clRecord)
	}

	// Set up validators.
	var validators []*pb.ValidatorRecord

	for i := 0; i < 20; i++ {
		validators = append(validators, &pb.ValidatorRecord{
			Balance: 1e18,
			Status:  pb.ValidatorRecord_ACTIVE,
		})
	}

	// Set up pending attestations.
	pAttestations := []*pb.AggregatedAttestation{
		{
			Slot:             0,
			Shard:            1,
			ShardBlockHash:   []byte{'a'},
			AttesterBitfield: []byte{224},
		},
	}

	// Process crosslinks happened at slot 50.
	shardAndCommitteesForSlots, err := v.InitialShardAndCommitteesForSlots(validators)
	if err != nil {
		t.Fatalf("failed to initialize indices for slots: %v", err)
	}

	committee := []uint32{0, 4, 6}

	shardAndCommitteesForSlots[0].ArrayShardAndCommittee[0].Committee = committee

	beaconState := types.NewBeaconState(&pb.BeaconState{
		LatestCrosslinks:           clRecords,
		ValidatorRegistry:          validators,
		ShardAndCommitteesForSlots: shardAndCommitteesForSlots,
	})
	newLatestCrosslinks, err := crossLinkCalculations(beaconState, pAttestations, 100)
	if err != nil {
		t.Fatalf("process crosslink failed %v", err)
	}

	if newLatestCrosslinks[1].Slot != params.BeaconConfig().CycleLength {
		t.Errorf("Slot did not change for new cross link. Wanted: %d. Got: %d", params.BeaconConfig().CycleLength, newLatestCrosslinks[0].Slot)
	}
	if !bytes.Equal(newLatestCrosslinks[1].ShardBlockRootHash32, []byte{'a'}) {
		t.Errorf("ShardBlockHash did not change for new cross link. Wanted a. Got: %s", newLatestCrosslinks[0].ShardBlockRootHash32)
	}
	//TODO(#538) Implement tests on balances of the validators in committee once big.Int is introduced.
}

=======
>>>>>>> 2f8115af
func TestIsNewValidatorSetTransition(t *testing.T) {
	beaconState, err := types.NewGenesisBeaconState(nil)
	if err != nil {
		t.Fatalf("Failed to initialize state: %v", err)
	}
	beaconState.SetValidatorRegistryLastChangeSlot(1)
	if beaconState.IsValidatorSetChange(0) {
		t.Errorf("Is new validator set change should be false, last changed slot greater than finalized slot")
	}
	beaconState.SetLastFinalizedSlot(2)
	if beaconState.IsValidatorSetChange(1) {
		t.Errorf("Is new validator set change should be false, MinValidatorSetChangeInterval has not reached")
	}
	shardCommitteeForSlots := []*pb.ShardAndCommitteeArray{{
		ArrayShardAndCommittee: []*pb.ShardAndCommittee{
			{Shard: 0},
			{Shard: 1},
			{Shard: 2},
		},
	},
	}
	beaconState.SetShardAndCommitteesForSlots(shardCommitteeForSlots)

	crosslinks := []*pb.CrosslinkRecord{
		{Slot: 1},
		{Slot: 1},
		{Slot: 1},
	}
	beaconState.SetCrossLinks(crosslinks)

	if beaconState.IsValidatorSetChange(params.BeaconConfig().MinValidatorSetChangeInterval + 1) {
		t.Errorf("Is new validator set change should be false, crosslink slot record is higher than current slot")
	}

	crosslinks = []*pb.CrosslinkRecord{
		{Slot: 2},
		{Slot: 2},
		{Slot: 2},
	}
	beaconState.SetCrossLinks(crosslinks)

	if !beaconState.IsValidatorSetChange(params.BeaconConfig().MinValidatorSetChangeInterval + 1) {
		t.Errorf("New validator set changen failed should have been true")
	}
}<|MERGE_RESOLUTION|>--- conflicted
+++ resolved
@@ -8,191 +8,6 @@
 	"github.com/prysmaticlabs/prysm/shared/params"
 )
 
-<<<<<<< HEAD
-func TestInitialDeriveState(t *testing.T) {
-	beaconState, err := types.NewGenesisBeaconState(nil)
-	if err != nil {
-		t.Fatalf("Failed to initialize beacon state: %v", err)
-	}
-
-	var attesterBitfield []byte
-	for uint64(len(attesterBitfield))*8 < params.BeaconConfig().BootstrappedValidatorsCount {
-		attesterBitfield = append(attesterBitfield, byte(0))
-	}
-
-	block := &pb.BeaconBlock{
-		ParentRootHash32: []byte{'A'},
-		Slot:             0,
-		StateRootHash32:  []byte{},
-		Attestations: []*pb.AggregatedAttestation{{
-			Slot:             0,
-			AttesterBitfield: attesterBitfield,
-			Shard:            0,
-		}},
-	}
-
-	var blockVoteCache utils.BlockVoteCache
-	newState, err := NewStateTransition(beaconState, block, 0, blockVoteCache)
-	if err != nil {
-		t.Fatalf("failed to derive new state: %v", err)
-	}
-
-	if newState.LastJustifiedSlot() != 0 {
-		t.Fatalf("expected justified slot to equal %d: got %d", 0, newState.LastJustifiedSlot())
-	}
-
-	if newState.JustifiedStreak() != 0 {
-		t.Fatalf("expected justified streak to equal %d: got %d", 0, newState.JustifiedStreak())
-	}
-
-	if newState.LastStateRecalculationSlot() != 1 {
-		t.Fatalf("expected last state recalc to equal %d: got %d", 1, newState.LastStateRecalculationSlot())
-	}
-
-	if newState.LastFinalizedSlot() != 0 {
-		t.Fatalf("expected finalized slot to equal %d, got %d", 0, newState.LastFinalizedSlot())
-	}
-}
-
-func TestNextDeriveSlot(t *testing.T) {
-	beaconState, err := types.NewGenesisBeaconState(nil)
-	if err != nil {
-		t.Fatalf("Failed to initialized state: %v", err)
-	}
-
-	block := &pb.BeaconBlock{
-		ParentRootHash32: []byte{'A'},
-		Slot:             0,
-	}
-
-	blockVoteCache := utils.NewBlockVoteCache()
-	beaconState, err = NewStateTransition(beaconState, block, 0, blockVoteCache)
-	if err != nil {
-		t.Fatalf("failed to derive next crystallized state: %v", err)
-	}
-
-	beaconState.SetValidatorRegistry([]*pb.ValidatorRecord{
-		{Balance: uint64(params.BeaconConfig().MaxDeposit * params.BeaconConfig().Gwei),
-			Status: pb.ValidatorRecord_ACTIVE},
-	})
-
-	totalDeposits := v.TotalActiveValidatorBalance(beaconState.ValidatorRegistry())
-	recentShardBlockHashes := make([][]byte, 3*params.BeaconConfig().CycleLength)
-	for i := 0; i < int(params.BeaconConfig().CycleLength); i++ {
-		shardBlockHash := [32]byte{}
-		counter := []byte(strconv.Itoa(i))
-		copy(shardBlockHash[:], counter)
-		recentShardBlockHashes[i] = shardBlockHash[:]
-		blockVoteCache[shardBlockHash] = &utils.BlockVote{
-			VoteTotalDeposit: totalDeposits * 3 / 4,
-		}
-	}
-	beaconState.SetLatestBlockHashes(recentShardBlockHashes)
-	beaconState.SetLastStateRecalculationSlot(params.BeaconConfig().CycleLength - 1)
-	block = &pb.BeaconBlock{
-		ParentRootHash32: []byte{'A'},
-		Slot:             params.BeaconConfig().CycleLength,
-	}
-	beaconState, err = NewStateTransition(beaconState, block, params.BeaconConfig().CycleLength, blockVoteCache)
-	if err != nil {
-		t.Fatalf("failed to derive state: %v", err)
-	}
-	if beaconState.LastStateRecalculationSlot() != params.BeaconConfig().CycleLength {
-		t.Fatalf("expected last state recalc to equal %d: got %d", params.BeaconConfig().CycleLength, beaconState.LastStateRecalculationSlot())
-	}
-	if beaconState.LastJustifiedSlot() != params.BeaconConfig().CycleLength-1 {
-		t.Fatalf("expected justified slot to equal %d: got %d", params.BeaconConfig().CycleLength-1, beaconState.LastJustifiedSlot())
-	}
-	if beaconState.JustifiedStreak() != params.BeaconConfig().CycleLength {
-		t.Fatalf("expected justified streak to equal %d: got %d", params.BeaconConfig().CycleLength, beaconState.JustifiedStreak())
-	}
-	if beaconState.LastFinalizedSlot() != 0 {
-		t.Fatalf("expected finalized slot to equal %d: got %d", 0, beaconState.LastFinalizedSlot())
-	}
-
-	beaconState.SetLatestBlockHashes(recentShardBlockHashes)
-	beaconState.SetLastStateRecalculationSlot(2*params.BeaconConfig().CycleLength - 1)
-	block = &pb.BeaconBlock{
-		ParentRootHash32: []byte{'A'},
-		Slot:             params.BeaconConfig().CycleLength * 2,
-	}
-	beaconState, err = NewStateTransition(beaconState, block, params.BeaconConfig().CycleLength*2, blockVoteCache)
-	if err != nil {
-		t.Fatalf("failed to derive state: %v", err)
-	}
-	if beaconState.LastStateRecalculationSlot() != 2*params.BeaconConfig().CycleLength {
-		t.Fatalf("expected last state recalc to equal %d: got %d", 3, beaconState.LastStateRecalculationSlot())
-	}
-	if beaconState.LastJustifiedSlot() != 2*(params.BeaconConfig().CycleLength-1) {
-		t.Fatalf("expected justified slot to equal %d: got %d", 2*params.BeaconConfig().CycleLength-1, beaconState.LastJustifiedSlot())
-	}
-	if beaconState.JustifiedStreak() != 2*params.BeaconConfig().CycleLength {
-		t.Fatalf("expected justified streak to equal %d: got %d", 2*params.BeaconConfig().CycleLength, beaconState.JustifiedStreak())
-	}
-	if beaconState.LastFinalizedSlot() != params.BeaconConfig().CycleLength-3 {
-		t.Fatalf("expected finalized slot to equal %d: got %d", params.BeaconConfig().CycleLength-2, beaconState.LastFinalizedSlot())
-	}
-}
-
-func TestProcessLatestCrosslinks(t *testing.T) {
-	// Set up crosslink record for every shard.
-	var clRecords []*pb.CrosslinkRecord
-	for i := uint64(0); i < params.BeaconConfig().ShardCount; i++ {
-		clRecord := &pb.CrosslinkRecord{ShardBlockRootHash32: []byte{'A'}, Slot: 1}
-		clRecords = append(clRecords, clRecord)
-	}
-
-	// Set up validators.
-	var validators []*pb.ValidatorRecord
-
-	for i := 0; i < 20; i++ {
-		validators = append(validators, &pb.ValidatorRecord{
-			Balance: 1e18,
-			Status:  pb.ValidatorRecord_ACTIVE,
-		})
-	}
-
-	// Set up pending attestations.
-	pAttestations := []*pb.AggregatedAttestation{
-		{
-			Slot:             0,
-			Shard:            1,
-			ShardBlockHash:   []byte{'a'},
-			AttesterBitfield: []byte{224},
-		},
-	}
-
-	// Process crosslinks happened at slot 50.
-	shardAndCommitteesForSlots, err := v.InitialShardAndCommitteesForSlots(validators)
-	if err != nil {
-		t.Fatalf("failed to initialize indices for slots: %v", err)
-	}
-
-	committee := []uint32{0, 4, 6}
-
-	shardAndCommitteesForSlots[0].ArrayShardAndCommittee[0].Committee = committee
-
-	beaconState := types.NewBeaconState(&pb.BeaconState{
-		LatestCrosslinks:           clRecords,
-		ValidatorRegistry:          validators,
-		ShardAndCommitteesForSlots: shardAndCommitteesForSlots,
-	})
-	newLatestCrosslinks, err := crossLinkCalculations(beaconState, pAttestations, 100)
-	if err != nil {
-		t.Fatalf("process crosslink failed %v", err)
-	}
-
-	if newLatestCrosslinks[1].Slot != params.BeaconConfig().CycleLength {
-		t.Errorf("Slot did not change for new cross link. Wanted: %d. Got: %d", params.BeaconConfig().CycleLength, newLatestCrosslinks[0].Slot)
-	}
-	if !bytes.Equal(newLatestCrosslinks[1].ShardBlockRootHash32, []byte{'a'}) {
-		t.Errorf("ShardBlockHash did not change for new cross link. Wanted a. Got: %s", newLatestCrosslinks[0].ShardBlockRootHash32)
-	}
-	//TODO(#538) Implement tests on balances of the validators in committee once big.Int is introduced.
-}
-
-=======
->>>>>>> 2f8115af
 func TestIsNewValidatorSetTransition(t *testing.T) {
 	beaconState, err := types.NewGenesisBeaconState(nil)
 	if err != nil {
