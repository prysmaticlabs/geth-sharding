--- conflicted
+++ resolved
@@ -2,11 +2,7 @@
 
 import (
 	"context"
-<<<<<<< HEAD
 	"crypto/rand"
-	"fmt"
-=======
->>>>>>> a25577e3
 	"math/big"
 	"time"
 
@@ -51,13 +47,9 @@
 	log.Info("Starting simulator service")
 
 	s.requestFeed = s.p2p.Feed(messages.CollationBodyRequest{})
-<<<<<<< HEAD
-	go utils.HandleServiceErrors(s.ctx.Done(), s.errChan)
-	go s.simulateNotaryRequests(s.client.SMCCaller(), s.client.ChainReader(), time.Tick(time.Second*s.delay))
-	go s.broadcastTransactions(time.Tick(time.Second * s.delay))
-=======
+
+	go s.broadcastTransactions(time.Tick(time.Second*s.delay), s.ctx.Done())
 	go s.simulateNotaryRequests(s.client.SMCCaller(), s.client.ChainReader(), time.Tick(time.Second*s.delay), s.ctx.Done())
->>>>>>> a25577e3
 }
 
 // Stop the main loop for simulator requests.
@@ -109,11 +101,12 @@
 
 // broadcastTransactions sends a transaction with random bytes over by a delay period,
 // this method is for testing purposes only, and will be replaced by a more functional CLI tool.
-func (s *Simulator) broadcastTransactions(delayChan <-chan time.Time) {
+func (s *Simulator) broadcastTransactions(delayChan <-chan time.Time, done <-chan struct{}) {
 	for {
 		select {
 		// Makes sure to close this goroutine when the service stops.
-		case <-s.ctx.Done():
+		case <-done:
+			log.Debug("Simulator context closed, exiting goroutine")
 			return
 		case <-delayChan:
 			tx := createTestTx()
