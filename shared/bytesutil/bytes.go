// Package bytesutil defines helper methods for converting integers to byte slices.
package bytesutil

import (
	"encoding/binary"
	"errors"
	"math/bits"
	"regexp"

	"github.com/ethereum/go-ethereum/common/hexutil"
	types "github.com/prysmaticlabs/eth2-types"
)

// ToBytes returns integer x to bytes in little-endian format at the specified length.
// Spec pseudocode definition:
//   def int_to_bytes(integer: int, length: int) -> bytes:
//     return integer.to_bytes(length, 'little')
func ToBytes(x uint64, length int) []byte {
	makeLength := length
	if length < 8 {
		makeLength = 8
	}
	bytes := make([]byte, makeLength)
	binary.LittleEndian.PutUint64(bytes, x)
	return bytes[:length]
}

// Bytes1 returns integer x to bytes in little-endian format, x.to_bytes(1, 'little').
func Bytes1(x uint64) []byte {
	bytes := make([]byte, 8)
	binary.LittleEndian.PutUint64(bytes, x)
	return bytes[:1]
}

// Bytes2 returns integer x to bytes in little-endian format, x.to_bytes(2, 'little').
func Bytes2(x uint64) []byte {
	bytes := make([]byte, 8)
	binary.LittleEndian.PutUint64(bytes, x)
	return bytes[:2]
}

// Bytes3 returns integer x to bytes in little-endian format, x.to_bytes(3, 'little').
func Bytes3(x uint64) []byte {
	bytes := make([]byte, 8)
	binary.LittleEndian.PutUint64(bytes, x)
	return bytes[:3]
}

// Bytes4 returns integer x to bytes in little-endian format, x.to_bytes(4, 'little').
func Bytes4(x uint64) []byte {
	bytes := make([]byte, 8)
	binary.LittleEndian.PutUint64(bytes, x)
	return bytes[:4]
}

// Bytes8 returns integer x to bytes in little-endian format, x.to_bytes(8, 'little').
func Bytes8(x uint64) []byte {
	bytes := make([]byte, 8)
	binary.LittleEndian.PutUint64(bytes, x)
	return bytes
}

// Bytes32 returns integer x to bytes in little-endian format, x.to_bytes(32, 'little').
func Bytes32(x uint64) []byte {
	bytes := make([]byte, 32)
	binary.LittleEndian.PutUint64(bytes, x)
	return bytes
}

// FromBytes4 returns an integer which is stored in the little-endian format(4, 'little')
// from a byte array.
func FromBytes4(x []byte) uint64 {
	empty4bytes := make([]byte, 4)
	return binary.LittleEndian.Uint64(append(x[:4], empty4bytes...))
}

// FromBytes8 returns an integer which is stored in the little-endian format(8, 'little')
// from a byte array.
func FromBytes8(x []byte) uint64 {
	return binary.LittleEndian.Uint64(x)
}

// ToBytes4 is a convenience method for converting a byte slice to a fix
// sized 4 byte array. This method will truncate the input if it is larger
// than 4 bytes.
func ToBytes4(x []byte) [4]byte {
	var y [4]byte
	copy(y[:], x)
	return y
}

// ToBytes32 is a convenience method for converting a byte slice to a fix
// sized 32 byte array. This method will truncate the input if it is larger
// than 32 bytes.
func ToBytes32(x []byte) [32]byte {
	var y [32]byte
	copy(y[:], x)
	return y
}

// ToBytes48 is a convenience method for converting a byte slice to a fix
// sized 48 byte array. This method will truncate the input if it is larger
// than 48 bytes.
func ToBytes48(x []byte) [48]byte {
	var y [48]byte
	copy(y[:], x)
	return y
}

// ToBytes64 is a convenience method for converting a byte slice to a fix
// sized 64 byte array. This method will truncate the input if it is larger
// than 64 bytes.
func ToBytes64(x []byte) [64]byte {
	var y [64]byte
	copy(y[:], x)
	return y
}

// ToBool is a convenience method for converting a byte to a bool.
// This method will use the first bit of the 0 byte to generate the returned value.
func ToBool(x byte) bool {
	return x&1 == 1
}

// FromBytes2 returns an integer which is stored in the little-endian format(2, 'little')
// from a byte array.
func FromBytes2(x []byte) uint16 {
	return binary.LittleEndian.Uint16(x[:2])
}

// FromBool is a convenience method for converting a bool to a byte.
// This method will use the first bit to generate the returned value.
func FromBool(x bool) byte {
	if x {
		return 1
	}
	return 0
}

// FromBytes48 is a convenience method for converting a fixed-size byte array
// to a byte slice.
func FromBytes48(x [48]byte) []byte {
	return x[:]
}

// FromBytes48Array is a convenience method for converting an array of
// fixed-size byte arrays to an array of byte slices.
func FromBytes48Array(x [][48]byte) [][]byte {
	y := make([][]byte, len(x))
	for i := range x {
		y[i] = x[i][:]
	}
	return y
}

// Trunc truncates the byte slices to 6 bytes.
func Trunc(x []byte) []byte {
	if len(x) > 6 {
		return x[:6]
	}
	return x
}

// ToLowInt64 returns the lowest 8 bytes interpreted as little endian.
func ToLowInt64(x []byte) int64 {
	if len(x) > 8 {
		x = x[:8]
	}
	return int64(binary.LittleEndian.Uint64(x))
}

// SafeCopyBytes will copy and return a non-nil byte array, otherwise it returns nil.
func SafeCopyBytes(cp []byte) []byte {
	if cp != nil {
		copied := make([]byte, len(cp))
		copy(copied, cp)
		return copied
	}
	return nil
}

// Copy2dBytes will copy and return a non-nil 2d byte array, otherwise it returns nil.
func Copy2dBytes(ary [][]byte) [][]byte {
	if ary != nil {
		copied := make([][]byte, len(ary))
		for i, a := range ary {
			copied[i] = SafeCopyBytes(a)
		}
		return copied
	}
	return nil
}

// ReverseBytes32Slice will reverse the provided slice's order.
func ReverseBytes32Slice(arr [][32]byte) [][32]byte {
	for i, j := 0, len(arr)-1; i < j; i, j = i+1, j-1 {
		arr[i], arr[j] = arr[j], arr[i]
	}
	return arr
}

// PadTo pads a byte slice to the given size. If the byte slice is larger than the given size, the
// original slice is returned.
func PadTo(b []byte, size int) []byte {
	if len(b) > size {
		return b
	}
	return append(b, make([]byte, size-len(b))...)
}

// SetBit sets the index `i` of bitlist `b` to 1.
// It grows and returns a longer bitlist with 1 set
// if index `i` is out of range.
func SetBit(b []byte, i int) []byte {
	if i >= len(b)*8 {
		h := (i + (8 - i%8)) / 8
		b = append(b, make([]byte, h-len(b))...)
	}

	bit := uint8(1 << (i % 8))
	b[i/8] |= bit
	return b
}

// ClearBit clears the index `i` of bitlist `b`.
// Returns the original bitlist if the index `i`
// is out of range.
func ClearBit(b []byte, i int) []byte {
	if i >= len(b)*8 {
		return b
	}

	bit := uint8(1 << (i % 8))
	b[i/8] &^= bit
	return b
}

// MakeEmptyBitlists returns an empty bitlist with
// input size `i`.
func MakeEmptyBitlists(i int) []byte {
	return make([]byte, (i+(8-i%8))/8)
}

// HighestBitIndex returns the index of the highest
// bit set from bitlist `b`.
func HighestBitIndex(b []byte) (int, error) {
	if len(b) == 0 {
		return 0, errors.New("input list can't be empty or nil")
	}

	for i := len(b) - 1; i >= 0; i-- {
		if b[i] == 0 {
			continue
		}
		return bits.Len8(b[i]) + (i * 8), nil
	}

	return 0, nil
}

// HighestBitIndexAt returns the index of the highest
// bit set from bitlist `b` that is at `index` (inclusive).
func HighestBitIndexAt(b []byte, index int) (int, error) {
	bLength := len(b)
	if b == nil || bLength == 0 {
		return 0, errors.New("input list can't be empty or nil")
	}

	start := index / 8
	if start >= bLength {
		start = bLength - 1
	}

	mask := byte(1<<(index%8) - 1)
	for i := start; i >= 0; i-- {
		if index/8 > i {
			mask = 0xff
		}
		masked := b[i] & mask
		minBitsMasked := bits.Len8(masked)
		if b[i] == 0 || (minBitsMasked == 0 && index/8 <= i) {
			continue
		}

		return minBitsMasked + (i * 8), nil
	}

	return 0, nil
}

// Uint64ToBytesLittleEndian conversion.
func Uint64ToBytesLittleEndian(i uint64) []byte {
	buf := make([]byte, 8)
	binary.LittleEndian.PutUint64(buf, i)
	return buf
}

// Uint64ToBytesBigEndian conversion.
func Uint64ToBytesBigEndian(i uint64) []byte {
	buf := make([]byte, 8)
	binary.BigEndian.PutUint64(buf, i)
	return buf
}

// BytesToUint64BigEndian conversion. Returns 0 if empty bytes or byte slice with length less
// than 8.
func BytesToUint64BigEndian(b []byte) uint64 {
	if len(b) < 8 { // This will panic otherwise.
		return 0
	}
	return binary.BigEndian.Uint64(b)
}

// EpochToBytesLittleEndian conversion.
func EpochToBytesLittleEndian(i types.Epoch) []byte {
	return Uint64ToBytesLittleEndian(uint64(i))
}

// EpochToBytesBigEndian conversion.
func EpochToBytesBigEndian(i types.Epoch) []byte {
	return Uint64ToBytesBigEndian(uint64(i))
}

// BytesToEpochBigEndian conversion.
func BytesToEpochBigEndian(b []byte) types.Epoch {
	return types.Epoch(BytesToUint64BigEndian(b))
}

<<<<<<< HEAD
// SlotToBytesLittleEndian conversion.
func SlotToBytesLittleEndian(i types.Slot) []byte {
	return Uint64ToBytesLittleEndian(uint64(i))
}

// SlotToBytesBigEndian conversion.
func SlotToBytesBigEndian(i types.Slot) []byte {
	return Uint64ToBytesBigEndian(uint64(i))
}

// BytesToSlotBigEndian conversion.
func BytesToSlotBigEndian(b []byte) types.Slot {
	return types.Slot(BytesToUint64BigEndian(b))
=======
// IsBytes32Hex checks whether the byte array is a 32-byte long hex number.
func IsBytes32Hex(b []byte) (bool, error) {
	if b == nil {
		return false, nil
	}
	return regexp.Match("^0x[0-9a-fA-F]{64}$", []byte(hexutil.Encode(b)))
>>>>>>> cbb0f1e1
}<|MERGE_RESOLUTION|>--- conflicted
+++ resolved
@@ -326,7 +326,6 @@
 	return types.Epoch(BytesToUint64BigEndian(b))
 }
 
-<<<<<<< HEAD
 // SlotToBytesLittleEndian conversion.
 func SlotToBytesLittleEndian(i types.Slot) []byte {
 	return Uint64ToBytesLittleEndian(uint64(i))
@@ -340,12 +339,12 @@
 // BytesToSlotBigEndian conversion.
 func BytesToSlotBigEndian(b []byte) types.Slot {
 	return types.Slot(BytesToUint64BigEndian(b))
-=======
+}
+
 // IsBytes32Hex checks whether the byte array is a 32-byte long hex number.
 func IsBytes32Hex(b []byte) (bool, error) {
 	if b == nil {
 		return false, nil
 	}
 	return regexp.Match("^0x[0-9a-fA-F]{64}$", []byte(hexutil.Encode(b)))
->>>>>>> cbb0f1e1
 }