// Package helpers contains helper functions outlined in ETH2.0 spec beacon chain spec
package helpers

import (
	"fmt"

	"github.com/pkg/errors"
	"github.com/prysmaticlabs/go-bitfield"
	"github.com/prysmaticlabs/prysm/beacon-chain/cache"
	pb "github.com/prysmaticlabs/prysm/proto/beacon/p2p/v1"
	ethpb "github.com/prysmaticlabs/prysm/proto/eth/v1alpha1"
	"github.com/prysmaticlabs/prysm/shared/featureconfig"
	"github.com/prysmaticlabs/prysm/shared/params"
	"github.com/prysmaticlabs/prysm/shared/sliceutil"
)

var committeeCache = cache.NewCommitteeCache()

// CommitteeCountAtSlot returns the number of crosslink committees of a slot.
//
// Spec pseudocode definition:
//   def get_committee_count_at_slot(state: BeaconState, slot: Slot) -> uint64:
//    """
//    Return the number of committees at ``slot``.
//    """
//    epoch = compute_epoch_at_slot(slot)
//    return max(1, min(
//        MAX_COMMITTEES_PER_SLOT,
//        len(get_active_validator_indices(state, epoch)) // SLOTS_PER_EPOCH // TARGET_COMMITTEE_SIZE,
//    ))
func CommitteeCountAtSlot(state *pb.BeaconState, slot uint64) (uint64, error) {
	epoch := SlotToEpoch(slot)
	count, err := ActiveValidatorCount(state, epoch)
	if err != nil {
		return 0, errors.Wrap(err, "could not get active count")
	}
	var committeePerSlot = count / params.BeaconConfig().SlotsPerEpoch / params.BeaconConfig().TargetCommitteeSize
	if committeePerSlot > params.BeaconConfig().MaxCommitteesPerSlot {
		return params.BeaconConfig().MaxCommitteesPerSlot, nil
	}
	if committeePerSlot == 0 {
		return 1, nil
	}
	return committeePerSlot, nil
}

// BeaconCommittee returns the crosslink committee of a given epoch.
//
// Spec pseudocode definition:
//   def get_beacon_committee(state: BeaconState, slot: Slot, index: CommitteeIndex) -> Sequence[ValidatorIndex]:
//    """
//    Return the beacon committee at ``slot`` for ``index``.
//    """
//    epoch = compute_epoch_at_slot(slot)
//    committees_per_slot = get_committee_count_at_slot(state, slot)
//    epoch_offset = index + (slot % SLOTS_PER_EPOCH) * committees_per_slot
//    return compute_committee(
//        indices=get_active_validator_indices(state, epoch),
//        seed=get_seed(state, epoch, DOMAIN_BEACON_ATTESTER),
//        index=epoch_offset,
//        count=committees_per_slot * SLOTS_PER_EPOCH,
//    )
func BeaconCommittee(state *pb.BeaconState, slot uint64, index uint64) ([]uint64, error) {
	epoch := SlotToEpoch(slot)
	if featureconfig.Get().EnableNewCache {
		indices, err := committeeCache.ShuffledIndices(slot, index)
		if err != nil {
			return nil, errors.Wrap(err, "could not interface with committee cache")
		}
		if indices != nil {
			return indices, nil
		}
	}

	committeesPerSlot, err := CommitteeCountAtSlot(state, slot)
	if err != nil {
		return nil, errors.Wrap(err, "could not get committee count at slot")
	}
	epochOffset := index + (slot%params.BeaconConfig().SlotsPerEpoch)*committeesPerSlot
	count := committeesPerSlot * params.BeaconConfig().SlotsPerEpoch

	seed, err := Seed(state, epoch, params.BeaconConfig().DomainBeaconAttester)
	if err != nil {
		return nil, errors.Wrap(err, "could not get seed")
	}

	indices, err := ActiveValidatorIndices(state, epoch)
	if err != nil {
		return nil, errors.Wrap(err, "could not get active indices")
	}
<<<<<<< HEAD

=======
>>>>>>> 49c2dd2c
	return ComputeCommittee(indices, seed, epochOffset, count)
}

// ComputeCommittee returns the requested shuffled committee out of the total committees using
// validator indices and seed.
//
// Spec pseudocode definition:
//  def compute_committee(indices: Sequence[ValidatorIndex],
//                      seed: Hash,
//                      index: uint64,
//                      count: uint64) -> Sequence[ValidatorIndex]:
//    """
//    Return the committee corresponding to ``indices``, ``seed``, ``index``, and committee ``count``.
//    """
//    start = (len(indices) * index) // count
//    end = (len(indices) * (index + 1)) // count
//    return [indices[compute_shuffled_index(ValidatorIndex(i), len(indices), seed)] for i in range(start, end)
func ComputeCommittee(
	indices []uint64,
	seed [32]byte,
	index uint64,
	count uint64,
) ([]uint64, error) {
	validatorCount := uint64(len(indices))
	start := sliceutil.SplitOffset(validatorCount, count, index)
	end := sliceutil.SplitOffset(validatorCount, count, index+1)

	// Save the shuffled indices in cache, this is only needed once per epoch or once per new committee index.
	shuffledIndices := make([]uint64, end-start)
	for i := start; i < end; i++ {
		permutedIndex, err := ShuffledIndex(i, validatorCount, seed)
		if err != nil {
			return []uint64{}, errors.Wrapf(err, "could not get shuffled index at index %d", i)
		}
		shuffledIndices[i-start] = indices[permutedIndex]
	}

	return shuffledIndices, nil
}

// AttestingIndices returns the attesting participants indices from the attestation data.
//
// Spec pseudocode definition:
//   def get_attesting_indices(state: BeaconState,
//                          data: AttestationData,
//                          bits: Bitlist[MAX_VALIDATORS_PER_COMMITTEE]) -> Set[ValidatorIndex]:
//    """
//    Return the set of attesting indices corresponding to ``data`` and ``bits``.
//    """
//    committee = get_beacon_committee(state, data.slot, data.index)
//    return set(index for i, index in enumerate(committee) if bits[i])
func AttestingIndices(state *pb.BeaconState, data *ethpb.AttestationData, bf bitfield.Bitfield) ([]uint64, error) {
	committee, err := BeaconCommittee(state, data.Slot, data.Index)
	if err != nil {
		return nil, errors.Wrap(err, "could not get committee")
	}

	indices := make([]uint64, 0, len(committee))
	indicesSet := make(map[uint64]bool)
	for i, idx := range committee {
		if !indicesSet[idx] {
			if bf.BitAt(uint64(i)) {
				indices = append(indices, idx)
			}
		}
		indicesSet[idx] = true
	}
	return indices, nil
}

// CommitteeAssignment is used to query committee assignment from
// current and previous epoch.
//
// Spec pseudocode definition:
//   def get_committee_assignment(state: BeaconState,
//                             epoch: Epoch,
//                             validator_index: ValidatorIndex
//                             ) -> Optional[Tuple[Sequence[ValidatorIndex], CommitteeIndex, Slot]]:
//    """
//    Return the committee assignment in the ``epoch`` for ``validator_index``.
//    ``assignment`` returned is a tuple of the following form:
//        * ``assignment[0]`` is the list of validators in the committee
//        * ``assignment[1]`` is the index to which the committee is assigned
//        * ``assignment[2]`` is the slot at which the committee is assigned
//    Return None if no assignment.
//    """
//    next_epoch = get_current_epoch(state) + 1
//    assert epoch <= next_epoch
//
//    start_slot = compute_start_slot_at_epoch(epoch)
//    for slot in range(start_slot, start_slot + SLOTS_PER_EPOCH):
//        for index in range(get_committee_count_at_slot(state, Slot(slot))):
//            committee = get_beacon_committee(state, Slot(slot), CommitteeIndex(index))
//            if validator_index in committee:
//                return committee, CommitteeIndex(index), Slot(slot)
//    return None
func CommitteeAssignment(
	state *pb.BeaconState,
	epoch uint64,
<<<<<<< HEAD
	validatorIndex uint64) ([]uint64, uint64, uint64, bool, uint64, error) {

	if epoch > NextEpoch(state) {
		return nil, 0, 0, false, 0, fmt.Errorf(
=======
	validatorIndex uint64,
) ([]uint64, uint64, uint64, uint64, error) {

	if epoch > NextEpoch(state) {
		return nil, 0, 0, 0, fmt.Errorf(
>>>>>>> 49c2dd2c
			"epoch %d can't be greater than next epoch %d",
			epoch, NextEpoch(state))
	}

<<<<<<< HEAD
	// Track which slot has which proposer
	startSlot := StartSlot(epoch)
	proposerIndexToSlot := make(map[uint64]uint64)
	for slot := uint64(startSlot); slot < startSlot+params.BeaconConfig().SlotsPerEpoch; slot++ {
		state.Slot = slot
		i, err := BeaconProposerIndex(state)
		if err != nil {
			return nil, 0, 0, false, 0, fmt.Errorf(
				"could not check proposer v: %v", err)
=======
	// Track which slot has which proposer.
	startSlot := StartSlot(epoch)
	proposerIndexToSlot := make(map[uint64]uint64)
	for slot := startSlot; slot < startSlot+params.BeaconConfig().SlotsPerEpoch; slot++ {
		state.Slot = slot
		i, err := BeaconProposerIndex(state)
		if err != nil {
			return nil, 0, 0, 0, errors.Wrapf(err, "could not check proposer at slot %d", state.Slot)
>>>>>>> 49c2dd2c
		}
		proposerIndexToSlot[i] = slot
	}

	for slot := startSlot; slot < startSlot+params.BeaconConfig().SlotsPerEpoch; slot++ {
		countAtSlot, err := CommitteeCountAtSlot(state, slot)
		if err != nil {
<<<<<<< HEAD
			return nil, 0, 0, false, 0, fmt.Errorf(
				"could not get committee count at slot: %v", err)
=======
			return nil, 0, 0, 0, errors.Wrapf(err, "could not get committee count at slot %d", slot)
>>>>>>> 49c2dd2c
		}
		for i := uint64(0); i < countAtSlot; i++ {
			committee, err := BeaconCommittee(state, slot, i)
			if err != nil {
<<<<<<< HEAD
				return nil, 0, 0, false, 0, fmt.Errorf(
					"could not get crosslink committee: %v", err)
			}
			for _, v := range committee {
				if validatorIndex == v {
					proposerSlot, isProposer := proposerIndexToSlot[v]
					return committee, uint64(i), slot, isProposer, proposerSlot, nil
				}
			}
		}
	}

	return []uint64{}, 0, 0, false, 0, status.Error(codes.NotFound, "validator not found in assignments")
=======
				return nil, 0, 0, 0, errors.Wrapf(err, "could not get crosslink committee at slot %d", slot)
			}
			for _, v := range committee {
				if validatorIndex == v {
					proposerSlot, _ := proposerIndexToSlot[v]
					return committee, i, slot, proposerSlot, nil
				}
			}
		}
	}
	return []uint64{}, 0, 0, 0, fmt.Errorf("validator with index %d not found in assignments", validatorIndex)
>>>>>>> 49c2dd2c
}

// VerifyBitfieldLength verifies that a bitfield length matches the given committee size.
func VerifyBitfieldLength(bf bitfield.Bitfield, committeeSize uint64) error {
	if bf.Len() != committeeSize {
		return fmt.Errorf(
			"wanted participants bitfield length %d, got: %d",
			committeeSize,
			bf.Len())
	}
	return nil
}

// VerifyAttestationBitfieldLengths verifies that an attestations aggregation and custody bitfields are
// a valid length matching the size of the committee.
func VerifyAttestationBitfieldLengths(bState *pb.BeaconState, att *ethpb.Attestation) error {
	committee, err := BeaconCommittee(bState, att.Data.Slot, att.Data.Index)
	if err != nil {
		return errors.Wrap(err, "could not retrieve beacon committees")
	}

	if committee == nil {
		return errors.New("no committee exist for this attestation")
	}

	if err := VerifyBitfieldLength(att.AggregationBits, uint64(len(committee))); err != nil {
		return errors.Wrap(err, "failed to verify aggregation bitfield")
	}
	if err := VerifyBitfieldLength(att.CustodyBits, uint64(len(committee))); err != nil {
		return errors.Wrap(err, "failed to verify custody bitfield")
	}
	return nil
}

// ShuffledIndices uses input beacon state and returns the shuffled indices of the input epoch,
// the shuffled indices then can be used to break up into committees.
func ShuffledIndices(state *pb.BeaconState, epoch uint64) ([]uint64, error) {
	seed, err := Seed(state, epoch, params.BeaconConfig().DomainBeaconAttester)
	if err != nil {
		return nil, errors.Wrapf(err, "could not get seed for epoch %d", epoch)
	}

	indices, err := ActiveValidatorIndices(state, epoch)
	if err != nil {
		return nil, errors.Wrapf(err, "could not get active indices %d", epoch)
	}

	validatorCount := uint64(len(indices))
	shuffledIndices := make([]uint64, validatorCount)
	for i := 0; i < len(shuffledIndices); i++ {
		permutedIndex, err := ShuffledIndex(uint64(i), validatorCount, seed)
		if err != nil {
			return []uint64{}, errors.Wrapf(err, "could not get shuffled index at index %d", i)
		}
		shuffledIndices[i] = indices[permutedIndex]
	}

	return shuffledIndices, nil
}

// UpdateCommitteeCache gets called at the beginning of every epoch to cache the committee shuffled indices
// list with committee index and epoch number. It caches the shuffled indices for current epoch and next epoch.
func UpdateCommitteeCache(state *pb.BeaconState) error {
	currentEpoch := CurrentEpoch(state)
	for _, epoch := range []uint64{currentEpoch, currentEpoch + 1} {
		committees, err := ShuffledIndices(state, epoch)
		if err != nil {
			return err
		}
		count, err := CommitteeCountAtSlot(state, epoch*params.BeaconConfig().SlotsPerEpoch)
		if err != nil {
			return err
		}
		if err := committeeCache.AddCommitteeShuffledList(&cache.Committee{
			Epoch:          epoch,
			Committee:      committees,
			CommitteeCount: count * params.BeaconConfig().SlotsPerEpoch,
		}); err != nil {
			return err
		}
	}
	return nil
}<|MERGE_RESOLUTION|>--- conflicted
+++ resolved
@@ -88,10 +88,6 @@
 	if err != nil {
 		return nil, errors.Wrap(err, "could not get active indices")
 	}
-<<<<<<< HEAD
-
-=======
->>>>>>> 49c2dd2c
 	return ComputeCommittee(indices, seed, epochOffset, count)
 }
 
@@ -191,33 +187,15 @@
 func CommitteeAssignment(
 	state *pb.BeaconState,
 	epoch uint64,
-<<<<<<< HEAD
-	validatorIndex uint64) ([]uint64, uint64, uint64, bool, uint64, error) {
-
-	if epoch > NextEpoch(state) {
-		return nil, 0, 0, false, 0, fmt.Errorf(
-=======
 	validatorIndex uint64,
 ) ([]uint64, uint64, uint64, uint64, error) {
 
 	if epoch > NextEpoch(state) {
 		return nil, 0, 0, 0, fmt.Errorf(
->>>>>>> 49c2dd2c
 			"epoch %d can't be greater than next epoch %d",
 			epoch, NextEpoch(state))
 	}
 
-<<<<<<< HEAD
-	// Track which slot has which proposer
-	startSlot := StartSlot(epoch)
-	proposerIndexToSlot := make(map[uint64]uint64)
-	for slot := uint64(startSlot); slot < startSlot+params.BeaconConfig().SlotsPerEpoch; slot++ {
-		state.Slot = slot
-		i, err := BeaconProposerIndex(state)
-		if err != nil {
-			return nil, 0, 0, false, 0, fmt.Errorf(
-				"could not check proposer v: %v", err)
-=======
 	// Track which slot has which proposer.
 	startSlot := StartSlot(epoch)
 	proposerIndexToSlot := make(map[uint64]uint64)
@@ -226,7 +204,6 @@
 		i, err := BeaconProposerIndex(state)
 		if err != nil {
 			return nil, 0, 0, 0, errors.Wrapf(err, "could not check proposer at slot %d", state.Slot)
->>>>>>> 49c2dd2c
 		}
 		proposerIndexToSlot[i] = slot
 	}
@@ -234,31 +211,11 @@
 	for slot := startSlot; slot < startSlot+params.BeaconConfig().SlotsPerEpoch; slot++ {
 		countAtSlot, err := CommitteeCountAtSlot(state, slot)
 		if err != nil {
-<<<<<<< HEAD
-			return nil, 0, 0, false, 0, fmt.Errorf(
-				"could not get committee count at slot: %v", err)
-=======
 			return nil, 0, 0, 0, errors.Wrapf(err, "could not get committee count at slot %d", slot)
->>>>>>> 49c2dd2c
 		}
 		for i := uint64(0); i < countAtSlot; i++ {
 			committee, err := BeaconCommittee(state, slot, i)
 			if err != nil {
-<<<<<<< HEAD
-				return nil, 0, 0, false, 0, fmt.Errorf(
-					"could not get crosslink committee: %v", err)
-			}
-			for _, v := range committee {
-				if validatorIndex == v {
-					proposerSlot, isProposer := proposerIndexToSlot[v]
-					return committee, uint64(i), slot, isProposer, proposerSlot, nil
-				}
-			}
-		}
-	}
-
-	return []uint64{}, 0, 0, false, 0, status.Error(codes.NotFound, "validator not found in assignments")
-=======
 				return nil, 0, 0, 0, errors.Wrapf(err, "could not get crosslink committee at slot %d", slot)
 			}
 			for _, v := range committee {
@@ -270,7 +227,6 @@
 		}
 	}
 	return []uint64{}, 0, 0, 0, fmt.Errorf("validator with index %d not found in assignments", validatorIndex)
->>>>>>> 49c2dd2c
 }
 
 // VerifyBitfieldLength verifies that a bitfield length matches the given committee size.
