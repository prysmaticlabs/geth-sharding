--- conflicted
+++ resolved
@@ -43,14 +43,9 @@
 //    current_epoch = get_current_epoch(state)
 //     return (current_epoch - 1) if current_epoch > GENESIS_EPOCH else current_epoch
 func PrevEpoch(state *pb.BeaconState) uint64 {
-<<<<<<< HEAD
-	if CurrentEpoch(state) > 0 {
-		return CurrentEpoch(state) - 1
-=======
 	currentEpoch := CurrentEpoch(state)
 	if currentEpoch > params.BeaconConfig().GenesisEpoch {
 		return currentEpoch - 1
->>>>>>> bae78a7f
 	}
 	return 0
 }
