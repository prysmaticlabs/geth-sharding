--- conflicted
+++ resolved
@@ -247,19 +247,8 @@
 		{
 			attestationSlot: 3,
 			stateSlot:       5,
-<<<<<<< HEAD
-			bitfield:        []byte{0xFF, 0xFF},
-			wanted:          []uint64{219, 476, 33, 632, 1018, 300, 569, 8, 805, 745, 630, 384, 96, 576, 801, 682},
-		},
-		{
-			attestationSlot: 3,
-			stateSlot:       5,
-			bitfield:        []byte{0xBF, 0xFF},
-			wanted:          []uint64{219, 476, 33, 632, 1018, 300, 8, 805, 745, 630, 384, 96, 576, 801, 682},
-=======
 			bitfield:        []byte{0x03},
 			wanted:          []uint64{127, 71},
->>>>>>> 175ad3c9
 		},
 		{
 			attestationSlot: 2,
@@ -270,28 +259,8 @@
 		{
 			attestationSlot: 11,
 			stateSlot:       10,
-<<<<<<< HEAD
-			bitfield:        []byte{0x0, 0x03},
-			wanted:          []uint64{1021, 775},
-		}, {
-			attestationSlot: 11,
-			stateSlot:       10,
-			bitfield:        []byte{0x01, 0x03},
-			wanted:          []uint64{880, 1021, 775},
-		}, {
-			attestationSlot: 11,
-			stateSlot:       10,
-			bitfield:        []byte{0x1, 0x0},
-			wanted:          []uint64{880},
-		}, {
-			attestationSlot: 11,
-			stateSlot:       10,
-			bitfield:        []byte{0x0, 0x0},
-			wanted:          []uint64{},
-=======
 			bitfield:        []byte{0x03},
 			wanted:          []uint64{102, 68},
->>>>>>> 175ad3c9
 		},
 	}
 
