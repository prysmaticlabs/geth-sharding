--- conflicted
+++ resolved
@@ -20,30 +20,18 @@
 	})
 )
 
-<<<<<<< HEAD
-// depositContainer contains object for holding the deposit and a reference to the block in
-// which the deposit transaction was included in the eth1 chain.
-type depositContainer struct {
-	deposit     *pb.Deposit
-	block       *big.Int
-	depositRoot [32]byte
-=======
 // DepositContainer object for holding the deposit and a reference to the block in
 // which the deposit transaction was included in the proof of work chain.
 type DepositContainer struct {
-	Deposit *pb.Deposit
-	block   *big.Int
-	Index   int
->>>>>>> f59563cf
+	Deposit     *pb.Deposit
+	block       *big.Int
+	Index       int
+	depositRoot [32]byte
 }
 
 // InsertPendingDeposit into the database. If deposit or block number are nil
 // then this method does nothing.
-<<<<<<< HEAD
-func (db *BeaconDB) InsertPendingDeposit(ctx context.Context, d *pb.Deposit, blockNum *big.Int, depositRoot [32]byte) {
-=======
-func (db *BeaconDB) InsertPendingDeposit(ctx context.Context, d *pb.Deposit, blockNum *big.Int, index int) {
->>>>>>> f59563cf
+func (db *BeaconDB) InsertPendingDeposit(ctx context.Context, d *pb.Deposit, blockNum *big.Int, index int, depositRoot [32]byte) {
 	ctx, span := trace.StartSpan(ctx, "BeaconDB.InsertPendingDeposit")
 	defer span.End()
 	if d == nil || blockNum == nil {
@@ -55,11 +43,7 @@
 	}
 	db.depositsLock.Lock()
 	defer db.depositsLock.Unlock()
-<<<<<<< HEAD
-	db.pendingDeposits = append(db.pendingDeposits, &depositContainer{deposit: d, block: blockNum, depositRoot: depositRoot})
-=======
-	db.pendingDeposits = append(db.pendingDeposits, &DepositContainer{Deposit: d, block: blockNum, Index: index})
->>>>>>> f59563cf
+	db.pendingDeposits = append(db.pendingDeposits, &DepositContainer{Deposit: d, block: blockNum, Index: index, depositRoot: depositRoot})
 	pendingDepositsCount.Inc()
 }
 
