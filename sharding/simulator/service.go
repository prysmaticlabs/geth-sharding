package simulator

import (
	"context"
	"fmt"
	"math/big"
	"time"

	"github.com/ethereum/go-ethereum/event"
	"github.com/ethereum/go-ethereum/log"
	"github.com/ethereum/go-ethereum/sharding/mainchain"
	"github.com/ethereum/go-ethereum/sharding/p2p"
	"github.com/ethereum/go-ethereum/sharding/params"
	"github.com/ethereum/go-ethereum/sharding/syncer"

	pb "github.com/ethereum/go-ethereum/sharding/p2p/proto"
)

// Simulator is a service in a shard node
// that simulates requests from remote notes coming over
// the shardp2p network. For example, if we are running a
// proposer service, we would want to simulate notary requests
// coming to us via a p2p feed. This service will be removed once
// p2p internals and end-to-end testing across remote nodes have been
// implemented.
type Simulator struct {
	config      *params.Config
	reader      mainchain.Reader
	fetcher     mainchain.RecordFetcher
	p2p         *p2p.Server
	shardID     int
	ctx         context.Context
	cancel      context.CancelFunc
	errChan     chan error    // Useful channel for handling errors at the service layer.
	delay       time.Duration // The delay (in seconds) between simulator requests sent via p2p.
	requestSent chan int      // Useful channel for handling outgoing requests from the service.
}

// NewSimulator creates a struct instance of a simulator service.
// It will have access to config, a mainchain client, a p2p server,
// and a shardID.
func NewSimulator(config *params.Config, reader mainchain.Reader, fetcher mainchain.RecordFetcher, p2p *p2p.Server, shardID int, delay time.Duration) (*Simulator, error) {
	ctx, cancel := context.WithCancel(context.Background())
	errChan := make(chan error)
	requestSent := make(chan int)
	return &Simulator{config, reader, fetcher, p2p, shardID, ctx, cancel, errChan, delay, requestSent}, nil
}

// Start the main loop for simulating p2p requests.
func (s *Simulator) Start() {
	log.Info("Starting simulator service")
<<<<<<< HEAD
	feed := s.p2p.Feed(pb.CollationBodyRequest{})
	go s.simulateNotaryRequests(s.client.SMCCaller(), s.client.ChainReader(), feed)
=======
	feed := s.p2p.Feed(messages.CollationBodyRequest{})
	go s.simulateNotaryRequests(s.fetcher, s.reader, feed)
>>>>>>> de277c30
	go s.handleServiceErrors()
}

// Stop the main loop for simulator requests.
func (s *Simulator) Stop() error {
	// Triggers a cancel call in the service's context which shuts down every goroutine
	// in this service.
	defer s.cancel()
	log.Warn("Stopping simulator service")
	return nil
}

// handleServiceErrors manages a goroutine that listens for errors broadcast to
// this service's error channel. This serves as a final step for error logging
// and is stopped upon the service shutting down.
func (s *Simulator) handleServiceErrors() {
	for {
		select {
		case <-s.ctx.Done():
			return
		case err := <-s.errChan:
			log.Error(fmt.Sprintf("Simulator service error: %v", err))
		}
	}
}

// simulateNotaryRequests simulates p2p message sent out by notaries
// once the system is in production. Notaries will be performing
// this action within their own service when they are selected on a shard, period
// pair to perform their responsibilities. This function in particular simulates
// requests for collation bodies that will be relayed to the appropriate proposer
// by the p2p feed layer.
func (s *Simulator) simulateNotaryRequests(fetcher mainchain.RecordFetcher, reader mainchain.Reader, feed *event.Feed) {
	for {
		select {
		// Makes sure to close this goroutine when the service stops.
		case <-s.ctx.Done():
			return
		case <-time.After(s.delay):
			log.Info("Doing a simulation")
			blockNumber, err := reader.BlockByNumber(s.ctx, nil)
			if err != nil {
				s.errChan <- fmt.Errorf("could not fetch current block number: %v", err)
				continue
			}

			log.Info("here i am")

			period := new(big.Int).Div(blockNumber.Number(), big.NewInt(s.config.PeriodLength))
			req, err := syncer.RequestCollationBody(fetcher, big.NewInt(int64(s.shardID)), period)
			if err != nil {
				s.errChan <- fmt.Errorf("error constructing collation body request: %v", err)
				continue
			}

			log.Info("rock you like a hurricane")
			if req == nil {
				log.Info("req is nil!")
			}
			if req != nil {
				msg := p2p.Message{
					Peer: p2p.Peer{},
					Data: *req,
				}
				log.Info("About to send to feed")
				feed.Send(msg)
				log.Info("Sent request for collation body via a shardp2p feed")
				s.requestSent <- 1
			}
		}
	}
}<|MERGE_RESOLUTION|>--- conflicted
+++ resolved
@@ -49,13 +49,8 @@
 // Start the main loop for simulating p2p requests.
 func (s *Simulator) Start() {
 	log.Info("Starting simulator service")
-<<<<<<< HEAD
 	feed := s.p2p.Feed(pb.CollationBodyRequest{})
-	go s.simulateNotaryRequests(s.client.SMCCaller(), s.client.ChainReader(), feed)
-=======
-	feed := s.p2p.Feed(messages.CollationBodyRequest{})
 	go s.simulateNotaryRequests(s.fetcher, s.reader, feed)
->>>>>>> de277c30
 	go s.handleServiceErrors()
 }
 
