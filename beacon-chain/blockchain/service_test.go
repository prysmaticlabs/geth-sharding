--- conflicted
+++ resolved
@@ -382,21 +382,12 @@
 		t.Fatalf("unable to get hash of canonical head: %v", err)
 	}
 
-<<<<<<< HEAD
 	secondsSinceGenesis := time.Since(types.GenesisTime).Seconds()
 	currentSlot := uint64(math.Floor(secondsSinceGenesis / params.SlotDuration))
 
 	slotsStart := int64(crystallized.LastStateRecalc()) - params.CycleLength
 	slotIndex := (int64(currentSlot) - slotsStart) % params.CycleLength
 	shardID := crystallized.ShardAndCommitteesForSlots()[slotIndex].ArrayShardAndCommittee[0].ShardId
-=======
-	if err := chainService.SaveBlock(genesis); err != nil {
-		t.Fatalf("could not save genesis to disk: %v", err)
-	}
-
-	//secondsSinceGenesis := time.Since(types.GenesisTime).Seconds()
-	//currentSlot := uint64(math.Floor(secondsSinceGenesis / params.SlotDuration))
->>>>>>> 691420d7
 
 	block := types.NewBlock(&pb.BeaconBlock{
 		SlotNumber:            currentSlot,
@@ -405,7 +396,6 @@
 		ParentHash:            parentHash[:],
 		PowChainRef:           []byte("a"),
 		Attestations: []*pb.AggregatedAttestation{{
-<<<<<<< HEAD
 			Slot:             currentSlot,
 			AttesterBitfield: []byte{128, 0},
 			ShardId:          shardID,
@@ -417,19 +407,6 @@
 		SlotNumber:  currentSlot,
 		PowChainRef: []byte("a"),
 	})
-=======
-			JustifiedBlockHash: parentHash[:],
-			Slot:               1,
-			AttesterBitfield:   []byte{128, 0},
-			ShardId:            1,
-		}},
-	})
-
-	//blockNoParent := types.NewBlock(&pb.BeaconBlock{
-	//SlotNumber:  currentSlot,
-	//PowChainRef: []byte("a"),
-	//})
->>>>>>> 691420d7
 
 	exitRoutine := make(chan bool)
 	go func() {
@@ -446,11 +423,7 @@
 	chainService.cancel()
 	exitRoutine <- true
 	testutil.WaitForLog(t, hook, "Chain service context closed, exiting goroutine")
-<<<<<<< HEAD
 	testutil.AssertLogsContain(t, hook, "Block points to nil parent")
-=======
-	//testutil.AssertLogsContain(t, hook, "Block points to nil parent")
->>>>>>> 691420d7
 	testutil.AssertLogsContain(t, hook, "Finished processing received block")
 }
 
