load("@prysm//tools/go:def.bzl", "go_library")
load("@io_bazel_rules_go//go:def.bzl", "go_binary", "go_test")
load("@io_bazel_rules_docker//go:image.bzl", "go_image")
load("@io_bazel_rules_docker//container:container.bzl", "container_bundle")
load("//tools:go_image.bzl", "go_image_alpine", "go_image_debug")
load("@io_bazel_rules_docker//contrib:push-all.bzl", "docker_push")

go_library(
    name = "go_default_library",
    srcs = [
        "main.go",
        "usage.go",
    ],
    importpath = "github.com/prysmaticlabs/prysm/beacon-chain",
    visibility = ["//beacon-chain:__subpackages__"],
    deps = [
        "//beacon-chain/flags:go_default_library",
        "//beacon-chain/node:go_default_library",
        "//shared/cmd:go_default_library",
        "//shared/debug:go_default_library",
        "//shared/featureconfig:go_default_library",
        "//shared/logutil:go_default_library",
        "//shared/version:go_default_library",
        "@com_github_ethereum_go_ethereum//log:go_default_library",
        "@com_github_ipfs_go_log_v2//:go_default_library",
        "@com_github_joonix_log//:go_default_library",
        "@com_github_sirupsen_logrus//:go_default_library",
<<<<<<< HEAD
=======
        "@com_github_urfave_cli_v2//:go_default_library",
        "@com_github_urfave_cli_v2//altsrc:go_default_library",
>>>>>>> c23ac854
        "@com_github_x_cray_logrus_prefixed_formatter//:go_default_library",
        "@org_uber_go_automaxprocs//:go_default_library",
    ],
)

go_image(
    name = "image",
    srcs = [
        "main.go",
        "usage.go",
    ],
    base = select({
        "//tools:base_image_alpine": "//tools:alpine_cc_image",
        "//tools:base_image_cc": "//tools:cc_image",
        "//conditions:default": "//tools:cc_image",
    }),
    goarch = "amd64",
    goos = "linux",
    importpath = "github.com/prysmaticlabs/prysm/beacon-chain",
    race = "off",
    static = "off",  # Static enabled binary seems to cause issues with DNS lookup with cgo.
    tags = ["manual"],
    visibility = ["//visibility:private"],
    deps = [
        "//beacon-chain/flags:go_default_library",
        "//beacon-chain/node:go_default_library",
        "//shared/cmd:go_default_library",
        "//shared/debug:go_default_library",
        "//shared/featureconfig:go_default_library",
        "//shared/logutil:go_default_library",
        "//shared/version:go_default_library",
        "@com_github_ethereum_go_ethereum//log:go_default_library",
        "@com_github_ipfs_go_log_v2//:go_default_library",
        "@com_github_joonix_log//:go_default_library",
        "@com_github_sirupsen_logrus//:go_default_library",
<<<<<<< HEAD
=======
        "@com_github_urfave_cli_v2//:go_default_library",
        "@com_github_urfave_cli_v2//altsrc:go_default_library",
>>>>>>> c23ac854
        "@com_github_x_cray_logrus_prefixed_formatter//:go_default_library",
        "@org_uber_go_automaxprocs//:go_default_library",
    ],
)

container_bundle(
    name = "image_bundle",
    images = {
        "gcr.io/prysmaticlabs/prysm/beacon-chain:latest": ":image",
        "gcr.io/prysmaticlabs/prysm/beacon-chain:{DOCKER_TAG}": ":image",
    },
    tags = ["manual"],
)

go_image_debug(
    name = "image_debug",
    image = ":image",
    tags = ["manual"],
)

container_bundle(
    name = "image_bundle_debug",
    images = {
        "gcr.io/prysmaticlabs/prysm/beacon-chain:latest-debug": ":image_debug",
        "gcr.io/prysmaticlabs/prysm/beacon-chain:{DOCKER_TAG}-debug": ":image_debug",
    },
    tags = ["manual"],
)

go_image_alpine(
    name = "image_alpine",
    image = ":image",
    tags = ["manual"],
)

container_bundle(
    name = "image_bundle_alpine",
    images = {
        "gcr.io/prysmaticlabs/prysm/beacon-chain:latest-alpine": ":image_alpine",
        "gcr.io/prysmaticlabs/prysm/beacon-chain:{DOCKER_TAG}-alpine": ":image_alpine",
    },
    tags = ["manual"],
)

docker_push(
    name = "push_images",
    bundle = ":image_bundle",
    tags = ["manual"],
)

docker_push(
    name = "push_images_debug",
    bundle = ":image_bundle_debug",
    tags = ["manual"],
)

docker_push(
    name = "push_images_alpine",
    bundle = ":image_bundle_alpine",
    tags = ["manual"],
)

go_binary(
    name = "beacon-chain",
    embed = [":go_default_library"],
    visibility = [
        "//beacon-chain:__subpackages__",
        "//endtoend:__pkg__",
    ],
)

go_test(
    name = "go_default_test",
    size = "small",
    srcs = ["usage_test.go"],
    embed = [":go_default_library"],
    deps = [
        "//shared/featureconfig:go_default_library",
        "@com_github_urfave_cli_v2//:go_default_library",
    ],
)<|MERGE_RESOLUTION|>--- conflicted
+++ resolved
@@ -25,11 +25,8 @@
         "@com_github_ipfs_go_log_v2//:go_default_library",
         "@com_github_joonix_log//:go_default_library",
         "@com_github_sirupsen_logrus//:go_default_library",
-<<<<<<< HEAD
-=======
         "@com_github_urfave_cli_v2//:go_default_library",
         "@com_github_urfave_cli_v2//altsrc:go_default_library",
->>>>>>> c23ac854
         "@com_github_x_cray_logrus_prefixed_formatter//:go_default_library",
         "@org_uber_go_automaxprocs//:go_default_library",
     ],
@@ -65,11 +62,8 @@
         "@com_github_ipfs_go_log_v2//:go_default_library",
         "@com_github_joonix_log//:go_default_library",
         "@com_github_sirupsen_logrus//:go_default_library",
-<<<<<<< HEAD
-=======
         "@com_github_urfave_cli_v2//:go_default_library",
         "@com_github_urfave_cli_v2//altsrc:go_default_library",
->>>>>>> c23ac854
         "@com_github_x_cray_logrus_prefixed_formatter//:go_default_library",
         "@org_uber_go_automaxprocs//:go_default_library",
     ],
