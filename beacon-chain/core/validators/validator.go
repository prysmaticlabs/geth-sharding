--- conflicted
+++ resolved
@@ -424,18 +424,8 @@
 	// TODO(#258): Validate proof of possession using BLS.
 	var publicKeyExists bool
 	var existingValidatorIndex int
-<<<<<<< HEAD
-	for idx, val := range state.ValidatorRegistry {
-		if bytes.Equal(val.Pubkey, pubkey) {
-			publicKeyExists = true
-			existingValidatorIndex = idx
-			break
-		}
-	}
-=======
 
 	existingValidatorIndex, publicKeyExists = validatorIndexMap[bytesutil.ToBytes32(pubkey)]
->>>>>>> 5d9200ab
 	if !publicKeyExists {
 		// If public key does not exist in the registry, we add a new validator
 		// to the beacon state.
