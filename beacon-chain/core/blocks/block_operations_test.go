--- conflicted
+++ resolved
@@ -1636,14 +1636,7 @@
 		balances[0],
 		transfers[0].Fee+transfers[0].Amount,
 	)
-<<<<<<< HEAD
 	if _, err := blocks.ProcessTransfers(state, block.Body); !strings.Contains(err.Error(), want) {
-=======
-	if _, err := blocks.ProcessTransfers(
-		state,
-		block.Body,
-	); !strings.Contains(err.Error(), want) {
->>>>>>> 1d71398b
 		t.Errorf("Expected %s, received %v", want, err)
 	}
 }
@@ -1681,14 +1674,7 @@
 		balances[0],
 		transfers[0].Fee,
 	)
-<<<<<<< HEAD
 	if _, err := blocks.ProcessTransfers(state, block.Body); !strings.Contains(err.Error(), want) {
-=======
-	if _, err := blocks.ProcessTransfers(
-		state,
-		block.Body,
-	); !strings.Contains(err.Error(), want) {
->>>>>>> 1d71398b
 		t.Errorf("Expected %s, received %v", want, err)
 	}
 
@@ -1703,14 +1689,7 @@
 		state.Slot,
 		block.Body.Transfers[0].Slot,
 	)
-<<<<<<< HEAD
 	if _, err := blocks.ProcessTransfers(state, block.Body); !strings.Contains(err.Error(), want) {
-=======
-	if _, err := blocks.ProcessTransfers(
-		state,
-		block.Body,
-	); !strings.Contains(err.Error(), want) {
->>>>>>> 1d71398b
 		t.Errorf("Expected %s, received %v", want, err)
 	}
 
@@ -1725,14 +1704,7 @@
 		},
 	}
 	want = "over max transfer"
-<<<<<<< HEAD
 	if _, err := blocks.ProcessTransfers(state, block.Body); !strings.Contains(err.Error(), want) {
-=======
-	if _, err := blocks.ProcessTransfers(
-		state,
-		block.Body,
-	); !strings.Contains(err.Error(), want) {
->>>>>>> 1d71398b
 		t.Errorf("Expected %s, received %v", want, err)
 	}
 
@@ -1752,14 +1724,7 @@
 		},
 	}
 	want = "invalid public key"
-<<<<<<< HEAD
 	if _, err := blocks.ProcessTransfers(state, block.Body); !strings.Contains(err.Error(), want) {
-=======
-	if _, err := blocks.ProcessTransfers(
-		state,
-		block.Body,
-	); !strings.Contains(err.Error(), want) {
->>>>>>> 1d71398b
 		t.Errorf("Expected %s, received %v", want, err)
 	}
 }
