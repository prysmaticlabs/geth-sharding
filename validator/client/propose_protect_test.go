--- conflicted
+++ resolved
@@ -79,16 +79,9 @@
 	}
 	mockProtector := &mockSlasher.MockProtector{AllowBlock: false}
 	validator.protector = mockProtector
-<<<<<<< HEAD
-	err := validator.postBlockSignUpdate(context.Background(), validatorPubKey, block, nil)
-	require.ErrorContains(t, failedPostBlockSignErr, err, "Expected error when post signature update is detected as slashable")
-	mockProtector.AllowBlock = true
-	err = validator.postBlockSignUpdate(context.Background(), validatorPubKey, block, nil)
-=======
 	err := validator.postBlockSignUpdate(context.Background(), pubKey, block)
 	require.ErrorContains(t, failedPostBlockSignErr, err, "Expected error when post signature update is detected as slashable")
 	mockProtector.AllowBlock = true
 	err = validator.postBlockSignUpdate(context.Background(), pubKey, block)
->>>>>>> 1caf2ca9
 	require.NoError(t, err, "Expected allowed attestation not to throw error")
 }