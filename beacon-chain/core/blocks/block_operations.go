// Package blocks contains block processing libraries. These libraries
// process and verify block specific messages such as PoW receipt root,
// RANDAO, validator deposits, exits and slashing proofs.
package blocks

import (
	"bytes"
	"encoding/binary"
	"errors"
	"fmt"
	"reflect"

<<<<<<< HEAD
	"github.com/prysmaticlabs/prysm/shared/forkutils"

=======
>>>>>>> b0f53243
	"github.com/prysmaticlabs/prysm/shared/bls"
	"github.com/prysmaticlabs/prysm/shared/ssz"

	"github.com/gogo/protobuf/proto"
	"github.com/prysmaticlabs/prysm/beacon-chain/core/helpers"
	"github.com/prysmaticlabs/prysm/beacon-chain/core/state/stateutils"
	v "github.com/prysmaticlabs/prysm/beacon-chain/core/validators"
	pb "github.com/prysmaticlabs/prysm/proto/beacon/p2p/v1"
	"github.com/prysmaticlabs/prysm/shared/bytesutil"
	"github.com/prysmaticlabs/prysm/shared/params"
	"github.com/prysmaticlabs/prysm/shared/trieutil"
)

// VerifyProposerSignature uses BLS signature verification to ensure
// the correct proposer created an incoming beacon block during state
// transition processing.
//
// WIP - this is stubbed out until BLS is integrated into Prysm.
func VerifyProposerSignature(
	block *pb.BeaconBlock,
) error {
	if block == nil {
		return errors.New("received nil block")
	}
	return nil
}

// ProcessEth1Data is an operation performed on each
// beacon block to ensure the ETH1 data votes are processed
// into the beacon state.
//
// Official spec definition of ProcessEth1Data
//   If block.eth1_data equals eth1_data_vote.eth1_data for some eth1_data_vote
//   in state.eth1_data_votes, set eth1_data_vote.vote_count += 1.
//   Otherwise, append to state.eth1_data_votes a new Eth1DataVote(eth1_data=block.eth1_data, vote_count=1).
func ProcessEth1Data(beaconState *pb.BeaconState, block *pb.BeaconBlock) *pb.BeaconState {
	var eth1DataVoteAdded bool

	for idx := range beaconState.Eth1DataVotes {
		if proto.Equal(beaconState.Eth1DataVotes[idx].Eth1Data, block.Eth1Data) {
			beaconState.Eth1DataVotes[idx].VoteCount++
			eth1DataVoteAdded = true
			break
		}
	}

	if !eth1DataVoteAdded {
		beaconState.Eth1DataVotes = append(
			beaconState.Eth1DataVotes,
			&pb.Eth1DataVote{
				Eth1Data:  block.Eth1Data,
				VoteCount: 1,
			},
		)
	}

	return beaconState
}

// ProcessBlockRandao checks the block proposer's
// randao commitment and generates a new randao mix to update
// in the beacon state's latest randao mixes slice.
//
// Official spec definition for block randao verification:
//   Let proposer = state.validator_registry[get_beacon_proposer_index(state, state.slot)].
//   Verify that bls_verify(pubkey=proposer.pubkey, message_hash=int_to_bytes32(get_current_epoch(state)),
//     signature=block.randao_reveal, domain=get_domain(state.fork, get_current_epoch(state), DOMAIN_RANDAO)).
//   Set state.latest_randao_mixes[get_current_epoch(state) % LATEST_RANDAO_MIXES_LENGTH] =
//     xor(get_randao_mix(state, get_current_epoch(state)), hash(block.randao_reveal))
func ProcessBlockRandao(beaconState *pb.BeaconState, block *pb.BeaconBlock) (*pb.BeaconState, error) {
	proposerIdx, err := helpers.BeaconProposerIndex(beaconState, beaconState.Slot)
	if err != nil {
		return nil, fmt.Errorf("could not get beacon proposer index: %v", err)
	}
	proposer := beaconState.ValidatorRegistry[proposerIdx]
	if err := verifyBlockRandao(beaconState, block, proposer); err != nil {
		return nil, fmt.Errorf("could not verify block randao: %v", err)
	}
	// If block randao passed verification, we XOR the state's latest randao mix with the block's
	// randao and update the state's corresponding latest randao mix value.
	latestMixesLength := params.BeaconConfig().LatestRandaoMixesLength
	currentEpoch := helpers.CurrentEpoch(beaconState)
	latestMixSlice := beaconState.LatestRandaoMixes[currentEpoch%latestMixesLength]
	for i, x := range block.RandaoReveal {
		latestMixSlice[i] ^= x
	}
	beaconState.LatestRandaoMixes[currentEpoch%latestMixesLength] = latestMixSlice
	return beaconState, nil
}

// Verify that bls_verify(pubkey=proposer.pubkey, message_hash=hash_tree_root(get_current_epoch(state)),
//   signature=block.randao_reveal, domain=get_domain(state.fork, get_current_epoch(state), DOMAIN_RANDAO))
func verifyBlockRandao(beaconState *pb.BeaconState, block *pb.BeaconBlock, proposer *pb.Validator) error {
	pub, err := bls.PublicKeyFromBytes(proposer.Pubkey)
	if err != nil {
		return fmt.Errorf("could not deserialize proposer public key: %v", err)
	}
	currentEpoch := helpers.CurrentEpoch(beaconState)
	hashTreeRoot, err := ssz.TreeHash(currentEpoch)
	if err != nil {
		return fmt.Errorf("could not fetch tree hash of current epoch: %v", err)
	}
<<<<<<< HEAD
	domain := forkutils.DomainVersion(beaconState.Fork, currentEpoch, params.BeaconConfig().DomainRandao)
=======
	domain := helpers.DomainVersion(beaconState.Fork, currentEpoch, params.BeaconConfig().DomainRandao)
>>>>>>> b0f53243
	sig, err := bls.SignatureFromBytes(block.RandaoReveal)
	if err != nil {
		return fmt.Errorf("could not deserialize block randao reveal: %v", err)
	}
	if !sig.Verify(hashTreeRoot[:], pub, domain) {
		return fmt.Errorf("block randao reveal signature did not verify")
	}
	return nil
}

// ProcessProposerSlashings is one of the operations performed
// on each processed beacon block to slash proposers based on
// slashing conditions if any slashable events occurred.
//
// Official spec definition for proposer slashings:
//   Verify that len(block.body.proposer_slashings) <= MAX_PROPOSER_SLASHINGS.
//
//   For each proposer_slashing in block.body.proposer_slashings:
//     Let proposer = state.validator_registry[proposer_slashing.proposer_index].
//     Verify that proposer_slashing.proposal_data_1.slot == proposer_slashing.proposal_data_2.slot.
//     Verify that proposer_slashing.proposal_data_1.shard == proposer_slashing.proposal_data_2.shard.
//     Verify that proposer_slashing.proposal_data_1.block_root != proposer_slashing.proposal_data_2.block_root.
//     Verify that proposer.slashed_epoch > get_current_epoch(state).
//     Verify that bls_verify(pubkey=proposer.pubkey, message_hash=hash_tree_root(proposer_slashing.proposal_data_1),
//       signature=proposer_slashing.proposal_signature_1,
//       domain=get_domain(state.fork, slot_to_epoch(proposer_slashing.proposal_data_1.slot), DOMAIN_PROPOSAL)).
//     Verify that bls_verify(pubkey=proposer.pubkey, message_hash=hash_tree_root(proposer_slashing.proposal_data_2),
//       signature=proposer_slashing.proposal_signature_2,
//       domain=get_domain(state.fork, slot_to_epoch(proposer_slashing.proposal_data_2.slot), DOMAIN_PROPOSAL)).
//     Run slash_validator(state, proposer_slashing.proposer_index).
func ProcessProposerSlashings(
	beaconState *pb.BeaconState,
	block *pb.BeaconBlock,
	verifySignatures bool,
) (*pb.BeaconState, error) {
	body := block.Body
	registry := beaconState.ValidatorRegistry
	if uint64(len(body.ProposerSlashings)) > params.BeaconConfig().MaxProposerSlashings {
		return nil, fmt.Errorf(
			"number of proposer slashings (%d) exceeds allowed threshold of %d",
			len(body.ProposerSlashings),
			params.BeaconConfig().MaxProposerSlashings,
		)
	}
	var err error
	for idx, slashing := range body.ProposerSlashings {
		if err = verifyProposerSlashing(slashing, verifySignatures); err != nil {
			return nil, fmt.Errorf("could not verify proposer slashing #%d: %v", idx, err)
		}
		proposer := registry[slashing.ProposerIndex]
		if proposer.SlashedEpoch > helpers.CurrentEpoch(beaconState) {
			beaconState, err = v.SlashValidator(beaconState, slashing.ProposerIndex)
			if err != nil {
				return nil, fmt.Errorf("could not slash proposer index %d: %v",
					slashing.ProposerIndex, err)
			}
		}
	}
	return beaconState, nil
}

func verifyProposerSlashing(
	slashing *pb.ProposerSlashing,
	verifySignatures bool,
) error {
	// section of block operations.
	slot1 := slashing.ProposalData_1.Slot
	slot2 := slashing.ProposalData_2.Slot
	shard1 := slashing.ProposalData_1.Shard
	shard2 := slashing.ProposalData_2.Shard
	root1 := slashing.ProposalData_1.BlockRootHash32
	root2 := slashing.ProposalData_2.BlockRootHash32
	if slot1 != slot2 {
		return fmt.Errorf("slashing proposal data slots do not match: %d, %d", slot1, slot2)
	}
	if shard1 != shard2 {
		return fmt.Errorf("slashing proposal data shards do not match: %d, %d", shard1, shard2)
	}
	if !bytes.Equal(root1, root2) {
		return fmt.Errorf("slashing proposal data block roots do not match: %#x, %#x", root1, root2)
	}
	if verifySignatures {
		// TODO(#258): Verify BLS according to the specification in the "Proposer Slashings"
		return nil
	}
	return nil
}

// ProcessAttesterSlashings is one of the operations performed
// on each processed beacon block to slash attesters based on
// Casper FFG slashing conditions if any slashable events occurred.
//
// Official spec definition for attester slashings:
//
//   Verify that len(block.body.attester_slashings) <= MAX_ATTESTER_SLASHINGS.
//
//   For each attester_slashing in block.body.attester_slashings:
//     Let slashable_attestation_1 = attester_slashing.slashable_attestation_1.
//     Let slashable_attestation_2 = attester_slashing.slashable_attestation_2.
//     Verify that slashable_attestation_1.data != slashable_attestation_2.data.
//     Verify that is_double_vote(slashable_attestation_1.data, slashable_attestation_2.data)
//       or is_surround_vote(slashable_attestation_1.data, slashable_attestation_2.data).
//     Verify that verify_slashable_attestation(state, slashable_attestation_1).
//     Verify that verify_slashable_attestation(state, slashable_attestation_2).
//     Let slashable_indices = [index for index in slashable_attestation_1.validator_indices if
//       index in slashable_attestation_2.validator_indices and
//       state.validator_registry[index].slashed_epoch > get_current_epoch(state)].
//     Verify that len(slashable_indices) >= 1.
//     Run slash_validator(state, index) for each index in slashable_indices.
func ProcessAttesterSlashings(
	beaconState *pb.BeaconState,
	block *pb.BeaconBlock,
	verifySignatures bool,
) (*pb.BeaconState, error) {
	body := block.Body
	if uint64(len(body.AttesterSlashings)) > params.BeaconConfig().MaxAttesterSlashings {
		return nil, fmt.Errorf(
			"number of attester slashings (%d) exceeds allowed threshold of %d",
			len(body.AttesterSlashings),
			params.BeaconConfig().MaxAttesterSlashings,
		)
	}
	for idx, slashing := range body.AttesterSlashings {
		if err := verifyAttesterSlashing(slashing, verifySignatures); err != nil {
			return nil, fmt.Errorf("could not verify attester slashing #%d: %v", idx, err)
		}
		slashableIndices, err := attesterSlashableIndices(beaconState, slashing)
		if err != nil {
			return nil, fmt.Errorf("could not determine validator indices to slash: %v", err)
		}
		for _, validatorIndex := range slashableIndices {
			beaconState, err = v.SlashValidator(beaconState, validatorIndex)
			if err != nil {
				return nil, fmt.Errorf("could not slash validator index %d: %v",
					validatorIndex, err)
			}
		}
	}
	return beaconState, nil
}

func verifyAttesterSlashing(slashing *pb.AttesterSlashing, verifySignatures bool) error {
	slashableAttestation1 := slashing.SlashableAttestation_1
	slashableAttestation2 := slashing.SlashableAttestation_2
	data1 := slashableAttestation1.Data
	data2 := slashableAttestation2.Data
	// Inner attestation data structures for the votes should not be equal,
	// as that would mean both votes are the same and therefore no slashing
	// should occur.
	if reflect.DeepEqual(data1, data2) {
		return fmt.Errorf(
			"attester slashing inner slashable vote data attestation should not match: %v, %v",
			data1,
			data2,
		)
	}
	// Two attestations having the same epoch target are considered to be a "double vote" in Casper
	// Proof of Stake literature and the Ethereum 2.0 specification. Below, we verify that either this is the case
	// or that the two attestations are a "surround vote" instead.
	isSameTarget := helpers.SlotToEpoch(data1.Slot) == helpers.SlotToEpoch(data2.Slot)
	if !(isSameTarget || isSurroundVote(data1, data2)) {
		return errors.New("attester slashing is not a double vote nor surround vote")
	}
	if err := verifySlashableAttestation(slashableAttestation1, verifySignatures); err != nil {
		return fmt.Errorf("could not verify attester slashable attestation data 1: %v", err)
	}
	if err := verifySlashableAttestation(slashableAttestation2, verifySignatures); err != nil {
		return fmt.Errorf("could not verify attester slashable attestation data 2: %v", err)
	}
	return nil
}

func attesterSlashableIndices(beaconState *pb.BeaconState, slashing *pb.AttesterSlashing) ([]uint64, error) {
	slashableAttestation1 := slashing.SlashableAttestation_1
	slashableAttestation2 := slashing.SlashableAttestation_2
	// Let slashable_indices = [index for index in slashable_attestation_1.validator_indices if
	//   index in slashable_attestation_2.validator_indices and
	//   state.validator_registry[index].slashed_epoch > get_current_epoch(state)].
	var slashableIndices []uint64
	for _, idx1 := range slashableAttestation1.ValidatorIndices {
		for _, idx2 := range slashableAttestation2.ValidatorIndices {
			if idx1 == idx2 {
				if beaconState.ValidatorRegistry[idx1].SlashedEpoch > helpers.CurrentEpoch(beaconState) {
					slashableIndices = append(slashableIndices, idx1)
				}
			}
		}
	}
	// Verify that len(slashable_indices) >= 1.
	if len(slashableIndices) < 1 {
		return nil, errors.New("expected a non-empty list of slashable indices")
	}
	return slashableIndices, nil
}

func verifySlashableAttestation(att *pb.SlashableAttestation, verifySignatures bool) error {
	emptyCustody := make([]byte, len(att.CustodyBitfield))
	if bytes.Equal(att.CustodyBitfield, emptyCustody) {
		return errors.New("custody bit field can't all be 0s")
	}
	if len(att.ValidatorIndices) == 0 {
		return errors.New("empty validator indices")
	}
	for i := 0; i < len(att.ValidatorIndices)-1; i++ {
		if att.ValidatorIndices[i] >= att.ValidatorIndices[i+1] {
			return fmt.Errorf("validator indices not in descending order: %v",
				att.ValidatorIndices)
		}
	}

	if isValidated, err := helpers.VerifyBitfield(att.CustodyBitfield, len(att.ValidatorIndices)); !isValidated || err != nil {
		if err != nil {
			return err
		}
		return errors.New("bitfield is unable to be verified")
	}

	if uint64(len(att.ValidatorIndices)) > params.BeaconConfig().MaxIndicesPerSlashableVote {
		return fmt.Errorf("validator indices length (%d) exceeded max indices per slashable vote(%d)",
			len(att.ValidatorIndices), params.BeaconConfig().MaxIndicesPerSlashableVote)
	}

	if verifySignatures {
		// TODO(#258): Implement BLS verify multiple.
		return nil
	}
	return nil
}

// isSurroundVote checks if attestation 1's source epoch is smaller than attestation 2
// while simultaneously checking if its target epoch is greater than that of attestation 2.
// This is a Casper FFG slashing condition. This is known as "surrounding" a vote
// in Casper Proof of Stake literature.
func isSurroundVote(data1 *pb.AttestationData, data2 *pb.AttestationData) bool {
	sourceEpoch1 := data1.JustifiedEpoch
	sourceEpoch2 := data2.JustifiedEpoch
	targetEpoch1 := helpers.SlotToEpoch(data1.Slot)
	targetEpoch2 := helpers.SlotToEpoch(data2.Slot)
	return sourceEpoch1 < sourceEpoch2 && targetEpoch2 < targetEpoch1
}

// ProcessBlockAttestations applies processing operations to a block's inner attestation
// records. This function returns a list of pending attestations which can then be
// appended to the BeaconState's latest attestations.
//
// Official spec definition for block attestation processing:
//   Verify that len(block.body.attestations) <= MAX_ATTESTATIONS.
//
//   For each attestation in block.body.attestations:
//     Verify that attestation.data.slot <= state.slot - MIN_ATTESTATION_INCLUSION_DELAY <
//       attestation.data.slot + SLOTS_PER_EPOCH.
//     Verify that attestation.data.justified_epoch is equal to state.justified_epoch
//       if attestation.data.slot >= get_epoch_start_slot(get_current_epoch(state)) else state.previous_justified_epoch.
//     Verify that attestation.data.justified_block_root is equal to
//       get_block_root(state, get_epoch_start_slot(attestation.data.justified_epoch)).
//     Verify that either attestation.data.latest_crosslink_root or
//       attestation.data.shard_block_root equals state.latest_crosslinks[shard].shard_block_root.
//     Verify bitfields and aggregate signature using BLS.
//     [TO BE REMOVED IN PHASE 1] Verify that attestation.data.shard_block_root == ZERO_HASH.
//     Append PendingAttestation(data=attestation.data, aggregation_bitfield=attestation.aggregation_bitfield,
//       custody_bitfield=attestation.custody_bitfield, inclusion_slot=state.slot) to state.latest_attestations
func ProcessBlockAttestations(
	beaconState *pb.BeaconState,
	block *pb.BeaconBlock,
	verifySignatures bool,
) (*pb.BeaconState, error) {
	atts := block.Body.Attestations
	if uint64(len(atts)) > params.BeaconConfig().MaxAttestations {
		return nil, fmt.Errorf(
			"number of attestations in block (%d) exceeds allowed threshold of %d",
			len(atts),
			params.BeaconConfig().MaxAttestations,
		)
	}
	var pendingAttestations []*pb.PendingAttestation
	for idx, attestation := range atts {
		if err := verifyAttestation(beaconState, attestation, verifySignatures); err != nil {
			return nil, fmt.Errorf("could not verify attestation at index %d in block: %v", idx, err)
		}
		pendingAttestations = append(pendingAttestations, &pb.PendingAttestation{
			Data:                attestation.Data,
			AggregationBitfield: attestation.AggregationBitfield,
			CustodyBitfield:     attestation.CustodyBitfield,
			InclusionSlot:       beaconState.Slot,
		})
	}
	beaconState.LatestAttestations = pendingAttestations
	return beaconState, nil
}

func verifyAttestation(beaconState *pb.BeaconState, att *pb.Attestation, verifySignatures bool) error {
	inclusionDelay := params.BeaconConfig().MinAttestationInclusionDelay
	if att.Data.Slot+inclusionDelay > beaconState.Slot {
		return fmt.Errorf(
			"attestation slot (slot %d) + inclusion delay (%d) beyond current beacon state slot (%d)",
			att.Data.Slot,
			inclusionDelay,
			beaconState.Slot,
		)
	}
	if att.Data.Slot+params.BeaconConfig().SlotsPerEpoch < beaconState.Slot {
		return fmt.Errorf(
			"attestation slot (slot %d) + epoch length (%d) less than current beacon state slot (%d)",
			att.Data.Slot,
			params.BeaconConfig().SlotsPerEpoch,
			beaconState.Slot,
		)
	}
	// Verify that `attestation.data.justified_epoch` is equal to `state.justified_epoch
	// 	if slot_to_epoch(attestation.data.slot + 1) >= get_current_epoch(state)
	// 	else state.previous_justified_epoch`.
	if helpers.SlotToEpoch(att.Data.Slot+1) >= helpers.CurrentEpoch(beaconState) {
		if att.Data.JustifiedEpoch != beaconState.JustifiedEpoch {
			return fmt.Errorf(
				"expected attestation.JustifiedEpoch == state.JustifiedEpoch, received %d == %d",
				att.Data.JustifiedEpoch,
				beaconState.JustifiedEpoch,
			)
		}
	} else {
		if att.Data.JustifiedEpoch != beaconState.PreviousJustifiedEpoch {
			return fmt.Errorf(
				"expected attestation.JustifiedEpoch == state.PreviousJustifiedEpoch, received %d == %d",
				att.Data.JustifiedEpoch,
				beaconState.PreviousJustifiedEpoch,
			)
		}
	}

	// Verify that attestation.data.justified_block_root is equal to
	// get_block_root(state, get_epoch_start_slot(attestation.data.justified_epoch)).
	blockRoot, err := BlockRoot(beaconState, helpers.StartSlot(att.Data.JustifiedEpoch))
	if err != nil {
		return fmt.Errorf("could not get block root for justified epoch: %v", err)
	}

	justifiedBlockRoot := att.Data.JustifiedBlockRootHash32
	if !bytes.Equal(justifiedBlockRoot, blockRoot) {
		return fmt.Errorf(
			"expected JustifiedBlockRoot == getBlockRoot(state, JustifiedEpoch): got %#x = %#x",
			justifiedBlockRoot,
			blockRoot,
		)
	}

	// Verify that either:
	// 1.) Crosslink(shard_block_root=attestation.data.shard_block_root,
	// 	epoch=slot_to_epoch(attestation.data.slot)) equals
	// 	state.latest_crosslinks[attestation.data.shard]
	// 2.) attestation.data.latest_crosslink
	// 	equals state.latest_crosslinks[attestation.data.shard]
	shard := att.Data.Shard
	crosslink := &pb.Crosslink{
		ShardBlockRootHash32: att.Data.ShardBlockRootHash32,
		Epoch:                helpers.SlotToEpoch(att.Data.Slot),
	}
	crosslinkFromAttestation := att.Data.LatestCrosslink
	crosslinkFromState := beaconState.LatestCrosslinks[shard]

	if !(reflect.DeepEqual(crosslinkFromState, crosslink) ||
		reflect.DeepEqual(crosslinkFromState, crosslinkFromAttestation)) {
		return fmt.Errorf(
			"incoming attestation does not match crosslink in state for shard %d",
			shard,
		)
	}

	// Verify attestation.shard_block_root == ZERO_HASH [TO BE REMOVED IN PHASE 1].
	if !bytes.Equal(att.Data.ShardBlockRootHash32, []byte{}) {
		return fmt.Errorf(
			"expected attestation.ShardBlockRoot == %#x, received %#x instead",
			[]byte{},
			att.Data.ShardBlockRootHash32,
		)
	}
	if verifySignatures {
		// TODO(#258): Integrate BLS signature verification for attestation.
		// assert bls_verify_multiple(
		//   pubkeys=[
		//	 bls_aggregate_pubkeys([state.validator_registry[i].pubkey for i in custody_bit_0_participants]),
		//   bls_aggregate_pubkeys([state.validator_registry[i].pubkey for i in custody_bit_1_participants]),
		//   ],
		//   message_hash=[
		//   hash_tree_root(AttestationDataAndCustodyBit(data=attestation.data, custody_bit=0b0)),
		//   hash_tree_root(AttestationDataAndCustodyBit(data=attestation.data, custody_bit=0b1)),
		//   ],
		//   signature=attestation.aggregate_signature,
		//   domain=get_domain(state.fork, slot_to_epoch(attestation.data.slot), DOMAIN_ATTESTATION),
		// )
		return nil
	}
	return nil
}

// ProcessValidatorDeposits is one of the operations performed on each processed
// beacon block to verify queued validators from the Ethereum 1.0 Deposit Contract
// into the beacon chain.
//
// Official spec definition for processing validator deposits:
//   Verify that len(block.body.deposits) <= MAX_DEPOSITS.
//   For each deposit in block.body.deposits:
//     Let serialized_deposit_data be the serialized form of deposit.deposit_data.
//     It should be the DepositInput followed by 8 bytes for deposit_data.value
//     and 8 bytes for deposit_data.timestamp. That is, it should match
//     deposit_data in the Ethereum 1.0 deposit contract of which the hash
//     was placed into the Merkle tree.
//
//     Verify deposit merkle_branch, setting leaf=hash(serialized_deposit_data), branch=deposit.branch,
//     depth=DEPOSIT_CONTRACT_TREE_DEPTH and root=state.latest_eth1_data.deposit_root, index = deposit.index:
//
//     Run the following:
//     process_deposit(
//       state=state,
//       pubkey=deposit.deposit_data.deposit_input.pubkey,
//       deposit=deposit.deposit_data.value,
//       proof_of_possession=deposit.deposit_data.deposit_input.proof_of_possession,
//       withdrawal_credentials=deposit.deposit_data.deposit_input.withdrawal_credentials,
//     )
func ProcessValidatorDeposits(
	beaconState *pb.BeaconState,
	block *pb.BeaconBlock,
) (*pb.BeaconState, error) {
	deposits := block.Body.Deposits
	if uint64(len(deposits)) > params.BeaconConfig().MaxDeposits {
		return nil, fmt.Errorf(
			"number of deposits (%d) exceeds allowed threshold of %d",
			len(deposits),
			params.BeaconConfig().MaxDeposits,
		)
	}
	var err error
	var depositInput *pb.DepositInput
	validatorIndexMap := stateutils.ValidatorIndexMap(beaconState)
	for idx, deposit := range deposits {
		depositData := deposit.DepositData
		depositInput, err = helpers.DecodeDepositInput(depositData)
		if err != nil {
			return nil, fmt.Errorf("could not decode deposit input: %v", err)
		}
		if err = verifyDeposit(beaconState, deposit); err != nil {
			return nil, fmt.Errorf("could not verify deposit #%d: %v", idx, err)
		}
		// depositData consists of depositValue [8]byte +
		// depositTimestamp [8]byte + depositInput []byte .
		depositValue := depositData[:8]
		// We then mutate the beacon state with the verified validator deposit.
		beaconState, err = v.ProcessDeposit(
			beaconState,
			validatorIndexMap,
			depositInput.Pubkey,
			binary.LittleEndian.Uint64(depositValue),
			depositInput.ProofOfPossession,
			depositInput.WithdrawalCredentialsHash32,
		)
		if err != nil {
			return nil, fmt.Errorf("could not process deposit into beacon state: %v", err)
		}
	}
	return beaconState, nil
}

func verifyDeposit(beaconState *pb.BeaconState, deposit *pb.Deposit) error {
	// Verify Merkle proof of deposit and deposit trie root.
	receiptRoot := bytesutil.ToBytes32(beaconState.LatestEth1Data.DepositRootHash32)
	index := make([]byte, 8)
	binary.LittleEndian.PutUint64(index, deposit.MerkleTreeIndex)
	if ok := trieutil.VerifyMerkleBranch(
		deposit.MerkleBranchHash32S,
		receiptRoot,
		index,
	); !ok {
		return fmt.Errorf(
			"deposit merkle branch of deposit root did not verify for root: %#x",
			receiptRoot,
		)
	}

	return nil
}

// ProcessValidatorExits is one of the operations performed
// on each processed beacon block to determine which validators
// should exit the state's validator registry.
//
// Official spec definition for processing exits:
//
//   Verify that len(block.body.voluntary_exits) <= MAX_VOLUNTARY_EXITS.
//
//   For each exit in block.body.voluntary_exits:
//     Let validator = state.validator_registry[exit.validator_index].
//     Verify that validator.exit_epoch > get_entry_exit_effect_epoch(get_current_epoch(state)).
//     Verify that get_current_epoch(state) >= exit.epoch.
//     Let exit_message = hash_tree_root(
//       Exit(epoch=exit.epoch, validator_index=exit.validator_index, signature=EMPTY_SIGNATURE)
//     )
//     Verify that bls_verify(pubkey=validator.pubkey, message_hash=exit_message,
//       signature=exit.signature, domain=get_domain(state.fork, exit.epoch, DOMAIN_EXIT)).
//     Run initiate_validator_exit(state, exit.validator_index).
func ProcessValidatorExits(
	beaconState *pb.BeaconState,
	block *pb.BeaconBlock,
	verifySignatures bool,
) (*pb.BeaconState, error) {
	exits := block.Body.VoluntaryExits
	if uint64(len(exits)) > params.BeaconConfig().MaxVoluntaryExits {
		return nil, fmt.Errorf(
			"number of exits (%d) exceeds allowed threshold of %d",
			len(exits),
			params.BeaconConfig().MaxVoluntaryExits,
		)
	}

	validatorRegistry := beaconState.ValidatorRegistry
	for idx, exit := range exits {
		if err := verifyExit(beaconState, exit, verifySignatures); err != nil {
			return nil, fmt.Errorf("could not verify exit #%d: %v", idx, err)
		}
		beaconState = v.InitiateValidatorExit(beaconState, exit.ValidatorIndex)
	}
	beaconState.ValidatorRegistry = validatorRegistry
	return beaconState, nil
}

func verifyExit(beaconState *pb.BeaconState, exit *pb.VoluntaryExit, verifySignatures bool) error {
	validator := beaconState.ValidatorRegistry[exit.ValidatorIndex]
	currentEpoch := helpers.CurrentEpoch(beaconState)
	entryExitEffectEpoch := helpers.EntryExitEffectEpoch(currentEpoch)
	if validator.ExitEpoch <= entryExitEffectEpoch {
		return fmt.Errorf(
			"validator exit epoch should be > entry_exit_effect_epoch, received %d <= %d",
			currentEpoch,
			entryExitEffectEpoch,
		)
	}
	if currentEpoch < exit.Epoch {
		return fmt.Errorf(
			"expected current epoch >= exit.epoch, received %d < %d",
			currentEpoch,
			exit.Epoch,
		)
	}
	if verifySignatures {
		// TODO(#258): Verify using BLS signature verification below:
		// Let exit_message = hash_tree_root(
		//   Exit(epoch=exit.epoch, validator_index=exit.validator_index, signature=EMPTY_SIGNATURE)
		// )
		// Verify that bls_verify(pubkey=validator.pubkey, message_hash=exit_message,
		//   signature=exit.signature, domain=get_domain(state.fork, exit.epoch, DOMAIN_EXIT)).
		return nil
	}
	return nil
}<|MERGE_RESOLUTION|>--- conflicted
+++ resolved
@@ -10,12 +10,8 @@
 	"fmt"
 	"reflect"
 
-<<<<<<< HEAD
+	"github.com/prysmaticlabs/prysm/shared/bls"
 	"github.com/prysmaticlabs/prysm/shared/forkutils"
-
-=======
->>>>>>> b0f53243
-	"github.com/prysmaticlabs/prysm/shared/bls"
 	"github.com/prysmaticlabs/prysm/shared/ssz"
 
 	"github.com/gogo/protobuf/proto"
@@ -117,11 +113,7 @@
 	if err != nil {
 		return fmt.Errorf("could not fetch tree hash of current epoch: %v", err)
 	}
-<<<<<<< HEAD
 	domain := forkutils.DomainVersion(beaconState.Fork, currentEpoch, params.BeaconConfig().DomainRandao)
-=======
-	domain := helpers.DomainVersion(beaconState.Fork, currentEpoch, params.BeaconConfig().DomainRandao)
->>>>>>> b0f53243
 	sig, err := bls.SignatureFromBytes(block.RandaoReveal)
 	if err != nil {
 		return fmt.Errorf("could not deserialize block randao reveal: %v", err)
