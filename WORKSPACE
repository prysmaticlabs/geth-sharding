workspace(name = "prysm")

load("@bazel_tools//tools/build_defs/repo:http.bzl", "http_archive")
load("@bazel_tools//tools/build_defs/repo:git.bzl", "git_repository")

http_archive(
    name = "bazel_toolchains",
    sha256 = "144290c4166bd67e76a54f96cd504ed86416ca3ca82030282760f0823c10be48",
    strip_prefix = "bazel-toolchains-3.1.1",
    urls = [
        "https://github.com/bazelbuild/bazel-toolchains/releases/download/3.1.1/bazel-toolchains-3.1.1.tar.gz",
        "https://mirror.bazel.build/github.com/bazelbuild/bazel-toolchains/archive/3.1.1.tar.gz",
    ],
)

http_archive(
    name = "com_grail_bazel_toolchain",
    sha256 = "0bec89e35d8a141c87f28cfc506d6d344785c8eb2ff3a453140a1fe972ada79d",
    strip_prefix = "bazel-toolchain-77a87103145f86f03f90475d19c2c8854398a444",
    urls = ["https://github.com/grailbio/bazel-toolchain/archive/77a87103145f86f03f90475d19c2c8854398a444.tar.gz"],
)

load("@com_grail_bazel_toolchain//toolchain:deps.bzl", "bazel_toolchain_dependencies")

bazel_toolchain_dependencies()

load("@com_grail_bazel_toolchain//toolchain:rules.bzl", "llvm_toolchain")

llvm_toolchain(
    name = "llvm_toolchain",
    llvm_version = "9.0.0",
)

load("@llvm_toolchain//:toolchains.bzl", "llvm_register_toolchains")

llvm_register_toolchains()

load("@prysm//tools/cross-toolchain:prysm_toolchains.bzl", "configure_prysm_toolchains")

configure_prysm_toolchains()

load("@prysm//tools/cross-toolchain:rbe_toolchains_config.bzl", "rbe_toolchains_config")

rbe_toolchains_config()

load("@bazel_tools//tools/build_defs/repo:http.bzl", "http_archive")

http_archive(
    name = "bazel_skylib",
    sha256 = "97e70364e9249702246c0e9444bccdc4b847bed1eb03c5a3ece4f83dfe6abc44",
    urls = [
        "https://mirror.bazel.build/github.com/bazelbuild/bazel-skylib/releases/download/1.0.2/bazel-skylib-1.0.2.tar.gz",
        "https://github.com/bazelbuild/bazel-skylib/releases/download/1.0.2/bazel-skylib-1.0.2.tar.gz",
    ],
)

load("@bazel_skylib//:workspace.bzl", "bazel_skylib_workspace")

bazel_skylib_workspace()

http_archive(
    name = "bazel_gazelle",
    sha256 = "d8c45ee70ec39a57e7a05e5027c32b1576cc7f16d9dd37135b0eddde45cf1b10",
    urls = [
        "https://storage.googleapis.com/bazel-mirror/github.com/bazelbuild/bazel-gazelle/releases/download/v0.20.0/bazel-gazelle-v0.20.0.tar.gz",
        "https://github.com/bazelbuild/bazel-gazelle/releases/download/v0.20.0/bazel-gazelle-v0.20.0.tar.gz",
    ],
)

http_archive(
    name = "com_github_atlassian_bazel_tools",
    sha256 = "60821f298a7399450b51b9020394904bbad477c18718d2ad6c789f231e5b8b45",
    strip_prefix = "bazel-tools-a2138311856f55add11cd7009a5abc8d4fd6f163",
    urls = ["https://github.com/atlassian/bazel-tools/archive/a2138311856f55add11cd7009a5abc8d4fd6f163.tar.gz"],
)

http_archive(
    name = "io_bazel_rules_docker",
    sha256 = "dc97fccceacd4c6be14e800b2a00693d5e8d07f69ee187babfd04a80a9f8e250",
    strip_prefix = "rules_docker-0.14.1",
    url = "https://github.com/bazelbuild/rules_docker/archive/v0.14.1.tar.gz",
)

http_archive(
    name = "io_bazel_rules_go",
    sha256 = "7b9bbe3ea1fccb46dcfa6c3f3e29ba7ec740d8733370e21cdc8937467b4a4349",
    urls = [
        "https://mirror.bazel.build/github.com/bazelbuild/rules_go/releases/download/v0.22.4/rules_go-v0.22.4.tar.gz",
        "https://github.com/bazelbuild/rules_go/releases/download/v0.22.4/rules_go-v0.22.4.tar.gz",
    ],
)

# Override default import in rules_go with special patch until
# https://github.com/gogo/protobuf/pull/582 is merged.
git_repository(
    name = "com_github_gogo_protobuf",
    commit = "5628607bb4c51c3157aacc3a50f0ab707582b805",
    patch_args = ["-p1"],
    patches = [
        "@io_bazel_rules_go//third_party:com_github_gogo_protobuf-gazelle.patch",
        "//third_party:com_github_gogo_protobuf-equal.patch",
    ],
    remote = "https://github.com/gogo/protobuf",
    shallow_since = "1571033717 +0200",
    # gazelle args: -go_prefix github.com/gogo/protobuf -proto legacy
)

http_archive(
    name = "fuzzit_linux",
    build_file_content = "exports_files([\"fuzzit\"])",
    sha256 = "9ca76ac1c22d9360936006efddf992977ebf8e4788ded8e5f9d511285c9ac774",
    urls = ["https://github.com/fuzzitdev/fuzzit/releases/download/v2.4.76/fuzzit_Linux_x86_64.zip"],
)

git_repository(
    name = "graknlabs_bazel_distribution",
    commit = "962f3a7e56942430c0ec120c24f9e9f2a9c2ce1a",
    remote = "https://github.com/graknlabs/bazel-distribution",
    shallow_since = "1569509514 +0300",
)

load(
    "@io_bazel_rules_docker//repositories:repositories.bzl",
    container_repositories = "repositories",
)

container_repositories()

load(
    "@io_bazel_rules_docker//container:container.bzl",
    "container_pull",
)

container_pull(
    name = "alpine_cc_linux_amd64",
    digest = "sha256:3f7f4dfcb6dceac3a902f36609cc232262e49f5656a6dc4bb3da89e35fecc8a5",
    registry = "index.docker.io",
    repository = "fasibio/alpine-libgcc",
)

container_pull(
    name = "fuzzit_base",
    digest = "sha256:24a39a4360b07b8f0121eb55674a2e757ab09f0baff5569332fefd227ee4338f",
    registry = "gcr.io",
    repository = "fuzzit-public/stretch-llvm8",
)

load("@io_bazel_rules_go//go:deps.bzl", "go_register_toolchains", "go_rules_dependencies")

go_rules_dependencies()

go_register_toolchains(nogo = "@//:nogo")

load("@bazel_gazelle//:deps.bzl", "gazelle_dependencies", "go_repository")

gazelle_dependencies()

load("@com_github_atlassian_bazel_tools//gometalinter:deps.bzl", "gometalinter_dependencies")

gometalinter_dependencies()

load(
    "@io_bazel_rules_docker//go:image.bzl",
    _go_image_repos = "repositories",
)

# Golang images
# This is using gcr.io/distroless/base
_go_image_repos()

# CC images
# This is using gcr.io/distroless/base
load(
    "@io_bazel_rules_docker//cc:image.bzl",
    _cc_image_repos = "repositories",
)

_cc_image_repos()

http_archive(
    name = "prysm_testnet_site",
    build_file_content = """
proto_library(
  name = "faucet_proto",
  srcs = ["src/proto/faucet.proto"],
  visibility = ["//visibility:public"],
)""",
    sha256 = "29742136ff9faf47343073c4569a7cf21b8ed138f726929e09e3c38ab83544f7",
    strip_prefix = "prysm-testnet-site-5c711600f0a77fc553b18cf37b880eaffef4afdb",
    url = "https://github.com/prestonvanloon/prysm-testnet-site/archive/5c711600f0a77fc553b18cf37b880eaffef4afdb.tar.gz",
)

http_archive(
    name = "io_kubernetes_build",
    sha256 = "b84fbd1173acee9d02a7d3698ad269fdf4f7aa081e9cecd40e012ad0ad8cfa2a",
    strip_prefix = "repo-infra-6537f2101fb432b679f3d103ee729dd8ac5d30a0",
    url = "https://github.com/kubernetes/repo-infra/archive/6537f2101fb432b679f3d103ee729dd8ac5d30a0.tar.gz",
)

http_archive(
    name = "eth2_spec_tests_general",
    build_file_content = """
filegroup(
    name = "test_data",
    srcs = glob([
        "**/*.ssz",
        "**/*.yaml",
    ]),
    visibility = ["//visibility:public"],
)
    """,
    sha256 = "489f85d7c17a901b9069c95f656154fdf1385db00f3aeb3e0319aed8745f9453",
    url = "https://github.com/ethereum/eth2.0-spec-tests/releases/download/v0.11.3/general.tar.gz",
)

http_archive(
    name = "eth2_spec_tests_minimal",
    build_file_content = """
filegroup(
    name = "test_data",
    srcs = glob([
        "**/*.ssz",
        "**/*.yaml",
    ]),
    visibility = ["//visibility:public"],
)
    """,
    sha256 = "b83000fbcb60b7a5b8c0e805f3fee6953b17bfe0fe6658416e7d99e6d261f284",
    url = "https://github.com/ethereum/eth2.0-spec-tests/releases/download/v0.11.3/minimal.tar.gz",
)

http_archive(
    name = "eth2_spec_tests_mainnet",
    build_file_content = """
filegroup(
    name = "test_data",
    srcs = glob([
        "**/*.ssz",
        "**/*.yaml",
    ]),
    visibility = ["//visibility:public"],
)
    """,
    sha256 = "ae0c09ab49afa69085c91f9e2f2f4de6526d43b927609839b1597c674b4dccde",
    url = "https://github.com/ethereum/eth2.0-spec-tests/releases/download/v0.11.3/mainnet.tar.gz",
)

http_archive(
    name = "com_github_bazelbuild_buildtools",
    sha256 = "b5d7dbc6832f11b6468328a376de05959a1a9e4e9f5622499d3bab509c26b46a",
    strip_prefix = "buildtools-bf564b4925ab5876a3f64d8b90fab7f769013d42",
    url = "https://github.com/bazelbuild/buildtools/archive/bf564b4925ab5876a3f64d8b90fab7f769013d42.zip",
)

load("@com_github_bazelbuild_buildtools//buildifier:deps.bzl", "buildifier_dependencies")

buildifier_dependencies()

git_repository(
    name = "com_google_protobuf",
    commit = "4059c61f27eb1b06c4ee979546a238be792df0a4",
    remote = "https://github.com/protocolbuffers/protobuf",
    shallow_since = "1558721209 -0700",
)

load("@com_google_protobuf//:protobuf_deps.bzl", "protobuf_deps")

protobuf_deps()

# Group the sources of the library so that CMake rule have access to it
all_content = """filegroup(name = "all", srcs = glob(["**"]), visibility = ["//visibility:public"])"""

http_archive(
    name = "rules_foreign_cc",
    sha256 = "b85ce66a3410f7370d1a9a61dfe3a29c7532b7637caeb2877d8d0dfd41d77abb",
    strip_prefix = "rules_foreign_cc-3515b20a2417c4dd51c8a4a8cac1f6ecf3c6d934",
    url = "https://github.com/bazelbuild/rules_foreign_cc/archive/3515b20a2417c4dd51c8a4a8cac1f6ecf3c6d934.zip",
)

load("@rules_foreign_cc//:workspace_definitions.bzl", "rules_foreign_cc_dependencies")

rules_foreign_cc_dependencies([
    "@prysm//:built_cmake_toolchain",
])

http_archive(
    name = "librdkafka",
    build_file_content = all_content,
    sha256 = "3b99a36c082a67ef6295eabd4fb3e32ab0bff7c6b0d397d6352697335f4e57eb",
    strip_prefix = "librdkafka-1.4.2",
    urls = ["https://github.com/edenhill/librdkafka/archive/v1.4.2.tar.gz"],
)

http_archive(
    name = "sigp_beacon_fuzz_corpora",
    build_file = "//third_party:beacon-fuzz/corpora.BUILD",
    sha256 = "42993d0901a316afda45b4ba6d53c7c21f30c551dcec290a4ca131c24453d1ef",
    strip_prefix = "beacon-fuzz-corpora-bac24ad78d45cc3664c0172241feac969c1ac29b",
    urls = [
        "https://github.com/sigp/beacon-fuzz-corpora/archive/bac24ad78d45cc3664c0172241feac969c1ac29b.tar.gz",
    ],
)

# External dependencies

<<<<<<< HEAD
go_repository(
    name = "com_github_ethereum_go_ethereum",
    commit = "df74fa9e96217d0fffbe4f25788dd270b25243ed",
    importpath = "github.com/ethereum/go-ethereum",
    # Note: go-ethereum is not bazel-friendly with regards to cgo. We have a
    # a fork that has resolved these issues by disabling HID/USB support and
    # some manual fixes for c imports in the crypto package. This is forked
    # branch should be updated from time to time with the latest go-ethereum
    # code.
    remote = "https://github.com/prysmaticlabs/bazel-go-ethereum",
    vcs = "git",
)
=======
http_archive(
    name = "sszgen",  # Hack because we don't want to build this binary with libfuzzer, but need it to build.
    build_file_content = """
load("@io_bazel_rules_go//go:def.bzl", "go_library", "go_binary")
>>>>>>> 49a0d3ca

go_library(
    name = "go_default_library",
    srcs = [
        "sszgen/main.go",
        "sszgen/marshal.go",
        "sszgen/size.go",
        "sszgen/unmarshal.go",
    ],
    importpath = "github.com/ferranbt/fastssz/sszgen",
    visibility = ["//visibility:private"],
)

<<<<<<< HEAD
go_repository(
    name = "com_github_go_yaml_yaml",
    commit = "f221b8435cfb71e54062f6c6e99e9ade30b124d5",  # v2.2.4
    importpath = "github.com/go-yaml/yaml",
)

go_repository(
    name = "com_github_x_cray_logrus_prefixed_formatter",
    commit = "bb2702d423886830dee131692131d35648c382e2",  # v0.5.2
    importpath = "github.com/x-cray/logrus-prefixed-formatter",
)

go_repository(
    name = "com_github_mgutz_ansi",
    commit = "9520e82c474b0a04dd04f8a40959027271bab992",
    importpath = "github.com/mgutz/ansi",
)

go_repository(
    name = "com_github_libp2p_go_libp2p",
    commit = "76944c4fc848530530f6be36fb22b70431ca506c",  # v0.5.1
    importpath = "github.com/libp2p/go-libp2p",
)

go_repository(
    name = "com_github_libp2p_go_libp2p_peer",
    commit = "62676d8fb785a8fc279878cbe8e03b878f005910",  # v0.2.0
    importpath = "github.com/libp2p/go-libp2p-peer",
)

go_repository(
    name = "com_github_libp2p_go_libp2p_crypto",
    build_file_proto_mode = "disable_global",
    commit = "ddb6d72b5ad0ae81bf1ee77b628eac1d7237536a",  # v0.1.0
    importpath = "github.com/libp2p/go-libp2p-crypto",
)

go_repository(
    name = "com_github_multiformats_go_multiaddr",
    commit = "8c6cee15b340d7210c30a82a19231ee333b69b1d",  # v0.2.0
    importpath = "github.com/multiformats/go-multiaddr",
)

go_repository(
    name = "com_github_ipfs_go_log",
    commit = "91b837264c0f35dd4e2be341d711316b91d3573d",  # v0.0.1
    importpath = "github.com/ipfs/go-log",
)

go_repository(
    name = "com_github_multiformats_go_multihash",
    commit = "6b39927dce4869bc1726861b65ada415ee1f7fc7",  # v0.0.13
    importpath = "github.com/multiformats/go-multihash",
)

go_repository(
    name = "com_github_libp2p_go_libp2p_swarm",
    commit = "4f59859086ea4bfd750cf40ff2598fe8e6256f78",  # v0.2.2
    importpath = "github.com/libp2p/go-libp2p-swarm",
=======
go_binary(
    name = "sszgen",
    embed = [":go_default_library"],
    visibility = ["//visibility:public"],
>>>>>>> 49a0d3ca
)
    """,
    strip_prefix = "fastssz-06015a5d84f9e4eefe2c21377ca678fa8f1a1b09",
    urls = ["https://github.com/ferranbt/fastssz/archive/06015a5d84f9e4eefe2c21377ca678fa8f1a1b09.tar.gz"],
)

load("//:deps.bzl", "prysm_deps")

# gazelle:repository_macro deps.bzl%prysm_deps
prysm_deps()

load("@com_github_prysmaticlabs_go_ssz//:deps.bzl", "go_ssz_dependencies")

go_ssz_dependencies()

load("@prysm//third_party/herumi:herumi.bzl", "bls_dependencies")

bls_dependencies()

# Do NOT add new go dependencies here! Refer to DEPENDENCIES.md!

go_repository(
    name = "com_github_ajstarks_svgo",
    importpath = "github.com/ajstarks/svgo",
    sum = "h1:wVe6/Ea46ZMeNkQjjBW6xcqyQA/j5e0D6GytH95g0gQ=",
    version = "v0.0.0-20180226025133-644b8db467af",
)

go_repository(
    name = "com_github_andreyvit_diff",
    importpath = "github.com/andreyvit/diff",
    sum = "h1:bvNMNQO63//z+xNgfBlViaCIJKLlCJ6/fmUseuG0wVQ=",
    version = "v0.0.0-20170406064948-c7f18ee00883",
)

go_repository(
    name = "com_github_apache_arrow_go_arrow",
    importpath = "github.com/apache/arrow/go/arrow",
    sum = "h1:nxAtV4VajJDhKysp2kdcJZsq8Ss1xSA0vZTkVHHJd0E=",
    version = "v0.0.0-20191024131854-af6fa24be0db",
)

go_repository(
<<<<<<< HEAD
    name = "com_github_minio_sha256_simd",
    commit = "6de4475307716de15b286880ff321c9547086fdd",  # v0.1.1
    importpath = "github.com/minio/sha256-simd",
=======
    name = "com_github_apilayer_freegeoip",
    importpath = "github.com/apilayer/freegeoip",
    sum = "h1:z1u2gv0/rsSi/HqMDB436AiUROXXim7st5DOg4Ikl4A=",
    version = "v3.5.0+incompatible",
)

go_repository(
    name = "com_github_bmizerany_pat",
    importpath = "github.com/bmizerany/pat",
    sum = "h1:y4B3+GPxKlrigF1ha5FFErxK+sr6sWxQovRMzwMhejo=",
    version = "v0.0.0-20170815010413-6226ea591a40",
)

go_repository(
    name = "com_github_boltdb_bolt",
    importpath = "github.com/boltdb/bolt",
    sum = "h1:JQmyP4ZBrce+ZQu0dY660FMfatumYDLun9hBCUVIkF4=",
    version = "v1.3.1",
>>>>>>> 49a0d3ca
)

go_repository(
    name = "com_github_c_bata_go_prompt",
    importpath = "github.com/c-bata/go-prompt",
    sum = "h1:uyKRz6Z6DUyj49QVijyM339UJV9yhbr70gESwbNU3e0=",
    version = "v0.2.2",
)

go_repository(
    name = "com_github_chzyer_logex",
    importpath = "github.com/chzyer/logex",
    sum = "h1:Swpa1K6QvQznwJRcfTfQJmTE72DqScAa40E+fbHEXEE=",
    version = "v1.1.10",
)

go_repository(
    name = "com_github_chzyer_readline",
    importpath = "github.com/chzyer/readline",
    sum = "h1:fY5BOSpyZCqRo5OhCuC+XN+r/bBCmeuuJtjz+bCNIf8=",
    version = "v0.0.0-20180603132655-2972be24d48e",
)

go_repository(
    name = "com_github_chzyer_test",
    importpath = "github.com/chzyer/test",
    sum = "h1:q763qf9huN11kDQavWsoZXJNW3xEE4JJyHa5Q25/sd8=",
    version = "v0.0.0-20180213035817-a1ea475d72b1",
)

go_repository(
    name = "com_github_data_dog_go_sqlmock",
    importpath = "github.com/DATA-DOG/go-sqlmock",
    sum = "h1:CWUqKXe0s8A2z6qCgkP4Kru7wC11YoAnoupUKFDnH08=",
    version = "v1.3.3",
)

go_repository(
    name = "com_github_dave_jennifer",
    importpath = "github.com/dave/jennifer",
    sum = "h1:S15ZkFMRoJ36mGAQgWL1tnr0NQJh9rZ8qatseX/VbBc=",
    version = "v1.2.0",
)

go_repository(
    name = "com_github_dgryski_go_bitstream",
    importpath = "github.com/dgryski/go-bitstream",
    sum = "h1:akOQj8IVgoeFfBTzGOEQakCYshWD6RNo1M5pivFXt70=",
    version = "v0.0.0-20180413035011-3522498ce2c8",
)

go_repository(
    name = "com_github_eclipse_paho_mqtt_golang",
    importpath = "github.com/eclipse/paho.mqtt.golang",
    sum = "h1:1F8mhG9+aO5/xpdtFkW4SxOJB67ukuDC3t2y2qayIX0=",
    version = "v1.2.0",
)

go_repository(
    name = "com_github_fogleman_gg",
    importpath = "github.com/fogleman/gg",
    sum = "h1:WXb3TSNmHp2vHoCroCIB1foO/yQ36swABL8aOVeDpgg=",
    version = "v1.2.1-0.20190220221249-0403632d5b90",
)

go_repository(
    name = "com_github_glycerine_go_unsnap_stream",
    importpath = "github.com/glycerine/go-unsnap-stream",
    sum = "h1:r04MMPyLHj/QwZuMJ5+7tJcBr1AQjpiAK/rZWRrQT7o=",
    version = "v0.0.0-20180323001048-9f0cb55181dd",
)

go_repository(
<<<<<<< HEAD
    name = "com_github_libp2p_go_libp2p_transport_upgrader",
    commit = "07ed92ccf9aba3a2e4b2fddc4c17ced060524922",  # v0.1.1
    importpath = "github.com/libp2p/go-libp2p-transport-upgrader",
=======
    name = "com_github_glycerine_goconvey",
    importpath = "github.com/glycerine/goconvey",
    sum = "h1:gclg6gY70GLy3PbkQ1AERPfmLMMagS60DKF78eWwLn8=",
    version = "v0.0.0-20190410193231-58a59202ab31",
)

go_repository(
    name = "com_github_go_gl_glfw",
    importpath = "github.com/go-gl/glfw",
    sum = "h1:QbL/5oDUmRBzO9/Z7Seo6zf912W/a6Sr4Eu0G/3Jho0=",
    version = "v0.0.0-20190409004039-e6da0acd62b1",
>>>>>>> 49a0d3ca
)

go_repository(
    name = "com_github_golang_freetype",
    importpath = "github.com/golang/freetype",
    sum = "h1:DACJavvAHhabrF08vX0COfcOBJRhZ8lUbR+ZWIs0Y5g=",
    version = "v0.0.0-20170609003504-e2365dfdc4a0",
)

go_repository(
    name = "com_github_golang_geo",
    importpath = "github.com/golang/geo",
    sum = "h1:lJwO/92dFXWeXOZdoGXgptLmNLwynMSHUmU6besqtiw=",
    version = "v0.0.0-20190916061304-5b978397cfec",
)

go_repository(
    name = "com_github_google_flatbuffers",
    importpath = "github.com/google/flatbuffers",
    sum = "h1:O7CEyB8Cb3/DmtxODGtLHcEvpr81Jm5qLg/hsHnxA2A=",
    version = "v1.11.0",
)

go_repository(
    name = "com_github_howeyc_fsnotify",
    importpath = "github.com/howeyc/fsnotify",
    sum = "h1:0gtV5JmOKH4A8SsFxG2BczSeXWWPvcMT0euZt5gDAxY=",
    version = "v0.9.0",
)

go_repository(
    name = "com_github_influxdata_flux",
    importpath = "github.com/influxdata/flux",
    sum = "h1:57tk1Oo4gpGIDbV12vUAPCMtLtThhaXzub1XRIuqv6A=",
    version = "v0.65.0",
)

go_repository(
<<<<<<< HEAD
    name = "com_github_libp2p_go_reuseport",
    commit = "3e6d618acfdfacbbeff71cb2bd70fc188f897a0f",  # v0.0.1
    importpath = "github.com/libp2p/go-reuseport",
)

go_repository(
    name = "com_github_spaolacci_murmur3",
    commit = "f09979ecbc725b9e6d41a297405f65e7e8804acc",  # v1.1.0
    importpath = "github.com/spaolacci/murmur3",
=======
    name = "com_github_influxdata_influxql",
    importpath = "github.com/influxdata/influxql",
    sum = "h1:sPsaumLFRPMwR5QtD3Up54HXpNND8Eu7G1vQFmi3quQ=",
    version = "v1.1.0",
)

go_repository(
    name = "com_github_influxdata_line_protocol",
    importpath = "github.com/influxdata/line-protocol",
    sum = "h1:/o3vQtpWJhvnIbXley4/jwzzqNeigJK9z+LZcJZ9zfM=",
    version = "v0.0.0-20180522152040-32c6aa80de5e",
)

go_repository(
    name = "com_github_influxdata_promql_v2",
    importpath = "github.com/influxdata/promql/v2",
    sum = "h1:kXn3p0D7zPw16rOtfDR+wo6aaiH8tSMfhPwONTxrlEc=",
    version = "v2.12.0",
)

go_repository(
    name = "com_github_influxdata_roaring",
    importpath = "github.com/influxdata/roaring",
    sum = "h1:UzJnB7VRL4PSkUJHwsyzseGOmrO/r4yA+AuxGJxiZmA=",
    version = "v0.4.13-0.20180809181101-fc520f41fab6",
>>>>>>> 49a0d3ca
)

go_repository(
    name = "com_github_influxdata_tdigest",
    importpath = "github.com/influxdata/tdigest",
    sum = "h1:MHTrDWmQpHq/hkq+7cw9oYAt2PqUw52TZazRA0N7PGE=",
    version = "v0.0.0-20181121200506-bf2b5ad3c0a9",
)

go_repository(
    name = "com_github_influxdata_usage_client",
    importpath = "github.com/influxdata/usage-client",
    sum = "h1:+TUUmaFa4YD1Q+7bH9o5NCHQGPMqZCYJiNW6lIIS9z4=",
    version = "v0.0.0-20160829180054-6d3895376368",
)

go_repository(
    name = "com_github_jsternberg_zap_logfmt",
    importpath = "github.com/jsternberg/zap-logfmt",
    sum = "h1:0Dz2s/eturmdUS34GM82JwNEdQ9hPoJgqptcEKcbpzY=",
    version = "v1.0.0",
)

go_repository(
    name = "com_github_jtolds_gls",
    importpath = "github.com/jtolds/gls",
    sum = "h1:xdiiI2gbIgH/gLH7ADydsJ1uDOEzR8yvV7C0MuV77Wo=",
    version = "v4.20.0+incompatible",
)

go_repository(
    name = "com_github_jung_kurt_gofpdf",
    importpath = "github.com/jung-kurt/gofpdf",
    sum = "h1:PJr+ZMXIecYc1Ey2zucXdR73SMBtgjPgwa31099IMv0=",
    version = "v1.0.3-0.20190309125859-24315acbbda5",
)

go_repository(
    name = "com_github_jwilder_encoding",
    importpath = "github.com/jwilder/encoding",
    sum = "h1:2jNeR4YUziVtswNP9sEFAI913cVrzH85T+8Q6LpYbT0=",
    version = "v0.0.0-20170811194829-b4e1701a28ef",
)

go_repository(
    name = "com_github_klauspost_crc32",
    importpath = "github.com/klauspost/crc32",
    sum = "h1:KAZ1BW2TCmT6PRihDPpocIy1QTtsAsrx6TneU/4+CMg=",
    version = "v0.0.0-20161016154125-cb6bfca970f6",
)

go_repository(
    name = "com_github_klauspost_pgzip",
    importpath = "github.com/klauspost/pgzip",
    sum = "h1:3L+neHp83cTjegPdCiOxVOJtRIy7/8RldvMTsyPYH10=",
    version = "v1.0.2-0.20170402124221-0bf5dcad4ada",
)

go_repository(
    name = "com_github_lib_pq",
    importpath = "github.com/lib/pq",
    sum = "h1:X5PMW56eZitiTeO7tKzZxFCSpbFZJtkMMooicw2us9A=",
    version = "v1.0.0",
)

go_repository(
<<<<<<< HEAD
    name = "com_github_libp2p_go_reuseport_transport",
    commit = "c7583c88df654a2ecd621e863f661783d79b64d1",  # v0.0.2
    importpath = "github.com/libp2p/go-reuseport-transport",
=======
    name = "com_github_mattn_go_sqlite3",
    importpath = "github.com/mattn/go-sqlite3",
    sum = "h1:LDdKkqtYlom37fkvqs8rMPFKAMe8+SgjbwZ6ex1/A/Q=",
    version = "v1.11.0",
)

go_repository(
    name = "com_github_mattn_go_tty",
    importpath = "github.com/mattn/go-tty",
    sum = "h1:d8RFOZ2IiFtFWBcKEHAFYJcPTf0wY5q0exFNJZVWa1U=",
    version = "v0.0.0-20180907095812-13ff1204f104",
>>>>>>> 49a0d3ca
)

go_repository(
    name = "com_github_mschoch_smat",
    importpath = "github.com/mschoch/smat",
    sum = "h1:VeRdUYdCw49yizlSbMEn2SZ+gT+3IUKx8BqxyQdz+BY=",
    version = "v0.0.0-20160514031455-90eadee771ae",
)

go_repository(
<<<<<<< HEAD
    name = "com_github_emicklei_dot",
    commit = "5810de2f2ab7aac98cd7bcbd59147a7ca6071768",
    importpath = "github.com/emicklei/dot",
=======
    name = "com_github_oschwald_maxminddb_golang",
    importpath = "github.com/oschwald/maxminddb-golang",
    sum = "h1:KAJSjdHQ8Kv45nFIbtoLGrGWqHFajOIm7skTyz/+Dls=",
    version = "v1.6.0",
)

go_repository(
    name = "com_github_philhofer_fwd",
    importpath = "github.com/philhofer/fwd",
    sum = "h1:UbZqGr5Y38ApvM/V/jEljVxwocdweyH+vmYvRPBnbqQ=",
    version = "v1.0.0",
)

go_repository(
    name = "com_github_pkg_term",
    importpath = "github.com/pkg/term",
    sum = "h1:tFwafIEMf0B7NlcxV/zJ6leBIa81D3hgGSgsE5hCkOQ=",
    version = "v0.0.0-20180730021639-bffc007b7fd5",
>>>>>>> 49a0d3ca
)

go_repository(
    name = "com_github_retailnext_hllpp",
    importpath = "github.com/retailnext/hllpp",
    sum = "h1:RnWNS9Hlm8BIkjr6wx8li5abe0fr73jljLycdfemTp0=",
    version = "v1.0.1-0.20180308014038-101a6d2f8b52",
)

go_repository(
    name = "com_github_robertkrimen_otto",
    importpath = "github.com/robertkrimen/otto",
    sum = "h1:+6NUiITWwE5q1KO6SAfUX918c+Tab0+tGAM/mtdlUyA=",
    version = "v0.0.0-20191219234010-c382bd3c16ff",
)

go_repository(
    name = "com_github_segmentio_kafka_go",
    importpath = "github.com/segmentio/kafka-go",
    sum = "h1:HtCSf6B4gN/87yc5qTl7WsxPKQIIGXLPPM1bMCPOsoY=",
    version = "v0.2.0",
)

go_repository(
<<<<<<< HEAD
    name = "org_golang_google_api",
    importpath = "google.golang.org/api",
    sum = "h1:uMf5uLi4eQMRrMKhCplNik4U4H8Z6C1br3zOtAa/aDE=",
    version = "v0.14.0",
)

go_repository(
    name = "org_golang_x_sync",
    commit = "e225da77a7e68af35c70ccbf71af2b83e6acac3c",
    importpath = "golang.org/x/sync",
)

go_repository(
    name = "com_github_golang_lint",
    commit = "5b3e6a55c961c61f4836ae6868c17b070744c590",
    importpath = "github.com/golang/lint",
)

go_repository(
    name = "org_golang_x_lint",
    commit = "5b3e6a55c961c61f4836ae6868c17b070744c590",
    importpath = "golang.org/x/lint",
)

go_repository(
    name = "com_github_prometheus_client_golang",
    commit = "4ab88e80c249ed361d3299e2930427d9ac43ef8d",  # v1.0.0
    importpath = "github.com/prometheus/client_golang",
)

go_repository(
    name = "com_github_prometheus_client_model",
    commit = "7bc5445566f0fe75b15de23e6b93886e982d7bf9",
    importpath = "github.com/prometheus/client_model",
)

go_repository(
    name = "com_github_prometheus_common",
    commit = "d978bcb1309602d68bb4ba69cf3f8ed900e07308",
    importpath = "github.com/prometheus/common",
)

go_repository(
    name = "com_github_prometheus_procfs",
    commit = "6d489fc7f1d9cd890a250f3ea3431b1744b9623f",
    importpath = "github.com/prometheus/procfs",
)

go_repository(
    name = "com_github_beorn7_perks",
    commit = "37c8de3658fcb183f997c4e13e8337516ab753e6",  # v1.0.1
    importpath = "github.com/beorn7/perks",
)

go_repository(
    name = "com_github_matttproud_golang_protobuf_extensions",
    commit = "c12348ce28de40eed0136aa2b644d0ee0650e56c",  # v1.0.1
    importpath = "github.com/matttproud/golang_protobuf_extensions",
)

go_repository(
    name = "com_github_libp2p_go_buffer_pool",
    commit = "c4a5988a1e475884367015e1a2d0bd5fa4c491f4",  # v0.0.2
    importpath = "github.com/libp2p/go-buffer-pool",
)

go_repository(
    name = "com_github_libp2p_go_mplex",
    commit = "62fe9554facaec3f80333b61ea8d694fe615705f",  # v0.1.0
    importpath = "github.com/libp2p/go-mplex",
)

go_repository(
    name = "com_github_libp2p_go_libp2p_pubsub",
    build_file_proto_mode = "disable_global",
    importpath = "github.com/libp2p/go-libp2p-pubsub",
    sum = "h1:+Iz8zeI1KO6HX8cexU9g98cCGjae52Vujeg087SkuME=",
    version = "v0.2.6-0.20191219233527-97846b574895",
)

go_repository(
    name = "com_github_ipfs_go_ipfs_util",
    commit = "a4bb5361e49427531f9a716ead2ce4bd9bdd7959",  # v0.0.1
    importpath = "github.com/ipfs/go-ipfs-util",
)

go_repository(
    name = "com_github_libp2p_go_libp2p_kad_dht",
    build_file_proto_mode = "disable_global",
    commit = "e216d3cf6cfadfc91b8c3bec6ac9492ea40908d0",  # v0.2.1
    importpath = "github.com/libp2p/go-libp2p-kad-dht",
)

go_repository(
    name = "com_github_ipfs_go_datastore",
    commit = "e7a498916ccca1b0b40fb08630659cd4d68a01e8",  # v0.3.1
    importpath = "github.com/ipfs/go-datastore",
)

go_repository(
    name = "com_github_whyrusleeping_base32",
    commit = "c30ac30633ccdabefe87eb12465113f06f1bab75",
    importpath = "github.com/whyrusleeping/base32",
)

go_repository(
    name = "com_github_ipfs_go_cid",
    commit = "3da5bbbe45260437a44f777e6b2e5effa2606901",  # v0.0.4
    importpath = "github.com/ipfs/go-cid",
)

go_repository(
    name = "com_github_libp2p_go_libp2p_record",
    build_file_proto_mode = "disable_global",
    commit = "8ccbca30634f70a8f03d133ac64cbf245d079e1e",  # v0.1.2
    importpath = "github.com/libp2p/go-libp2p-record",
)

go_repository(
    name = "com_github_libp2p_go_libp2p_routing",
    commit = "f4ece6c1baa8e77ee488b25014fcb1059955ed0f",  # v0.1.0
    importpath = "github.com/libp2p/go-libp2p-routing",
)

go_repository(
    name = "com_github_libp2p_go_libp2p_kbucket",
    commit = "a0cac6f63c491504b18eeba24be2ac0bbbfa0e5c",  # v0.2.3
    importpath = "github.com/libp2p/go-libp2p-kbucket",
)

go_repository(
    name = "com_github_ipfs_go_todocounter",
    commit = "742667602a47ab3a2b7f17d935019c3255719dce",  # v0.0.2
    importpath = "github.com/ipfs/go-todocounter",
)

go_repository(
    name = "com_github_whyrusleeping_go_keyspace",
    commit = "5b898ac5add1da7178a4a98e69cb7b9205c085ee",
    importpath = "github.com/whyrusleeping/go-keyspace",
=======
    name = "com_github_smartystreets_assertions",
    importpath = "github.com/smartystreets/assertions",
    sum = "h1:zE9ykElWQ6/NYmHa3jpm/yHnI4xSofP+UP6SpjHcSeM=",
    version = "v0.0.0-20180927180507-b2de0cb4f26d",
>>>>>>> 49a0d3ca
)

go_repository(
    name = "com_github_smartystreets_goconvey",
    importpath = "github.com/smartystreets/goconvey",
    sum = "h1:fv0U8FUIMPNf1L9lnHLvLhgicrIVChEkdzIKYqbNC9s=",
    version = "v1.6.4",
)

go_repository(
    name = "com_github_tinylib_msgp",
    importpath = "github.com/tinylib/msgp",
    sum = "h1:DfdQrzQa7Yh2es9SuLkixqxuXS2SxsdYn0KbdrOGWD8=",
    version = "v1.0.2",
)

go_repository(
    name = "com_github_willf_bitset",
    importpath = "github.com/willf/bitset",
    sum = "h1:ekJIKh6+YbUIVt9DfNbkR5d6aFcFTLDRyJNAACURBg8=",
    version = "v1.1.3",
)

go_repository(
    name = "com_github_xlab_treeprint",
    importpath = "github.com/xlab/treeprint",
    sum = "h1:YdYsPAZ2pC6Tow/nPZOPQ96O3hm/ToAkGsPLzedXERk=",
    version = "v0.0.0-20180616005107-d6fb6747feb6",
)

go_repository(
    name = "com_google_cloud_go_bigquery",
    importpath = "cloud.google.com/go/bigquery",
    sum = "h1:sAbMqjY1PEQKZBWfbu6Y6bsupJ9c4QdHnzg/VvYTLcE=",
    version = "v1.3.0",
)

go_repository(
    name = "com_google_cloud_go_bigtable",
    importpath = "cloud.google.com/go/bigtable",
    sum = "h1:F4cCmA4nuV84V5zYQ3MKY+M1Cw1avHDuf3S/LcZPA9c=",
    version = "v1.2.0",
)

go_repository(
    name = "com_google_cloud_go_datastore",
    importpath = "cloud.google.com/go/datastore",
    sum = "h1:Kt+gOPPp2LEPWp8CSfxhsM8ik9CcyE/gYu+0r+RnZvM=",
    version = "v1.0.0",
)

go_repository(
    name = "com_google_cloud_go_pubsub",
    importpath = "cloud.google.com/go/pubsub",
    sum = "h1:9/vpR43S4aJaROxqQHQ3nH9lfyKKV0dC3vOmnw8ebQQ=",
    version = "v1.1.0",
)

go_repository(
    name = "com_google_cloud_go_storage",
    importpath = "cloud.google.com/go/storage",
    sum = "h1:RPUcBvDeYgQFMfQu1eBMq6piD1SXmLH+vK3qjewZPus=",
    version = "v1.5.0",
)

go_repository(
<<<<<<< HEAD
    name = "com_github_deckarep_golang_set",
    commit = "cbaa98ba5575e67703b32b4b19f73c91f3c4159e",  # v1.7.1
    importpath = "github.com/deckarep/golang-set",
)

go_repository(
    name = "com_github_golang_snappy",
    commit = "2a8bb927dd31d8daada140a5d09578521ce5c36a",  # v0.0.1
    importpath = "github.com/golang/snappy",
)

go_repository(
    name = "com_github_pkg_errors",
    commit = "614d223910a179a466c1767a985424175c39b465",  # v0.9.1
    importpath = "github.com/pkg/errors",
)

go_repository(
    name = "com_github_prestonvanloon_go_recaptcha",
    commit = "0834cef6e8bd3a7ebdb3ac7def9440ee47d501a4",
    importpath = "github.com/prestonvanloon/go-recaptcha",
)

go_repository(
    name = "com_github_phoreproject_bls",
    commit = "da95d4798b09e9f45a29dc53124b2a0b4c1dfc13",
    importpath = "github.com/phoreproject/bls",
)

go_repository(
    name = "com_github_multiformats_go_base32",
    commit = "a9c2755c3d1672dbe6a7e4a5d182169fa30b6a8e",  # v0.0.3
    importpath = "github.com/multiformats/go-base32",
)

go_repository(
    name = "org_golang_x_xerrors",
    commit = "a5947ffaace3e882f334c1750858b4a6a7e52422",
    importpath = "golang.org/x/xerrors",
)

go_repository(
    name = "com_github_grpc_ecosystem_go_grpc_middleware",
    commit = "dd15ed025b6054e5253963e355991f3070d4e593",  # v1.1.0
    importpath = "github.com/grpc-ecosystem/go-grpc-middleware",
)

go_repository(
    name = "com_github_apache_thrift",
    commit = "cecee50308fc7e6f77f55b3fd906c1c6c471fa2f",  # v0.13.0
    importpath = "github.com/apache/thrift",
)

go_repository(
    name = "com_github_grpc_ecosystem_go_grpc_prometheus",
    commit = "c225b8c3b01faf2899099b768856a9e916e5087b",  # v1.2.0
    importpath = "github.com/grpc-ecosystem/go-grpc-prometheus",
)

go_repository(
    name = "com_github_libp2p_go_libp2p_connmgr",
    commit = "273839464339f1885413b385feee35301c5cb76f",  # v0.2.1
    importpath = "github.com/libp2p/go-libp2p-connmgr",
)

go_repository(
    name = "com_github_joonix_log",
    commit = "13fe31bbdd7a6f706b9114e188cdb53856be4d64",
    importpath = "github.com/joonix/log",
)

go_repository(
    name = "grpc_ecosystem_grpc_gateway",
    importpath = "github.com/grpc-ecosystem/grpc-gateway",
    sum = "h1:IOPK2xMPP3aV6/NPt4jt//ELFo3Vv8sDVD8j3+tleDU=",
    version = "v1.14.4",
)

go_repository(
    name = "com_github_ghodss_yaml",
    commit = "0ca9ea5df5451ffdf184b4428c902747c2c11cd7",  # v1.0.0
    importpath = "github.com/ghodss/yaml",
)

go_repository(
    name = "org_uber_go_automaxprocs",
    commit = "946a8391268aea0a60a86403988ff3ab4b604a83",  # v1.2.0
    importpath = "go.uber.org/automaxprocs",
)

go_repository(
    name = "com_github_libp2p_go_libp2p_core",
    build_file_proto_mode = "disable_global",
    commit = "f7f724862d85ec9f9ee7c58b0f79836abdee8cd9",  # v0.3.0
    importpath = "github.com/libp2p/go-libp2p-core",
)

go_repository(
    name = "com_github_libp2p_go_libp2p_testing",
    commit = "82713a62880a5fe72d438bd58d737f0d3c4b7f36",  # v0.1.1
    importpath = "github.com/libp2p/go-libp2p-testing",
)

go_repository(
    name = "com_github_libp2p_go_libp2p_yamux",
    commit = "a61e80cb5770aa0d9b1bafe94da1278f58baa2c5",  # v0.2.1
    importpath = "github.com/libp2p/go-libp2p-yamux",
)

go_repository(
    name = "com_github_libp2p_go_libp2p_mplex",
    commit = "811729f15f0af13fe3f0d9e410c22f6a4bc5c686",  # v0.2.1
    importpath = "github.com/libp2p/go-libp2p-mplex",
)

go_repository(
    name = "com_github_libp2p_go_stream_muxer_multistream",
    commit = "2439b02deee2de8bb1fe24473d3d8333008a714a",  # v0.2.0
    importpath = "github.com/libp2p/go-stream-muxer-multistream",
)

go_repository(
    name = "com_github_multiformats_go_multiaddr_fmt",
    commit = "113ed87ed03cfff94f29fd95236be3ccd933fd36",  # v0.1.0
    importpath = "github.com/multiformats/go-multiaddr-fmt",
)

go_repository(
    name = "com_github_multiformats_go_varint",
    commit = "0aa688902217dff2cba0f678c7e4a0f547b4983e",
    importpath = "github.com/multiformats/go-varint",
)

go_repository(
    name = "com_github_libp2p_go_yamux",
    commit = "663972181d409e7263040f0b668462f87c85e1bd",  # v1.2.3
    importpath = "github.com/libp2p/go-yamux",
)

go_repository(
    name = "com_github_libp2p_go_nat",
    commit = "4b355d438085545df006ad9349686f30d8d37a27",  # v0.0.4
    importpath = "github.com/libp2p/go-nat",
)

go_repository(
    name = "com_github_koron_go_ssdp",
    commit = "4a0ed625a78b6858dc8d3a55fb7728968b712122",
    importpath = "github.com/koron/go-ssdp",
)

go_repository(
    name = "com_github_libp2p_go_eventbus",
    commit = "d34a18eba211bd65b32a4a7a06390fc441257cbd",  # v0.1.0
    importpath = "github.com/libp2p/go-eventbus",
)

go_repository(
    name = "in_gopkg_d4l3k_messagediff_v1",
    commit = "29f32d820d112dbd66e58492a6ffb7cc3106312b",  # v1.2.1
    importpath = "gopkg.in/d4l3k/messagediff.v1",
)

go_repository(
    name = "com_github_prysmaticlabs_go_bitfield",
    commit = "62c2aee7166951c456888f92237aee4303ba1b9d",
    importpath = "github.com/prysmaticlabs/go-bitfield",
)

load("@com_github_prysmaticlabs_go_ssz//:deps.bzl", "go_ssz_dependencies")

go_ssz_dependencies()

go_repository(
    name = "org_golang_google_grpc",
    build_file_proto_mode = "disable",
    importpath = "google.golang.org/grpc",
    sum = "h1:zvIju4sqAGvwKspUQOhwnpcqSbzi7/H6QomNNjTL4sk=",
    version = "v1.27.1",
)

go_repository(
    name = "org_golang_x_net",
    commit = "da137c7871d730100384dbcf36e6f8fa493aef5b",
    importpath = "golang.org/x/net",
)

go_repository(
    name = "org_golang_x_text",
    commit = "342b2e1fbaa52c93f31447ad2c6abc048c63e475",  # v0.3.2
    importpath = "golang.org/x/text",
)

go_repository(
    name = "com_github_golang_glog",
    commit = "23def4e6c14b4da8ac2ed8007337bc5eb5007998",
    importpath = "github.com/golang/glog",
)

go_repository(
    name = "org_golang_x_time",
    commit = "9d24e82272b4f38b78bc8cff74fa936d31ccd8ef",
    importpath = "golang.org/x/time",
)

go_repository(
    name = "com_github_googleapis_gnostic",
    commit = "896953e6749863beec38e27029c804e88c3144b8",  # v0.4.1
    importpath = "github.com/googleapis/gnostic",
)

go_repository(
    name = "in_gopkg_inf_v0",
    commit = "d2d2541c53f18d2a059457998ce2876cc8e67cbf",  # v0.9.1
    importpath = "gopkg.in/inf.v0",
)

go_repository(
    name = "io_k8s_sigs_yaml",
    commit = "fd68e9863619f6ec2fdd8625fe1f02e7c877e480",  # v1.1.0
    importpath = "sigs.k8s.io/yaml",
)

go_repository(
    name = "com_github_google_go_cmp",
    commit = "5a6f75716e1203a923a78c9efb94089d857df0f6",  # v0.4.0
    importpath = "github.com/google/go-cmp",
)

go_repository(
    name = "com_github_modern_go_reflect2",
    commit = "94122c33edd36123c84d5368cfb2b69df93a0ec8",  # v1.0.1
    importpath = "github.com/modern-go/reflect2",
)

go_repository(
    name = "com_github_json_iterator_go",
    commit = "4f2e55fcf87ba29ab80379002316db67620ff622",
    importpath = "github.com/json-iterator/go",
    remote = "https://github.com/prestonvanloon/go",
    vcs = "git",
)

go_repository(
    name = "com_github_modern_go_concurrent",
    commit = "bacd9c7ef1dd9b15be4a9909b8ac7a4e313eec94",
    importpath = "github.com/modern-go/concurrent",
)

go_repository(
    name = "io_k8s_utils",
    commit = "3dccf664f023863740c508fb4284e49742bedfa4",
    importpath = "k8s.io/utils",
)

go_repository(
    name = "com_github_patrickmn_go_cache",
    commit = "46f407853014144407b6c2ec7ccc76bf67958d93",
    importpath = "github.com/patrickmn/go-cache",
)

go_repository(
    name = "com_github_prysmaticlabs_ethereumapis",
    commit = "f6aa45b3661f7dabdadf58f21b83b5125311c060",
    importpath = "github.com/prysmaticlabs/ethereumapis",
)

go_repository(
    name = "com_github_cloudflare_roughtime",
    importpath = "github.com/cloudflare/roughtime",
    sum = "h1:jeSxE3fepJdhASERvBHI6RFkMhISv6Ir2JUybYLIVXs=",
    version = "v0.0.0-20200205191924-a69ef1dab727",
)

go_repository(
    name = "com_googlesource_roughtime_roughtime_git",
    build_file_generation = "on",
    commit = "51f6971f5f06ec101e5fbcabe5a49477708540f3",
    importpath = "roughtime.googlesource.com/roughtime.git",
)

go_repository(
    name = "com_github_paulbellamy_ratecounter",
    commit = "524851a93235ac051e3540563ed7909357fe24ab",  # v0.2.0
    importpath = "github.com/paulbellamy/ratecounter",
)

go_repository(
    name = "com_github_minio_highwayhash",
    importpath = "github.com/minio/highwayhash",
    sum = "h1:iMSDhgUILCr0TNm8LWlSjF8N0ZIj2qbO8WHp6Q/J2BA=",
    version = "v1.0.0",
)

go_repository(
    name = "org_golang_x_exp",
    importpath = "golang.org/x/exp",
    sum = "h1:n9HxLrNxWWtEb1cA950nuEEj3QnKbtsCJ6KjcgisNUs=",
    version = "v0.0.0-20191002040644-a1355ae1e2c3",
)

go_repository(
    name = "in_gopkg_confluentinc_confluent_kafka_go_v1",
    importpath = "gopkg.in/confluentinc/confluent-kafka-go.v1",
    patch_args = ["-p1"],
    patches = ["//third_party:in_gopkg_confluentinc_confluent_kafka_go_v1.patch"],
    sum = "h1:roy97m/3wj9/o8OuU3sZ5wildk30ep38k2x8nhNbKrI=",
    version = "v1.1.0",
)

go_repository(
    name = "com_github_robertkrimen_otto",
    importpath = "github.com/robertkrimen/otto",
    sum = "h1:1VUlQbCfkoSGv7qP7Y+ro3ap1P1pPZxgdGVqiTVy5C4=",
    version = "v0.0.0-20180617131154-15f95af6e78d",
)

go_repository(
    name = "com_github_mohae_deepcopy",
    importpath = "github.com/mohae/deepcopy",
    sum = "h1:RWengNIwukTxcDr9M+97sNutRR1RKhG96O6jWumTTnw=",
    version = "v0.0.0-20170929034955-c48cc78d4826",
)

go_repository(
    name = "in_gopkg_sourcemap_v1",
    importpath = "gopkg.in/sourcemap.v1",
    sum = "h1:inv58fC9f9J3TK2Y2R1NPntXEn3/wjWHkonhIUODNTI=",
    version = "v1.0.5",
)

go_repository(
    name = "com_github_protolambda_zssz",
    commit = "632f11e5e281660402bd0ac58f76090f3503def0",
    importpath = "github.com/protolambda/zssz",
)

go_repository(
    name = "com_github_googleapis_gnostic",
    commit = "25d8b0b6698593f520d9d8dc5a88e6b16ca9ecc0",
    importpath = "github.com/googleapis/gnostic",
)

go_repository(
    name = "com_github_googleapis_gax_go_v2",
    importpath = "github.com/googleapis/gax-go/v2",
    sum = "h1:sjZBwGj9Jlw33ImPtvFviGYvseOtDM7hkSKB7+Tv3SM=",
    version = "v2.0.5",
)

go_repository(
    name = "com_github_golang_groupcache",
    importpath = "github.com/golang/groupcache",
    sum = "h1:uHTyIjqVhYRhLbJ8nIiOJHkEZZ+5YoOsAbD3sk82NiE=",
    version = "v0.0.0-20191027212112-611e8accdfc9",
)

go_repository(
    name = "com_github_uber_jaeger_client_go",
    importpath = "github.com/uber/jaeger-client-go",
    sum = "h1:HgqpYBng0n7tLJIlyT4kPCIv5XgCsF+kai1NnnrJzEU=",
    version = "v2.20.1+incompatible",
)

go_repository(
    name = "com_github_dgraph_io_ristretto",
    commit = "99d1bbbf28e64530eb246be0568fc7709a35ebdd",  # v0.0.1
    importpath = "github.com/dgraph-io/ristretto",
)

go_repository(
    name = "com_github_ipfs_go_detect_race",
    importpath = "github.com/ipfs/go-detect-race",
    sum = "h1:qX/xay2W3E4Q1U7d9lNs1sU9nvguX0a7319XbyQ6cOk=",
    version = "v0.0.1",
)

go_repository(
    name = "com_github_kevinms_leakybucket_go",
    importpath = "github.com/kevinms/leakybucket-go",
    sum = "h1:oq6BiN7v0MfWCRcJAxSV+hesVMAAV8COrQbTjYNnso4=",
    version = "v0.0.0-20190611015032-8a3d0352aa79",
)

go_repository(
    name = "com_github_wealdtech_go_eth2_wallet",
    importpath = "github.com/wealdtech/go-eth2-wallet",
    sum = "h1:Hna/w4EKBJIs86VprIq7ez063A6kwk31d/O3Gs+MpYc=",
    version = "v1.9.3",
)

go_repository(
    name = "com_github_wealdtech_go_eth2_wallet_hd_v2",
    importpath = "github.com/wealdtech/go-eth2-wallet-hd/v2",
    sum = "h1:kiCvdexK3zRC2GwZHSHq+hS+irVNtMs5pNADyumeeRM=",
    version = "v2.0.1",
)

go_repository(
    name = "com_github_wealdtech_go_eth2_wallet_nd_v2",
    importpath = "github.com/wealdtech/go-eth2-wallet-nd/v2",
    sum = "h1:4lB6GY5oHQn5xwn/Sxm1e9SeVCaxa7q/0hqXUQYUNwU=",
    version = "v2.0.1",
)

go_repository(
    name = "com_github_wealdtech_go_eth2_wallet_store_filesystem",
    importpath = "github.com/wealdtech/go-eth2-wallet-store-filesystem",
    sum = "h1:Lc6wVTjIYeD+2hLAIzq1SugTWR527vEX4tEr5v3zxJc=",
    version = "v1.7.2",
)

go_repository(
    name = "com_github_wealdtech_go_eth2_wallet_store_s3",
    importpath = "github.com/wealdtech/go-eth2-wallet-store-s3",
    sum = "h1:xzyQDxbe5nr7xG0ByevTV2S8qkeOZvvjp+leBJcpxXQ=",
    version = "v1.6.2",
)

go_repository(
    name = "com_github_wealdtech_go_eth2_wallet_encryptor_keystorev4",
    importpath = "github.com/wealdtech/go-eth2-wallet-encryptor-keystorev4",
    sum = "h1:IcpS4VpXhYz+TVupB5n6C6IQzaKwG+Rc8nvgCa/da4c=",
    version = "v1.0.0",
)

go_repository(
    name = "com_github_wealdtech_go_eth2_wallet_types_v2",
    importpath = "github.com/wealdtech/go-eth2-wallet-types/v2",
    sum = "h1:Ct3RrNJTapBiG2GxVl53Kfgy96f0GEUV7bediTu91u8=",
    version = "v2.0.1",
)

go_repository(
    name = "com_github_wealdtech_go_eth2_types_v2",
    build_directives = [
        "gazelle:resolve go github.com/herumi/bls-eth-go-binary/bls @herumi_bls_eth_go_binary//:go_default_library",
    ],
    importpath = "github.com/wealdtech/go-eth2-types/v2",
    sum = "h1:qfmgaCBkH2N11LHCXsRWYz7OOxc+1QXrKHlS9yDnFsw=",
    version = "v2.3.0",
)

go_repository(
    name = "com_github_wealdtech_go_eth2_util",
    importpath = "github.com/wealdtech/go-eth2-util",
    sum = "h1:MyM16V7Qhd9q2ZaRa0WteBg2bWb8UplIKjZr8aeBZP0=",
    version = "v1.1.4",
)

go_repository(
    name = "com_github_wealdtech_go_ecodec",
    importpath = "github.com/wealdtech/go-ecodec",
    sum = "h1:yggrTSckcPJRaxxOxQF7FPm21kgE8WA6+f5jdq5Kr8o=",
    version = "v1.1.0",
)

go_repository(
    name = "com_github_wealdtech_go_bytesutil",
    importpath = "github.com/wealdtech/go-bytesutil",
    sum = "h1:ocEg3Ke2GkZ4vQw5lp46rmO+pfqCCTgq35gqOy8JKVc=",
    version = "v1.1.1",
)

go_repository(
    name = "com_github_wealdtech_go_indexer",
    importpath = "github.com/wealdtech/go-indexer",
    sum = "h1:/S4rfWQbSOnnYmwnvuTVatDibZ8o1s9bmTCHO16XINg=",
    version = "v1.0.0",
)

go_repository(
    name = "com_github_shibukawa_configdir",
    commit = "e180dbdc8da04c4fa04272e875ce64949f38bd3e",
    importpath = "github.com/shibukawa/configdir",
)

go_repository(
    name = "com_github_libp2p_go_libp2p_noise",
    importpath = "github.com/libp2p/go-libp2p-noise",
    sum = "h1:J1gHJRNFEk7NdiaPQQqAvxEy+7hhCsVv3uzduWybmqY=",
    version = "v0.0.0-20200302201340-8c54356e12c9",
)

go_repository(
    name = "com_github_ferranbt_fastssz",
    commit = "06015a5d84f9e4eefe2c21377ca678fa8f1a1b09",
    importpath = "github.com/ferranbt/fastssz",
    nofuzz = True,
)

http_archive(
    name = "sszgen",  # Hack because we don't want to build this binary with libfuzzer, but need it to build.
    build_file_content = """
load("@io_bazel_rules_go//go:def.bzl", "go_library", "go_binary")

go_library(
    name = "go_default_library",
    srcs = [
        "sszgen/main.go",
        "sszgen/marshal.go",
        "sszgen/size.go",
        "sszgen/unmarshal.go",
    ],
    importpath = "github.com/ferranbt/fastssz/sszgen",
    visibility = ["//visibility:private"],
)

go_binary(
    name = "sszgen",
    embed = [":go_default_library"],
    visibility = ["//visibility:public"],
)
    """,
    strip_prefix = "fastssz-06015a5d84f9e4eefe2c21377ca678fa8f1a1b09",
    urls = ["https://github.com/ferranbt/fastssz/archive/06015a5d84f9e4eefe2c21377ca678fa8f1a1b09.tar.gz"],
)

go_repository(
    name = "com_github_burntsushi_toml",
    importpath = "github.com/BurntSushi/toml",
    sum = "h1:WXkYYl6Yr3qBf1K79EBnL4mak0OimBfB0XUf9Vl28OQ=",
    version = "v0.3.1",
)

go_repository(
    name = "com_github_cpuguy83_go_md2man_v2",
    importpath = "github.com/cpuguy83/go-md2man/v2",
    sum = "h1:EoUDS0afbrsXAZ9YQ9jdu/mZ2sXgT1/2yyNng4PGlyM=",
    version = "v2.0.0",
)

go_repository(
    name = "com_github_russross_blackfriday_v2",
    importpath = "github.com/russross/blackfriday/v2",
    sum = "h1:lPqVAte+HuHNfhJ/0LC98ESWRz8afy9tM/0RK8m9o+Q=",
    version = "v2.0.1",
)

go_repository(
    name = "com_github_shurcool_sanitized_anchor_name",
    importpath = "github.com/shurcooL/sanitized_anchor_name",
    sum = "h1:PdmoCO6wvbs+7yrJyMORt4/BmY5IYyJwS/kOiWx8mHo=",
    version = "v1.0.0",
)

go_repository(
    name = "in_gopkg_urfave_cli_v2",
    importpath = "gopkg.in/urfave/cli.v2",
    sum = "h1:OvXt/p4cdwNl+mwcWMq/AxaKFkhdxcjx+tx+qf4EOvY=",
    version = "v2.0.0-20190806201727-b62605953717",
)

go_repository(
    name = "com_github_wealdtech_eth2_signer_api",
    build_file_proto_mode = "disable_global",
    importpath = "github.com/wealdtech/eth2-signer-api",
    sum = "h1:Fs0GfrdhboBKW7zaMvIvUHJaOB1ibpAmRG3lkB53in4=",
    version = "v1.3.0",
)

go_repository(
    name = "com_github_prysmaticlabs_prombbolt",
    importpath = "github.com/prysmaticlabs/prombbolt",
    sum = "h1:bVD46NhbqEE6bsIqj42TCS3ELUdumti3WfAw9DXNtkg=",
    version = "v0.0.0-20200324184628-09789ef63796",
)

load("@com_github_prysmaticlabs_prombbolt//:repositories.bzl", "prombbolt_dependencies")

prombbolt_dependencies()

go_repository(
    name = "com_github_ianlancetaylor_cgosymbolizer",
    importpath = "github.com/ianlancetaylor/cgosymbolizer",
    sum = "h1:GWsU1WjSE2rtvyTYGcndqmPPkQkBNV7pEuZdnGtwtu4=",
    version = "v0.0.0-20200321040036-d43e30eacb43",
)

go_repository(
    name = "org_golang_x_mod",
    importpath = "golang.org/x/mod",
    sum = "h1:KU7oHjnv3XNWfa5COkzUifxZmxp1TyI7ImMXqFxLwvQ=",
    version = "v0.2.0",
)

go_repository(
    name = "com_github_golang_gddo",
    commit = "3c2cc9a6329d9842b3bbdaf307a8110d740cf94c",
    importpath = "github.com/golang/gddo",
)

load("@com_github_ethereum_go_ethereum//:deps.bzl", "geth_dependencies")

geth_dependencies()
=======
    name = "in_gopkg_sourcemap_v1",
    importpath = "gopkg.in/sourcemap.v1",
    sum = "h1:inv58fC9f9J3TK2Y2R1NPntXEn3/wjWHkonhIUODNTI=",
    version = "v1.0.5",
)

go_repository(
    name = "io_rsc_binaryregexp",
    importpath = "rsc.io/binaryregexp",
    sum = "h1:HfqmD5MEmC0zvwBuF187nq9mdnXjXsSivRiXN7SmRkE=",
    version = "v0.2.0",
)

go_repository(
    name = "org_collectd",
    importpath = "collectd.org",
    sum = "h1:iNBHGw1VvPJxH2B6RiFWFZ+vsjo1lCdRszBeOuwGi00=",
    version = "v0.3.0",
)

go_repository(
    name = "org_gonum_v1_gonum",
    importpath = "gonum.org/v1/gonum",
    sum = "h1:DJy6UzXbahnGUf1ujUNkh/NEtK14qMo2nvlBPs4U5yw=",
    version = "v0.6.0",
)

go_repository(
    name = "org_gonum_v1_netlib",
    importpath = "gonum.org/v1/netlib",
    sum = "h1:OE9mWmgKkjJyEmDAAtGMPjXu+YNeGvK9VTSHY6+Qihc=",
    version = "v0.0.0-20190313105609-8cb42192e0e0",
)

go_repository(
    name = "org_gonum_v1_plot",
    importpath = "gonum.org/v1/plot",
    sum = "h1:Qh4dB5D/WpoUUp3lSod7qgoyEHbDGPUWjIbnqdqqe1k=",
    version = "v0.0.0-20190515093506-e2840ee46a6b",
)
>>>>>>> 49a0d3ca
<|MERGE_RESOLUTION|>--- conflicted
+++ resolved
@@ -303,25 +303,10 @@
 
 # External dependencies
 
-<<<<<<< HEAD
-go_repository(
-    name = "com_github_ethereum_go_ethereum",
-    commit = "df74fa9e96217d0fffbe4f25788dd270b25243ed",
-    importpath = "github.com/ethereum/go-ethereum",
-    # Note: go-ethereum is not bazel-friendly with regards to cgo. We have a
-    # a fork that has resolved these issues by disabling HID/USB support and
-    # some manual fixes for c imports in the crypto package. This is forked
-    # branch should be updated from time to time with the latest go-ethereum
-    # code.
-    remote = "https://github.com/prysmaticlabs/bazel-go-ethereum",
-    vcs = "git",
-)
-=======
 http_archive(
     name = "sszgen",  # Hack because we don't want to build this binary with libfuzzer, but need it to build.
     build_file_content = """
 load("@io_bazel_rules_go//go:def.bzl", "go_library", "go_binary")
->>>>>>> 49a0d3ca
 
 go_library(
     name = "go_default_library",
@@ -335,72 +320,10 @@
     visibility = ["//visibility:private"],
 )
 
-<<<<<<< HEAD
-go_repository(
-    name = "com_github_go_yaml_yaml",
-    commit = "f221b8435cfb71e54062f6c6e99e9ade30b124d5",  # v2.2.4
-    importpath = "github.com/go-yaml/yaml",
-)
-
-go_repository(
-    name = "com_github_x_cray_logrus_prefixed_formatter",
-    commit = "bb2702d423886830dee131692131d35648c382e2",  # v0.5.2
-    importpath = "github.com/x-cray/logrus-prefixed-formatter",
-)
-
-go_repository(
-    name = "com_github_mgutz_ansi",
-    commit = "9520e82c474b0a04dd04f8a40959027271bab992",
-    importpath = "github.com/mgutz/ansi",
-)
-
-go_repository(
-    name = "com_github_libp2p_go_libp2p",
-    commit = "76944c4fc848530530f6be36fb22b70431ca506c",  # v0.5.1
-    importpath = "github.com/libp2p/go-libp2p",
-)
-
-go_repository(
-    name = "com_github_libp2p_go_libp2p_peer",
-    commit = "62676d8fb785a8fc279878cbe8e03b878f005910",  # v0.2.0
-    importpath = "github.com/libp2p/go-libp2p-peer",
-)
-
-go_repository(
-    name = "com_github_libp2p_go_libp2p_crypto",
-    build_file_proto_mode = "disable_global",
-    commit = "ddb6d72b5ad0ae81bf1ee77b628eac1d7237536a",  # v0.1.0
-    importpath = "github.com/libp2p/go-libp2p-crypto",
-)
-
-go_repository(
-    name = "com_github_multiformats_go_multiaddr",
-    commit = "8c6cee15b340d7210c30a82a19231ee333b69b1d",  # v0.2.0
-    importpath = "github.com/multiformats/go-multiaddr",
-)
-
-go_repository(
-    name = "com_github_ipfs_go_log",
-    commit = "91b837264c0f35dd4e2be341d711316b91d3573d",  # v0.0.1
-    importpath = "github.com/ipfs/go-log",
-)
-
-go_repository(
-    name = "com_github_multiformats_go_multihash",
-    commit = "6b39927dce4869bc1726861b65ada415ee1f7fc7",  # v0.0.13
-    importpath = "github.com/multiformats/go-multihash",
-)
-
-go_repository(
-    name = "com_github_libp2p_go_libp2p_swarm",
-    commit = "4f59859086ea4bfd750cf40ff2598fe8e6256f78",  # v0.2.2
-    importpath = "github.com/libp2p/go-libp2p-swarm",
-=======
 go_binary(
     name = "sszgen",
     embed = [":go_default_library"],
     visibility = ["//visibility:public"],
->>>>>>> 49a0d3ca
 )
     """,
     strip_prefix = "fastssz-06015a5d84f9e4eefe2c21377ca678fa8f1a1b09",
@@ -444,11 +367,6 @@
 )
 
 go_repository(
-<<<<<<< HEAD
-    name = "com_github_minio_sha256_simd",
-    commit = "6de4475307716de15b286880ff321c9547086fdd",  # v0.1.1
-    importpath = "github.com/minio/sha256-simd",
-=======
     name = "com_github_apilayer_freegeoip",
     importpath = "github.com/apilayer/freegeoip",
     sum = "h1:z1u2gv0/rsSi/HqMDB436AiUROXXim7st5DOg4Ikl4A=",
@@ -467,7 +385,6 @@
     importpath = "github.com/boltdb/bolt",
     sum = "h1:JQmyP4ZBrce+ZQu0dY660FMfatumYDLun9hBCUVIkF4=",
     version = "v1.3.1",
->>>>>>> 49a0d3ca
 )
 
 go_repository(
@@ -541,11 +458,6 @@
 )
 
 go_repository(
-<<<<<<< HEAD
-    name = "com_github_libp2p_go_libp2p_transport_upgrader",
-    commit = "07ed92ccf9aba3a2e4b2fddc4c17ced060524922",  # v0.1.1
-    importpath = "github.com/libp2p/go-libp2p-transport-upgrader",
-=======
     name = "com_github_glycerine_goconvey",
     importpath = "github.com/glycerine/goconvey",
     sum = "h1:gclg6gY70GLy3PbkQ1AERPfmLMMagS60DKF78eWwLn8=",
@@ -557,7 +469,6 @@
     importpath = "github.com/go-gl/glfw",
     sum = "h1:QbL/5oDUmRBzO9/Z7Seo6zf912W/a6Sr4Eu0G/3Jho0=",
     version = "v0.0.0-20190409004039-e6da0acd62b1",
->>>>>>> 49a0d3ca
 )
 
 go_repository(
@@ -596,17 +507,6 @@
 )
 
 go_repository(
-<<<<<<< HEAD
-    name = "com_github_libp2p_go_reuseport",
-    commit = "3e6d618acfdfacbbeff71cb2bd70fc188f897a0f",  # v0.0.1
-    importpath = "github.com/libp2p/go-reuseport",
-)
-
-go_repository(
-    name = "com_github_spaolacci_murmur3",
-    commit = "f09979ecbc725b9e6d41a297405f65e7e8804acc",  # v1.1.0
-    importpath = "github.com/spaolacci/murmur3",
-=======
     name = "com_github_influxdata_influxql",
     importpath = "github.com/influxdata/influxql",
     sum = "h1:sPsaumLFRPMwR5QtD3Up54HXpNND8Eu7G1vQFmi3quQ=",
@@ -632,7 +532,6 @@
     importpath = "github.com/influxdata/roaring",
     sum = "h1:UzJnB7VRL4PSkUJHwsyzseGOmrO/r4yA+AuxGJxiZmA=",
     version = "v0.4.13-0.20180809181101-fc520f41fab6",
->>>>>>> 49a0d3ca
 )
 
 go_repository(
@@ -699,11 +598,6 @@
 )
 
 go_repository(
-<<<<<<< HEAD
-    name = "com_github_libp2p_go_reuseport_transport",
-    commit = "c7583c88df654a2ecd621e863f661783d79b64d1",  # v0.0.2
-    importpath = "github.com/libp2p/go-reuseport-transport",
-=======
     name = "com_github_mattn_go_sqlite3",
     importpath = "github.com/mattn/go-sqlite3",
     sum = "h1:LDdKkqtYlom37fkvqs8rMPFKAMe8+SgjbwZ6ex1/A/Q=",
@@ -715,7 +609,6 @@
     importpath = "github.com/mattn/go-tty",
     sum = "h1:d8RFOZ2IiFtFWBcKEHAFYJcPTf0wY5q0exFNJZVWa1U=",
     version = "v0.0.0-20180907095812-13ff1204f104",
->>>>>>> 49a0d3ca
 )
 
 go_repository(
@@ -726,11 +619,6 @@
 )
 
 go_repository(
-<<<<<<< HEAD
-    name = "com_github_emicklei_dot",
-    commit = "5810de2f2ab7aac98cd7bcbd59147a7ca6071768",
-    importpath = "github.com/emicklei/dot",
-=======
     name = "com_github_oschwald_maxminddb_golang",
     importpath = "github.com/oschwald/maxminddb-golang",
     sum = "h1:KAJSjdHQ8Kv45nFIbtoLGrGWqHFajOIm7skTyz/+Dls=",
@@ -749,7 +637,6 @@
     importpath = "github.com/pkg/term",
     sum = "h1:tFwafIEMf0B7NlcxV/zJ6leBIa81D3hgGSgsE5hCkOQ=",
     version = "v0.0.0-20180730021639-bffc007b7fd5",
->>>>>>> 49a0d3ca
 )
 
 go_repository(
@@ -774,153 +661,10 @@
 )
 
 go_repository(
-<<<<<<< HEAD
-    name = "org_golang_google_api",
-    importpath = "google.golang.org/api",
-    sum = "h1:uMf5uLi4eQMRrMKhCplNik4U4H8Z6C1br3zOtAa/aDE=",
-    version = "v0.14.0",
-)
-
-go_repository(
-    name = "org_golang_x_sync",
-    commit = "e225da77a7e68af35c70ccbf71af2b83e6acac3c",
-    importpath = "golang.org/x/sync",
-)
-
-go_repository(
-    name = "com_github_golang_lint",
-    commit = "5b3e6a55c961c61f4836ae6868c17b070744c590",
-    importpath = "github.com/golang/lint",
-)
-
-go_repository(
-    name = "org_golang_x_lint",
-    commit = "5b3e6a55c961c61f4836ae6868c17b070744c590",
-    importpath = "golang.org/x/lint",
-)
-
-go_repository(
-    name = "com_github_prometheus_client_golang",
-    commit = "4ab88e80c249ed361d3299e2930427d9ac43ef8d",  # v1.0.0
-    importpath = "github.com/prometheus/client_golang",
-)
-
-go_repository(
-    name = "com_github_prometheus_client_model",
-    commit = "7bc5445566f0fe75b15de23e6b93886e982d7bf9",
-    importpath = "github.com/prometheus/client_model",
-)
-
-go_repository(
-    name = "com_github_prometheus_common",
-    commit = "d978bcb1309602d68bb4ba69cf3f8ed900e07308",
-    importpath = "github.com/prometheus/common",
-)
-
-go_repository(
-    name = "com_github_prometheus_procfs",
-    commit = "6d489fc7f1d9cd890a250f3ea3431b1744b9623f",
-    importpath = "github.com/prometheus/procfs",
-)
-
-go_repository(
-    name = "com_github_beorn7_perks",
-    commit = "37c8de3658fcb183f997c4e13e8337516ab753e6",  # v1.0.1
-    importpath = "github.com/beorn7/perks",
-)
-
-go_repository(
-    name = "com_github_matttproud_golang_protobuf_extensions",
-    commit = "c12348ce28de40eed0136aa2b644d0ee0650e56c",  # v1.0.1
-    importpath = "github.com/matttproud/golang_protobuf_extensions",
-)
-
-go_repository(
-    name = "com_github_libp2p_go_buffer_pool",
-    commit = "c4a5988a1e475884367015e1a2d0bd5fa4c491f4",  # v0.0.2
-    importpath = "github.com/libp2p/go-buffer-pool",
-)
-
-go_repository(
-    name = "com_github_libp2p_go_mplex",
-    commit = "62fe9554facaec3f80333b61ea8d694fe615705f",  # v0.1.0
-    importpath = "github.com/libp2p/go-mplex",
-)
-
-go_repository(
-    name = "com_github_libp2p_go_libp2p_pubsub",
-    build_file_proto_mode = "disable_global",
-    importpath = "github.com/libp2p/go-libp2p-pubsub",
-    sum = "h1:+Iz8zeI1KO6HX8cexU9g98cCGjae52Vujeg087SkuME=",
-    version = "v0.2.6-0.20191219233527-97846b574895",
-)
-
-go_repository(
-    name = "com_github_ipfs_go_ipfs_util",
-    commit = "a4bb5361e49427531f9a716ead2ce4bd9bdd7959",  # v0.0.1
-    importpath = "github.com/ipfs/go-ipfs-util",
-)
-
-go_repository(
-    name = "com_github_libp2p_go_libp2p_kad_dht",
-    build_file_proto_mode = "disable_global",
-    commit = "e216d3cf6cfadfc91b8c3bec6ac9492ea40908d0",  # v0.2.1
-    importpath = "github.com/libp2p/go-libp2p-kad-dht",
-)
-
-go_repository(
-    name = "com_github_ipfs_go_datastore",
-    commit = "e7a498916ccca1b0b40fb08630659cd4d68a01e8",  # v0.3.1
-    importpath = "github.com/ipfs/go-datastore",
-)
-
-go_repository(
-    name = "com_github_whyrusleeping_base32",
-    commit = "c30ac30633ccdabefe87eb12465113f06f1bab75",
-    importpath = "github.com/whyrusleeping/base32",
-)
-
-go_repository(
-    name = "com_github_ipfs_go_cid",
-    commit = "3da5bbbe45260437a44f777e6b2e5effa2606901",  # v0.0.4
-    importpath = "github.com/ipfs/go-cid",
-)
-
-go_repository(
-    name = "com_github_libp2p_go_libp2p_record",
-    build_file_proto_mode = "disable_global",
-    commit = "8ccbca30634f70a8f03d133ac64cbf245d079e1e",  # v0.1.2
-    importpath = "github.com/libp2p/go-libp2p-record",
-)
-
-go_repository(
-    name = "com_github_libp2p_go_libp2p_routing",
-    commit = "f4ece6c1baa8e77ee488b25014fcb1059955ed0f",  # v0.1.0
-    importpath = "github.com/libp2p/go-libp2p-routing",
-)
-
-go_repository(
-    name = "com_github_libp2p_go_libp2p_kbucket",
-    commit = "a0cac6f63c491504b18eeba24be2ac0bbbfa0e5c",  # v0.2.3
-    importpath = "github.com/libp2p/go-libp2p-kbucket",
-)
-
-go_repository(
-    name = "com_github_ipfs_go_todocounter",
-    commit = "742667602a47ab3a2b7f17d935019c3255719dce",  # v0.0.2
-    importpath = "github.com/ipfs/go-todocounter",
-)
-
-go_repository(
-    name = "com_github_whyrusleeping_go_keyspace",
-    commit = "5b898ac5add1da7178a4a98e69cb7b9205c085ee",
-    importpath = "github.com/whyrusleeping/go-keyspace",
-=======
     name = "com_github_smartystreets_assertions",
     importpath = "github.com/smartystreets/assertions",
     sum = "h1:zE9ykElWQ6/NYmHa3jpm/yHnI4xSofP+UP6SpjHcSeM=",
     version = "v0.0.0-20180927180507-b2de0cb4f26d",
->>>>>>> 49a0d3ca
 )
 
 go_repository(
@@ -987,332 +731,6 @@
 )
 
 go_repository(
-<<<<<<< HEAD
-    name = "com_github_deckarep_golang_set",
-    commit = "cbaa98ba5575e67703b32b4b19f73c91f3c4159e",  # v1.7.1
-    importpath = "github.com/deckarep/golang-set",
-)
-
-go_repository(
-    name = "com_github_golang_snappy",
-    commit = "2a8bb927dd31d8daada140a5d09578521ce5c36a",  # v0.0.1
-    importpath = "github.com/golang/snappy",
-)
-
-go_repository(
-    name = "com_github_pkg_errors",
-    commit = "614d223910a179a466c1767a985424175c39b465",  # v0.9.1
-    importpath = "github.com/pkg/errors",
-)
-
-go_repository(
-    name = "com_github_prestonvanloon_go_recaptcha",
-    commit = "0834cef6e8bd3a7ebdb3ac7def9440ee47d501a4",
-    importpath = "github.com/prestonvanloon/go-recaptcha",
-)
-
-go_repository(
-    name = "com_github_phoreproject_bls",
-    commit = "da95d4798b09e9f45a29dc53124b2a0b4c1dfc13",
-    importpath = "github.com/phoreproject/bls",
-)
-
-go_repository(
-    name = "com_github_multiformats_go_base32",
-    commit = "a9c2755c3d1672dbe6a7e4a5d182169fa30b6a8e",  # v0.0.3
-    importpath = "github.com/multiformats/go-base32",
-)
-
-go_repository(
-    name = "org_golang_x_xerrors",
-    commit = "a5947ffaace3e882f334c1750858b4a6a7e52422",
-    importpath = "golang.org/x/xerrors",
-)
-
-go_repository(
-    name = "com_github_grpc_ecosystem_go_grpc_middleware",
-    commit = "dd15ed025b6054e5253963e355991f3070d4e593",  # v1.1.0
-    importpath = "github.com/grpc-ecosystem/go-grpc-middleware",
-)
-
-go_repository(
-    name = "com_github_apache_thrift",
-    commit = "cecee50308fc7e6f77f55b3fd906c1c6c471fa2f",  # v0.13.0
-    importpath = "github.com/apache/thrift",
-)
-
-go_repository(
-    name = "com_github_grpc_ecosystem_go_grpc_prometheus",
-    commit = "c225b8c3b01faf2899099b768856a9e916e5087b",  # v1.2.0
-    importpath = "github.com/grpc-ecosystem/go-grpc-prometheus",
-)
-
-go_repository(
-    name = "com_github_libp2p_go_libp2p_connmgr",
-    commit = "273839464339f1885413b385feee35301c5cb76f",  # v0.2.1
-    importpath = "github.com/libp2p/go-libp2p-connmgr",
-)
-
-go_repository(
-    name = "com_github_joonix_log",
-    commit = "13fe31bbdd7a6f706b9114e188cdb53856be4d64",
-    importpath = "github.com/joonix/log",
-)
-
-go_repository(
-    name = "grpc_ecosystem_grpc_gateway",
-    importpath = "github.com/grpc-ecosystem/grpc-gateway",
-    sum = "h1:IOPK2xMPP3aV6/NPt4jt//ELFo3Vv8sDVD8j3+tleDU=",
-    version = "v1.14.4",
-)
-
-go_repository(
-    name = "com_github_ghodss_yaml",
-    commit = "0ca9ea5df5451ffdf184b4428c902747c2c11cd7",  # v1.0.0
-    importpath = "github.com/ghodss/yaml",
-)
-
-go_repository(
-    name = "org_uber_go_automaxprocs",
-    commit = "946a8391268aea0a60a86403988ff3ab4b604a83",  # v1.2.0
-    importpath = "go.uber.org/automaxprocs",
-)
-
-go_repository(
-    name = "com_github_libp2p_go_libp2p_core",
-    build_file_proto_mode = "disable_global",
-    commit = "f7f724862d85ec9f9ee7c58b0f79836abdee8cd9",  # v0.3.0
-    importpath = "github.com/libp2p/go-libp2p-core",
-)
-
-go_repository(
-    name = "com_github_libp2p_go_libp2p_testing",
-    commit = "82713a62880a5fe72d438bd58d737f0d3c4b7f36",  # v0.1.1
-    importpath = "github.com/libp2p/go-libp2p-testing",
-)
-
-go_repository(
-    name = "com_github_libp2p_go_libp2p_yamux",
-    commit = "a61e80cb5770aa0d9b1bafe94da1278f58baa2c5",  # v0.2.1
-    importpath = "github.com/libp2p/go-libp2p-yamux",
-)
-
-go_repository(
-    name = "com_github_libp2p_go_libp2p_mplex",
-    commit = "811729f15f0af13fe3f0d9e410c22f6a4bc5c686",  # v0.2.1
-    importpath = "github.com/libp2p/go-libp2p-mplex",
-)
-
-go_repository(
-    name = "com_github_libp2p_go_stream_muxer_multistream",
-    commit = "2439b02deee2de8bb1fe24473d3d8333008a714a",  # v0.2.0
-    importpath = "github.com/libp2p/go-stream-muxer-multistream",
-)
-
-go_repository(
-    name = "com_github_multiformats_go_multiaddr_fmt",
-    commit = "113ed87ed03cfff94f29fd95236be3ccd933fd36",  # v0.1.0
-    importpath = "github.com/multiformats/go-multiaddr-fmt",
-)
-
-go_repository(
-    name = "com_github_multiformats_go_varint",
-    commit = "0aa688902217dff2cba0f678c7e4a0f547b4983e",
-    importpath = "github.com/multiformats/go-varint",
-)
-
-go_repository(
-    name = "com_github_libp2p_go_yamux",
-    commit = "663972181d409e7263040f0b668462f87c85e1bd",  # v1.2.3
-    importpath = "github.com/libp2p/go-yamux",
-)
-
-go_repository(
-    name = "com_github_libp2p_go_nat",
-    commit = "4b355d438085545df006ad9349686f30d8d37a27",  # v0.0.4
-    importpath = "github.com/libp2p/go-nat",
-)
-
-go_repository(
-    name = "com_github_koron_go_ssdp",
-    commit = "4a0ed625a78b6858dc8d3a55fb7728968b712122",
-    importpath = "github.com/koron/go-ssdp",
-)
-
-go_repository(
-    name = "com_github_libp2p_go_eventbus",
-    commit = "d34a18eba211bd65b32a4a7a06390fc441257cbd",  # v0.1.0
-    importpath = "github.com/libp2p/go-eventbus",
-)
-
-go_repository(
-    name = "in_gopkg_d4l3k_messagediff_v1",
-    commit = "29f32d820d112dbd66e58492a6ffb7cc3106312b",  # v1.2.1
-    importpath = "gopkg.in/d4l3k/messagediff.v1",
-)
-
-go_repository(
-    name = "com_github_prysmaticlabs_go_bitfield",
-    commit = "62c2aee7166951c456888f92237aee4303ba1b9d",
-    importpath = "github.com/prysmaticlabs/go-bitfield",
-)
-
-load("@com_github_prysmaticlabs_go_ssz//:deps.bzl", "go_ssz_dependencies")
-
-go_ssz_dependencies()
-
-go_repository(
-    name = "org_golang_google_grpc",
-    build_file_proto_mode = "disable",
-    importpath = "google.golang.org/grpc",
-    sum = "h1:zvIju4sqAGvwKspUQOhwnpcqSbzi7/H6QomNNjTL4sk=",
-    version = "v1.27.1",
-)
-
-go_repository(
-    name = "org_golang_x_net",
-    commit = "da137c7871d730100384dbcf36e6f8fa493aef5b",
-    importpath = "golang.org/x/net",
-)
-
-go_repository(
-    name = "org_golang_x_text",
-    commit = "342b2e1fbaa52c93f31447ad2c6abc048c63e475",  # v0.3.2
-    importpath = "golang.org/x/text",
-)
-
-go_repository(
-    name = "com_github_golang_glog",
-    commit = "23def4e6c14b4da8ac2ed8007337bc5eb5007998",
-    importpath = "github.com/golang/glog",
-)
-
-go_repository(
-    name = "org_golang_x_time",
-    commit = "9d24e82272b4f38b78bc8cff74fa936d31ccd8ef",
-    importpath = "golang.org/x/time",
-)
-
-go_repository(
-    name = "com_github_googleapis_gnostic",
-    commit = "896953e6749863beec38e27029c804e88c3144b8",  # v0.4.1
-    importpath = "github.com/googleapis/gnostic",
-)
-
-go_repository(
-    name = "in_gopkg_inf_v0",
-    commit = "d2d2541c53f18d2a059457998ce2876cc8e67cbf",  # v0.9.1
-    importpath = "gopkg.in/inf.v0",
-)
-
-go_repository(
-    name = "io_k8s_sigs_yaml",
-    commit = "fd68e9863619f6ec2fdd8625fe1f02e7c877e480",  # v1.1.0
-    importpath = "sigs.k8s.io/yaml",
-)
-
-go_repository(
-    name = "com_github_google_go_cmp",
-    commit = "5a6f75716e1203a923a78c9efb94089d857df0f6",  # v0.4.0
-    importpath = "github.com/google/go-cmp",
-)
-
-go_repository(
-    name = "com_github_modern_go_reflect2",
-    commit = "94122c33edd36123c84d5368cfb2b69df93a0ec8",  # v1.0.1
-    importpath = "github.com/modern-go/reflect2",
-)
-
-go_repository(
-    name = "com_github_json_iterator_go",
-    commit = "4f2e55fcf87ba29ab80379002316db67620ff622",
-    importpath = "github.com/json-iterator/go",
-    remote = "https://github.com/prestonvanloon/go",
-    vcs = "git",
-)
-
-go_repository(
-    name = "com_github_modern_go_concurrent",
-    commit = "bacd9c7ef1dd9b15be4a9909b8ac7a4e313eec94",
-    importpath = "github.com/modern-go/concurrent",
-)
-
-go_repository(
-    name = "io_k8s_utils",
-    commit = "3dccf664f023863740c508fb4284e49742bedfa4",
-    importpath = "k8s.io/utils",
-)
-
-go_repository(
-    name = "com_github_patrickmn_go_cache",
-    commit = "46f407853014144407b6c2ec7ccc76bf67958d93",
-    importpath = "github.com/patrickmn/go-cache",
-)
-
-go_repository(
-    name = "com_github_prysmaticlabs_ethereumapis",
-    commit = "f6aa45b3661f7dabdadf58f21b83b5125311c060",
-    importpath = "github.com/prysmaticlabs/ethereumapis",
-)
-
-go_repository(
-    name = "com_github_cloudflare_roughtime",
-    importpath = "github.com/cloudflare/roughtime",
-    sum = "h1:jeSxE3fepJdhASERvBHI6RFkMhISv6Ir2JUybYLIVXs=",
-    version = "v0.0.0-20200205191924-a69ef1dab727",
-)
-
-go_repository(
-    name = "com_googlesource_roughtime_roughtime_git",
-    build_file_generation = "on",
-    commit = "51f6971f5f06ec101e5fbcabe5a49477708540f3",
-    importpath = "roughtime.googlesource.com/roughtime.git",
-)
-
-go_repository(
-    name = "com_github_paulbellamy_ratecounter",
-    commit = "524851a93235ac051e3540563ed7909357fe24ab",  # v0.2.0
-    importpath = "github.com/paulbellamy/ratecounter",
-)
-
-go_repository(
-    name = "com_github_minio_highwayhash",
-    importpath = "github.com/minio/highwayhash",
-    sum = "h1:iMSDhgUILCr0TNm8LWlSjF8N0ZIj2qbO8WHp6Q/J2BA=",
-    version = "v1.0.0",
-)
-
-go_repository(
-    name = "org_golang_x_exp",
-    importpath = "golang.org/x/exp",
-    sum = "h1:n9HxLrNxWWtEb1cA950nuEEj3QnKbtsCJ6KjcgisNUs=",
-    version = "v0.0.0-20191002040644-a1355ae1e2c3",
-)
-
-go_repository(
-    name = "in_gopkg_confluentinc_confluent_kafka_go_v1",
-    importpath = "gopkg.in/confluentinc/confluent-kafka-go.v1",
-    patch_args = ["-p1"],
-    patches = ["//third_party:in_gopkg_confluentinc_confluent_kafka_go_v1.patch"],
-    sum = "h1:roy97m/3wj9/o8OuU3sZ5wildk30ep38k2x8nhNbKrI=",
-    version = "v1.1.0",
-)
-
-go_repository(
-    name = "com_github_robertkrimen_otto",
-    importpath = "github.com/robertkrimen/otto",
-    sum = "h1:1VUlQbCfkoSGv7qP7Y+ro3ap1P1pPZxgdGVqiTVy5C4=",
-    version = "v0.0.0-20180617131154-15f95af6e78d",
-)
-
-go_repository(
-    name = "com_github_mohae_deepcopy",
-    importpath = "github.com/mohae/deepcopy",
-    sum = "h1:RWengNIwukTxcDr9M+97sNutRR1RKhG96O6jWumTTnw=",
-    version = "v0.0.0-20170929034955-c48cc78d4826",
-)
-
-go_repository(
     name = "in_gopkg_sourcemap_v1",
     importpath = "gopkg.in/sourcemap.v1",
     sum = "h1:inv58fC9f9J3TK2Y2R1NPntXEn3/wjWHkonhIUODNTI=",
@@ -1320,277 +738,6 @@
 )
 
 go_repository(
-    name = "com_github_protolambda_zssz",
-    commit = "632f11e5e281660402bd0ac58f76090f3503def0",
-    importpath = "github.com/protolambda/zssz",
-)
-
-go_repository(
-    name = "com_github_googleapis_gnostic",
-    commit = "25d8b0b6698593f520d9d8dc5a88e6b16ca9ecc0",
-    importpath = "github.com/googleapis/gnostic",
-)
-
-go_repository(
-    name = "com_github_googleapis_gax_go_v2",
-    importpath = "github.com/googleapis/gax-go/v2",
-    sum = "h1:sjZBwGj9Jlw33ImPtvFviGYvseOtDM7hkSKB7+Tv3SM=",
-    version = "v2.0.5",
-)
-
-go_repository(
-    name = "com_github_golang_groupcache",
-    importpath = "github.com/golang/groupcache",
-    sum = "h1:uHTyIjqVhYRhLbJ8nIiOJHkEZZ+5YoOsAbD3sk82NiE=",
-    version = "v0.0.0-20191027212112-611e8accdfc9",
-)
-
-go_repository(
-    name = "com_github_uber_jaeger_client_go",
-    importpath = "github.com/uber/jaeger-client-go",
-    sum = "h1:HgqpYBng0n7tLJIlyT4kPCIv5XgCsF+kai1NnnrJzEU=",
-    version = "v2.20.1+incompatible",
-)
-
-go_repository(
-    name = "com_github_dgraph_io_ristretto",
-    commit = "99d1bbbf28e64530eb246be0568fc7709a35ebdd",  # v0.0.1
-    importpath = "github.com/dgraph-io/ristretto",
-)
-
-go_repository(
-    name = "com_github_ipfs_go_detect_race",
-    importpath = "github.com/ipfs/go-detect-race",
-    sum = "h1:qX/xay2W3E4Q1U7d9lNs1sU9nvguX0a7319XbyQ6cOk=",
-    version = "v0.0.1",
-)
-
-go_repository(
-    name = "com_github_kevinms_leakybucket_go",
-    importpath = "github.com/kevinms/leakybucket-go",
-    sum = "h1:oq6BiN7v0MfWCRcJAxSV+hesVMAAV8COrQbTjYNnso4=",
-    version = "v0.0.0-20190611015032-8a3d0352aa79",
-)
-
-go_repository(
-    name = "com_github_wealdtech_go_eth2_wallet",
-    importpath = "github.com/wealdtech/go-eth2-wallet",
-    sum = "h1:Hna/w4EKBJIs86VprIq7ez063A6kwk31d/O3Gs+MpYc=",
-    version = "v1.9.3",
-)
-
-go_repository(
-    name = "com_github_wealdtech_go_eth2_wallet_hd_v2",
-    importpath = "github.com/wealdtech/go-eth2-wallet-hd/v2",
-    sum = "h1:kiCvdexK3zRC2GwZHSHq+hS+irVNtMs5pNADyumeeRM=",
-    version = "v2.0.1",
-)
-
-go_repository(
-    name = "com_github_wealdtech_go_eth2_wallet_nd_v2",
-    importpath = "github.com/wealdtech/go-eth2-wallet-nd/v2",
-    sum = "h1:4lB6GY5oHQn5xwn/Sxm1e9SeVCaxa7q/0hqXUQYUNwU=",
-    version = "v2.0.1",
-)
-
-go_repository(
-    name = "com_github_wealdtech_go_eth2_wallet_store_filesystem",
-    importpath = "github.com/wealdtech/go-eth2-wallet-store-filesystem",
-    sum = "h1:Lc6wVTjIYeD+2hLAIzq1SugTWR527vEX4tEr5v3zxJc=",
-    version = "v1.7.2",
-)
-
-go_repository(
-    name = "com_github_wealdtech_go_eth2_wallet_store_s3",
-    importpath = "github.com/wealdtech/go-eth2-wallet-store-s3",
-    sum = "h1:xzyQDxbe5nr7xG0ByevTV2S8qkeOZvvjp+leBJcpxXQ=",
-    version = "v1.6.2",
-)
-
-go_repository(
-    name = "com_github_wealdtech_go_eth2_wallet_encryptor_keystorev4",
-    importpath = "github.com/wealdtech/go-eth2-wallet-encryptor-keystorev4",
-    sum = "h1:IcpS4VpXhYz+TVupB5n6C6IQzaKwG+Rc8nvgCa/da4c=",
-    version = "v1.0.0",
-)
-
-go_repository(
-    name = "com_github_wealdtech_go_eth2_wallet_types_v2",
-    importpath = "github.com/wealdtech/go-eth2-wallet-types/v2",
-    sum = "h1:Ct3RrNJTapBiG2GxVl53Kfgy96f0GEUV7bediTu91u8=",
-    version = "v2.0.1",
-)
-
-go_repository(
-    name = "com_github_wealdtech_go_eth2_types_v2",
-    build_directives = [
-        "gazelle:resolve go github.com/herumi/bls-eth-go-binary/bls @herumi_bls_eth_go_binary//:go_default_library",
-    ],
-    importpath = "github.com/wealdtech/go-eth2-types/v2",
-    sum = "h1:qfmgaCBkH2N11LHCXsRWYz7OOxc+1QXrKHlS9yDnFsw=",
-    version = "v2.3.0",
-)
-
-go_repository(
-    name = "com_github_wealdtech_go_eth2_util",
-    importpath = "github.com/wealdtech/go-eth2-util",
-    sum = "h1:MyM16V7Qhd9q2ZaRa0WteBg2bWb8UplIKjZr8aeBZP0=",
-    version = "v1.1.4",
-)
-
-go_repository(
-    name = "com_github_wealdtech_go_ecodec",
-    importpath = "github.com/wealdtech/go-ecodec",
-    sum = "h1:yggrTSckcPJRaxxOxQF7FPm21kgE8WA6+f5jdq5Kr8o=",
-    version = "v1.1.0",
-)
-
-go_repository(
-    name = "com_github_wealdtech_go_bytesutil",
-    importpath = "github.com/wealdtech/go-bytesutil",
-    sum = "h1:ocEg3Ke2GkZ4vQw5lp46rmO+pfqCCTgq35gqOy8JKVc=",
-    version = "v1.1.1",
-)
-
-go_repository(
-    name = "com_github_wealdtech_go_indexer",
-    importpath = "github.com/wealdtech/go-indexer",
-    sum = "h1:/S4rfWQbSOnnYmwnvuTVatDibZ8o1s9bmTCHO16XINg=",
-    version = "v1.0.0",
-)
-
-go_repository(
-    name = "com_github_shibukawa_configdir",
-    commit = "e180dbdc8da04c4fa04272e875ce64949f38bd3e",
-    importpath = "github.com/shibukawa/configdir",
-)
-
-go_repository(
-    name = "com_github_libp2p_go_libp2p_noise",
-    importpath = "github.com/libp2p/go-libp2p-noise",
-    sum = "h1:J1gHJRNFEk7NdiaPQQqAvxEy+7hhCsVv3uzduWybmqY=",
-    version = "v0.0.0-20200302201340-8c54356e12c9",
-)
-
-go_repository(
-    name = "com_github_ferranbt_fastssz",
-    commit = "06015a5d84f9e4eefe2c21377ca678fa8f1a1b09",
-    importpath = "github.com/ferranbt/fastssz",
-    nofuzz = True,
-)
-
-http_archive(
-    name = "sszgen",  # Hack because we don't want to build this binary with libfuzzer, but need it to build.
-    build_file_content = """
-load("@io_bazel_rules_go//go:def.bzl", "go_library", "go_binary")
-
-go_library(
-    name = "go_default_library",
-    srcs = [
-        "sszgen/main.go",
-        "sszgen/marshal.go",
-        "sszgen/size.go",
-        "sszgen/unmarshal.go",
-    ],
-    importpath = "github.com/ferranbt/fastssz/sszgen",
-    visibility = ["//visibility:private"],
-)
-
-go_binary(
-    name = "sszgen",
-    embed = [":go_default_library"],
-    visibility = ["//visibility:public"],
-)
-    """,
-    strip_prefix = "fastssz-06015a5d84f9e4eefe2c21377ca678fa8f1a1b09",
-    urls = ["https://github.com/ferranbt/fastssz/archive/06015a5d84f9e4eefe2c21377ca678fa8f1a1b09.tar.gz"],
-)
-
-go_repository(
-    name = "com_github_burntsushi_toml",
-    importpath = "github.com/BurntSushi/toml",
-    sum = "h1:WXkYYl6Yr3qBf1K79EBnL4mak0OimBfB0XUf9Vl28OQ=",
-    version = "v0.3.1",
-)
-
-go_repository(
-    name = "com_github_cpuguy83_go_md2man_v2",
-    importpath = "github.com/cpuguy83/go-md2man/v2",
-    sum = "h1:EoUDS0afbrsXAZ9YQ9jdu/mZ2sXgT1/2yyNng4PGlyM=",
-    version = "v2.0.0",
-)
-
-go_repository(
-    name = "com_github_russross_blackfriday_v2",
-    importpath = "github.com/russross/blackfriday/v2",
-    sum = "h1:lPqVAte+HuHNfhJ/0LC98ESWRz8afy9tM/0RK8m9o+Q=",
-    version = "v2.0.1",
-)
-
-go_repository(
-    name = "com_github_shurcool_sanitized_anchor_name",
-    importpath = "github.com/shurcooL/sanitized_anchor_name",
-    sum = "h1:PdmoCO6wvbs+7yrJyMORt4/BmY5IYyJwS/kOiWx8mHo=",
-    version = "v1.0.0",
-)
-
-go_repository(
-    name = "in_gopkg_urfave_cli_v2",
-    importpath = "gopkg.in/urfave/cli.v2",
-    sum = "h1:OvXt/p4cdwNl+mwcWMq/AxaKFkhdxcjx+tx+qf4EOvY=",
-    version = "v2.0.0-20190806201727-b62605953717",
-)
-
-go_repository(
-    name = "com_github_wealdtech_eth2_signer_api",
-    build_file_proto_mode = "disable_global",
-    importpath = "github.com/wealdtech/eth2-signer-api",
-    sum = "h1:Fs0GfrdhboBKW7zaMvIvUHJaOB1ibpAmRG3lkB53in4=",
-    version = "v1.3.0",
-)
-
-go_repository(
-    name = "com_github_prysmaticlabs_prombbolt",
-    importpath = "github.com/prysmaticlabs/prombbolt",
-    sum = "h1:bVD46NhbqEE6bsIqj42TCS3ELUdumti3WfAw9DXNtkg=",
-    version = "v0.0.0-20200324184628-09789ef63796",
-)
-
-load("@com_github_prysmaticlabs_prombbolt//:repositories.bzl", "prombbolt_dependencies")
-
-prombbolt_dependencies()
-
-go_repository(
-    name = "com_github_ianlancetaylor_cgosymbolizer",
-    importpath = "github.com/ianlancetaylor/cgosymbolizer",
-    sum = "h1:GWsU1WjSE2rtvyTYGcndqmPPkQkBNV7pEuZdnGtwtu4=",
-    version = "v0.0.0-20200321040036-d43e30eacb43",
-)
-
-go_repository(
-    name = "org_golang_x_mod",
-    importpath = "golang.org/x/mod",
-    sum = "h1:KU7oHjnv3XNWfa5COkzUifxZmxp1TyI7ImMXqFxLwvQ=",
-    version = "v0.2.0",
-)
-
-go_repository(
-    name = "com_github_golang_gddo",
-    commit = "3c2cc9a6329d9842b3bbdaf307a8110d740cf94c",
-    importpath = "github.com/golang/gddo",
-)
-
-load("@com_github_ethereum_go_ethereum//:deps.bzl", "geth_dependencies")
-
-geth_dependencies()
-=======
-    name = "in_gopkg_sourcemap_v1",
-    importpath = "gopkg.in/sourcemap.v1",
-    sum = "h1:inv58fC9f9J3TK2Y2R1NPntXEn3/wjWHkonhIUODNTI=",
-    version = "v1.0.5",
-)
-
-go_repository(
     name = "io_rsc_binaryregexp",
     importpath = "rsc.io/binaryregexp",
     sum = "h1:HfqmD5MEmC0zvwBuF187nq9mdnXjXsSivRiXN7SmRkE=",
@@ -1623,5 +770,4 @@
     importpath = "gonum.org/v1/plot",
     sum = "h1:Qh4dB5D/WpoUUp3lSod7qgoyEHbDGPUWjIbnqdqqe1k=",
     version = "v0.0.0-20190515093506-e2840ee46a6b",
-)
->>>>>>> 49a0d3ca
+)