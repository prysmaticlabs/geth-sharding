package blocks

import (
	"context"
	"fmt"

	"github.com/pkg/errors"
	types "github.com/prysmaticlabs/eth2-types"
	ethpb "github.com/prysmaticlabs/ethereumapis/eth/v1alpha1"
	"github.com/prysmaticlabs/prysm/beacon-chain/core/helpers"
	stateTrie "github.com/prysmaticlabs/prysm/beacon-chain/state"
	pb "github.com/prysmaticlabs/prysm/proto/beacon/p2p/v1"
	"github.com/prysmaticlabs/prysm/shared/attestationutil"
	"github.com/prysmaticlabs/prysm/shared/bls"
	"github.com/prysmaticlabs/prysm/shared/params"
	"go.opencensus.io/trace"
)

// ProcessAttestations applies processing operations to a block's inner attestation
// records.
func ProcessAttestations(
	ctx context.Context,
	beaconState *stateTrie.BeaconState,
	b *ethpb.SignedBeaconBlock,
) (*stateTrie.BeaconState, error) {
	if err := helpers.VerifyNilBeaconBlock(b); err != nil {
		return nil, err
	}

	var err error
	for idx, attestation := range b.Block.Body.Attestations {
		beaconState, err = ProcessAttestation(ctx, beaconState, attestation)
		if err != nil {
			return nil, errors.Wrapf(err, "could not verify attestation at index %d in block", idx)
		}
	}
	return beaconState, nil
}

// ProcessAttestation verifies an input attestation can pass through processing using the given beacon state.
//
// Spec pseudocode definition:
//  def process_attestation(state: BeaconState, attestation: Attestation) -> None:
//    data = attestation.data
//    assert data.target.epoch in (get_previous_epoch(state), get_current_epoch(state))
//    assert data.target.epoch == compute_epoch_at_slot(data.slot)
//    assert data.slot + MIN_ATTESTATION_INCLUSION_DELAY <= state.slot <= data.slot + SLOTS_PER_EPOCH
//    assert data.index < get_committee_count_per_slot(state, data.target.epoch)
//
//    committee = get_beacon_committee(state, data.slot, data.index)
//    assert len(attestation.aggregation_bits) == len(committee)
//
//    pending_attestation = PendingAttestation(
//        data=data,
//        aggregation_bits=attestation.aggregation_bits,
//        inclusion_delay=state.slot - data.slot,
//        proposer_index=get_beacon_proposer_index(state),
//    )
//
//    if data.target.epoch == get_current_epoch(state):
//        assert data.source == state.current_justified_checkpoint
//        state.current_epoch_attestations.append(pending_attestation)
//    else:
//        assert data.source == state.previous_justified_checkpoint
//        state.previous_epoch_attestations.append(pending_attestation)
//
//    # Check signature
//    assert is_valid_indexed_attestation(state, get_indexed_attestation(state, attestation))
func ProcessAttestation(
	ctx context.Context,
	beaconState *stateTrie.BeaconState,
	att *ethpb.Attestation,
) (*stateTrie.BeaconState, error) {
	beaconState, err := ProcessAttestationNoVerifySignature(ctx, beaconState, att)
	if err != nil {
		return nil, err
	}
	return beaconState, VerifyAttestationSignature(ctx, beaconState, att)
}

// ProcessAttestationsNoVerifySignature applies processing operations to a block's inner attestation
// records. The only difference would be that the attestation signature would not be verified.
func ProcessAttestationsNoVerifySignature(
	ctx context.Context,
	beaconState *stateTrie.BeaconState,
	b *ethpb.SignedBeaconBlock,
) (*stateTrie.BeaconState, error) {
	if err := helpers.VerifyNilBeaconBlock(b); err != nil {
		return nil, err
	}
	body := b.Block.Body
	var err error
	for idx, attestation := range body.Attestations {
		beaconState, err = ProcessAttestationNoVerifySignature(ctx, beaconState, attestation)
		if err != nil {
			return nil, errors.Wrapf(err, "could not verify attestation at index %d in block", idx)
		}
	}
	return beaconState, nil
}

<<<<<<< HEAD
// ProcessAttestationNoVerifySignature processes the attestation without verifying the attestation signature.
func ProcessAttestationNoVerifySignature(
=======
// VerifyAttestationNoVerifySignature verifies the attestation without verifying the attestation signature. This is
// used before processing attestation with the beacon state.
func VerifyAttestationNoVerifySignature(
>>>>>>> 90da1643
	ctx context.Context,
	beaconState *stateTrie.BeaconState,
	att *ethpb.Attestation,
) (*stateTrie.BeaconState, error) {
	ctx, span := trace.StartSpan(ctx, "core.VerifyAttestationNoVerifySignature")
	defer span.End()

	if err := helpers.ValidateNilAttestation(att); err != nil {
		return nil, err
	}
	currEpoch := helpers.CurrentEpoch(beaconState)
	prevEpoch := helpers.PrevEpoch(beaconState)
	data := att.Data
	if data.Target.Epoch != prevEpoch && data.Target.Epoch != currEpoch {
		return nil, fmt.Errorf(
			"expected target epoch (%d) to be the previous epoch (%d) or the current epoch (%d)",
			data.Target.Epoch,
			prevEpoch,
			currEpoch,
		)
	}
	if err := helpers.ValidateSlotTargetEpoch(att.Data); err != nil {
		return nil, err
	}

	s := att.Data.Slot
	minInclusionCheck := s+params.BeaconConfig().MinAttestationInclusionDelay <= beaconState.Slot()
	epochInclusionCheck := beaconState.Slot() <= s+params.BeaconConfig().SlotsPerEpoch
	if !minInclusionCheck {
		return nil, fmt.Errorf(
			"attestation slot %d + inclusion delay %d > state slot %d",
			s,
			params.BeaconConfig().MinAttestationInclusionDelay,
			beaconState.Slot(),
		)
	}
	if !epochInclusionCheck {
		return nil, fmt.Errorf(
			"state slot %d > attestation slot %d + SLOTS_PER_EPOCH %d",
			beaconState.Slot(),
			s,
			params.BeaconConfig().SlotsPerEpoch,
		)
	}
	activeValidatorCount, err := helpers.ActiveValidatorCount(beaconState, att.Data.Target.Epoch)
	if err != nil {
		return nil, err
	}
	c := helpers.SlotCommitteeCount(activeValidatorCount)
	if uint64(att.Data.CommitteeIndex) >= c {
		return nil, fmt.Errorf("committee index %d >= committee count %d", att.Data.CommitteeIndex, c)
	}

	if err := helpers.VerifyAttestationBitfieldLengths(beaconState, att); err != nil {
		return nil, errors.Wrap(err, "could not verify attestation bitfields")
	}

	// Verify attesting indices are correct.
	committee, err := helpers.BeaconCommitteeFromState(beaconState, att.Data.Slot, att.Data.CommitteeIndex)
	if err != nil {
		return nil, err
	}
	indexedAtt, err := attestationutil.ConvertToIndexed(ctx, att, committee)
	if err != nil {
		return nil, err
	}

	return nil, attestationutil.IsValidAttestationIndices(ctx, indexedAtt)
}

// ProcessAttestationNoVerifySignature processes the attestation without verifying the attestation signature. This
// method is used to validate attestations whose signatures have already been verified.
func ProcessAttestationNoVerifySignature(
	ctx context.Context,
	beaconState *stateTrie.BeaconState,
	att *ethpb.Attestation,
) (*stateTrie.BeaconState, error) {
	ctx, span := trace.StartSpan(ctx, "core.ProcessAttestationNoVerifySignature")
	defer span.End()

	if _, err := VerifyAttestationNoVerifySignature(ctx, beaconState, att); err != nil {
		return nil, err
	}

	currEpoch := helpers.CurrentEpoch(beaconState)
	data := att.Data
	s := att.Data.Slot
	proposerIndex, err := helpers.BeaconProposerIndex(beaconState)
	if err != nil {
		return nil, err
	}
	pendingAtt := &pb.PendingAttestation{
		Data:            data,
		AggregationBits: att.AggregationBits,
		InclusionDelay:  beaconState.Slot() - s,
		ProposerIndex:   proposerIndex,
	}

	if data.Target.Epoch == currEpoch {
		if !beaconState.MatchCurrentJustifiedCheckpoint(data.Source) {
			return nil, errors.New("source check point not equal to current justified checkpoint")
		}
		if err := beaconState.AppendCurrentEpochAttestations(pendingAtt); err != nil {
			return nil, err
		}
	} else {
		if !beaconState.MatchPreviousJustifiedCheckpoint(data.Source) {
			return nil, errors.New("source check point not equal to previous justified checkpoint")
		}
		if err := beaconState.AppendPreviousEpochAttestations(pendingAtt); err != nil {
			return nil, err
		}
	}

	return beaconState, nil
}

// VerifyAttestationSignature converts and attestation into an indexed attestation and verifies
// the signature in that attestation.
func VerifyAttestationSignature(ctx context.Context, beaconState *stateTrie.BeaconState, att *ethpb.Attestation) error {
	if err := helpers.ValidateNilAttestation(att); err != nil {
		return err
	}
	committee, err := helpers.BeaconCommitteeFromState(beaconState, att.Data.Slot, att.Data.CommitteeIndex)
	if err != nil {
		return err
	}
	indexedAtt, err := attestationutil.ConvertToIndexed(ctx, att, committee)
	if err != nil {
		return err
	}
	return VerifyIndexedAttestation(ctx, beaconState, indexedAtt)
}

// VerifyIndexedAttestation determines the validity of an indexed attestation.
//
// Spec pseudocode definition:
//  def is_valid_indexed_attestation(state: BeaconState, indexed_attestation: IndexedAttestation) -> bool:
//    """
//    Check if ``indexed_attestation`` is not empty, has sorted and unique indices and has a valid aggregate signature.
//    """
//    # Verify indices are sorted and unique
//    indices = indexed_attestation.attesting_indices
//    if len(indices) == 0 or not indices == sorted(set(indices)):
//        return False
//    # Verify aggregate signature
//    pubkeys = [state.validators[i].pubkey for i in indices]
//    domain = get_domain(state, DOMAIN_BEACON_ATTESTER, indexed_attestation.data.target.epoch)
//    signing_root = compute_signing_root(indexed_attestation.data, domain)
//    return bls.FastAggregateVerify(pubkeys, signing_root, indexed_attestation.signature)
func VerifyIndexedAttestation(ctx context.Context, beaconState *stateTrie.BeaconState, indexedAtt *ethpb.IndexedAttestation) error {
	ctx, span := trace.StartSpan(ctx, "core.VerifyIndexedAttestation")
	defer span.End()

	if err := attestationutil.IsValidAttestationIndices(ctx, indexedAtt); err != nil {
		return err
	}
	domain, err := helpers.Domain(beaconState.Fork(), indexedAtt.Data.Target.Epoch, params.BeaconConfig().DomainBeaconAttester, beaconState.GenesisValidatorRoot())
	if err != nil {
		return err
	}
	indices := indexedAtt.AttestingIndices
	var pubkeys []bls.PublicKey
	for i := 0; i < len(indices); i++ {
		pubkeyAtIdx := beaconState.PubkeyAtIndex(types.ValidatorIndex(indices[i]))
		pk, err := bls.PublicKeyFromBytes(pubkeyAtIdx[:])
		if err != nil {
			return errors.Wrap(err, "could not deserialize validator public key")
		}
		pubkeys = append(pubkeys, pk)
	}
	return attestationutil.VerifyIndexedAttestationSig(ctx, indexedAtt, pubkeys, domain)
}<|MERGE_RESOLUTION|>--- conflicted
+++ resolved
@@ -99,14 +99,9 @@
 	return beaconState, nil
 }
 
-<<<<<<< HEAD
-// ProcessAttestationNoVerifySignature processes the attestation without verifying the attestation signature.
-func ProcessAttestationNoVerifySignature(
-=======
 // VerifyAttestationNoVerifySignature verifies the attestation without verifying the attestation signature. This is
 // used before processing attestation with the beacon state.
 func VerifyAttestationNoVerifySignature(
->>>>>>> 90da1643
 	ctx context.Context,
 	beaconState *stateTrie.BeaconState,
 	att *ethpb.Attestation,
