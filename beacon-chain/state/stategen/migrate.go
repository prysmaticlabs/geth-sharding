package stategen

import (
	"context"
	"encoding/hex"
	"fmt"

	stateTrie "github.com/prysmaticlabs/prysm/beacon-chain/state"
	"github.com/prysmaticlabs/prysm/beacon-chain/state/stateutil"
	"github.com/prysmaticlabs/prysm/shared/bytesutil"
	"github.com/sirupsen/logrus"
	"go.opencensus.io/trace"
)

// MigrateToCold advances the finalized info in between the cold and hot state sections.
// It moves the recent finalized states from the hot section to the cold section and
// only preserve the ones that's on archived point.
<<<<<<< HEAD
//
// This method does:
//  - Check the split is after the finalized slot. (why?)
//  - Save all of the state summaries from cache to db.
//  - Clear the cache
//  - Fetch last archived index/slot
//  - Query all of the block roots since the last split and the current finalized slot-1 (why -1?)
//  - For each block root:
//    - Load the state summary from db (why not use cached and clear later?)
//    - If no state summary for that block root, skip it. (when wouldn't there be a state summary?)
//    - If the summary slot is within the range of lastArchivedSlot to lastArchivedPointSlot+slotsPerArchivedCheckpointInterval
//       - If the database doesn't have a state for this slot, skip it. (Why? There shouldn't be a state in cold storage already if we are migrating to cold storage.)
//       - Save archived point
//    - Else delete the state from the db if not finalized (why would we have a cold storage state in the db already?)
//  - Update split data.
func (s *State) MigrateToCold(ctx context.Context, fSlot uint64, fRoot [32]byte) error {
=======
func (s *State) MigrateToCold(ctx context.Context, fRoot [32]byte) error {
>>>>>>> 5278b75c
	ctx, span := trace.StartSpan(ctx, "stateGen.MigrateToCold")
	defer span.End()

	s.finalizedInfo.lock.RLock()
	oldFSlot := s.finalizedInfo.slot
	s.finalizedInfo.lock.RUnlock()

	fBlock, err := s.beaconDB.Block(ctx, fRoot)
	if err != nil {
		return err
	}
	fSlot := fBlock.Block.Slot
	if oldFSlot > fSlot {
		return nil
	}

	// Start at previous finalized slot, stop at current finalized slot.
	// If the slot is on archived point, save the state of that slot to the DB.
	for slot := oldFSlot; slot < fSlot; slot++ {
		if ctx.Err() != nil {
			return ctx.Err()
		}

		if slot%s.slotsPerArchivedPoint == 0 && slot != 0 {
			cached, exists, err := s.epochBoundaryStateCache.getBySlot(slot)
			if err != nil {
				return fmt.Errorf("could not get epoch boundary state for slot %d", slot)
			}

			var aRoot [32]byte
			var aState *stateTrie.BeaconState

			// When the epoch boundary state is not in cache due to skip slot scenario,
			// we have to regenerate the state which will represent epoch boundary.
			// By finding the highest available block below epoch boundary slot, we
			// generate the state for that block root.
			if exists {
				aRoot = cached.root
				aState = cached.state
			} else {
				blks, err := s.beaconDB.HighestSlotBlocksBelow(ctx, slot)
				if err != nil {
					return err
				}
				// Given the block has been finalized, the db should not have more than one block in a given slot.
				// We should error out when this happens.
				if len(blks) != 1 {
					return errUnknownBlock
				}
				missingRoot, err := stateutil.BlockRoot(blks[0].Block)
				if err != nil {
					return err
				}
				missingState, err := s.StateByRoot(ctx, missingRoot)
				if err != nil {
					return err
				}
				aRoot = missingRoot
				aState = missingState
			}
			if s.beaconDB.HasState(ctx, aRoot) {
				continue
			}

			if err := s.beaconDB.SaveState(ctx, aState, aRoot); err != nil {
				return err
			}
			if err := s.beaconDB.SaveArchivedPointRoot(ctx, aRoot, aState.Slot()); err != nil {
				return err
			}
			log.WithFields(
				logrus.Fields{
					"slot": aState.Slot(),
					"root": hex.EncodeToString(bytesutil.Trunc(aRoot[:])),
				}).Info("Saved state in DB")
		}
	}

	// Migrate all state summary objects from state summary cache to DB.
	if err := s.beaconDB.SaveStateSummaries(ctx, s.stateSummaryCache.GetAll()); err != nil {
		return err
	}
	s.stateSummaryCache.Clear()

	// Update finalized info in memory.
	fInfo, ok, err := s.epochBoundaryStateCache.getByRoot(fRoot)
	if err != nil {
		return err
	}
	if ok {
		s.SaveFinalizedState(fSlot, fRoot, fInfo.state)
	}

	return nil
}<|MERGE_RESOLUTION|>--- conflicted
+++ resolved
@@ -15,7 +15,6 @@
 // MigrateToCold advances the finalized info in between the cold and hot state sections.
 // It moves the recent finalized states from the hot section to the cold section and
 // only preserve the ones that's on archived point.
-<<<<<<< HEAD
 //
 // This method does:
 //  - Check the split is after the finalized slot. (why?)
@@ -31,10 +30,7 @@
 //       - Save archived point
 //    - Else delete the state from the db if not finalized (why would we have a cold storage state in the db already?)
 //  - Update split data.
-func (s *State) MigrateToCold(ctx context.Context, fSlot uint64, fRoot [32]byte) error {
-=======
 func (s *State) MigrateToCold(ctx context.Context, fRoot [32]byte) error {
->>>>>>> 5278b75c
 	ctx, span := trace.StartSpan(ctx, "stateGen.MigrateToCold")
 	defer span.End()
 
