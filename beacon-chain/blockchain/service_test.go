--- conflicted
+++ resolved
@@ -296,12 +296,8 @@
 			t.Fatal(err)
 		}
 	}
-<<<<<<< HEAD
-
-	if err := bc.initializeBeaconChain(ctx, time.Unix(0, 0), genState, &ethpb.Eth1Data{
-=======
+
 	if _, err := bc.initializeBeaconChain(ctx, time.Unix(0, 0), genState, &ethpb.Eth1Data{
->>>>>>> a8d32d50
 		DepositRoot: hashTreeRoot[:],
 	}); err != nil {
 		t.Fatal(err)
