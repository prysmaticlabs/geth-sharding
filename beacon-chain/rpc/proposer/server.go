package proposer

import (
	"context"
	"fmt"
	"math/big"

	"github.com/pkg/errors"
	"github.com/prysmaticlabs/go-ssz"
	"github.com/prysmaticlabs/prysm/beacon-chain/blockchain"
	"github.com/prysmaticlabs/prysm/beacon-chain/cache/depositcache"
	"github.com/prysmaticlabs/prysm/beacon-chain/core/blocks"
	"github.com/prysmaticlabs/prysm/beacon-chain/core/state"
	"github.com/prysmaticlabs/prysm/beacon-chain/core/state/interop"
	"github.com/prysmaticlabs/prysm/beacon-chain/db"
	"github.com/prysmaticlabs/prysm/beacon-chain/operations"
	"github.com/prysmaticlabs/prysm/beacon-chain/powchain"
	"github.com/prysmaticlabs/prysm/beacon-chain/sync"
	pbp2p "github.com/prysmaticlabs/prysm/proto/beacon/p2p/v1"
	pb "github.com/prysmaticlabs/prysm/proto/beacon/rpc/v1"
	ethpb "github.com/prysmaticlabs/prysm/proto/eth/v1alpha1"
	"github.com/prysmaticlabs/prysm/shared/bytesutil"
	"github.com/prysmaticlabs/prysm/shared/params"
	"github.com/prysmaticlabs/prysm/shared/traceutil"
	"github.com/prysmaticlabs/prysm/shared/trieutil"
	"github.com/sirupsen/logrus"
	"go.opencensus.io/trace"
	"google.golang.org/grpc/codes"
	"google.golang.org/grpc/status"
)

var log logrus.FieldLogger

func init() {
	log = logrus.WithField("prefix", "rpc/proposer")
}

// Server defines a server implementation of the gRPC Proposer service,
// providing RPC endpoints for computing state transitions and state roots, proposing
// beacon blocks to a beacon node, and more.
type Server struct {
	BeaconDB               db.Database
	HeadFetcher            blockchain.HeadFetcher
	BlockReceiver          blockchain.BlockReceiver
	MockEth1Votes          bool
	ChainStartFetcher      powchain.ChainStartFetcher
	Eth1InfoFetcher        powchain.ChainInfoFetcher
	Eth1BlockFetcher       powchain.POWBlockFetcher
	Pool                   operations.Pool
	CanonicalStateChan     chan *pbp2p.BeaconState
	DepositFetcher         depositcache.DepositFetcher
	PendingDepositsFetcher depositcache.PendingDepositsFetcher
	SyncChecker            sync.Checker
}

// RequestBlock is called by a proposer during its assigned slot to request a block to sign
// by passing in the slot and the signed randao reveal of the slot.
func (ps *Server) RequestBlock(ctx context.Context, req *pb.BlockRequest) (*ethpb.BeaconBlock, error) {
	ctx, span := trace.StartSpan(ctx, "ProposerServer.RequestBlock")
	defer span.End()
	span.AddAttributes(trace.Int64Attribute("slot", int64(req.Slot)))

	if ps.SyncChecker.Syncing() {
		return nil, status.Errorf(codes.Unavailable, "Syncing to latest head, not ready to respond")
	}

	// Retrieve the parent block as the current head of the canonical chain
	parent := ps.HeadFetcher.HeadBlock()

	parentRoot, err := ssz.SigningRoot(parent)
	if err != nil {
		return nil, status.Errorf(codes.Internal, "Could not get parent block signing root: %v", err)
	}

	eth1Data, err := ps.getEth1Data(ctx, req.Slot)
	if err != nil {
<<<<<<< HEAD
		traceutil.AnnotateError(span, err)
		return nil, status.Error(codes.Internal, errors.Wrap(err, "could not get ETH1 data").Error())
=======
		return nil, status.Errorf(codes.Internal, "Could not get ETH1 data: %v", err)
>>>>>>> f43a7c67
	}

	// Pack ETH1 deposits which have not been included in the beacon chain.
	deposits, err := ps.deposits(ctx, eth1Data)
	if err != nil {
		return nil, status.Errorf(codes.Internal, "Could not get ETH1 deposits: %v", err)
	}

	// Pack aggregated attestations which have not been included in the beacon chain.
	atts, err := ps.Pool.AttestationPool(ctx, req.Slot)
	if err != nil {
		return nil, status.Errorf(codes.Internal, "Could not get pending attestations: %v", err)
	}

	// Use zero hash as stub for state root to compute later.
	stateRoot := params.BeaconConfig().ZeroHash[:]

	emptySig := make([]byte, 96)

	blk := &ethpb.BeaconBlock{
		Slot:       req.Slot,
		ParentRoot: parentRoot[:],
		StateRoot:  stateRoot,
		Body: &ethpb.BeaconBlockBody{
			Eth1Data:     eth1Data,
			Deposits:     deposits,
			Attestations: atts,
			RandaoReveal: req.RandaoReveal,
			// TODO(2766): Implement rest of the retrievals for beacon block operations
			ProposerSlashings: []*ethpb.ProposerSlashing{},
			AttesterSlashings: []*ethpb.AttesterSlashing{},
			VoluntaryExits:    []*ethpb.VoluntaryExit{},
			Graffiti:          []byte{},
		},
		Signature: emptySig,
	}

	// Compute state root with the newly constructed block.
	stateRoot, err = ps.computeStateRoot(ctx, blk)
	if err != nil {
		interop.WriteBlockToDisk(blk, true /*failed*/)
		return nil, status.Errorf(codes.Internal, "Could not compute state root: %v", err)
	}
	blk.StateRoot = stateRoot

	return blk, nil
}

// ProposeBlock is called by a proposer during its assigned slot to create a block in an attempt
// to get it processed by the beacon node as the canonical head.
func (ps *Server) ProposeBlock(ctx context.Context, blk *ethpb.BeaconBlock) (*pb.ProposeResponse, error) {
	root, err := ssz.SigningRoot(blk)
	if err != nil {
		return nil, status.Errorf(codes.Internal, "Could not tree hash block: %v", err)
	}
	log.WithField("blockRoot", fmt.Sprintf("%#x", bytesutil.Trunc(root[:]))).Debugf(
		"Block proposal received via RPC")
	if err := ps.BlockReceiver.ReceiveBlock(ctx, blk); err != nil {
		return nil, status.Errorf(codes.Internal, "Could not process beacon block: %v", err)
	}

	return &pb.ProposeResponse{BlockRoot: root[:]}, nil
}

// computeStateRoot computes the state root after a block has been processed through a state transition and
// returns it to the validator client.
func (ps *Server) computeStateRoot(ctx context.Context, block *ethpb.BeaconBlock) ([]byte, error) {
	beaconState, err := ps.BeaconDB.HeadState(ctx)
	if err != nil {
		return nil, errors.Wrap(err, "could not retrieve beacon state")
	}

	root, err := state.CalculateStateRoot(
		ctx,
		beaconState,
		block,
	)
	if err != nil {
		return nil, errors.Wrapf(err, "could not calculate state root at slot %d", beaconState.Slot)
	}

	log.WithField("beaconStateRoot", fmt.Sprintf("%#x", root)).Debugf("Computed state root")
	return root[:], nil
}

// deposits returns a list of pending deposits that are ready for inclusion in the next beacon
// block. Determining deposits depends on the current eth1data vote for the block and whether or not
// this eth1data has enough support to be considered for deposits inclusion. If current vote has
// enough support, then use that vote for basis of determining deposits, otherwise use current state
// eth1data.
func (ps *Server) deposits(ctx context.Context, currentVote *ethpb.Eth1Data) ([]*ethpb.Deposit, error) {
	if ps.MockEth1Votes || !ps.Eth1InfoFetcher.IsConnectedToETH1() {
		return []*ethpb.Deposit{}, nil
	}
	// Need to fetch if the deposits up to the state's latest eth 1 data matches
	// the number of all deposits in this RPC call. If not, then we return nil.
	beaconState := ps.HeadFetcher.HeadState()
	canonicalEth1Data, latestEth1DataHeight, err := ps.canonicalEth1Data(ctx, beaconState, currentVote)
	if err != nil {
		return nil, err
	}

	_, genesisEth1Block := ps.Eth1InfoFetcher.Eth2GenesisPowchainInfo()
	if genesisEth1Block.Cmp(latestEth1DataHeight) == 0 {
		return []*ethpb.Deposit{}, nil
	}

	upToEth1DataDeposits := ps.DepositFetcher.AllDeposits(ctx, latestEth1DataHeight)
	depositData := [][]byte{}
	for _, dep := range upToEth1DataDeposits {
		depHash, err := ssz.HashTreeRoot(dep.Data)
		if err != nil {
			return nil, errors.Wrap(err, "could not hash deposit data")
		}
		depositData = append(depositData, depHash[:])
	}

	depositTrie, err := trieutil.GenerateTrieFromItems(depositData, int(params.BeaconConfig().DepositContractTreeDepth))
	if err != nil {
		return nil, errors.Wrap(err, "could not generate historical deposit trie from deposits")
	}

	allPendingContainers := ps.PendingDepositsFetcher.PendingContainers(ctx, latestEth1DataHeight)

	// Deposits need to be received in order of merkle index root, so this has to make sure
	// deposits are sorted from lowest to highest.
	var pendingDeps []*depositcache.DepositContainer
	for _, dep := range allPendingContainers {
		if uint64(dep.Index) >= beaconState.Eth1DepositIndex && uint64(dep.Index) < canonicalEth1Data.DepositCount {
			pendingDeps = append(pendingDeps, dep)
		}
	}

	for i := range pendingDeps {
		// Don't construct merkle proof if the number of deposits is more than max allowed in block.
		if uint64(i) == params.BeaconConfig().MaxDeposits {
			break
		}
		pendingDeps[i].Deposit, err = constructMerkleProof(depositTrie, pendingDeps[i].Index, pendingDeps[i].Deposit)
		if err != nil {
			return nil, err
		}
	}
	// Limit the return of pending deposits to not be more than max deposits allowed in block.
	var pendingDeposits []*ethpb.Deposit
	for i := 0; i < len(pendingDeps) && i < int(params.BeaconConfig().MaxDeposits); i++ {
		pendingDeposits = append(pendingDeposits, pendingDeps[i].Deposit)
	}
	return pendingDeposits, nil
}

// canonicalEth1Data determines the canonical eth1data and eth1 block height to use for determining deposits.
func (ps *Server) canonicalEth1Data(ctx context.Context, beaconState *pbp2p.BeaconState, currentVote *ethpb.Eth1Data) (*ethpb.Eth1Data, *big.Int, error) {
	var eth1BlockHash [32]byte

	// Add in current vote, to get accurate vote tally
	beaconState.Eth1DataVotes = append(beaconState.Eth1DataVotes, currentVote)
	hasSupport, err := blocks.Eth1DataHasEnoughSupport(beaconState, currentVote)
	if err != nil {
		return nil, nil, errors.Wrap(err, "could not determine if current eth1data vote has enough support")
	}
	var canonicalEth1Data *ethpb.Eth1Data
	if hasSupport {
		canonicalEth1Data = currentVote
		eth1BlockHash = bytesutil.ToBytes32(currentVote.BlockHash)
	} else {
		canonicalEth1Data = beaconState.Eth1Data
		eth1BlockHash = bytesutil.ToBytes32(beaconState.Eth1Data.BlockHash)
	}
	_, latestEth1DataHeight, err := ps.Eth1BlockFetcher.BlockExists(ctx, eth1BlockHash)
	if err != nil {
		return nil, nil, errors.Wrap(err, "could not fetch eth1data height")
	}
	return canonicalEth1Data, latestEth1DataHeight, nil
}

func constructMerkleProof(trie *trieutil.MerkleTrie, index int, deposit *ethpb.Deposit) (*ethpb.Deposit, error) {
	proof, err := trie.MerkleProof(index)
	if err != nil {
		return nil, errors.Wrapf(err, "could not generate merkle proof for deposit at index %d", index)
	}
	// For every deposit, we construct a Merkle proof using the powchain service's
	// in-memory deposits trie, which is updated only once the state's LatestETH1Data
	// property changes during a state transition after a voting period.
	deposit.Proof = proof
	return deposit, nil
}<|MERGE_RESOLUTION|>--- conflicted
+++ resolved
@@ -74,12 +74,8 @@
 
 	eth1Data, err := ps.getEth1Data(ctx, req.Slot)
 	if err != nil {
-<<<<<<< HEAD
 		traceutil.AnnotateError(span, err)
-		return nil, status.Error(codes.Internal, errors.Wrap(err, "could not get ETH1 data").Error())
-=======
 		return nil, status.Errorf(codes.Internal, "Could not get ETH1 data: %v", err)
->>>>>>> f43a7c67
 	}
 
 	// Pack ETH1 deposits which have not been included in the beacon chain.
