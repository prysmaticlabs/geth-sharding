package types

import (
	"bytes"
	"reflect"
	"testing"

	pb "github.com/prysmaticlabs/prysm/proto/beacon/p2p/v1"
	"github.com/prysmaticlabs/prysm/shared/params"
)

func TestGenesisState_HashEquality(t *testing.T) {
	state1, _ := NewGenesisBeaconState(nil)
	state2, _ := NewGenesisBeaconState(nil)

	h1, err1 := state1.Hash()
	h2, err2 := state2.Hash()

	if err1 != nil || err2 != nil {
		t.Fatalf("Failed to hash state: %v %v", err1, err2)
	}

	if h1 != h2 {
		t.Fatalf("Hash of two genesis states should be equal: %#x", h1)
	}
}

func TestGenesisState_InitializesLatestBlockHashes(t *testing.T) {
	s, _ := NewGenesisBeaconState(nil)
	want, got := len(s.data.LatestBlockRootHash32S), 2*int(params.BeaconConfig().CycleLength)
	if want != got {
		t.Errorf("Wrong number of recent block hashes. Got: %d Want: %d", got, want)
	}

	want = cap(s.data.LatestBlockRootHash32S)
	if want != got {
		t.Errorf("The slice underlying array capacity is wrong. Got: %d Want: %d", got, want)
	}

	zero := make([]byte, 0, 32)
	for _, h := range s.data.LatestBlockRootHash32S {
		if !bytes.Equal(h, zero) {
			t.Errorf("Unexpected non-zero hash data: %v", h)
		}
	}
}

func TestCopyState(t *testing.T) {
	state1, _ := NewGenesisBeaconState(nil)
	state2 := state1.CopyState()

	newAttestations := []*pb.AggregatedAttestation{
		{
			Slot:  0,
			Shard: 1,
		},
	}

	state1.data.PendingAttestations = append(state1.data.PendingAttestations, newAttestations...)
	if len(state1.data.PendingAttestations) == len(state2.data.PendingAttestations) {
		t.Fatalf("The PendingAttestations should not equal each other %d, %d",
			len(state1.data.PendingAttestations),
			len(state2.data.PendingAttestations),
		)
	}

	state1.data.LatestBlockRootHash32S = [][]byte{{'A'}}
	if len(state1.LatestBlockRootHashes32()) == len(state2.LatestBlockRootHashes32()) {
		t.Fatalf("The LatestBlockHashes should not equal each other %d, %d",
			len(state1.LatestBlockRootHashes32()),
			len(state2.LatestBlockRootHashes32()),
		)
	}

	state1.data.RandaoMixHash32 = []byte{22, 21}
	state2.data.RandaoMixHash32 = []byte{40, 31}
	if state1.data.RandaoMixHash32[0] == state2.data.RandaoMixHash32[0] {
		t.Fatalf("The RandaoMix should not equal each other %d, %d",
			state1.data.RandaoMixHash32[0],
			state2.data.RandaoMixHash32[0],
		)
	}
}

func TestUpdateAttestations(t *testing.T) {
	state, _ := NewGenesisBeaconState(nil)

	newAttestations := []*pb.AggregatedAttestation{
		{
			Slot:  0,
			Shard: 0,
		},
		{
			Slot:  0,
			Shard: 1,
		},
	}

	state.SetPendingAttestations(newAttestations)
	attestations := state.data.PendingAttestations
	if len(attestations) != 2 {
		t.Fatalf("Updated attestations should be length 2: %d", len(attestations))
	}
}

func TestUpdateAttestationsAfterRecalc(t *testing.T) {
	state, _ := NewGenesisBeaconState(nil)
	newAttestations := []*pb.AggregatedAttestation{
		{
			Slot:  10,
			Shard: 2,
		},
		{
			Slot:  9,
			Shard: 3,
		},
	}

	state.SetPendingAttestations(newAttestations)
	state.ClearAttestations(8)
	if len(state.PendingAttestations()) != 2 {
		t.Fatalf("Updated attestations should be length 2: %d", len(state.PendingAttestations()))
	}
}

func TestUpdateLatestBlockHashes(t *testing.T) {
	block := &pb.BeaconBlock{
		Slot:             10,
		ParentRootHash32: []byte{'A'},
	}

	recentBlockHashes := [][]byte{}
	for i := 0; i < 2*int(params.BeaconConfig().CycleLength); i++ {
		recentBlockHashes = append(recentBlockHashes, []byte{0})
	}

	state := NewBeaconState(&pb.BeaconState{
		LatestBlockRootHash32S: recentBlockHashes,
	})

	updated, err := state.CalculateNewBlockHashes(block, 0)
	if err != nil {
		t.Fatalf("failed to update recent blockhashes: %v", err)
	}

	if len(updated) != 2*int(params.BeaconConfig().CycleLength) {
		t.Fatalf("length of updated recent blockhashes should be %d: found %d", params.BeaconConfig().CycleLength, len(updated))
	}

	for i := 0; i < len(updated); i++ {
		if i < len(updated)-10 {
			if !areBytesEqual(updated[i], []byte{0}) {
				t.Fatalf("update failed: expected %#x got %#x", []byte{0}, updated[i])
			}
		} else if !areBytesEqual(updated[i], block.GetParentRootHash32()) {
			t.Fatalf("update failed: expected %#x got %#x", block.GetParentRootHash32(), updated[i])
		}
	}
}

func TestCalculateNewBlockHashes_DoesNotMutateData(t *testing.T) {
	interestingData := [][]byte{
		[]byte("hello"),
		[]byte("world"),
		[]byte("block"),
		[]byte("hash"),
	}

	s, _ := NewGenesisBeaconState(nil)
	copy(s.data.LatestBlockRootHash32S, interestingData)
	original := make([][]byte, 2*params.BeaconConfig().CycleLength)
	copy(original, s.data.LatestBlockRootHash32S)

	if !reflect.DeepEqual(s.data.LatestBlockRootHash32S, original) {
		t.Fatal("setup data should be equal!")
	}

	block := &pb.BeaconBlock{
		Slot:             2,
		ParentRootHash32: []byte{},
	}

	result, _ := s.CalculateNewBlockHashes(block, 0 /*parentSlot*/)

	if !reflect.DeepEqual(s.data.LatestBlockRootHash32S, original) {
		t.Error("data has mutated from the original")
	}

	if reflect.DeepEqual(result, original) {
		t.Error("the resulting data did not change from the original")
	}
}

func areBytesEqual(s1, s2 []byte) bool {
	if len(s1) != len(s2) {
		return false
	}
	for i := 0; i < len(s1); i++ {
		if s1[i] != s2[i] {
			return false
		}
	}
	return true
<<<<<<< HEAD
}

func TestGetSignedParentHashes(t *testing.T) {
	// Test the scenario described in the spec:
	// https://github.com/ethereum/eth2.0-specs/blob/d7458bf201c8fcb93503272c8844381962488cb7/specs/beacon-chain.md#per-block-processing
	cfg := params.BeaconConfig()
	oldCycleLength := cfg.CycleLength
	cycleLength := uint64(4)
	cfg.CycleLength = cycleLength
	defer func() {
		cfg.CycleLength = oldCycleLength
	}()

	blockHashes := make([][]byte, 11)
	blockHashes[0] = createHashFromByte('Z')
	blockHashes[1] = createHashFromByte('A')
	blockHashes[2] = createHashFromByte('B')
	blockHashes[3] = createHashFromByte('C')
	blockHashes[4] = createHashFromByte('D')
	blockHashes[5] = createHashFromByte('E')
	blockHashes[6] = createHashFromByte('F')
	blockHashes[7] = createHashFromByte('G')
	blockHashes[8] = createHashFromByte('H')
	blockHashes[9] = createHashFromByte('I')
	blockHashes[10] = createHashFromByte('J')

	state := NewBeaconState(&pb.BeaconState{LatestBlockRootHash32S: blockHashes})

	b := &pb.BeaconBlock{Slot: 11}

	obliqueParentHashes := make([][]byte, 2)
	obliqueParentHashes[0] = createHashFromByte(0)
	obliqueParentHashes[1] = createHashFromByte(1)
	a := &pb.AggregatedAttestation{
		ObliqueParentHashes: obliqueParentHashes,
		Slot:                5,
	}

	hashes, err := state.SignedParentHashes(b, a)
	if err != nil {
		t.Fatalf("failed to SignedParentHashes: %v", err)
	}
	if hashes[0][0] != 'B' || hashes[1][0] != 'C' {
		t.Fatalf("SignedParentHashes did not return expected value: %#x and %#x", hashes[0], hashes[1])
	}
	if hashes[2][0] != 0 || hashes[3][0] != 1 {
		t.Fatalf("SignedParentHashes did not return expected value: %#x and %#x", hashes[0], hashes[1])
	}
}

func TestGetSignedParentHashesIndexFail(t *testing.T) {
	cfg := params.BeaconConfig()
	oldCycleLength := cfg.CycleLength
	cycleLength := uint64(4)
	cfg.CycleLength = cycleLength
	defer func() {
		cfg.CycleLength = oldCycleLength
	}()

	blockHashes := make([][]byte, 8)
	blockHashes[0] = createHashFromByte('Z')
	blockHashes[1] = createHashFromByte('A')
	blockHashes[2] = createHashFromByte('B')
	blockHashes[3] = createHashFromByte('C')
	blockHashes[4] = createHashFromByte('D')
	blockHashes[5] = createHashFromByte('E')
	blockHashes[6] = createHashFromByte('F')
	blockHashes[7] = createHashFromByte('G')

	state := NewBeaconState(&pb.BeaconState{LatestBlockRootHash32S: blockHashes})

	b := &pb.BeaconBlock{Slot: 8}
	a := &pb.AggregatedAttestation{
		ObliqueParentHashes: [][]byte{},
		Slot:                2,
	}

	_, err := state.SignedParentHashes(b, a)
	if err == nil {
		t.Error("expected SignedParentHashes to fail")
	}

	a2 := &pb.AggregatedAttestation{
		ObliqueParentHashes: [][]byte{},
		Slot:                9,
	}
	_, err = state.SignedParentHashes(b, a2)
	if err == nil {
		t.Error("expected SignedParentHashes to fail")
	}
}

func createHashFromByte(repeatedByte byte) []byte {
	hash := make([]byte, 32)
	for i := 0; i < 32; i++ {
		hash[i] = repeatedByte
	}

	return hash
=======
>>>>>>> 2f8115af
}<|MERGE_RESOLUTION|>--- conflicted
+++ resolved
@@ -201,106 +201,4 @@
 		}
 	}
 	return true
-<<<<<<< HEAD
-}
-
-func TestGetSignedParentHashes(t *testing.T) {
-	// Test the scenario described in the spec:
-	// https://github.com/ethereum/eth2.0-specs/blob/d7458bf201c8fcb93503272c8844381962488cb7/specs/beacon-chain.md#per-block-processing
-	cfg := params.BeaconConfig()
-	oldCycleLength := cfg.CycleLength
-	cycleLength := uint64(4)
-	cfg.CycleLength = cycleLength
-	defer func() {
-		cfg.CycleLength = oldCycleLength
-	}()
-
-	blockHashes := make([][]byte, 11)
-	blockHashes[0] = createHashFromByte('Z')
-	blockHashes[1] = createHashFromByte('A')
-	blockHashes[2] = createHashFromByte('B')
-	blockHashes[3] = createHashFromByte('C')
-	blockHashes[4] = createHashFromByte('D')
-	blockHashes[5] = createHashFromByte('E')
-	blockHashes[6] = createHashFromByte('F')
-	blockHashes[7] = createHashFromByte('G')
-	blockHashes[8] = createHashFromByte('H')
-	blockHashes[9] = createHashFromByte('I')
-	blockHashes[10] = createHashFromByte('J')
-
-	state := NewBeaconState(&pb.BeaconState{LatestBlockRootHash32S: blockHashes})
-
-	b := &pb.BeaconBlock{Slot: 11}
-
-	obliqueParentHashes := make([][]byte, 2)
-	obliqueParentHashes[0] = createHashFromByte(0)
-	obliqueParentHashes[1] = createHashFromByte(1)
-	a := &pb.AggregatedAttestation{
-		ObliqueParentHashes: obliqueParentHashes,
-		Slot:                5,
-	}
-
-	hashes, err := state.SignedParentHashes(b, a)
-	if err != nil {
-		t.Fatalf("failed to SignedParentHashes: %v", err)
-	}
-	if hashes[0][0] != 'B' || hashes[1][0] != 'C' {
-		t.Fatalf("SignedParentHashes did not return expected value: %#x and %#x", hashes[0], hashes[1])
-	}
-	if hashes[2][0] != 0 || hashes[3][0] != 1 {
-		t.Fatalf("SignedParentHashes did not return expected value: %#x and %#x", hashes[0], hashes[1])
-	}
-}
-
-func TestGetSignedParentHashesIndexFail(t *testing.T) {
-	cfg := params.BeaconConfig()
-	oldCycleLength := cfg.CycleLength
-	cycleLength := uint64(4)
-	cfg.CycleLength = cycleLength
-	defer func() {
-		cfg.CycleLength = oldCycleLength
-	}()
-
-	blockHashes := make([][]byte, 8)
-	blockHashes[0] = createHashFromByte('Z')
-	blockHashes[1] = createHashFromByte('A')
-	blockHashes[2] = createHashFromByte('B')
-	blockHashes[3] = createHashFromByte('C')
-	blockHashes[4] = createHashFromByte('D')
-	blockHashes[5] = createHashFromByte('E')
-	blockHashes[6] = createHashFromByte('F')
-	blockHashes[7] = createHashFromByte('G')
-
-	state := NewBeaconState(&pb.BeaconState{LatestBlockRootHash32S: blockHashes})
-
-	b := &pb.BeaconBlock{Slot: 8}
-	a := &pb.AggregatedAttestation{
-		ObliqueParentHashes: [][]byte{},
-		Slot:                2,
-	}
-
-	_, err := state.SignedParentHashes(b, a)
-	if err == nil {
-		t.Error("expected SignedParentHashes to fail")
-	}
-
-	a2 := &pb.AggregatedAttestation{
-		ObliqueParentHashes: [][]byte{},
-		Slot:                9,
-	}
-	_, err = state.SignedParentHashes(b, a2)
-	if err == nil {
-		t.Error("expected SignedParentHashes to fail")
-	}
-}
-
-func createHashFromByte(repeatedByte byte) []byte {
-	hash := make([]byte, 32)
-	for i := 0; i < 32; i++ {
-		hash[i] = repeatedByte
-	}
-
-	return hash
-=======
->>>>>>> 2f8115af
 }