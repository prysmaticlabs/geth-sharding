--- conflicted
+++ resolved
@@ -8,17 +8,257 @@
 	"testing"
 
 	ethpb "github.com/prysmaticlabs/ethereumapis/eth/v1alpha1"
-<<<<<<< HEAD
 	"github.com/prysmaticlabs/prysm/shared/cmd"
+	"github.com/prysmaticlabs/prysm/shared/sliceutil"
 	"github.com/prysmaticlabs/prysm/slasher/db"
 	"github.com/prysmaticlabs/prysm/slasher/db/kv"
+	"github.com/prysmaticlabs/prysm/slasher/detection/attestations/types"
 	"github.com/prysmaticlabs/prysm/slasher/flags"
 	"github.com/urfave/cli"
 )
 
 const slasherDBName = "slasherdata"
 
-func TestSpanDetector_DetectSlashingForValidator(t *testing.T) {
+func TestSpanDetector_DetectSlashingForValidator_Double(t *testing.T) {
+	type testStruct struct {
+		name        string
+		att         *ethpb.IndexedAttestation
+		incomingAtt *ethpb.IndexedAttestation
+		slashCount  uint64
+	}
+	tests := []testStruct{
+		{
+			name: "att with different target root, same target epoch, should slash",
+			att: &ethpb.IndexedAttestation{
+				AttestingIndices: []uint64{1, 2},
+				Data: &ethpb.AttestationData{
+					Source: &ethpb.Checkpoint{
+						Epoch: 0,
+						Root:  []byte("good source"),
+					},
+					Target: &ethpb.Checkpoint{
+						Epoch: 2,
+						Root:  []byte("good target"),
+					},
+				},
+			},
+			incomingAtt: &ethpb.IndexedAttestation{
+				AttestingIndices: []uint64{2},
+				Data: &ethpb.AttestationData{
+					Source: &ethpb.Checkpoint{
+						Epoch: 0,
+						Root:  []byte("good source"),
+					},
+					Target: &ethpb.Checkpoint{
+						Epoch: 2,
+						Root:  []byte("bad target"),
+					},
+				},
+			},
+			slashCount: 1,
+		},
+		{
+			name: "att with different source, same target, should slash",
+			att: &ethpb.IndexedAttestation{
+				AttestingIndices: []uint64{1, 2},
+				Data: &ethpb.AttestationData{
+					Source: &ethpb.Checkpoint{
+						Epoch: 0,
+						Root:  []byte("good source"),
+					},
+					Target: &ethpb.Checkpoint{
+						Epoch: 2,
+						Root:  []byte("good target"),
+					},
+				},
+			},
+			incomingAtt: &ethpb.IndexedAttestation{
+				AttestingIndices: []uint64{2},
+				Data: &ethpb.AttestationData{
+					Source: &ethpb.Checkpoint{
+						Epoch: 1,
+						Root:  []byte("bad source"),
+					},
+					Target: &ethpb.Checkpoint{
+						Epoch: 2,
+						Root:  []byte("bad target"),
+					},
+				},
+			},
+			slashCount: 1,
+		},
+
+		{
+			name: "att with different committee index, rest is the same, should slash",
+			att: &ethpb.IndexedAttestation{
+				AttestingIndices: []uint64{1, 2},
+				Data: &ethpb.AttestationData{
+					CommitteeIndex: 4,
+					Source: &ethpb.Checkpoint{
+						Epoch: 0,
+						Root:  []byte("good source"),
+					},
+					Target: &ethpb.Checkpoint{
+						Epoch: 2,
+						Root:  []byte("good target"),
+					},
+				},
+			},
+			incomingAtt: &ethpb.IndexedAttestation{
+				AttestingIndices: []uint64{2},
+				Data: &ethpb.AttestationData{
+					CommitteeIndex: 3,
+					Source: &ethpb.Checkpoint{
+						Epoch: 1,
+						Root:  []byte("bad source"),
+					},
+					Target: &ethpb.Checkpoint{
+						Epoch: 2,
+						Root:  []byte("bad target"),
+					},
+				},
+			},
+			slashCount: 1,
+		},
+		{
+			name: "att with same target and source, different block root, should slash",
+			att: &ethpb.IndexedAttestation{
+				AttestingIndices: []uint64{1, 2, 4, 6},
+				Data: &ethpb.AttestationData{
+					Source: &ethpb.Checkpoint{
+						Epoch: 0,
+						Root:  []byte("good source"),
+					},
+					Target: &ethpb.Checkpoint{
+						Epoch: 2,
+						Root:  []byte("good target"),
+					},
+					BeaconBlockRoot: []byte("good block root"),
+				},
+			},
+			incomingAtt: &ethpb.IndexedAttestation{
+				AttestingIndices: []uint64{2, 4, 6},
+				Data: &ethpb.AttestationData{
+					Source: &ethpb.Checkpoint{
+						Epoch: 0,
+						Root:  []byte("good source"),
+					},
+					Target: &ethpb.Checkpoint{
+						Epoch: 2,
+						Root:  []byte("good target"),
+					},
+					BeaconBlockRoot: []byte("bad block root"),
+				},
+			},
+			slashCount: 3,
+		},
+		{
+			name: "att with different target, should not slash",
+			att: &ethpb.IndexedAttestation{
+				AttestingIndices: []uint64{1, 2, 4, 6},
+				Data: &ethpb.AttestationData{
+					Source: &ethpb.Checkpoint{
+						Epoch: 0,
+						Root:  []byte("good source"),
+					},
+					Target: &ethpb.Checkpoint{
+						Epoch: 2,
+						Root:  []byte("good target"),
+					},
+					BeaconBlockRoot: []byte("good block root"),
+				},
+			},
+			incomingAtt: &ethpb.IndexedAttestation{
+				AttestingIndices: []uint64{2, 4, 6},
+				Data: &ethpb.AttestationData{
+					Source: &ethpb.Checkpoint{
+						Epoch: 0,
+						Root:  []byte("good source"),
+					},
+					Target: &ethpb.Checkpoint{
+						Epoch: 1,
+						Root:  []byte("really good target"),
+					},
+					BeaconBlockRoot: []byte("really good block root"),
+				},
+			},
+			slashCount: 0,
+		},
+		{
+			name: "same att with different aggregates, should not slash",
+			att: &ethpb.IndexedAttestation{
+				AttestingIndices: []uint64{1, 2, 4, 6},
+				Data: &ethpb.AttestationData{
+					Source: &ethpb.Checkpoint{
+						Epoch: 0,
+						Root:  []byte("good source"),
+					},
+					Target: &ethpb.Checkpoint{
+						Epoch: 2,
+						Root:  []byte("good target"),
+					},
+					BeaconBlockRoot: []byte("good block root"),
+				},
+			},
+			incomingAtt: &ethpb.IndexedAttestation{
+				AttestingIndices: []uint64{2, 3, 4, 16},
+				Data: &ethpb.AttestationData{
+					Source: &ethpb.Checkpoint{
+						Epoch: 0,
+						Root:  []byte("good source"),
+					},
+					Target: &ethpb.Checkpoint{
+						Epoch: 2,
+						Root:  []byte("good target"),
+					},
+					BeaconBlockRoot: []byte("good block root"),
+				},
+			},
+			slashCount: 0,
+		},
+	}
+
+	for _, tt := range tests {
+		t.Run(tt.name, func(t *testing.T) {
+			numEpochsToTrack := 100
+			sd := &SpanDetector{
+				spans: make([]map[uint64][3]uint16, numEpochsToTrack),
+			}
+
+			ctx := context.Background()
+			if err := sd.UpdateSpans(ctx, tt.att); err != nil {
+				t.Fatal(err)
+			}
+			if err := sd.UpdateSpans(ctx, tt.incomingAtt); err != nil {
+				t.Fatal(err)
+			}
+
+			slashTotal := uint64(0)
+			for _, valIdx := range sliceutil.IntersectionUint64(tt.att.AttestingIndices, tt.incomingAtt.AttestingIndices) {
+				res, err := sd.DetectSlashingForValidator(ctx, valIdx, tt.incomingAtt.Data)
+				if err != nil {
+					t.Fatal(err)
+				}
+				var want *types.DetectionResult
+				if tt.slashCount > 0 {
+					slashTotal++
+					want = &types.DetectionResult{
+						Kind:           types.DoubleVote,
+						SlashableEpoch: tt.incomingAtt.Data.Target.Epoch,
+					}
+				}
+				if !reflect.DeepEqual(res, want) {
+					t.Errorf("Wanted: %v, received %v", want, res)
+				}
+			}
+			if slashTotal != tt.slashCount {
+				t.Fatalf("Unexpected amount of slashings found, received %d, expected %d", slashTotal, tt.slashCount)
+			}
+		})
+	}
+}
+
+func TestSpanDetector_DetectSlashingForValidator_Surround(t *testing.T) {
 	app := cli.NewApp()
 	set := flag.NewFlagSet("test", 0)
 	ctx := cli.NewContext(app, set, nil)
@@ -32,253 +272,6 @@
 	}
 	defer d.ClearDB()
 	defer d.Close()
-
-=======
-	"github.com/prysmaticlabs/prysm/shared/sliceutil"
-	"github.com/prysmaticlabs/prysm/slasher/detection/attestations/types"
-)
-
-func TestSpanDetector_DetectSlashingForValidator_Double(t *testing.T) {
-	type testStruct struct {
-		name        string
-		att         *ethpb.IndexedAttestation
-		incomingAtt *ethpb.IndexedAttestation
-		slashCount  uint64
-	}
-	tests := []testStruct{
-		{
-			name: "att with different target root, same target epoch, should slash",
-			att: &ethpb.IndexedAttestation{
-				AttestingIndices: []uint64{1, 2},
-				Data: &ethpb.AttestationData{
-					Source: &ethpb.Checkpoint{
-						Epoch: 0,
-						Root:  []byte("good source"),
-					},
-					Target: &ethpb.Checkpoint{
-						Epoch: 2,
-						Root:  []byte("good target"),
-					},
-				},
-			},
-			incomingAtt: &ethpb.IndexedAttestation{
-				AttestingIndices: []uint64{2},
-				Data: &ethpb.AttestationData{
-					Source: &ethpb.Checkpoint{
-						Epoch: 0,
-						Root:  []byte("good source"),
-					},
-					Target: &ethpb.Checkpoint{
-						Epoch: 2,
-						Root:  []byte("bad target"),
-					},
-				},
-			},
-			slashCount: 1,
-		},
-		{
-			name: "att with different source, same target, should slash",
-			att: &ethpb.IndexedAttestation{
-				AttestingIndices: []uint64{1, 2},
-				Data: &ethpb.AttestationData{
-					Source: &ethpb.Checkpoint{
-						Epoch: 0,
-						Root:  []byte("good source"),
-					},
-					Target: &ethpb.Checkpoint{
-						Epoch: 2,
-						Root:  []byte("good target"),
-					},
-				},
-			},
-			incomingAtt: &ethpb.IndexedAttestation{
-				AttestingIndices: []uint64{2},
-				Data: &ethpb.AttestationData{
-					Source: &ethpb.Checkpoint{
-						Epoch: 1,
-						Root:  []byte("bad source"),
-					},
-					Target: &ethpb.Checkpoint{
-						Epoch: 2,
-						Root:  []byte("bad target"),
-					},
-				},
-			},
-			slashCount: 1,
-		},
-
-		{
-			name: "att with different committee index, rest is the same, should slash",
-			att: &ethpb.IndexedAttestation{
-				AttestingIndices: []uint64{1, 2},
-				Data: &ethpb.AttestationData{
-					CommitteeIndex: 4,
-					Source: &ethpb.Checkpoint{
-						Epoch: 0,
-						Root:  []byte("good source"),
-					},
-					Target: &ethpb.Checkpoint{
-						Epoch: 2,
-						Root:  []byte("good target"),
-					},
-				},
-			},
-			incomingAtt: &ethpb.IndexedAttestation{
-				AttestingIndices: []uint64{2},
-				Data: &ethpb.AttestationData{
-					CommitteeIndex: 3,
-					Source: &ethpb.Checkpoint{
-						Epoch: 1,
-						Root:  []byte("bad source"),
-					},
-					Target: &ethpb.Checkpoint{
-						Epoch: 2,
-						Root:  []byte("bad target"),
-					},
-				},
-			},
-			slashCount: 1,
-		},
-		{
-			name: "att with same target and source, different block root, should slash",
-			att: &ethpb.IndexedAttestation{
-				AttestingIndices: []uint64{1, 2, 4, 6},
-				Data: &ethpb.AttestationData{
-					Source: &ethpb.Checkpoint{
-						Epoch: 0,
-						Root:  []byte("good source"),
-					},
-					Target: &ethpb.Checkpoint{
-						Epoch: 2,
-						Root:  []byte("good target"),
-					},
-					BeaconBlockRoot: []byte("good block root"),
-				},
-			},
-			incomingAtt: &ethpb.IndexedAttestation{
-				AttestingIndices: []uint64{2, 4, 6},
-				Data: &ethpb.AttestationData{
-					Source: &ethpb.Checkpoint{
-						Epoch: 0,
-						Root:  []byte("good source"),
-					},
-					Target: &ethpb.Checkpoint{
-						Epoch: 2,
-						Root:  []byte("good target"),
-					},
-					BeaconBlockRoot: []byte("bad block root"),
-				},
-			},
-			slashCount: 3,
-		},
-		{
-			name: "att with different target, should not slash",
-			att: &ethpb.IndexedAttestation{
-				AttestingIndices: []uint64{1, 2, 4, 6},
-				Data: &ethpb.AttestationData{
-					Source: &ethpb.Checkpoint{
-						Epoch: 0,
-						Root:  []byte("good source"),
-					},
-					Target: &ethpb.Checkpoint{
-						Epoch: 2,
-						Root:  []byte("good target"),
-					},
-					BeaconBlockRoot: []byte("good block root"),
-				},
-			},
-			incomingAtt: &ethpb.IndexedAttestation{
-				AttestingIndices: []uint64{2, 4, 6},
-				Data: &ethpb.AttestationData{
-					Source: &ethpb.Checkpoint{
-						Epoch: 0,
-						Root:  []byte("good source"),
-					},
-					Target: &ethpb.Checkpoint{
-						Epoch: 1,
-						Root:  []byte("really good target"),
-					},
-					BeaconBlockRoot: []byte("really good block root"),
-				},
-			},
-			slashCount: 0,
-		},
-		{
-			name: "same att with different aggregates, should not slash",
-			att: &ethpb.IndexedAttestation{
-				AttestingIndices: []uint64{1, 2, 4, 6},
-				Data: &ethpb.AttestationData{
-					Source: &ethpb.Checkpoint{
-						Epoch: 0,
-						Root:  []byte("good source"),
-					},
-					Target: &ethpb.Checkpoint{
-						Epoch: 2,
-						Root:  []byte("good target"),
-					},
-					BeaconBlockRoot: []byte("good block root"),
-				},
-			},
-			incomingAtt: &ethpb.IndexedAttestation{
-				AttestingIndices: []uint64{2, 3, 4, 16},
-				Data: &ethpb.AttestationData{
-					Source: &ethpb.Checkpoint{
-						Epoch: 0,
-						Root:  []byte("good source"),
-					},
-					Target: &ethpb.Checkpoint{
-						Epoch: 2,
-						Root:  []byte("good target"),
-					},
-					BeaconBlockRoot: []byte("good block root"),
-				},
-			},
-			slashCount: 0,
-		},
-	}
-
-	for _, tt := range tests {
-		t.Run(tt.name, func(t *testing.T) {
-			numEpochsToTrack := 100
-			sd := &SpanDetector{
-				spans: make([]map[uint64][3]uint16, numEpochsToTrack),
-			}
-
-			ctx := context.Background()
-			if err := sd.UpdateSpans(ctx, tt.att); err != nil {
-				t.Fatal(err)
-			}
-			if err := sd.UpdateSpans(ctx, tt.incomingAtt); err != nil {
-				t.Fatal(err)
-			}
-
-			slashTotal := uint64(0)
-			for _, valIdx := range sliceutil.IntersectionUint64(tt.att.AttestingIndices, tt.incomingAtt.AttestingIndices) {
-				res, err := sd.DetectSlashingForValidator(ctx, valIdx, tt.incomingAtt.Data)
-				if err != nil {
-					t.Fatal(err)
-				}
-				var want *types.DetectionResult
-				if tt.slashCount > 0 {
-					slashTotal++
-					want = &types.DetectionResult{
-						Kind:           types.DoubleVote,
-						SlashableEpoch: tt.incomingAtt.Data.Target.Epoch,
-					}
-				}
-				if !reflect.DeepEqual(res, want) {
-					t.Errorf("Wanted: %v, received %v", want, res)
-				}
-			}
-			if slashTotal != tt.slashCount {
-				t.Fatalf("Unexpected amount of slashings found, received %d, expected %d", slashTotal, tt.slashCount)
-			}
-		})
-	}
-}
-
-func TestSpanDetector_DetectSlashingForValidator_Surround(t *testing.T) {
->>>>>>> a07e604e
 	type testStruct struct {
 		name                     string
 		sourceEpoch              uint64
@@ -471,23 +464,14 @@
 	for _, tt := range tests {
 		t.Run(tt.name, func(t *testing.T) {
 			sd := &SpanDetector{
-<<<<<<< HEAD
 				db: d,
-=======
-				spans: make([]map[uint64][3]uint16, numEpochsToTrack),
->>>>>>> a07e604e
 			}
 			// We only care about validator index 0 for these tests for simplicity.
 			validatorIndex := uint64(0)
 			for k, v := range tt.spansByEpochForValidator {
-<<<<<<< HEAD
 				err := sd.db.SaveValidatorEpochSpans(context, validatorIndex, k, v)
 				if err != nil {
 					t.Fatalf("Failed to write to db: %v", err)
-=======
-				sd.spans[k] = map[uint64][3]uint16{
-					validatorIndex: v,
->>>>>>> a07e604e
 				}
 			}
 			attData := &ethpb.AttestationData{
@@ -602,11 +586,7 @@
 	for _, tt := range tests {
 		t.Run(tt.name, func(t *testing.T) {
 			sd := &SpanDetector{
-<<<<<<< HEAD
 				db: d,
-=======
-				spans: make([]map[uint64][3]uint16, numEpochsToTrack),
->>>>>>> a07e604e
 			}
 			for i := uint64(0); i < uint64(len(tt.spansByEpoch)); i++ {
 				sd.db.SaveEpochSpansMap(context, i, tt.spansByEpoch[i])
@@ -641,7 +621,6 @@
 	}
 }
 
-<<<<<<< HEAD
 func TestNewSpanDetector_UpdateSpans(t *testing.T) {
 	app := cli.NewApp()
 	set := flag.NewFlagSet("test", 0)
@@ -650,21 +629,6 @@
 	dbPath := path.Join(baseDir, slasherDBName)
 	cfg := &kv.Config{SpanCacheEnabled: ctx.GlobalBool(flags.UseSpanCacheFlag.Name)}
 	d, err := db.NewDB(dbPath, cfg)
-=======
-func TestSpanDetector_SpanForEpochByValidator(t *testing.T) {
-	numEpochsToTrack := 2
-	sd := &SpanDetector{
-		spans: make([]map[uint64][3]uint16, numEpochsToTrack),
-	}
-	epoch := uint64(1)
-	validatorIndex := uint64(40)
-	sd.spans[epoch] = map[uint64][3]uint16{
-		validatorIndex: {3, 7},
-	}
-	want := [3]uint16{3, 7}
-	ctx := context.Background()
-	res, err := sd.SpanForEpochByValidator(ctx, validatorIndex, epoch)
->>>>>>> a07e604e
 	if err != nil {
 		t.Fatalf("Failed to init db: %v", err)
 	}
@@ -673,53 +637,8 @@
 
 	context := context.Background()
 	sd := &SpanDetector{
-<<<<<<< HEAD
 		db: d,
 	}
-=======
-		spans: make([]map[uint64][3]uint16, numEpochsToTrack),
-	}
-	epoch := uint64(1)
-	validatorIndex := uint64(40)
-	want := map[uint64][3]uint16{
-		validatorIndex: {3, 7},
-	}
-	sd.spans[epoch] = want
-	res := sd.ValidatorSpansByEpoch(context.Background(), epoch)
-	if !reflect.DeepEqual(res, want) {
-		t.Errorf("Wanted %v, received %v", want, res)
-	}
-}
-
-func TestSpanDetector_DeleteValidatorSpansByEpoch(t *testing.T) {
-	numEpochsToTrack := 2
-	sd := &SpanDetector{
-		spans: make([]map[uint64][3]uint16, numEpochsToTrack),
-	}
-	epoch := uint64(1)
-	validatorIndex := uint64(40)
-	sd.spans[epoch] = map[uint64][3]uint16{
-		validatorIndex: {3, 7},
-	}
-	ctx := context.Background()
-	if err := sd.DeleteValidatorSpansByEpoch(
-		ctx,
-		validatorIndex,
-		0, /* epoch */
-	); err != nil && !strings.Contains(err.Error(), "no span map found at epoch 0") {
-		t.Errorf("Wanted error when deleting epoch 0, received: %v", err)
-	}
-	if err := sd.DeleteValidatorSpansByEpoch(ctx, validatorIndex, epoch); err != nil {
-		t.Fatal(err)
-	}
-	want := make(map[uint64][3]uint16)
-	if res := sd.ValidatorSpansByEpoch(ctx, epoch); !reflect.DeepEqual(res, want) {
-		t.Errorf("Wanted %v for epoch after deleting, received %v", want, res)
-	}
-}
-
-func TestNewSpanDetector_UpdateSpans(t *testing.T) {
->>>>>>> a07e604e
 	type testStruct struct {
 		name string
 		att  *ethpb.IndexedAttestation
@@ -748,15 +667,11 @@
 					2: {4, 0, 0},
 				},
 				// Epoch 1.
-<<<<<<< HEAD
-				{},
-=======
 				{
 					0: {3, 0, 0},
 					1: {3, 0, 0},
 					2: {3, 0, 0},
 				},
->>>>>>> a07e604e
 				// Epoch 2.
 				nil,
 				// Epoch 3.
@@ -771,9 +686,9 @@
 					1: {0, 0, 4188},
 					2: {0, 0, 4188},
 				},
-				nil,
-				nil,
-				nil,
+				{},
+				{},
+				{},
 			},
 		},
 		{
@@ -828,10 +743,8 @@
 			},
 		},
 	}
-
 	for _, tt := range tests {
 		t.Run(tt.name, func(t *testing.T) {
-<<<<<<< HEAD
 			if err := sd.UpdateSpans(context, tt.att); err != nil {
 				t.Fatal(err)
 			}
@@ -844,19 +757,7 @@
 					t.Errorf("Wanted spans %v, received %v", tt.want[epoch], sm)
 				}
 				sd.db.DeleteEpochSpans(context, uint64(epoch))
-=======
-			sd := &SpanDetector{
-				spans: make([]map[uint64][3]uint16, 8),
-			}
-			ctx := context.Background()
-			if err := sd.UpdateSpans(ctx, tt.att); err != nil {
-				t.Fatal(err)
-			}
-			if !reflect.DeepEqual(sd.spans, tt.want) {
-				t.Errorf("Wanted and received:\n%v \n%v", tt.want, sd.spans)
->>>>>>> a07e604e
-			}
-
+			}
 		})
 	}
 }