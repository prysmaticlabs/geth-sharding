/*
Package featureconfig defines which features are enabled for runtime
in order to selctively enable certain features to maintain a stable runtime.

The process for implementing new features using this package is as follows:
	1. Add a new CMD flag in flags.go, and place it in the proper list(s) var for its client.
	2. Add a condition for the flag in the proper Configure function(s) below.
	3. Place any "new" behavior in the `if flagEnabled` statement.
	4. Place any "previous" behavior in the `else` statement.
	5. Ensure any tests using the new feature fail if the flag isn't enabled.
	5a. Use the following to enable your flag for tests:
	cfg := &featureconfig.FeatureFlagConfig{
		VerifyAttestationSigs: true,
	}
	featureconfig.InitFeatureConfig(cfg)
*/
package featureconfig

import (
	"github.com/sirupsen/logrus"
	"github.com/urfave/cli"
)

var log = logrus.WithField("prefix", "flags")

// FeatureFlagConfig is a struct to represent what features the client will perform on runtime.
type FeatureFlagConfig struct {
<<<<<<< HEAD
	VerifyAttestationSigs  bool // VerifyAttestationSigs declares if the client will verify attestations.
	EnableComputeStateRoot bool // EnableComputeStateRoot implementation on server side.
	EnableCrosslinks       bool // EnableCrosslinks in epoch processing.
	EnableCommitteesCache  bool // EnableCommitteesCache for RPC server.
    EnableHistoricalStatePruning bool // EnableHistoricalStatePruning when updatifinalized states.
=======
	VerifyAttestationSigs        bool // VerifyAttestationSigs declares if the client will verify attestations.
	EnableComputeStateRoot       bool // EnableComputeStateRoot implementation on server side.
	EnableCrosslinks             bool // EnableCrosslinks in epoch processing.
	EnableCheckBlockStateRoot    bool // EnableCheckBlockStateRoot in block processing.
	EnableHistoricalStatePruning bool // EnableHistoricalStatePruning when updatifinalized states.
>>>>>>> 91657068
}

var featureConfig *FeatureFlagConfig

// FeatureConfig retrieves feature config.
func FeatureConfig() *FeatureFlagConfig {
	return featureConfig
}

// InitFeatureConfig sets the global config equal to the config that is passed in.
func InitFeatureConfig(c *FeatureFlagConfig) {
	featureConfig = c
}

// ConfigureBeaconFeatures sets the global config based
// on what flags are enabled for the beacon-chain client.
func ConfigureBeaconFeatures(ctx *cli.Context) {
	cfg := &FeatureFlagConfig{}
	if ctx.GlobalBool(VerifyAttestationSigsFlag.Name) {
		log.Info("Verifying signatures for attestations")
		cfg.VerifyAttestationSigs = true
	}
	if ctx.GlobalBool(EnableComputeStateRootFlag.Name) {
		log.Info("Enabled compute state root server side")
		cfg.EnableComputeStateRoot = true
	}
	if ctx.GlobalBool(EnableCrosslinksFlag.Name) {
		log.Info("Enabled crosslink computations")
		cfg.EnableCrosslinks = true
	}
<<<<<<< HEAD
	if ctx.GlobalBool(EnableCommitteesCacheFlag.Name) {
		log.Info("Enabled committees cache")
		cfg.EnableCommitteesCache = true
=======
	if ctx.GlobalBool(EnableCheckBlockStateRootFlag.Name) {
		log.Info("Enabled check block state root")
		cfg.EnableCheckBlockStateRoot = true
>>>>>>> 91657068
	}
	if ctx.GlobalBool(EnableHistoricalStatePruningFlag.Name) {
		log.Info("Enabled historical state pruning")
		cfg.EnableHistoricalStatePruning = true
	}
	InitFeatureConfig(cfg)
}

// ConfigureValidatorFeatures sets the global config based
// on what flags are enabled for the validator client.
func ConfigureValidatorFeatures(ctx *cli.Context) {
	cfg := &FeatureFlagConfig{}
	if ctx.GlobalBool(VerifyAttestationSigsFlag.Name) {
		log.Info("Verifying signatures for attestations")
		cfg.VerifyAttestationSigs = true
	}

	InitFeatureConfig(cfg)
}<|MERGE_RESOLUTION|>--- conflicted
+++ resolved
@@ -25,19 +25,12 @@
 
 // FeatureFlagConfig is a struct to represent what features the client will perform on runtime.
 type FeatureFlagConfig struct {
-<<<<<<< HEAD
-	VerifyAttestationSigs  bool // VerifyAttestationSigs declares if the client will verify attestations.
-	EnableComputeStateRoot bool // EnableComputeStateRoot implementation on server side.
-	EnableCrosslinks       bool // EnableCrosslinks in epoch processing.
-	EnableCommitteesCache  bool // EnableCommitteesCache for RPC server.
-    EnableHistoricalStatePruning bool // EnableHistoricalStatePruning when updatifinalized states.
-=======
 	VerifyAttestationSigs        bool // VerifyAttestationSigs declares if the client will verify attestations.
 	EnableComputeStateRoot       bool // EnableComputeStateRoot implementation on server side.
 	EnableCrosslinks             bool // EnableCrosslinks in epoch processing.
 	EnableCheckBlockStateRoot    bool // EnableCheckBlockStateRoot in block processing.
 	EnableHistoricalStatePruning bool // EnableHistoricalStatePruning when updatifinalized states.
->>>>>>> 91657068
+  EnableCommitteesCache        bool // EnableCommitteesCache for RPC server.
 }
 
 var featureConfig *FeatureFlagConfig
@@ -68,15 +61,13 @@
 		log.Info("Enabled crosslink computations")
 		cfg.EnableCrosslinks = true
 	}
-<<<<<<< HEAD
 	if ctx.GlobalBool(EnableCommitteesCacheFlag.Name) {
 		log.Info("Enabled committees cache")
 		cfg.EnableCommitteesCache = true
-=======
+  }
 	if ctx.GlobalBool(EnableCheckBlockStateRootFlag.Name) {
 		log.Info("Enabled check block state root")
 		cfg.EnableCheckBlockStateRoot = true
->>>>>>> 91657068
 	}
 	if ctx.GlobalBool(EnableHistoricalStatePruningFlag.Name) {
 		log.Info("Enabled historical state pruning")
