--- conflicted
+++ resolved
@@ -2,15 +2,8 @@
 
 import (
 	ethpb "github.com/prysmaticlabs/ethereumapis/eth/v1alpha1"
-	pb "github.com/prysmaticlabs/prysm/proto/beacon/p2p/v1"
 )
 
-<<<<<<< HEAD
-// InputBlockWithPrestate for fuzz testing beacon blocks.
-type InputBlockWithPrestate struct {
-	State *pb.BeaconState
-	Block *ethpb.SignedBeaconBlock
-=======
 // InputBlockHeader for fuzz testing beacon block headers.
 type InputBlockHeader struct {
 	StateID uint64
@@ -45,5 +38,4 @@
 type InputProposerSlashingWrapper struct {
 	StateID          uint64
 	ProposerSlashing *ethpb.ProposerSlashing
->>>>>>> 21a56d54
 }