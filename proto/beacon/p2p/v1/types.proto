--- conflicted
+++ resolved
@@ -101,19 +101,6 @@
 }
 
 message CheckPtInfo {
-<<<<<<< HEAD
-  // The randao seed of the check point, this will be used for shuffling.
-  bytes seed = 1;
-  // The genesis root of the check point. This ensures same seed can't happen on different chain.
-  bytes genesis_root = 2;
-  // Validators that are active for that check point duration.
-  repeated uint64 active_indices = 3;
-  // Validators public keys for that check point duration.
-  repeated bytes pub_keys = 4;
-  // The fork data for that check point duration. This will be used to verify signatures.
-  Fork fork = 5;
-}
-=======
   // The randao seed which the check point refers to, this will be used to retrieve shuffled indices.
   bytes seed = 1;
   // The genesis root which the check point refers to. This ensures same seed can't happen on different chain.
@@ -124,5 +111,4 @@
   repeated bytes pub_keys = 4;
   // The fork data at that check point. This will be used to verify signatures.
   Fork fork = 5;
-}
->>>>>>> f2afeed9
+}