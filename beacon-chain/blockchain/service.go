--- conflicted
+++ resolved
@@ -4,9 +4,7 @@
 import (
 	"context"
 	"fmt"
-	"time"
-
-	"github.com/ethereum/go-ethereum/common"
+
 	"github.com/prysmaticlabs/prysm/beacon-chain/powchain"
 	"github.com/prysmaticlabs/prysm/beacon-chain/types"
 	"github.com/prysmaticlabs/prysm/shared/database"
@@ -18,12 +16,12 @@
 // ChainService represents a service that handles the internal
 // logic of managing the full PoS beacon chain.
 type ChainService struct {
-<<<<<<< HEAD
 	ctx                             context.Context
 	cancel                          context.CancelFunc
 	beaconDB                        *database.DB
 	chain                           *BeaconChain
 	web3Service                     *powchain.Web3Service
+	validator                       bool
 	canonicalBlockEvent             chan *types.Block
 	canonicalCrystallizedStateEvent chan *types.CrystallizedState
 	latestProcessedBlock            chan *types.Block
@@ -36,20 +34,6 @@
 	processedBlocksBySlot             map[uint64][]*types.Block
 	processedCrystallizedStatesBySlot map[uint64][]*types.CrystallizedState
 	processedActiveStatesBySlot       map[uint64][]*types.ActiveState
-=======
-	validator                        bool
-	ctx                              context.Context
-	cancel                           context.CancelFunc
-	beaconDB                         *database.DB
-	chain                            *BeaconChain
-	web3Service                      *powchain.Web3Service
-	canonicalBlockEvent              chan *types.Block
-	canonicalCrystallizedStateEvent  chan *types.CrystallizedState
-	latestBeaconBlock                chan *types.Block
-	processedBlockHashes             [][32]byte
-	processedActiveStateHashes       [][32]byte
-	processedCrystallizedStateHashes [][32]byte
->>>>>>> bc8cc174
 }
 
 // Config options for the service.
@@ -77,12 +61,12 @@
 		isValidator = true
 	}
 	return &ChainService{
-<<<<<<< HEAD
 		ctx:                               ctx,
 		chain:                             beaconChain,
 		cancel:                            cancel,
 		beaconDB:                          beaconDB,
 		web3Service:                       web3Service,
+		validator:                         isValidator,
 		latestProcessedBlock:              make(chan *types.Block, cfg.BeaconBlockBuf),
 		lastSlot:                          1, // TODO: Initialize from the db.
 		canonicalBlockEvent:               make(chan *types.Block, cfg.AnnouncementBuf),
@@ -91,27 +75,16 @@
 		processedBlocksBySlot:             make(map[uint64][]*types.Block),
 		processedCrystallizedStatesBySlot: make(map[uint64][]*types.CrystallizedState),
 		processedActiveStatesBySlot:       make(map[uint64][]*types.ActiveState),
-=======
-		ctx:                              ctx,
-		chain:                            beaconChain,
-		cancel:                           cancel,
-		beaconDB:                         beaconDB,
-		web3Service:                      web3Service,
-		validator:                        isValidator,
-		latestBeaconBlock:                make(chan *types.Block, cfg.BeaconBlockBuf),
-		canonicalBlockEvent:              make(chan *types.Block, cfg.AnnouncementBuf),
-		canonicalCrystallizedStateEvent:  make(chan *types.CrystallizedState, cfg.AnnouncementBuf),
-		processedBlockHashes:             [][32]byte{},
-		processedActiveStateHashes:       [][32]byte{},
-		processedCrystallizedStateHashes: [][32]byte{},
->>>>>>> bc8cc174
 	}, nil
 }
 
 // Start a blockchain service's main event loop.
 func (c *ChainService) Start() {
-<<<<<<< HEAD
-	log.Infof("Starting service")
+	if c.validator {
+		log.Infof("Starting service as validator")
+	} else {
+		log.Infof("Starting service as observer")
+	}
 	head, err := c.chain.CanonicalHead()
 	if err != nil {
 		log.Errorf("Could not fetch latest canonical head from DB: %v", err)
@@ -124,14 +97,6 @@
 	// TODO: Fetch the slot: (block, state) DAGs from persistent storage
 	// to truly continue across sessions.
 	go c.blockProcessing(c.ctx.Done())
-=======
-	if c.validator {
-		log.Infof("Starting service as validator")
-	} else {
-		log.Infof("Starting service as observer")
-	}
-	go c.run(c.ctx.Done())
->>>>>>> bc8cc174
 }
 
 // Stop the blockchain service's main event loop and associated goroutines.
@@ -173,13 +138,9 @@
 }
 
 // ProcessBlock accepts a new block for inclusion in the chain.
-<<<<<<< HEAD
 func (c *ChainService) ProcessBlock(block *types.Block) {
-=======
-func (c *ChainService) ProcessBlock(block *types.Block) error {
 	var canProcess bool
 	var err error
->>>>>>> bc8cc174
 	h, err := block.Hash()
 	if err != nil {
 		log.Debugf("Could not hash incoming block: %v", err)
@@ -318,17 +279,8 @@
 			// fork choice rule
 			slot := block.SlotNumber()
 
-<<<<<<< HEAD
 			// TODO: Using latest block hash for seed, this will eventually be replaced by randao.
 			activeState, err := c.chain.computeNewActiveState(block.PowChainRef())
-=======
-			// TODO: Using random hash based on time stamp for seed, this will eventually be replaced by VDF or RNG.
-			// TODO: Uncomment after there is a reasonable way to bootstrap validators into the
-			// protocol. For the first few blocks after genesis, the current approach below
-			// will panic as there are no registered validators.
-			timestamp := time.Now().Unix()
-			activeState, err := c.chain.computeNewActiveState(common.BytesToHash([]byte(string(timestamp))))
->>>>>>> bc8cc174
 			if err != nil {
 				log.Errorf("Compute active state failed: %v", err)
 			}
