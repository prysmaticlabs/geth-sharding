package slasherkv

import (
	"bytes"
	"context"
	"encoding/binary"

	fssz "github.com/ferranbt/fastssz"
	types "github.com/prysmaticlabs/eth2-types"
	"github.com/prysmaticlabs/prysm/beacon-chain/core/helpers"
	bolt "go.etcd.io/bbolt"
)

// PruneAttestationsAtEpoch deletes all attestations from the slasher DB with target epoch
// less than or equal to the specified epoch.
func (s *Store) PruneAttestationsAtEpoch(
	ctx context.Context, maxEpoch types.Epoch,
) error {
	// We can prune everything less than the current epoch - history length.
	encodedEndPruneEpoch := fssz.MarshalUint64([]byte{}, uint64(maxEpoch))

	// We retrieve the lowest stored epoch in the attestations bucket.
	var lowestEpoch types.Epoch
	var hasData bool
	if err := s.db.View(func(tx *bolt.Tx) error {
		bkt := tx.Bucket(attestationDataRootsBucket)
		c := bkt.Cursor()
		k, _ := c.First()
		if k == nil {
			return nil
		}
		hasData = true
		lowestEpoch = types.Epoch(binary.LittleEndian.Uint64(k))
		return nil
	}); err != nil {
		return err
	}

	// If there is no data stored, just exit early.
	if !hasData {
		return nil
	}

	// If the lowest epoch is greater than the end pruning epoch,
	// there is nothing to prune, so we return early.
	if lowestEpoch > maxEpoch {
		log.Debugf("Lowest epoch %d is > pruning epoch %d, nothing to prune", lowestEpoch, maxEpoch)
		return nil
	}

	return s.db.Update(func(tx *bolt.Tx) error {
		rootsBkt := tx.Bucket(attestationDataRootsBucket)
		attsBkt := tx.Bucket(attestationRecordsBucket)
		c := rootsBkt.Cursor()

		// We begin a pruning iteration starting from the first item in the bucket.
		for k, v := c.First(); k != nil; k, v = c.Next() {
			// We check the epoch from the current key in the database.
			// If we have hit an epoch that is greater than the end epoch of the pruning process,
			// we then completely exit the process as we are done.
			if uint64PrefixGreaterThan(k, encodedEndPruneEpoch) {
				return nil
			}

			// Attestation in the database look like this:
			//  (target_epoch ++ _) => encode(attestation)
			// so it is possible we have a few adjacent objects that have the same slot, such as
			//  (target_epoch = 3 ++ _) => encode(attestation)
			if err := rootsBkt.Delete(k); err != nil {
				return err
			}
			if err := attsBkt.Delete(v); err != nil {
				return err
			}
			slasherAttestationsPrunedTotal.Inc()
		}
		return nil
	})
}

// PruneProposalsAtEpoch deletes all proposals from the slasher DB with epoch
// less than or equal to the specified epoch.
func (s *Store) PruneProposalsAtEpoch(
	ctx context.Context, maxEpoch types.Epoch,
) error {
	endPruneSlot, err := helpers.StartSlot(maxEpoch)
	if err != nil {
		return err
	}
	encodedEndPruneSlot := fssz.MarshalUint64([]byte{}, uint64(endPruneSlot))

	// We retrieve the lowest stored slot in the proposals bucket.
	var lowestSlot types.Slot
	var hasData bool
	if err = s.db.View(func(tx *bolt.Tx) error {
		proposalBkt := tx.Bucket(proposalRecordsBucket)
		c := proposalBkt.Cursor()
		k, _ := c.First()
		if k == nil {
			return nil
		}
		hasData = true
		lowestSlot = slotFromProposalKey(k)
		return nil
	}); err != nil {
		return err
	}

	// If there is no data stored, just exit early.
	if !hasData {
		return nil
	}

	// If the lowest slot is greater than the end pruning slot,
	// there is nothing to prune, so we return early.
	if lowestSlot > endPruneSlot {
		log.Debugf("Lowest slot %d is > pruning slot %d, nothing to prune", lowestSlot, endPruneSlot)
		return nil
	}

<<<<<<< HEAD
	return s.db.Update(func(tx *bolt.Tx) error {
		proposalBkt := tx.Bucket(proposalRecordsBucket)
		c := proposalBkt.Cursor()
		// We begin a pruning iteration starting from the first item in the bucket.
		for k, _ := c.First(); k != nil; k, _ = c.Next() {
			// We check the slot from the current key in the database.
			// If we have hit a slot that is greater than the end slot of the pruning process,
			// we then completely exit the process as we are done.
			if uint64PrefixGreaterThan(k, encodedEndPruneSlot) {
				return nil
=======
	// We prune in increments of `pruningEpochIncrements` at a time to prevent
	// a long-running bolt transaction which overwhelms CPU and memory.
	// While we still have epochs to prune based on a cursor, we continue the pruning process.
	epochAtCursor := lowestEpoch
	for epochAtCursor < endPruneEpoch {
		// Each pruning iteration involves a unique bolt transaction. Given pruning can be
		// a very expensive process which puts pressure on the database, we perform
		// the process in a batch-based method using a cursor to proceed to the next batch.
		log.Debugf("Pruned %d/%d epochs worth of attestations", epochAtCursor, endPruneEpoch-1)
		if err := s.db.Update(func(tx *bolt.Tx) error {
			rootsBkt := tx.Bucket(attestationDataRootsBucket)
			c := rootsBkt.Cursor()

			var lastPrunedEpoch, epochsPruned types.Epoch
			// We begin a pruning iteration at starting from the first item in the bucket.
			for k, _ := c.First(); k != nil; k, _ = c.Next() {
				// We check the epoch from the current key in the database.
				// If we have hit an epoch that is greater than the end epoch of the pruning process,
				// we then completely exit the process as we are done.
				if !uint64PrefixLessThan(k, encodedEndPruneEpoch) {
					epochAtCursor = endPruneEpoch
					return nil
				}

				epochAtCursor = types.Epoch(binary.LittleEndian.Uint64(k))

				// Attestation in the database look like this:
				//  (target_epoch ++ _) => encode(attestation)
				// so it is possible we have a few adjacent objects that have the same slot, such as
				//  (target_epoch = 3 ++ _) => encode(attestation)
				// so we only mark an epoch as pruned if the epoch of the current object
				// under the cursor has changed.
				if err := rootsBkt.Delete(k); err != nil {
					return err
				}
				if epochAtCursor == 0 {
					epochsPruned = 1
				} else if epochAtCursor > lastPrunedEpoch {
					epochsPruned++
					lastPrunedEpoch = epochAtCursor
				}
				slasherAttestationsPrunedTotal.Inc()

				// If we have pruned N epochs in this pruning iteration,
				// we exit from the bolt transaction.
				if epochsPruned >= pruningEpochIncrements {
					return nil
				}
>>>>>>> 6eb00617
			}
			// Proposals in the database look like this:
			//  (slot ++ validatorIndex) => encode(proposal)
			// so it is possible we have a few adjacent objects that have the same slot, such as
			//  (slot = 3 ++ validatorIndex = 0) => ...
			//  (slot = 3 ++ validatorIndex = 1) => ...
			//  (slot = 3 ++ validatorIndex = 2) => ...
			if err := proposalBkt.Delete(k); err != nil {
				return err
			}
			slasherProposalsPrunedTotal.Inc()
		}
		return nil
	})
}

func slotFromProposalKey(key []byte) types.Slot {
	return types.Slot(binary.LittleEndian.Uint64(key[:8]))
}

func uint64PrefixGreaterThan(key, lessThan []byte) bool {
	enc := key[:8]
	return bytes.Compare(enc, lessThan) > 0
}<|MERGE_RESOLUTION|>--- conflicted
+++ resolved
@@ -50,11 +50,10 @@
 
 	return s.db.Update(func(tx *bolt.Tx) error {
 		rootsBkt := tx.Bucket(attestationDataRootsBucket)
-		attsBkt := tx.Bucket(attestationRecordsBucket)
 		c := rootsBkt.Cursor()
 
 		// We begin a pruning iteration starting from the first item in the bucket.
-		for k, v := c.First(); k != nil; k, v = c.Next() {
+		for k, _ := c.First(); k != nil; k, _ = c.Next() {
 			// We check the epoch from the current key in the database.
 			// If we have hit an epoch that is greater than the end epoch of the pruning process,
 			// we then completely exit the process as we are done.
@@ -67,9 +66,6 @@
 			// so it is possible we have a few adjacent objects that have the same slot, such as
 			//  (target_epoch = 3 ++ _) => encode(attestation)
 			if err := rootsBkt.Delete(k); err != nil {
-				return err
-			}
-			if err := attsBkt.Delete(v); err != nil {
 				return err
 			}
 			slasherAttestationsPrunedTotal.Inc()
@@ -118,7 +114,6 @@
 		return nil
 	}
 
-<<<<<<< HEAD
 	return s.db.Update(func(tx *bolt.Tx) error {
 		proposalBkt := tx.Bucket(proposalRecordsBucket)
 		c := proposalBkt.Cursor()
@@ -129,56 +124,6 @@
 			// we then completely exit the process as we are done.
 			if uint64PrefixGreaterThan(k, encodedEndPruneSlot) {
 				return nil
-=======
-	// We prune in increments of `pruningEpochIncrements` at a time to prevent
-	// a long-running bolt transaction which overwhelms CPU and memory.
-	// While we still have epochs to prune based on a cursor, we continue the pruning process.
-	epochAtCursor := lowestEpoch
-	for epochAtCursor < endPruneEpoch {
-		// Each pruning iteration involves a unique bolt transaction. Given pruning can be
-		// a very expensive process which puts pressure on the database, we perform
-		// the process in a batch-based method using a cursor to proceed to the next batch.
-		log.Debugf("Pruned %d/%d epochs worth of attestations", epochAtCursor, endPruneEpoch-1)
-		if err := s.db.Update(func(tx *bolt.Tx) error {
-			rootsBkt := tx.Bucket(attestationDataRootsBucket)
-			c := rootsBkt.Cursor()
-
-			var lastPrunedEpoch, epochsPruned types.Epoch
-			// We begin a pruning iteration at starting from the first item in the bucket.
-			for k, _ := c.First(); k != nil; k, _ = c.Next() {
-				// We check the epoch from the current key in the database.
-				// If we have hit an epoch that is greater than the end epoch of the pruning process,
-				// we then completely exit the process as we are done.
-				if !uint64PrefixLessThan(k, encodedEndPruneEpoch) {
-					epochAtCursor = endPruneEpoch
-					return nil
-				}
-
-				epochAtCursor = types.Epoch(binary.LittleEndian.Uint64(k))
-
-				// Attestation in the database look like this:
-				//  (target_epoch ++ _) => encode(attestation)
-				// so it is possible we have a few adjacent objects that have the same slot, such as
-				//  (target_epoch = 3 ++ _) => encode(attestation)
-				// so we only mark an epoch as pruned if the epoch of the current object
-				// under the cursor has changed.
-				if err := rootsBkt.Delete(k); err != nil {
-					return err
-				}
-				if epochAtCursor == 0 {
-					epochsPruned = 1
-				} else if epochAtCursor > lastPrunedEpoch {
-					epochsPruned++
-					lastPrunedEpoch = epochAtCursor
-				}
-				slasherAttestationsPrunedTotal.Inc()
-
-				// If we have pruned N epochs in this pruning iteration,
-				// we exit from the bolt transaction.
-				if epochsPruned >= pruningEpochIncrements {
-					return nil
-				}
->>>>>>> 6eb00617
 			}
 			// Proposals in the database look like this:
 			//  (slot ++ validatorIndex) => encode(proposal)
