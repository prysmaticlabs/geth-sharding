--- conflicted
+++ resolved
@@ -45,17 +45,10 @@
 	}
 	if activeValidatorExists {
 		return stream.Send(res)
-<<<<<<< HEAD
 	}
 	if err := stream.Send(res); err != nil {
 		return err
 	}
-=======
-	}
-	if err := stream.Send(res); err != nil {
-		return err
-	}
->>>>>>> c4c76c74
 
 	for {
 		select {
@@ -69,17 +62,10 @@
 			}
 			if activeValidatorExists {
 				return stream.Send(res)
-<<<<<<< HEAD
 			}
 			if err := stream.Send(res); err != nil {
 				return err
 			}
-=======
-			}
-			if err := stream.Send(res); err != nil {
-				return err
-			}
->>>>>>> c4c76c74
 		case <-stream.Context().Done():
 			return errors.New("stream context closed,exiting gorutine")
 		case <-vs.ctx.Done():
@@ -113,11 +99,7 @@
 		return nil, fmt.Errorf("could not retrieve beacon state: %v", err)
 	}
 	activeIndices := helpers.ActiveValidatorIndices(validatorRegistry, helpers.SlotToEpoch(req.Slot))
-<<<<<<< HEAD
-	validatorBalances, err := vs.beaconDB.ValidatorBalances(ctx)
-=======
 	validatorBalances, err := vs.beaconDB.Balances(ctx)
->>>>>>> c4c76c74
 	if err != nil {
 		return nil, fmt.Errorf("could not retrieve validator balances %v", err)
 	}
@@ -278,12 +260,6 @@
 			return false, nil, ctx.Err()
 		}
 		status := vs.validatorStatus(ctx, key, chainStarted, chainStartKeys, validatorIndexMap, beaconState)
-<<<<<<< HEAD
-		if status == nil {
-			continue
-		}
-=======
->>>>>>> c4c76c74
 		resp := &pb.ValidatorActivationResponse_Status{
 			Status:    status,
 			PublicKey: key,
@@ -297,37 +273,6 @@
 	return activeValidatorExists, statusResponses, nil
 }
 
-<<<<<<< HEAD
-// ExitedValidators queries validator statuses for a give list of validators
-// and returns a filtered list of validator keys that are exited.
-func (vs *ValidatorServer) ExitedValidators(
-	ctx context.Context,
-	req *pb.ExitedValidatorsRequest) (*pb.ExitedValidatorsResponse, error) {
-
-	_, statuses, err := vs.MultipleValidatorStatus(ctx, req.PublicKeys)
-	if err != nil {
-		return nil, err
-	}
-
-	exitedKeys := make([][]byte, 0)
-	for _, status := range statuses {
-		s := status.Status.Status
-		if s == pb.ValidatorStatus_EXITED ||
-			s == pb.ValidatorStatus_EXITED_SLASHED ||
-			s == pb.ValidatorStatus_INITIATED_EXIT {
-			exitedKeys = append(exitedKeys, status.PublicKey)
-		}
-	}
-
-	resp := &pb.ExitedValidatorsResponse{
-		PublicKeys: exitedKeys,
-	}
-
-	return resp, nil
-}
-
-=======
->>>>>>> c4c76c74
 func (vs *ValidatorServer) validatorStatus(
 	ctx context.Context, pubKey []byte, chainStarted bool,
 	chainStartKeys map[[96]byte]bool, idxMap map[[32]byte]int,
@@ -406,8 +351,6 @@
 			validatorIndex = uint64(idx)
 			break
 		}
-<<<<<<< HEAD
-=======
 	}
 
 	var positionInQueue uint64
@@ -431,37 +374,9 @@
 		PositionInActivationQueue: positionInQueue,
 		DepositInclusionSlot:      depositBlockSlot,
 		ActivationEpoch:           params.BeaconConfig().FarFutureEpoch - params.BeaconConfig().GenesisEpoch,
->>>>>>> c4c76c74
-	}
-}
-
-<<<<<<< HEAD
-	var positionInQueue uint64
-	// If the validator has deposited and has been added to the state:
-	if validatorInState != nil {
-		var lastActivatedValidatorIdx uint64
-		for j := len(beaconState.ValidatorRegistry) - 1; j >= 0; j-- {
-			if helpers.IsActiveValidator(beaconState.ValidatorRegistry[j], currEpoch) {
-				lastActivatedValidatorIdx = uint64(j)
-				break
-			}
-		}
-		// Our position in the activation queue is the above index - our validator index.
-		positionInQueue = validatorIndex - lastActivatedValidatorIdx
-	}
-
-	status := vs.lookupValidatorStatusFlag(uint64(valIdx), beaconState)
-	return &pb.ValidatorStatusResponse{
-		Status:                    status,
-		Eth1DepositBlockNumber:    eth1BlockNumBigInt.Uint64(),
-		PositionInActivationQueue: positionInQueue,
-		DepositInclusionSlot:      depositBlockSlot,
-		ActivationEpoch:           params.BeaconConfig().FarFutureEpoch - params.BeaconConfig().GenesisEpoch,
-	}
-}
-
-=======
->>>>>>> c4c76c74
+	}
+}
+
 func (vs *ValidatorServer) lookupValidatorStatusFlag(validatorIdx uint64, beaconState *pbp2p.BeaconState) pb.ValidatorStatus {
 	var status pb.ValidatorStatus
 	v := beaconState.ValidatorRegistry[validatorIdx]
