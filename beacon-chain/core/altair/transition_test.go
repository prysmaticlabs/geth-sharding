--- conflicted
+++ resolved
@@ -9,12 +9,9 @@
 	ethpb "github.com/prysmaticlabs/ethereumapis/eth/v1alpha1"
 	"github.com/prysmaticlabs/go-bitfield"
 	"github.com/prysmaticlabs/prysm/beacon-chain/core/altair"
-<<<<<<< HEAD
 	"github.com/prysmaticlabs/prysm/beacon-chain/core/blocks"
 	"github.com/prysmaticlabs/prysm/beacon-chain/core/helpers"
 	iface "github.com/prysmaticlabs/prysm/beacon-chain/state/interface"
-=======
->>>>>>> 4b4c2b97
 	statealtair "github.com/prysmaticlabs/prysm/beacon-chain/state/state-altair"
 	"github.com/prysmaticlabs/prysm/beacon-chain/state/stateV0"
 	pb "github.com/prysmaticlabs/prysm/proto/beacon/p2p/v1"
@@ -22,12 +19,9 @@
 	"github.com/prysmaticlabs/prysm/shared/bls"
 	"github.com/prysmaticlabs/prysm/shared/bytesutil"
 	"github.com/prysmaticlabs/prysm/shared/params"
-<<<<<<< HEAD
 	"github.com/prysmaticlabs/prysm/shared/testutil"
+	altair2 "github.com/prysmaticlabs/prysm/shared/testutil/altair"
 	"github.com/prysmaticlabs/prysm/shared/testutil/assert"
-=======
-	altair2 "github.com/prysmaticlabs/prysm/shared/testutil/altair"
->>>>>>> 4b4c2b97
 	"github.com/prysmaticlabs/prysm/shared/testutil/require"
 )
 
@@ -59,8 +53,6 @@
 	for i := 0; i < 1000; i++ {
 		fuzzer.Fuzz(state)
 		s, err := altair.ProcessEpoch(ctx, state)
-<<<<<<< HEAD
-=======
 		if err != nil && s != nil {
 			t.Fatalf("state should be nil on err. found: %v on error: %v for state: %v", s, err, state)
 		}
@@ -105,7 +97,6 @@
 		fuzzer.Fuzz(state)
 		fuzzer.Fuzz(&slot)
 		s, err := altair.ProcessSlots(ctx, state, slot)
->>>>>>> 4b4c2b97
 		if err != nil && s != nil {
 			t.Fatalf("state should be nil on err. found: %v on error: %v for state: %v", s, err, state)
 		}
