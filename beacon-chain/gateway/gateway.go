package gateway

import (
	"context"
	"fmt"
	"net"
	"net/http"
	"time"

	gwruntime "github.com/grpc-ecosystem/grpc-gateway/runtime"
	ethpb "github.com/prysmaticlabs/prysm/proto/eth/v1alpha1_gateway"
	"github.com/prysmaticlabs/prysm/shared"
	"google.golang.org/grpc"
	"google.golang.org/grpc/connectivity"
)

var _ = shared.Service(&Gateway{})

// Gateway is the gRPC gateway to serve HTTP JSON traffic as a proxy and forward
// it to the beacon-chain gRPC server.
type Gateway struct {
	conn        *grpc.ClientConn
	ctx         context.Context
	cancel      context.CancelFunc
	gatewayAddr string
	remoteAddr  string
	server      *http.Server
	mux         *http.ServeMux

	startFailure error
}

// Start the gateway service. This serves the HTTP JSON traffic on the specified
// port.
func (g *Gateway) Start() {
	ctx, cancel := context.WithCancel(g.ctx)
	g.cancel = cancel

	log.WithField("address", g.gatewayAddr).Info("Starting gRPC gateway.")

	conn, err := dial(ctx, "tcp", g.remoteAddr)
	if err != nil {
		log.WithError(err).Error("Failed to connect to gRPC server")
		g.startFailure = err
		return
	}

	g.conn = conn
<<<<<<< HEAD

=======
>>>>>>> cc18b2f4
	gwmux := gwruntime.NewServeMux(gwruntime.WithMarshalerOption(gwruntime.MIMEWildcard, &gwruntime.JSONPb{OrigName: false}))
	for _, f := range []func(context.Context, *gwruntime.ServeMux, *grpc.ClientConn) error{
		ethpb.RegisterNodeHandler,
		ethpb.RegisterBeaconChainHandler,
		ethpb.RegisterBeaconNodeValidatorHandler,
	} {
		if err := f(ctx, gwmux, conn); err != nil {
			log.WithError(err).Error("Failed to start gateway")
			g.startFailure = err
			return
		}
	}

	g.mux.Handle("/", gwmux)

	g.server = &http.Server{
		Addr:    g.gatewayAddr,
		Handler: g.mux,
	}
	go func() {
		if err := g.server.ListenAndServe(); err != http.ErrServerClosed {
			log.WithError(err).Error("Failed to listen and serve")
			g.startFailure = err
			return
		}
	}()

	return
}

// Status of grpc gateway. Returns an error if this service is unhealthy.
func (g *Gateway) Status() error {
	if g.startFailure != nil {
		return g.startFailure
	}

	if s := g.conn.GetState(); s != connectivity.Ready {
		return fmt.Errorf("grpc server is %s", s)
	}

	return nil
}

// Stop the gateway with a graceful shutdown.
func (g *Gateway) Stop() error {
	if err := g.server.Shutdown(g.ctx); err != nil {
		log.WithError(err).Error("Failed to shut down server")
	}

	if g.cancel != nil {
		g.cancel()
	}

	return nil
}

// New returns a new gateway server which translates HTTP into gRPC.
// Accepts a context and optional http.ServeMux.
func New(ctx context.Context, remoteAddress, gatewayAddress string, mux *http.ServeMux) *Gateway {
	if mux == nil {
		mux = http.NewServeMux()
	}

	return &Gateway{
		remoteAddr:  remoteAddress,
		gatewayAddr: gatewayAddress,
		ctx:         ctx,
		mux:         mux,
	}
}

// dial the gRPC server.
func dial(ctx context.Context, network, addr string) (*grpc.ClientConn, error) {
	switch network {
	case "tcp":
		return dialTCP(ctx, addr)
	case "unix":
		return dialUnix(ctx, addr)
	default:
		return nil, fmt.Errorf("unsupported network type %q", network)
	}
}

// dialTCP creates a client connection via TCP.
// "addr" must be a valid TCP address with a port number.
func dialTCP(ctx context.Context, addr string) (*grpc.ClientConn, error) {
	return grpc.DialContext(ctx, addr, grpc.WithInsecure())
}

// dialUnix creates a client connection via a unix domain socket.
// "addr" must be a valid path to the socket.
func dialUnix(ctx context.Context, addr string) (*grpc.ClientConn, error) {
	d := func(addr string, timeout time.Duration) (net.Conn, error) {
		return net.DialTimeout("unix", addr, timeout)
	}
	return grpc.DialContext(ctx, addr, grpc.WithInsecure(), grpc.WithDialer(d))
}<|MERGE_RESOLUTION|>--- conflicted
+++ resolved
@@ -46,10 +46,6 @@
 	}
 
 	g.conn = conn
-<<<<<<< HEAD
-
-=======
->>>>>>> cc18b2f4
 	gwmux := gwruntime.NewServeMux(gwruntime.WithMarshalerOption(gwruntime.MIMEWildcard, &gwruntime.JSONPb{OrigName: false}))
 	for _, f := range []func(context.Context, *gwruntime.ServeMux, *grpc.ClientConn) error{
 		ethpb.RegisterNodeHandler,
