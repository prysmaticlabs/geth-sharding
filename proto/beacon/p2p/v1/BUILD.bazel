--- conflicted
+++ resolved
@@ -37,13 +37,8 @@
         "BeaconBlocksByRangeRequest",
         "DepositMessage",
         "ENRForkID",
-<<<<<<< HEAD
-        "MetaData",
-        "MetaDataV2",
-=======
         "MetaDataV0",
         "MetaDataV1",
->>>>>>> 41433f8b
         "Fork",
         "ForkData",
         "HistoricalBatch",
