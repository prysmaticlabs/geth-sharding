package sync

import (
	"context"
	"reflect"
	"sync"
	"testing"
	"time"

	"github.com/libp2p/go-libp2p-core/network"
	"github.com/libp2p/go-libp2p-core/protocol"
	"github.com/prysmaticlabs/go-ssz"
	mock "github.com/prysmaticlabs/prysm/beacon-chain/blockchain/testing"
	"github.com/prysmaticlabs/prysm/beacon-chain/core/state"
	db "github.com/prysmaticlabs/prysm/beacon-chain/db/testing"
	p2ptest "github.com/prysmaticlabs/prysm/beacon-chain/p2p/testing"
	ethpb "github.com/prysmaticlabs/prysm/proto/eth/v1alpha1"
	"github.com/prysmaticlabs/prysm/shared/params"
	"github.com/prysmaticlabs/prysm/shared/testutil"
)

func TestRecentBeaconBlocksRPCHandler_ReturnsBlocks(t *testing.T) {
	p1 := p2ptest.NewTestP2P(t)
	p2 := p2ptest.NewTestP2P(t)
	p1.Connect(p2)
	if len(p1.Host.Network().Peers()) != 1 {
		t.Error("Expected peers to be connected")
	}
	d := db.SetupDB(t)
	defer db.TeardownDB(t, d)

	var blkRoots [][32]byte
	// Populate the database with blocks that would match the request.
	for i := 1; i < 11; i++ {
		blk := &ethpb.BeaconBlock{
			Slot: uint64(i),
		}
		root, err := ssz.SigningRoot(blk)
		if err != nil {
			t.Fatal(err)
		}
		if err := d.SaveBlock(context.Background(), blk); err != nil {
			t.Fatal(err)
		}
		blkRoots = append(blkRoots, root)
	}

	r := &RegularSync{p2p: p1, db: d}
	pcl := protocol.ID("/testing")

	var wg sync.WaitGroup
	wg.Add(1)
	p2.Host.SetStreamHandler(pcl, func(stream network.Stream) {
		defer wg.Done()
		expectSuccess(t, r, stream)
		res := make([]*ethpb.BeaconBlock, 0)
		if err := r.p2p.Encoding().DecodeWithLength(stream, &res); err != nil {
			t.Error(err)
		}
		if len(res) != len(blkRoots) {
			t.Errorf("Received only %d blocks, expected %d", len(res), len(blkRoots))
		}
		for i, blk := range res {
			if blk.Slot != uint64(i+1) {
				t.Errorf("Received unexpected block slot %d but wanted %d", blk.Slot, i+1)
			}
		}
	})

	stream1, err := p1.Host.NewStream(context.Background(), p2.Host.ID(), pcl)
	if err != nil {
		t.Fatal(err)
	}

	err = r.beaconBlocksRootRPCHandler(context.Background(), blkRoots, stream1)
	if err != nil {
		t.Errorf("Unexpected error: %v", err)
	}

	if testutil.WaitTimeout(&wg, 1*time.Second) {
		t.Fatal("Did not receive stream within 1 sec")
	}
}

func TestRecentBeaconBlocks_RPCRequestSent(t *testing.T) {
	p1 := p2ptest.NewTestP2P(t)
	p2 := p2ptest.NewTestP2P(t)

	blockA := &ethpb.BeaconBlock{Slot: 111}
	blockB := &ethpb.BeaconBlock{Slot: 40}
	// Set up a head state with data we expect.
	blockARoot, err := ssz.HashTreeRoot(blockA)
	if err != nil {
		t.Fatal(err)
	}
	blockBRoot, err := ssz.HashTreeRoot(blockB)
	if err != nil {
		t.Fatal(err)
	}
	genesisState, err := state.GenesisBeaconState(nil, 0, &ethpb.Eth1Data{})
	if err != nil {
		t.Fatal(err)
	}
	genesisState.Slot = 111
	genesisState.BlockRoots[111%params.BeaconConfig().SlotsPerHistoricalRoot] = blockARoot[:]
	finalizedCheckpt := &ethpb.Checkpoint{
		Epoch: 5,
		Root:  blockBRoot[:],
	}

	expectedRoots := [][32]byte{blockBRoot, blockARoot}

	r := &RegularSync{
		p2p: p1,
		chain: &mock.ChainService{
			State:               genesisState,
			FinalizedCheckPoint: finalizedCheckpt,
			Root:                blockARoot[:],
		},
<<<<<<< HEAD
		ctx: context.Background(),
=======
		statusTracker:       make(map[peer.ID]*pb.Status),
		slotToPendingBlocks: make(map[uint64]*ethpb.BeaconBlock),
		seenPendingBlocks:   make(map[[32]byte]bool),
		ctx:                 context.Background(),
>>>>>>> cf2ad1f2
	}

	// Setup streams
	pcl := protocol.ID("/eth2/beacon_chain/req/beacon_blocks_by_root/1/ssz")
	var wg sync.WaitGroup
	wg.Add(1)
	p2.Host.SetStreamHandler(pcl, func(stream network.Stream) {
		defer wg.Done()
		out := [][32]byte{}
		if err := p2.Encoding().DecodeWithLength(stream, &out); err != nil {
			t.Fatal(err)
		}
		if !reflect.DeepEqual(out, expectedRoots) {
			t.Fatalf("Did not receive expected message. Got %+v wanted %+v", out, expectedRoots)
		}
		if _, err := stream.Write([]byte{responseCodeSuccess}); err != nil {
			t.Fatalf("Failed to write to stream: %v", err)
		}
		response := []*ethpb.BeaconBlock{blockB, blockA}
		_, err := p2.Encoding().EncodeWithLength(stream, response)
		if err != nil {
			t.Errorf("Could not send response back: %v ", err)
		}
	})

	p1.Connect(p2)
	if err := r.sendRecentBeaconBlocksRequest(context.Background(), expectedRoots, p2.PeerID()); err != nil {
		t.Fatal(err)
	}

	if testutil.WaitTimeout(&wg, 1*time.Second) {
		t.Fatal("Did not receive stream within 1 sec")
	}
}<|MERGE_RESOLUTION|>--- conflicted
+++ resolved
@@ -117,14 +117,9 @@
 			FinalizedCheckPoint: finalizedCheckpt,
 			Root:                blockARoot[:],
 		},
-<<<<<<< HEAD
-		ctx: context.Background(),
-=======
-		statusTracker:       make(map[peer.ID]*pb.Status),
 		slotToPendingBlocks: make(map[uint64]*ethpb.BeaconBlock),
 		seenPendingBlocks:   make(map[[32]byte]bool),
 		ctx:                 context.Background(),
->>>>>>> cf2ad1f2
 	}
 
 	// Setup streams
