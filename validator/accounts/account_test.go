package accounts

import (
<<<<<<< HEAD
	"bytes"
	"context"
=======
	"encoding/hex"
>>>>>>> 4fb3307d
	"flag"
	"fmt"
	"io/ioutil"
	"os"
	"strings"
	"testing"

	"github.com/pkg/errors"

	"github.com/prysmaticlabs/go-bitfield"
	slashpb "github.com/prysmaticlabs/prysm/proto/slashing"
	"github.com/prysmaticlabs/prysm/validator/db"

	"github.com/prysmaticlabs/prysm/shared/keystore"
	"github.com/prysmaticlabs/prysm/shared/params"
	"github.com/prysmaticlabs/prysm/shared/testutil"
	"github.com/prysmaticlabs/prysm/validator/flags"
	"gopkg.in/urfave/cli.v2"
)

type sourceStoresHistory struct {
	ProposalEpoch                       uint64
	FirstStoreFirstPubKeyProposals      bitfield.Bitlist
	FirstStoreSecondPubKeyProposals     bitfield.Bitlist
	SecondStoreFirstPubKeyProposals     bitfield.Bitlist
	SecondStoreSecondPubKeyProposals    bitfield.Bitlist
	FirstStoreFirstPubKeyAttestations   map[uint64]uint64
	FirstStoreSecondPubKeyAttestations  map[uint64]uint64
	SecondStoreFirstPubKeyAttestations  map[uint64]uint64
	SecondStoreSecondPubKeyAttestations map[uint64]uint64
}

func TestNewValidatorAccount_AccountExists(t *testing.T) {
	directory := testutil.TempDir() + "/testkeystore"
	defer func() {
		if err := os.RemoveAll(directory); err != nil {
			t.Logf("Could not remove directory: %v", err)
		}
	}()
	validatorKey, err := keystore.NewKey()
	if err != nil {
		t.Fatalf("Cannot create new key: %v", err)
	}
	ks := keystore.NewKeystore(directory)
	if err := ks.StoreKey(directory+params.BeaconConfig().ValidatorPrivkeyFileName, validatorKey, ""); err != nil {
		t.Fatalf("Unable to store key %v", err)
	}
	if err := NewValidatorAccount(directory, ""); err != nil {
		t.Errorf("Should support multiple keys: %v", err)
	}
	files, err := ioutil.ReadDir(directory)
	if err != nil {
		t.Error(err)
	}
	if len(files) != 3 {
		t.Errorf("multiple validators were not created only %v files in directory", len(files))
		for _, f := range files {
			t.Errorf("%v\n", f.Name())
		}
	}
}

func TestNewValidatorAccount_CreateValidatorAccount(t *testing.T) {
	directory := "foobar"
	_, _, err := CreateValidatorAccount(directory, "foobar")
	wantErrString := fmt.Sprintf("path %q does not exist", directory)
	if err == nil || err.Error() != wantErrString {
		t.Errorf("expected error not thrown, want: %v, got: %v", wantErrString, err)
	}
}

func TestHandleEmptyFlags_FlagsSet(t *testing.T) {
	passedPath := "~/path/given"
	passedPassword := "password"

	app := &cli.App{}
	set := flag.NewFlagSet("test", 0)
	set.String(flags.KeystorePathFlag.Name, passedPath, "set keystore path")
	set.String(flags.PasswordFlag.Name, passedPassword, "set keystore password")
	ctx := cli.NewContext(app, set, nil)
	path, passphrase, err := HandleEmptyKeystoreFlags(ctx, false)
	if err != nil {
		t.Fatal(err)
	}

	if passedPath != path {
		t.Fatalf("Expected set path to be unchanged, expected %s, received %s", passedPath, path)
	}
	if passedPassword != passphrase {
		t.Fatalf("Expected set password to be unchanged, expected %s, received %s", passedPassword, passphrase)
	}
}

<<<<<<< HEAD
func TestMerge(t *testing.T) {
	firstStorePubKeys := [][48]byte{{1}, {2}}
	firstStore := db.SetupDB(t, firstStorePubKeys)
	secondStorePubKeys := [][48]byte{{3}, {4}}
	secondStore := db.SetupDB(t, secondStorePubKeys)

	history, err := prepareSourcesForMerging(firstStorePubKeys, firstStore, secondStorePubKeys, secondStore)
	if err != nil {
		t.Fatalf(err.Error())
	}

	if err := firstStore.Close(); err != nil {
		t.Fatalf("Closing source store failed: %v", err)
	}
	if err := secondStore.Close(); err != nil {
		t.Fatalf("Closing source store failed: %v", err)
	}

	targetDirectory := testutil.TempDir() + "/target"
	err = Merge(context.Background(), []string{firstStore.DatabasePath(), secondStore.DatabasePath()}, targetDirectory)
	if err != nil {
		t.Fatalf("Merging failed: %v", err)
	}
	mergedStore, err := db.GetKVStore(targetDirectory)
	if err != nil {
		t.Fatalf("Retrieving the merged store failed: %v", err)
	}

	assertMergedStore(t, mergedStore, firstStorePubKeys, secondStorePubKeys, history)

	cleanupAfterMerge(t, []string{firstStore.DatabasePath(), secondStore.DatabasePath(), targetDirectory})
}

func TestMerge_SucceedsWhenNoDatabaseExistsInSomeSourceDirectory(t *testing.T) {
	firstStorePubKeys := [][48]byte{{1}, {2}}
	firstStore := db.SetupDB(t, firstStorePubKeys)
	secondStorePubKeys := [][48]byte{{3}, {4}}
	secondStore := db.SetupDB(t, secondStorePubKeys)

	history, err := prepareSourcesForMerging(firstStorePubKeys, firstStore, secondStorePubKeys, secondStore)
	if err != nil {
		t.Fatalf(err.Error())
	}

	if err := firstStore.Close(); err != nil {
		t.Fatalf("Closing source store failed: %v", err)
	}
	if err := secondStore.Close(); err != nil {
		t.Fatalf("Closing source store failed: %v", err)
	}

	sourceDirectoryWithoutStore := testutil.TempDir() + "/nodb"
	if err := os.MkdirAll(sourceDirectoryWithoutStore, 0700); err != nil {
		t.Fatalf("Could not create directory %s", sourceDirectoryWithoutStore)
	}
	targetDirectory := testutil.TempDir() + "/target"
	err = Merge(
		context.Background(),
		[]string{firstStore.DatabasePath(), secondStore.DatabasePath(), sourceDirectoryWithoutStore}, targetDirectory)
	if err != nil {
		t.Fatalf("Merging failed: %v", err)
	}
	mergedStore, err := db.GetKVStore(targetDirectory)
	if err != nil {
		t.Fatalf("Retrieving the merged store failed: %v", err)
	}

	assertMergedStore(t, mergedStore, firstStorePubKeys, secondStorePubKeys, history)

	cleanupAfterMerge(
		t,
		[]string{firstStore.DatabasePath(), secondStore.DatabasePath(), sourceDirectoryWithoutStore, targetDirectory})
}

func TestMerge_FailsWhenNoDatabaseExistsInAllSourceDirectories(t *testing.T) {
	sourceDirectory1 := testutil.TempDir() + "/source1"
	sourceDirectory2 := testutil.TempDir() + "/source2"
	targetDirectory := testutil.TempDir() + "/target"
	if err := os.MkdirAll(sourceDirectory1, 0700); err != nil {
		t.Fatalf("Could not create directory %s", sourceDirectory1)
	}
	if err := os.MkdirAll(sourceDirectory2, 0700); err != nil {
		t.Fatalf("Could not create directory %s", sourceDirectory2)
	}
	if err := os.MkdirAll(targetDirectory, 0700); err != nil {
		t.Fatalf("Could not create directory %s", targetDirectory)
	}

	err := Merge(context.Background(), []string{sourceDirectory1, sourceDirectory2}, targetDirectory)
	expected := "No validator databases found in source directories"
	if err == nil || !strings.Contains(err.Error(), expected) {
		t.Errorf("Expected: %s vs received %v", expected, err)
	}

	cleanupAfterMerge(t, []string{sourceDirectory1, sourceDirectory2, targetDirectory})
}

func prepareSourcesForMerging(firstStorePubKeys [][48]byte, firstStore *db.Store, secondStorePubKeys [][48]byte, secondStore *db.Store) (*sourceStoresHistory, error) {
	proposalEpoch := uint64(0)
	proposalHistory1 := bitfield.Bitlist{0x01, 0x00, 0x00, 0x00, 0x01}
	if err := firstStore.SaveProposalHistoryForEpoch(context.Background(), firstStorePubKeys[0][:], proposalEpoch, proposalHistory1); err != nil {
		return nil, errors.Wrapf(err, "Saving proposal history failed")
	}
	proposalHistory2 := bitfield.Bitlist{0x02, 0x00, 0x00, 0x00, 0x01}
	if err := firstStore.SaveProposalHistoryForEpoch(context.Background(), firstStorePubKeys[1][:], proposalEpoch, proposalHistory2); err != nil {
		return nil, errors.Wrapf(err, "Saving proposal history failed")
	}
	proposalHistory3 := bitfield.Bitlist{0x03, 0x00, 0x00, 0x00, 0x01}
	if err := secondStore.SaveProposalHistoryForEpoch(context.Background(), secondStorePubKeys[0][:], proposalEpoch, proposalHistory3); err != nil {
		return nil, errors.Wrapf(err, "Saving proposal history failed")
	}
	proposalHistory4 := bitfield.Bitlist{0x04, 0x00, 0x00, 0x00, 0x01}
	if err := secondStore.SaveProposalHistoryForEpoch(context.Background(), secondStorePubKeys[1][:], proposalEpoch, proposalHistory4); err != nil {
		return nil, errors.Wrapf(err, "Saving proposal history failed")
	}

	attestationHistoryMap1 := make(map[uint64]uint64)
	attestationHistoryMap1[0] = 0
	pubKeyAttestationHistory1 := &slashpb.AttestationHistory{
		TargetToSource:     attestationHistoryMap1,
		LatestEpochWritten: 0,
	}
	attestationHistoryMap2 := make(map[uint64]uint64)
	attestationHistoryMap2[0] = 1
	pubKeyAttestationHistory2 := &slashpb.AttestationHistory{
		TargetToSource:     attestationHistoryMap2,
		LatestEpochWritten: 0,
	}
	dbAttestationHistory1 := make(map[[48]byte]*slashpb.AttestationHistory)
	dbAttestationHistory1[firstStorePubKeys[0]] = pubKeyAttestationHistory1
	dbAttestationHistory1[firstStorePubKeys[1]] = pubKeyAttestationHistory2
	if err := firstStore.SaveAttestationHistoryForPubKeys(context.Background(), dbAttestationHistory1); err != nil {
		return nil, errors.Wrapf(err, "Saving attestation history failed")
	}
	attestationHistoryMap3 := make(map[uint64]uint64)
	attestationHistoryMap3[0] = 2
	pubKeyAttestationHistory3 := &slashpb.AttestationHistory{
		TargetToSource:     attestationHistoryMap3,
		LatestEpochWritten: 0,
	}
	attestationHistoryMap4 := make(map[uint64]uint64)
	attestationHistoryMap4[0] = 3
	pubKeyAttestationHistory4 := &slashpb.AttestationHistory{
		TargetToSource:     attestationHistoryMap4,
		LatestEpochWritten: 0,
	}
	dbAttestationHistory2 := make(map[[48]byte]*slashpb.AttestationHistory)
	dbAttestationHistory2[secondStorePubKeys[0]] = pubKeyAttestationHistory3
	dbAttestationHistory2[secondStorePubKeys[1]] = pubKeyAttestationHistory4
	if err := secondStore.SaveAttestationHistoryForPubKeys(context.Background(), dbAttestationHistory2); err != nil {
		return nil, errors.Wrapf(err, "Saving attestation history failed")
	}

	mergeHistory := &sourceStoresHistory{
		ProposalEpoch:                       proposalEpoch,
		FirstStoreFirstPubKeyProposals:      proposalHistory1,
		FirstStoreSecondPubKeyProposals:     proposalHistory2,
		SecondStoreFirstPubKeyProposals:     proposalHistory3,
		SecondStoreSecondPubKeyProposals:    proposalHistory4,
		FirstStoreFirstPubKeyAttestations:   attestationHistoryMap1,
		FirstStoreSecondPubKeyAttestations:  attestationHistoryMap2,
		SecondStoreFirstPubKeyAttestations:  attestationHistoryMap3,
		SecondStoreSecondPubKeyAttestations: attestationHistoryMap4,
	}

	return mergeHistory, nil
}

func assertMergedStore(
	t *testing.T,
	mergedStore *db.Store,
	firstStorePubKeys [][48]byte,
	secondStorePubKeys [][48]byte,
	history *sourceStoresHistory) {

	mergedProposalHistory1, err := mergedStore.ProposalHistoryForEpoch(
		context.Background(), firstStorePubKeys[0][:], history.ProposalEpoch)
	if err != nil {
		t.Errorf("Retrieving merged proposal history failed for public key %v", firstStorePubKeys[0])
	} else {
		if !bytes.Equal(mergedProposalHistory1, history.FirstStoreFirstPubKeyProposals) {
			t.Errorf(
				"Proposals not merged correctly: expected %v vs received %v",
				history.FirstStoreFirstPubKeyProposals,
				mergedProposalHistory1)
		}
	}
	mergedProposalHistory2, err := mergedStore.ProposalHistoryForEpoch(
		context.Background(), firstStorePubKeys[1][:], history.ProposalEpoch)
	if err != nil {
		t.Errorf("Retrieving merged proposal history failed for public key %v", firstStorePubKeys[1])
	} else {
		if !bytes.Equal(mergedProposalHistory2, history.FirstStoreSecondPubKeyProposals) {
			t.Errorf(
				"Proposals not merged correctly: expected %v vs received %v",
				history.FirstStoreSecondPubKeyProposals,
				mergedProposalHistory2)
		}
	}
	mergedProposalHistory3, err := mergedStore.ProposalHistoryForEpoch(
		context.Background(), secondStorePubKeys[0][:], history.ProposalEpoch)
	if err != nil {
		t.Errorf("Retrieving merged proposal history failed for public key %v", secondStorePubKeys[0])
	} else {
		if !bytes.Equal(mergedProposalHistory3, history.SecondStoreFirstPubKeyProposals) {
			t.Errorf(
				"Proposals not merged correctly: expected %v vs received %v",
				history.SecondStoreFirstPubKeyProposals,
				mergedProposalHistory3)
		}
	}
	mergedProposalHistory4, err := mergedStore.ProposalHistoryForEpoch(
		context.Background(), secondStorePubKeys[1][:], history.ProposalEpoch)
	if err != nil {
		t.Errorf("Retrieving merged proposal history failed for public key %v", secondStorePubKeys[1])
	} else {
		if !bytes.Equal(mergedProposalHistory4, history.SecondStoreSecondPubKeyProposals) {
			t.Errorf("Proposals not merged correctly: expected %v vs received %v",
				history.SecondStoreSecondPubKeyProposals,
				mergedProposalHistory4)
		}
	}

	mergedAttestationHistory, err := mergedStore.AttestationHistoryForPubKeys(
		context.Background(),
		append(firstStorePubKeys, secondStorePubKeys[0], secondStorePubKeys[1]))
	if err != nil {
		t.Error("Retrieving merged attestation history failed")
	} else {
		if mergedAttestationHistory[firstStorePubKeys[0]].TargetToSource[0] != history.FirstStoreFirstPubKeyAttestations[0] {
			t.Errorf(
				"Attestations not merged correctly: expected %v vs received %v",
				history.FirstStoreFirstPubKeyAttestations[0],
				mergedAttestationHistory[firstStorePubKeys[0]].TargetToSource[0])
		}
		if mergedAttestationHistory[firstStorePubKeys[1]].TargetToSource[0] != history.FirstStoreSecondPubKeyAttestations[0] {
			t.Errorf(
				"Attestations not merged correctly: expected %v vs received %v",
				history.FirstStoreSecondPubKeyAttestations,
				mergedAttestationHistory[firstStorePubKeys[1]].TargetToSource[0])
		}
		if mergedAttestationHistory[secondStorePubKeys[0]].TargetToSource[0] != history.SecondStoreFirstPubKeyAttestations[0] {
			t.Errorf(
				"Attestations not merged correctly: expected %v vs received %v",
				history.SecondStoreFirstPubKeyAttestations,
				mergedAttestationHistory[secondStorePubKeys[0]].TargetToSource[0])
		}
		if mergedAttestationHistory[secondStorePubKeys[1]].TargetToSource[0] != history.SecondStoreSecondPubKeyAttestations[0] {
			t.Errorf(
				"Attestations not merged correctly: expected %v vs received %v",
				history.SecondStoreSecondPubKeyAttestations,
				mergedAttestationHistory[secondStorePubKeys[1]].TargetToSource[0])
		}
	}
}

func cleanupAfterMerge(t *testing.T, directories []string) {
	for _, dir := range directories {
		if err := os.RemoveAll(dir); err != nil {
			t.Logf("Could not remove directory %s: %v", dir, err)
		}
=======
func TestChangePassword_KeyEncryptedWithNewPassword(t *testing.T) {
	directory := testutil.TempDir() + "/testkeystore"
	defer func() {
		if err := os.RemoveAll(directory); err != nil {
			t.Logf("Could not remove directory: %v", err)
		}
	}()

	oldPassword := "old"
	newPassword := "new"

	validatorKey, err := keystore.NewKey()
	if err != nil {
		t.Fatalf("Cannot create new key: %v", err)
	}
	ks := keystore.NewKeystore(directory)
	if err := ks.StoreKey(directory+params.BeaconConfig().ValidatorPrivkeyFileName, validatorKey, oldPassword); err != nil {
		t.Fatalf("Unable to store key %v", err)
	}

	if err := ChangePassword(directory, oldPassword, newPassword); err != nil {
		t.Fatal(err)
	}

	keys, err := DecryptKeysFromKeystore(directory, params.BeaconConfig().ValidatorPrivkeyFileName, newPassword)
	if err != nil {
		t.Fatal(err)
	}
	if _, ok := keys[hex.EncodeToString(validatorKey.PublicKey.Marshal())]; !ok {
		t.Error("Key not encrypted using the new password")
	}
}

func TestChangePassword_KeyNotMatchingOldPasswordNotEncryptedWithNewPassword(t *testing.T) {
	directory := testutil.TempDir() + "/testkeystore"
	defer func() {
		if err := os.RemoveAll(directory); err != nil {
			t.Logf("Could not remove directory: %v", err)
		}
	}()

	oldPassword := "old"
	newPassword := "new"

	validatorKey, err := keystore.NewKey()
	if err != nil {
		t.Fatalf("Cannot create new key: %v", err)
	}
	ks := keystore.NewKeystore(directory)
	if err := ks.StoreKey(directory+params.BeaconConfig().ValidatorPrivkeyFileName, validatorKey, "notmatching"); err != nil {
		t.Fatalf("Unable to store key %v", err)
	}

	if err := ChangePassword(directory, oldPassword, newPassword); err != nil {
		t.Fatal(err)
	}

	keys, err := DecryptKeysFromKeystore(directory, params.BeaconConfig().ValidatorPrivkeyFileName, newPassword)
	if err != nil {
		t.Fatal(err)
	}
	if _, ok := keys[hex.EncodeToString(validatorKey.PublicKey.Marshal())]; ok {
		t.Error("Key incorrectly encrypted using the new password")
>>>>>>> 4fb3307d
	}
}<|MERGE_RESOLUTION|>--- conflicted
+++ resolved
@@ -1,12 +1,9 @@
 package accounts
 
 import (
-<<<<<<< HEAD
 	"bytes"
 	"context"
-=======
 	"encoding/hex"
->>>>>>> 4fb3307d
 	"flag"
 	"fmt"
 	"io/ioutil"
@@ -100,7 +97,72 @@
 	}
 }
 
-<<<<<<< HEAD
+func TestChangePassword_KeyEncryptedWithNewPassword(t *testing.T) {
+	directory := testutil.TempDir() + "/testkeystore"
+	defer func() {
+		if err := os.RemoveAll(directory); err != nil {
+			t.Logf("Could not remove directory: %v", err)
+		}
+	}()
+
+	oldPassword := "old"
+	newPassword := "new"
+
+	validatorKey, err := keystore.NewKey()
+	if err != nil {
+		t.Fatalf("Cannot create new key: %v", err)
+	}
+	ks := keystore.NewKeystore(directory)
+	if err := ks.StoreKey(directory+params.BeaconConfig().ValidatorPrivkeyFileName, validatorKey, oldPassword); err != nil {
+		t.Fatalf("Unable to store key %v", err)
+	}
+
+	if err := ChangePassword(directory, oldPassword, newPassword); err != nil {
+		t.Fatal(err)
+	}
+
+	keys, err := DecryptKeysFromKeystore(directory, params.BeaconConfig().ValidatorPrivkeyFileName, newPassword)
+	if err != nil {
+		t.Fatal(err)
+	}
+	if _, ok := keys[hex.EncodeToString(validatorKey.PublicKey.Marshal())]; !ok {
+		t.Error("Key not encrypted using the new password")
+	}
+}
+
+func TestChangePassword_KeyNotMatchingOldPasswordNotEncryptedWithNewPassword(t *testing.T) {
+	directory := testutil.TempDir() + "/testkeystore"
+	defer func() {
+		if err := os.RemoveAll(directory); err != nil {
+			t.Logf("Could not remove directory: %v", err)
+		}
+	}()
+
+	oldPassword := "old"
+	newPassword := "new"
+
+	validatorKey, err := keystore.NewKey()
+	if err != nil {
+		t.Fatalf("Cannot create new key: %v", err)
+	}
+	ks := keystore.NewKeystore(directory)
+	if err := ks.StoreKey(directory+params.BeaconConfig().ValidatorPrivkeyFileName, validatorKey, "notmatching"); err != nil {
+		t.Fatalf("Unable to store key %v", err)
+	}
+
+	if err := ChangePassword(directory, oldPassword, newPassword); err != nil {
+		t.Fatal(err)
+	}
+
+	keys, err := DecryptKeysFromKeystore(directory, params.BeaconConfig().ValidatorPrivkeyFileName, newPassword)
+	if err != nil {
+		t.Fatal(err)
+	}
+	if _, ok := keys[hex.EncodeToString(validatorKey.PublicKey.Marshal())]; ok {
+		t.Error("Key incorrectly encrypted using the new password")
+	}
+}
+
 func TestMerge(t *testing.T) {
 	firstStorePubKeys := [][48]byte{{1}, {2}}
 	firstStore := db.SetupDB(t, firstStorePubKeys)
@@ -362,70 +424,5 @@
 		if err := os.RemoveAll(dir); err != nil {
 			t.Logf("Could not remove directory %s: %v", dir, err)
 		}
-=======
-func TestChangePassword_KeyEncryptedWithNewPassword(t *testing.T) {
-	directory := testutil.TempDir() + "/testkeystore"
-	defer func() {
-		if err := os.RemoveAll(directory); err != nil {
-			t.Logf("Could not remove directory: %v", err)
-		}
-	}()
-
-	oldPassword := "old"
-	newPassword := "new"
-
-	validatorKey, err := keystore.NewKey()
-	if err != nil {
-		t.Fatalf("Cannot create new key: %v", err)
-	}
-	ks := keystore.NewKeystore(directory)
-	if err := ks.StoreKey(directory+params.BeaconConfig().ValidatorPrivkeyFileName, validatorKey, oldPassword); err != nil {
-		t.Fatalf("Unable to store key %v", err)
-	}
-
-	if err := ChangePassword(directory, oldPassword, newPassword); err != nil {
-		t.Fatal(err)
-	}
-
-	keys, err := DecryptKeysFromKeystore(directory, params.BeaconConfig().ValidatorPrivkeyFileName, newPassword)
-	if err != nil {
-		t.Fatal(err)
-	}
-	if _, ok := keys[hex.EncodeToString(validatorKey.PublicKey.Marshal())]; !ok {
-		t.Error("Key not encrypted using the new password")
-	}
-}
-
-func TestChangePassword_KeyNotMatchingOldPasswordNotEncryptedWithNewPassword(t *testing.T) {
-	directory := testutil.TempDir() + "/testkeystore"
-	defer func() {
-		if err := os.RemoveAll(directory); err != nil {
-			t.Logf("Could not remove directory: %v", err)
-		}
-	}()
-
-	oldPassword := "old"
-	newPassword := "new"
-
-	validatorKey, err := keystore.NewKey()
-	if err != nil {
-		t.Fatalf("Cannot create new key: %v", err)
-	}
-	ks := keystore.NewKeystore(directory)
-	if err := ks.StoreKey(directory+params.BeaconConfig().ValidatorPrivkeyFileName, validatorKey, "notmatching"); err != nil {
-		t.Fatalf("Unable to store key %v", err)
-	}
-
-	if err := ChangePassword(directory, oldPassword, newPassword); err != nil {
-		t.Fatal(err)
-	}
-
-	keys, err := DecryptKeysFromKeystore(directory, params.BeaconConfig().ValidatorPrivkeyFileName, newPassword)
-	if err != nil {
-		t.Fatal(err)
-	}
-	if _, ok := keys[hex.EncodeToString(validatorKey.PublicKey.Marshal())]; ok {
-		t.Error("Key incorrectly encrypted using the new password")
->>>>>>> 4fb3307d
 	}
 }