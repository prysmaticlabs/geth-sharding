package sync

import (
	"context"
	"fmt"
	"testing"
	"time"

	"github.com/prysmaticlabs/prysm/shared/event"

	pb "github.com/prysmaticlabs/prysm/proto/beacon/p2p/v1"
	"github.com/prysmaticlabs/prysm/shared/p2p"
	"github.com/prysmaticlabs/prysm/shared/testutil"
	logTest "github.com/sirupsen/logrus/hooks/test"
)

<<<<<<< HEAD
func TestQuerier_StartStop(t *testing.T) {
=======
type genesisPowChain struct {
	feed *event.Feed
}

func (mp *genesisPowChain) HasChainStartLogOccurred() (bool, uint64, error) {
	return false, 0, nil
}

func (mp *genesisPowChain) ChainStartFeed() *event.Feed {
	return mp.feed
}

type afterGenesisPowChain struct {
	feed *event.Feed
}

func (mp *afterGenesisPowChain) HasChainStartLogOccurred() (bool, uint64, error) {
	return true, 0, nil
}

func (mp *afterGenesisPowChain) ChainStartFeed() *event.Feed {
	return mp.feed
}

func TestStartStop(t *testing.T) {
>>>>>>> 718f99ee
	hook := logTest.NewGlobal()
	cfg := &QuerierConfig{
		P2P:                &mockP2P{},
		ResponseBufferSize: 100,
		PowChain:           &afterGenesisPowChain{},
	}
	sq := NewQuerierService(context.Background(), cfg)

	exitRoutine := make(chan bool)

	defer func() {
		close(exitRoutine)
	}()

	go func() {
		sq.Start()
		exitRoutine <- true
	}()

	sq.Stop()
	<-exitRoutine

	testutil.AssertLogsContain(t, hook, "Stopping service")

	hook.Reset()
}

<<<<<<< HEAD
func TestQuerier_ChainReqResponse(t *testing.T) {
=======
func TestListenForChainStart_ContextCancelled(t *testing.T) {
	cfg := &QuerierConfig{
		P2P:                &mockP2P{},
		ResponseBufferSize: 100,
		PowChain: &afterGenesisPowChain{
			feed: new(event.Feed),
		},
	}
	sq := NewQuerierService(context.Background(), cfg)
	exitRoutine := make(chan bool)

	defer func() {
		close(exitRoutine)
	}()

	go func() {
		sq.listenForChainStart()
		exitRoutine <- true
	}()

	sq.cancel()
	<-exitRoutine

	if sq.ctx.Done() == nil {
		t.Error("Despite context being cancelled, the done channel is nil")
	}
}

func TestListenForChainStart(t *testing.T) {
	cfg := &QuerierConfig{
		P2P:                &mockP2P{},
		ResponseBufferSize: 100,
		PowChain: &afterGenesisPowChain{
			feed: new(event.Feed),
		},
	}
	sq := NewQuerierService(context.Background(), cfg)

	sq.chainStartBuf <- time.Now()
	sq.listenForChainStart()

	if !sq.chainStarted {
		t.Fatal("ChainStart in the querier service is not true despite the log being fired")
	}
	sq.cancel()
}

func TestChainReqResponse(t *testing.T) {
>>>>>>> 718f99ee
	hook := logTest.NewGlobal()
	cfg := &QuerierConfig{
		P2P:                &mockP2P{},
		ResponseBufferSize: 100,
		PowChain:           &afterGenesisPowChain{},
	}
	sq := NewQuerierService(context.Background(), cfg)

	exitRoutine := make(chan bool)

	defer func() {
		close(exitRoutine)
	}()

	go func() {
		sq.run()
		exitRoutine <- true
	}()

	response := &pb.ChainHeadResponse{
		Slot: 0,
		Hash: []byte{'a', 'b'},
	}

	msg := p2p.Message{
		Data: response,
	}

	sq.responseBuf <- msg

	expMsg := fmt.Sprintf("Latest chain head is at slot: %d and hash %#x", response.Slot, response.Hash)

	testutil.WaitForLog(t, hook, expMsg)

	sq.cancel()
	<-exitRoutine

	hook.Reset()
}<|MERGE_RESOLUTION|>--- conflicted
+++ resolved
@@ -14,9 +14,6 @@
 	logTest "github.com/sirupsen/logrus/hooks/test"
 )
 
-<<<<<<< HEAD
-func TestQuerier_StartStop(t *testing.T) {
-=======
 type genesisPowChain struct {
 	feed *event.Feed
 }
@@ -41,8 +38,7 @@
 	return mp.feed
 }
 
-func TestStartStop(t *testing.T) {
->>>>>>> 718f99ee
+func TestQuerier_StartStop(t *testing.T) {
 	hook := logTest.NewGlobal()
 	cfg := &QuerierConfig{
 		P2P:                &mockP2P{},
@@ -70,9 +66,6 @@
 	hook.Reset()
 }
 
-<<<<<<< HEAD
-func TestQuerier_ChainReqResponse(t *testing.T) {
-=======
 func TestListenForChainStart_ContextCancelled(t *testing.T) {
 	cfg := &QuerierConfig{
 		P2P:                &mockP2P{},
@@ -120,8 +113,7 @@
 	sq.cancel()
 }
 
-func TestChainReqResponse(t *testing.T) {
->>>>>>> 718f99ee
+func TestQuerier_ChainReqResponse(t *testing.T) {
 	hook := logTest.NewGlobal()
 	cfg := &QuerierConfig{
 		P2P:                &mockP2P{},
