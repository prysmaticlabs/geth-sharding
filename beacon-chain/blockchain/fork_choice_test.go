--- conflicted
+++ resolved
@@ -1053,7 +1053,246 @@
 	db := internal.SetupDB(t)
 	defer internal.TeardownDB(t, db)
 	chainSvc := setupBeaconChain(t, false, db, true, nil)
-<<<<<<< HEAD
+	gBlockRoot, gBlock, gState, privKeys := setupFFGTest(t)
+	if err := chainSvc.beaconDB.SaveBlock(gBlock); err != nil {
+		t.Fatal(err)
+	}
+	if err := chainSvc.beaconDB.UpdateChainHead(gBlock, gState); err != nil {
+		t.Fatal(err)
+	}
+	if err := chainSvc.beaconDB.SaveFinalizedState(gState); err != nil {
+		t.Fatal(err)
+	}
+
+	// Last justified check point happened at slot 0.
+	if err := chainSvc.beaconDB.SaveJustifiedBlock(
+		&pb.BeaconBlock{Slot: genesisSlot}); err != nil {
+		t.Fatal(err)
+	}
+
+	// Also saved finalized block to slot 0 to test justification case only.
+	if err := chainSvc.beaconDB.SaveFinalizedBlock(&pb.BeaconBlock{Slot: genesisSlot}); err != nil {
+		t.Fatal(err)
+	}
+
+	// New justified slot in state is at slot 64.
+	offset := uint64(64)
+	proposerIdx, err := helpers.BeaconProposerIndex(gState, genesisSlot+offset)
+	if err != nil {
+		t.Fatal(err)
+	}
+	gState.JustifiedEpoch = params.BeaconConfig().GenesisEpoch + 1
+	gState.Slot = genesisSlot + offset
+	buf := make([]byte, 32)
+	binary.LittleEndian.PutUint64(buf, gState.JustifiedEpoch)
+	domain := forkutil.DomainVersion(gState.Fork, gState.JustifiedEpoch, params.BeaconConfig().DomainRandao)
+	epochSignature := privKeys[proposerIdx].Sign(buf, domain)
+	block := &pb.BeaconBlock{
+		Slot:             genesisSlot + offset,
+		RandaoReveal:     epochSignature.Marshal(),
+		ParentRootHash32: gBlockRoot[:],
+		Body:             &pb.BeaconBlockBody{}}
+
+	block.Signature, err = b.BlockSignature(gState, block, privKeys[proposerIdx])
+	if err != nil {
+		t.Errorf("Could not sign block: %v", err)
+	}
+
+	if err := chainSvc.beaconDB.SaveBlock(block); err != nil {
+		t.Fatal(err)
+	}
+	if err := chainSvc.beaconDB.UpdateChainHead(block, gState); err != nil {
+		t.Fatal(err)
+	}
+	if err := chainSvc.updateFFGCheckPts(gState); err != nil {
+		t.Fatal(err)
+	}
+
+	// Getting latest justification check point from DB and
+	// verify they have been updated.
+	newJustifiedState, err := chainSvc.beaconDB.JustifiedState()
+	if err != nil {
+		t.Fatal(err)
+	}
+	newJustifiedBlock, err := chainSvc.beaconDB.JustifiedBlock()
+	if err != nil {
+		t.Fatal(err)
+	}
+	if newJustifiedState.Slot-genesisSlot != offset {
+		t.Errorf("Wanted justification state slot: %d, got: %d",
+			offset, newJustifiedState.Slot-genesisSlot)
+	}
+	if newJustifiedBlock.Slot-genesisSlot != offset {
+		t.Errorf("Wanted justification block slot: %d, got: %d",
+			offset, newJustifiedBlock.Slot-genesisSlot)
+	}
+}
+
+func TestUpdateFFGCheckPts_NewFinalizedSlot(t *testing.T) {
+	genesisSlot := params.BeaconConfig().GenesisSlot
+	db := internal.SetupDB(t)
+	defer internal.TeardownDB(t, db)
+	chainSvc := setupBeaconChain(t, false, db, true, nil)
+
+	gBlockRoot, gBlock, gState, privKeys := setupFFGTest(t)
+	if err := chainSvc.beaconDB.SaveBlock(gBlock); err != nil {
+		t.Fatal(err)
+	}
+	if err := chainSvc.beaconDB.UpdateChainHead(gBlock, gState); err != nil {
+		t.Fatal(err)
+	}
+	if err := chainSvc.beaconDB.SaveFinalizedState(gState); err != nil {
+		t.Fatal(err)
+	}
+
+	// Last finalized check point happened at slot 0.
+	if err := chainSvc.beaconDB.SaveFinalizedBlock(
+		gBlock); err != nil {
+		t.Fatal(err)
+	}
+
+	if err := chainSvc.beaconDB.SaveFinalizedState(gState); err != nil {
+		t.Fatal(err)
+	}
+
+	// New Finalized slot in state is at slot 64.
+	offset := uint64(64)
+	proposerIdx, err := helpers.BeaconProposerIndex(gState, genesisSlot+offset)
+	if err != nil {
+		t.Fatal(err)
+	}
+
+	// Also saved justified block to slot 0 to test finalized case only.
+	if err := chainSvc.beaconDB.SaveJustifiedBlock(
+		&pb.BeaconBlock{Slot: genesisSlot}); err != nil {
+		t.Fatal(err)
+	}
+
+	gState.FinalizedEpoch = params.BeaconConfig().GenesisEpoch + 1
+	gState.Slot = genesisSlot + offset
+	buf := make([]byte, 32)
+	binary.LittleEndian.PutUint64(buf, gState.FinalizedEpoch)
+	domain := forkutil.DomainVersion(gState.Fork, gState.FinalizedEpoch, params.BeaconConfig().DomainRandao)
+	epochSignature := privKeys[proposerIdx].Sign(buf, domain)
+	block := &pb.BeaconBlock{
+		Slot:             genesisSlot + offset,
+		RandaoReveal:     epochSignature.Marshal(),
+		ParentRootHash32: gBlockRoot[:],
+		Body:             &pb.BeaconBlockBody{},
+	}
+	block.Signature, err = b.BlockSignature(gState, gBlock, privKeys[proposerIdx])
+	if err != nil {
+		t.Errorf("Could not sign block: %v", err)
+	}
+
+	if err := chainSvc.beaconDB.SaveBlock(block); err != nil {
+		t.Fatal(err)
+	}
+	if err := chainSvc.beaconDB.UpdateChainHead(block, gState); err != nil {
+		t.Fatal(err)
+	}
+	if err := chainSvc.updateFFGCheckPts(gState); err != nil {
+		t.Fatal(err)
+	}
+
+	// Getting latest justification check point from DB and
+	// verify they have been updated.
+	newFinalizedState, err := chainSvc.beaconDB.FinalizedState()
+	if err != nil {
+		t.Fatal(err)
+	}
+	newFinalizedBlock, err := chainSvc.beaconDB.FinalizedBlock()
+	if err != nil {
+		t.Fatal(err)
+	}
+	if newFinalizedState.Slot-genesisSlot != offset {
+		t.Errorf("Wanted finalized state slot: %d, got: %d",
+			offset, newFinalizedState.Slot-genesisSlot)
+	}
+	if newFinalizedBlock.Slot-genesisSlot != offset {
+		t.Errorf("Wanted finalized block slot: %d, got: %d",
+			offset, newFinalizedBlock.Slot-genesisSlot)
+	}
+}
+
+func TestUpdateFFGCheckPts_NewJustifiedSkipSlot(t *testing.T) {
+	genesisSlot := params.BeaconConfig().GenesisSlot
+	db := internal.SetupDB(t)
+	defer internal.TeardownDB(t, db)
+	chainSvc := setupBeaconChain(t, false, db, true, nil)
+	gBlockRoot, gBlock, gState, privKeys := setupFFGTest(t)
+	if err := chainSvc.beaconDB.SaveBlock(gBlock); err != nil {
+		t.Fatal(err)
+	}
+	if err := chainSvc.beaconDB.UpdateChainHead(gBlock, gState); err != nil {
+		t.Fatal(err)
+	}
+	if err := chainSvc.beaconDB.SaveFinalizedState(gState); err != nil {
+		t.Fatal(err)
+	}
+
+	// Last justified check point happened at slot 0.
+	if err := chainSvc.beaconDB.SaveJustifiedBlock(
+		&pb.BeaconBlock{Slot: genesisSlot}); err != nil {
+		t.Fatal(err)
+	}
+
+	// Also saved finalized block to slot 0 to test justification case only.
+	if err := chainSvc.beaconDB.SaveFinalizedBlock(
+		&pb.BeaconBlock{Slot: genesisSlot}); err != nil {
+		t.Fatal(err)
+	}
+
+	// New justified slot in state is at slot 64, but it's a skip slot...
+	offset := uint64(64)
+	lastAvailableSlot := uint64(60)
+	proposerIdx, err := helpers.BeaconProposerIndex(gState, genesisSlot+lastAvailableSlot)
+	if err != nil {
+		t.Fatal(err)
+	}
+	gState.JustifiedEpoch = params.BeaconConfig().GenesisEpoch + 1
+	gState.Slot = genesisSlot + offset
+	buf := make([]byte, 32)
+	binary.LittleEndian.PutUint64(buf, params.BeaconConfig().GenesisEpoch)
+	domain := forkutil.DomainVersion(gState.Fork, params.BeaconConfig().GenesisEpoch, params.BeaconConfig().DomainRandao)
+	epochSignature := privKeys[proposerIdx].Sign(buf, domain)
+	block := &pb.BeaconBlock{
+		Slot:             genesisSlot + lastAvailableSlot,
+		RandaoReveal:     epochSignature.Marshal(),
+		ParentRootHash32: gBlockRoot[:],
+		Body:             &pb.BeaconBlockBody{}}
+	if err := chainSvc.beaconDB.SaveBlock(block); err != nil {
+		t.Fatal(err)
+	}
+	if err := chainSvc.beaconDB.UpdateChainHead(block, gState); err != nil {
+		t.Fatal(err)
+	}
+	if err := chainSvc.updateFFGCheckPts(gState); err != nil {
+		t.Fatal(err)
+	}
+
+	// Getting latest justification check point from DB and
+	// verify they have been updated.
+	newJustifiedState, err := chainSvc.beaconDB.JustifiedState()
+	if err != nil {
+		t.Fatal(err)
+	}
+	newJustifiedBlock, err := chainSvc.beaconDB.JustifiedBlock()
+	if err != nil {
+		t.Fatal(err)
+	}
+	if newJustifiedState.Slot-genesisSlot != offset {
+		t.Errorf("Wanted justification state slot: %d, got: %d",
+			offset, newJustifiedState.Slot-genesisSlot)
+	}
+	if newJustifiedBlock.Slot-genesisSlot != lastAvailableSlot {
+		t.Errorf("Wanted justification block slot: %d, got: %d",
+			offset, newJustifiedBlock.Slot-genesisSlot)
+	}
+}
+
+func setupFFGTest(t *testing.T) ([32]byte, *pb.BeaconBlock, *pb.BeaconState, []*bls.SecretKey) {
+	genesisSlot := params.BeaconConfig().GenesisSlot
 	var crosslinks []*pb.Crosslink
 	for i := 0; i < int(params.BeaconConfig().ShardCount); i++ {
 		crosslinks = append(crosslinks, &pb.Crosslink{Epoch: params.BeaconConfig().GenesisEpoch})
@@ -1102,373 +1341,5 @@
 			Epoch:           params.BeaconConfig().GenesisEpoch,
 		},
 	}
-	gProposerIdx, err := helpers.BeaconProposerIndex(gState, gState.Slot)
-	if err != nil {
-		t.Errorf("Could not get beacon proposer index: %v", err)
-	}
-
-	gBlock.Signature, err = b.BlockSignature(gState, gBlock, privKeys[gProposerIdx])
-	if err != nil {
-		t.Errorf("Could not sign block: %v", err)
-	}
-
-=======
-	gBlockRoot, gBlock, gState, privKeys := setupFFGTest(t)
->>>>>>> ca90acca
-	if err := chainSvc.beaconDB.SaveBlock(gBlock); err != nil {
-		t.Fatal(err)
-	}
-	if err := chainSvc.beaconDB.UpdateChainHead(gBlock, gState); err != nil {
-		t.Fatal(err)
-	}
-	if err := chainSvc.beaconDB.SaveFinalizedState(gState); err != nil {
-		t.Fatal(err)
-	}
-
-	// Last justified check point happened at slot 0.
-	if err := chainSvc.beaconDB.SaveJustifiedBlock(
-		&pb.BeaconBlock{Slot: genesisSlot}); err != nil {
-		t.Fatal(err)
-	}
-
-	// Also saved finalized block to slot 0 to test justification case only.
-	if err := chainSvc.beaconDB.SaveFinalizedBlock(&pb.BeaconBlock{Slot: genesisSlot}); err != nil {
-		t.Fatal(err)
-	}
-
-	// New justified slot in state is at slot 64.
-	offset := uint64(64)
-	proposerIdx, err := helpers.BeaconProposerIndex(gState, genesisSlot+offset)
-	if err != nil {
-		t.Fatal(err)
-	}
-	gState.JustifiedEpoch = params.BeaconConfig().GenesisEpoch + 1
-	gState.Slot = genesisSlot + offset
-	buf := make([]byte, 32)
-	binary.LittleEndian.PutUint64(buf, gState.JustifiedEpoch)
-	domain := forkutil.DomainVersion(gState.Fork, gState.JustifiedEpoch, params.BeaconConfig().DomainRandao)
-	epochSignature := privKeys[proposerIdx].Sign(buf, domain)
-	block := &pb.BeaconBlock{
-		Slot:             genesisSlot + offset,
-		RandaoReveal:     epochSignature.Marshal(),
-		ParentRootHash32: gBlockRoot[:],
-		Body:             &pb.BeaconBlockBody{}}
-
-	block.Signature, err = b.BlockSignature(gState, block, privKeys[proposerIdx])
-	if err != nil {
-		t.Errorf("Could not sign block: %v", err)
-	}
-
-	if err := chainSvc.beaconDB.SaveBlock(block); err != nil {
-		t.Fatal(err)
-	}
-	if err := chainSvc.beaconDB.UpdateChainHead(block, gState); err != nil {
-		t.Fatal(err)
-	}
-	if err := chainSvc.updateFFGCheckPts(gState); err != nil {
-		t.Fatal(err)
-	}
-
-	// Getting latest justification check point from DB and
-	// verify they have been updated.
-	newJustifiedState, err := chainSvc.beaconDB.JustifiedState()
-	if err != nil {
-		t.Fatal(err)
-	}
-	newJustifiedBlock, err := chainSvc.beaconDB.JustifiedBlock()
-	if err != nil {
-		t.Fatal(err)
-	}
-	if newJustifiedState.Slot-genesisSlot != offset {
-		t.Errorf("Wanted justification state slot: %d, got: %d",
-			offset, newJustifiedState.Slot-genesisSlot)
-	}
-	if newJustifiedBlock.Slot-genesisSlot != offset {
-		t.Errorf("Wanted justification block slot: %d, got: %d",
-			offset, newJustifiedBlock.Slot-genesisSlot)
-	}
-}
-
-func TestUpdateFFGCheckPts_NewFinalizedSlot(t *testing.T) {
-	genesisSlot := params.BeaconConfig().GenesisSlot
-	db := internal.SetupDB(t)
-	defer internal.TeardownDB(t, db)
-	chainSvc := setupBeaconChain(t, false, db, true, nil)
-<<<<<<< HEAD
-	var crosslinks []*pb.Crosslink
-	for i := 0; i < int(params.BeaconConfig().ShardCount); i++ {
-		crosslinks = append(crosslinks, &pb.Crosslink{Epoch: params.BeaconConfig().GenesisEpoch})
-	}
-	latestRandaoMixes := make(
-		[][]byte,
-		params.BeaconConfig().LatestRandaoMixesLength,
-	)
-	for i := 0; i < len(latestRandaoMixes); i++ {
-		latestRandaoMixes[i] = make([]byte, 32)
-	}
-	var validatorRegistry []*pb.Validator
-	var validatorBalances []uint64
-	var privKeys []*bls.SecretKey
-	for i := uint64(0); i < 64; i++ {
-		priv, err := bls.RandKey(rand.Reader)
-		if err != nil {
-			t.Fatal(err)
-		}
-		privKeys = append(privKeys, priv)
-		validatorRegistry = append(validatorRegistry,
-			&pb.Validator{
-				Pubkey:    priv.PublicKey().Marshal(),
-				ExitEpoch: params.BeaconConfig().FarFutureEpoch,
-			})
-		validatorBalances = append(validatorBalances, params.BeaconConfig().MaxDepositAmount)
-	}
-	gBlock := &pb.BeaconBlock{Slot: genesisSlot}
-	gBlockRoot, err := hashutil.HashBeaconBlock(gBlock)
-	if err != nil {
-		t.Fatal(err)
-	}
-	gState := &pb.BeaconState{
-		Slot:                   genesisSlot,
-		LatestBlockRootHash32S: make([][]byte, params.BeaconConfig().LatestBlockRootsLength),
-		LatestRandaoMixes:      latestRandaoMixes,
-		LatestIndexRootHash32S: make([][]byte, params.BeaconConfig().LatestActiveIndexRootsLength),
-		LatestSlashedBalances:  make([]uint64, params.BeaconConfig().LatestSlashedExitLength),
-		LatestCrosslinks:       crosslinks,
-		ValidatorRegistry:      validatorRegistry,
-		ValidatorBalances:      validatorBalances,
-		LatestBlock:            gBlock,
-		Fork: &pb.Fork{
-			PreviousVersion: params.BeaconConfig().GenesisForkVersion,
-			CurrentVersion:  params.BeaconConfig().GenesisForkVersion,
-			Epoch:           params.BeaconConfig().GenesisEpoch,
-		},
-	}
-
-	proposerIdx, err := helpers.BeaconProposerIndex(gState, gState.Slot)
-	if err != nil {
-		t.Errorf("Could not get beacon proposer index: %v", err)
-	}
-	gBlock.Signature, err = b.BlockSignature(gState, gBlock, privKeys[proposerIdx])
-	if err != nil {
-		t.Errorf("Could not sign block: %v", err)
-	}
-
-=======
-
-	gBlockRoot, gBlock, gState, privKeys := setupFFGTest(t)
->>>>>>> ca90acca
-	if err := chainSvc.beaconDB.SaveBlock(gBlock); err != nil {
-		t.Fatal(err)
-	}
-	if err := chainSvc.beaconDB.UpdateChainHead(gBlock, gState); err != nil {
-		t.Fatal(err)
-	}
-	if err := chainSvc.beaconDB.SaveFinalizedState(gState); err != nil {
-		t.Fatal(err)
-	}
-
-	// Last finalized check point happened at slot 0.
-	if err := chainSvc.beaconDB.SaveFinalizedBlock(
-		gBlock); err != nil {
-		t.Fatal(err)
-	}
-<<<<<<< HEAD
-
-	if err := chainSvc.beaconDB.SaveFinalizedState(gState); err != nil {
-=======
-	if err := chainSvc.beaconDB.SaveFinalizedState(
-		gState); err != nil {
->>>>>>> ca90acca
-		t.Fatal(err)
-	}
-
-	// New Finalized slot in state is at slot 64.
-	offset := uint64(64)
-	proposerIdx, err = helpers.BeaconProposerIndex(gState, genesisSlot+offset)
-	if err != nil {
-		t.Fatal(err)
-	}
-
-	// Also saved justified block to slot 0 to test finalized case only.
-	if err := chainSvc.beaconDB.SaveJustifiedBlock(
-		&pb.BeaconBlock{Slot: genesisSlot}); err != nil {
-		t.Fatal(err)
-	}
-
-	gState.FinalizedEpoch = params.BeaconConfig().GenesisEpoch + 1
-	gState.Slot = genesisSlot + offset
-	buf := make([]byte, 32)
-	binary.LittleEndian.PutUint64(buf, gState.FinalizedEpoch)
-	domain := forkutil.DomainVersion(gState.Fork, gState.FinalizedEpoch, params.BeaconConfig().DomainRandao)
-	epochSignature := privKeys[proposerIdx].Sign(buf, domain)
-	block := &pb.BeaconBlock{
-		Slot:             genesisSlot + offset,
-		RandaoReveal:     epochSignature.Marshal(),
-		ParentRootHash32: gBlockRoot[:],
-		Body:             &pb.BeaconBlockBody{}}
-<<<<<<< HEAD
-	block.Signature, err = b.BlockSignature(gState, block, privKeys[proposerIdx])
-	if err != nil {
-		t.Errorf("Could not sign block: %v", err)
-	}
-=======
->>>>>>> ca90acca
-
-	if err := chainSvc.beaconDB.SaveBlock(block); err != nil {
-		t.Fatal(err)
-	}
-	if err := chainSvc.beaconDB.UpdateChainHead(block, gState); err != nil {
-		t.Fatal(err)
-	}
-	if err := chainSvc.updateFFGCheckPts(gState); err != nil {
-		t.Fatal(err)
-	}
-
-	// Getting latest justification check point from DB and
-	// verify they have been updated.
-	newFinalizedState, err := chainSvc.beaconDB.FinalizedState()
-	if err != nil {
-		t.Fatal(err)
-	}
-	newFinalizedBlock, err := chainSvc.beaconDB.FinalizedBlock()
-	if err != nil {
-		t.Fatal(err)
-	}
-	if newFinalizedState.Slot-genesisSlot != offset {
-		t.Errorf("Wanted finalized state slot: %d, got: %d",
-			offset, newFinalizedState.Slot-genesisSlot)
-	}
-	if newFinalizedBlock.Slot-genesisSlot != offset {
-		t.Errorf("Wanted finalized block slot: %d, got: %d",
-			offset, newFinalizedBlock.Slot-genesisSlot)
-	}
-}
-
-func TestUpdateFFGCheckPts_NewJustifiedSkipSlot(t *testing.T) {
-	genesisSlot := params.BeaconConfig().GenesisSlot
-	db := internal.SetupDB(t)
-	defer internal.TeardownDB(t, db)
-	chainSvc := setupBeaconChain(t, false, db, true, nil)
-	gBlockRoot, gBlock, gState, privKeys := setupFFGTest(t)
-	if err := chainSvc.beaconDB.SaveBlock(gBlock); err != nil {
-		t.Fatal(err)
-	}
-	if err := chainSvc.beaconDB.UpdateChainHead(gBlock, gState); err != nil {
-		t.Fatal(err)
-	}
-	if err := chainSvc.beaconDB.SaveFinalizedState(gState); err != nil {
-		t.Fatal(err)
-	}
-
-	// Last justified check point happened at slot 0.
-	if err := chainSvc.beaconDB.SaveJustifiedBlock(
-		&pb.BeaconBlock{Slot: genesisSlot}); err != nil {
-		t.Fatal(err)
-	}
-
-	// Also saved finalized block to slot 0 to test justification case only.
-	if err := chainSvc.beaconDB.SaveFinalizedBlock(
-		&pb.BeaconBlock{Slot: genesisSlot}); err != nil {
-		t.Fatal(err)
-	}
-
-	// New justified slot in state is at slot 64, but it's a skip slot...
-	offset := uint64(64)
-	lastAvailableSlot := uint64(60)
-	proposerIdx, err := helpers.BeaconProposerIndex(gState, genesisSlot+lastAvailableSlot)
-	if err != nil {
-		t.Fatal(err)
-	}
-	gState.JustifiedEpoch = params.BeaconConfig().GenesisEpoch + 1
-	gState.Slot = genesisSlot + offset
-	buf := make([]byte, 32)
-	binary.LittleEndian.PutUint64(buf, params.BeaconConfig().GenesisEpoch)
-	domain := forkutil.DomainVersion(gState.Fork, params.BeaconConfig().GenesisEpoch, params.BeaconConfig().DomainRandao)
-	epochSignature := privKeys[proposerIdx].Sign(buf, domain)
-	block := &pb.BeaconBlock{
-		Slot:             genesisSlot + lastAvailableSlot,
-		RandaoReveal:     epochSignature.Marshal(),
-		ParentRootHash32: gBlockRoot[:],
-		Body:             &pb.BeaconBlockBody{}}
-	if err := chainSvc.beaconDB.SaveBlock(block); err != nil {
-		t.Fatal(err)
-	}
-	if err := chainSvc.beaconDB.UpdateChainHead(block, gState); err != nil {
-		t.Fatal(err)
-	}
-	if err := chainSvc.updateFFGCheckPts(gState); err != nil {
-		t.Fatal(err)
-	}
-
-	// Getting latest justification check point from DB and
-	// verify they have been updated.
-	newJustifiedState, err := chainSvc.beaconDB.JustifiedState()
-	if err != nil {
-		t.Fatal(err)
-	}
-	newJustifiedBlock, err := chainSvc.beaconDB.JustifiedBlock()
-	if err != nil {
-		t.Fatal(err)
-	}
-	if newJustifiedState.Slot-genesisSlot != offset {
-		t.Errorf("Wanted justification state slot: %d, got: %d",
-			offset, newJustifiedState.Slot-genesisSlot)
-	}
-	if newJustifiedBlock.Slot-genesisSlot != lastAvailableSlot {
-		t.Errorf("Wanted justification block slot: %d, got: %d",
-			offset, newJustifiedBlock.Slot-genesisSlot)
-	}
-}
-
-func setupFFGTest(t *testing.T) ([32]byte, *pb.BeaconBlock, *pb.BeaconState, []*bls.SecretKey) {
-	genesisSlot := params.BeaconConfig().GenesisSlot
-	var crosslinks []*pb.Crosslink
-	for i := 0; i < int(params.BeaconConfig().ShardCount); i++ {
-		crosslinks = append(crosslinks, &pb.Crosslink{Epoch: params.BeaconConfig().GenesisEpoch})
-	}
-	latestRandaoMixes := make(
-		[][]byte,
-		params.BeaconConfig().LatestRandaoMixesLength,
-	)
-	for i := 0; i < len(latestRandaoMixes); i++ {
-		latestRandaoMixes[i] = make([]byte, 32)
-	}
-	var validatorRegistry []*pb.Validator
-	var validatorBalances []uint64
-	var privKeys []*bls.SecretKey
-	for i := uint64(0); i < 64; i++ {
-		priv, err := bls.RandKey(rand.Reader)
-		if err != nil {
-			t.Fatal(err)
-		}
-		privKeys = append(privKeys, priv)
-		validatorRegistry = append(validatorRegistry,
-			&pb.Validator{
-				Pubkey:    priv.PublicKey().Marshal(),
-				ExitEpoch: params.BeaconConfig().FarFutureEpoch,
-			})
-		validatorBalances = append(validatorBalances, params.BeaconConfig().MaxDepositAmount)
-	}
-	gBlock := &pb.BeaconBlock{Slot: genesisSlot}
-	gBlockRoot, err := hashutil.HashBeaconBlock(gBlock)
-	if err != nil {
-		t.Fatal(err)
-	}
-	gState := &pb.BeaconState{
-		Slot:                   genesisSlot,
-		LatestBlockRootHash32S: make([][]byte, params.BeaconConfig().LatestBlockRootsLength),
-		LatestRandaoMixes:      latestRandaoMixes,
-		LatestIndexRootHash32S: make([][]byte, params.BeaconConfig().LatestActiveIndexRootsLength),
-		LatestSlashedBalances:  make([]uint64, params.BeaconConfig().LatestSlashedExitLength),
-		LatestCrosslinks:       crosslinks,
-		ValidatorRegistry:      validatorRegistry,
-		ValidatorBalances:      validatorBalances,
-		LatestBlock:            gBlock,
-		Fork: &pb.Fork{
-			PreviousVersion: params.BeaconConfig().GenesisForkVersion,
-			CurrentVersion:  params.BeaconConfig().GenesisForkVersion,
-			Epoch:           params.BeaconConfig().GenesisEpoch,
-		},
-	}
 	return gBlockRoot, gBlock, gState, privKeys
 }