--- conflicted
+++ resolved
@@ -3,10 +3,7 @@
 import (
 	"bytes"
 	"encoding/binary"
-<<<<<<< HEAD
-=======
 	"errors"
->>>>>>> 4ebbb03f
 	"fmt"
 	"reflect"
 
@@ -518,11 +515,7 @@
 	return nil
 }
 
-<<<<<<< HEAD
 // ProcessValidatorDeposits is one of the operations performed on each processed
-=======
-// ProcessBlockValidatorDeposits is one of the operations performed on each processed
->>>>>>> 4ebbb03f
 // beacon block to verify queued validators from the Ethereum 1.0 Deposit Contract
 // into the beacon chain.
 //
@@ -550,19 +543,11 @@
 //       randao_commitment=deposit.deposit_data.deposit_input.randao_commitment,
 //       poc_commitment=deposit.deposit_data.deposit_input.poc_commitment,
 //     )
-<<<<<<< HEAD
 func ProcessValidatorDeposits(
 	beaconState *pb.BeaconState,
 	block *pb.BeaconBlock,
 ) (*pb.BeaconState, error) {
 	deposits := block.Body.Deposits
-=======
-func ProcessBlockValidatorDeposits(
-	beaconState *pb.BeaconState,
-	block *pb.BeaconBlock,
-) (*pb.BeaconState, error) {
-	deposits := block.GetBody().GetDeposits()
->>>>>>> 4ebbb03f
 	if uint64(len(deposits)) > params.BeaconConfig().MaxDeposits {
 		return nil, fmt.Errorf(
 			"number of deposits (%d) exceeds allowed threshold of %d",
@@ -572,14 +557,9 @@
 	}
 	var err error
 	var depositInput *pb.DepositInput
-<<<<<<< HEAD
+	validatorIndexMap := stateutils.ValidatorIndexMap(beaconState)
 	for idx, deposit := range deposits {
 		depositData := deposit.DepositData
-=======
-	validatorIndexMap := stateutils.ValidatorIndexMap(beaconState)
-	for idx, deposit := range deposits {
-		depositData := deposit.GetDepositData()
->>>>>>> 4ebbb03f
 		depositInput, err = DecodeDepositInput(depositData)
 		if err != nil {
 			return nil, fmt.Errorf("could not decode deposit input: %v", err)
@@ -591,9 +571,9 @@
 		// depositTimestamp [8]byte.
 		depositValue := depositData[len(depositData)-16 : len(depositData)-8]
 		// We then mutate the beacon state with the verified validator deposit.
-<<<<<<< HEAD
-		beaconState, err = v.ProcessDeposit(
+		beaconState, _, err = v.ProcessDeposit(
 			beaconState,
+			validatorIndexMap,
 			depositInput.Pubkey,
 			binary.BigEndian.Uint64(depositValue),
 			depositInput.ProofOfPossession,
@@ -603,20 +583,6 @@
 		)
 		if err != nil {
 			return nil, fmt.Errorf("could not process deposit into beacon state: %v", err)
-=======
-		beaconState, _, err = v.ProcessDeposit(
-			beaconState,
-			validatorIndexMap,
-			depositInput.GetPubkey(),
-			binary.BigEndian.Uint64(depositValue),
-			depositInput.GetProofOfPossession(),
-			depositInput.GetWithdrawalCredentialsHash32(),
-			depositInput.GetRandaoCommitmentHash32(),
-			depositInput.GetPocCommitment(),
-		)
-		if err != nil {
-			return nil, fmt.Errorf("could process deposit into beacon state: %v", err)
->>>>>>> 4ebbb03f
 		}
 	}
 	return beaconState, nil
@@ -625,11 +591,8 @@
 // DecodeDepositInput unmarshales a depositData byte slice into
 // a proto *pb.DepositInput by using the Simple Serialize (SSZ)
 // algorithm.
-<<<<<<< HEAD
 // TODO(#1253): Do not assume we will receive serialized proto objects - instead,
 // replace completely by a common struct which can be simple serialized.
-=======
->>>>>>> 4ebbb03f
 func DecodeDepositInput(depositData []byte) (*pb.DepositInput, error) {
 	// Last 16 bytes of deposit data are 8 bytes for value
 	// and 8 bytes for timestamp. Everything before that is a
@@ -650,7 +613,6 @@
 }
 
 func verifyDeposit(beaconState *pb.BeaconState, deposit *pb.Deposit) error {
-<<<<<<< HEAD
 	depositData := deposit.DepositData
 	// Verify Merkle proof of deposit and PoW receipt trie root.
 	var receiptRoot [32]byte
@@ -667,21 +629,6 @@
 			"deposit merkle branch of PoW receipt root did not verify for root: %#x",
 			receiptRoot,
 		)
-=======
-	depositData := deposit.GetDepositData()
-	// Verify Merkle proof of deposit and PoW receipt trie root.
-	var receiptRoot [32]byte
-	var merkleLeaf [32]byte
-	copy(receiptRoot[:], beaconState.GetProcessedPowReceiptRootHash32())
-	copy(merkleLeaf[:], depositData)
-	if ok := trie.VerifyMerkleBranch(
-		merkleLeaf,
-		deposit.GetMerkleBranchHash32S(),
-		params.BeaconConfig().DepositContractTreeDepth,
-		receiptRoot,
-	); !ok {
-		return errors.New("deposit merkle branch of PoW receipt root did not verify")
->>>>>>> 4ebbb03f
 	}
 
 	// We unmarshal the timestamp bytes into a time.Time value for us to use.
@@ -689,28 +636,16 @@
 	depositUnixTime := int64(binary.BigEndian.Uint64(depositTimestampBytes))
 
 	// Parse beacon state's genesis time from a uint32 into a unix timestamp.
-<<<<<<< HEAD
 	genesisUnixTime := int64(beaconState.GenesisTime)
-=======
-	genesisUnixTime := int64(beaconState.GetGenesisTime())
->>>>>>> 4ebbb03f
 	depositGenesisTimeDifference := depositUnixTime - genesisUnixTime
 	timeToLive := uint64(depositGenesisTimeDifference) / params.BeaconConfig().SlotDuration
 
 	// Verify current slot slot - allowed validator TTL is within the allowed boundary.
-<<<<<<< HEAD
 	if beaconState.Slot-timeToLive < params.BeaconConfig().ZeroBalanceValidatorTTL {
 		return fmt.Errorf(
 			"want state.slot - (deposit.time - genesis_time) // SLOT_DURATION > %d, received %d < %d",
 			params.BeaconConfig().ZeroBalanceValidatorTTL,
 			beaconState.Slot-timeToLive,
-=======
-	if beaconState.GetSlot()-timeToLive < params.BeaconConfig().ZeroBalanceValidatorTTL {
-		return fmt.Errorf(
-			"want state.slot - (deposit.time - genesis_time) // SLOT_DURATION > %d, received %d < %d",
-			params.BeaconConfig().ZeroBalanceValidatorTTL,
-			beaconState.GetSlot()-timeToLive,
->>>>>>> 4ebbb03f
 			params.BeaconConfig().ZeroBalanceValidatorTTL,
 		)
 	}
