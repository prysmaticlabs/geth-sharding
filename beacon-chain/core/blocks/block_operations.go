package blocks

import (
	"bytes"
	"context"
	"encoding/binary"
	"fmt"
	"sort"

	"github.com/gogo/protobuf/proto"
	"github.com/pkg/errors"
	ethpb "github.com/prysmaticlabs/ethereumapis/eth/v1alpha1"
	"github.com/prysmaticlabs/go-ssz"
	"github.com/prysmaticlabs/prysm/beacon-chain/core/helpers"
	v "github.com/prysmaticlabs/prysm/beacon-chain/core/validators"
	stateTrie "github.com/prysmaticlabs/prysm/beacon-chain/state"
	"github.com/prysmaticlabs/prysm/beacon-chain/state/stateutil"
	pb "github.com/prysmaticlabs/prysm/proto/beacon/p2p/v1"
	"github.com/prysmaticlabs/prysm/shared/attestationutil"
	"github.com/prysmaticlabs/prysm/shared/bls"
	"github.com/prysmaticlabs/prysm/shared/bytesutil"
	"github.com/prysmaticlabs/prysm/shared/hashutil"
	"github.com/prysmaticlabs/prysm/shared/mathutil"
	"github.com/prysmaticlabs/prysm/shared/params"
	"github.com/prysmaticlabs/prysm/shared/sliceutil"
	"github.com/prysmaticlabs/prysm/shared/trieutil"
	"github.com/sirupsen/logrus"
	"go.opencensus.io/trace"
)

var log = logrus.WithField("prefix", "blocks")

// Deprecated: This method uses deprecated ssz.SigningRoot.
func verifyDepositDataSigningRoot(obj *ethpb.Deposit_Data, pub []byte, signature []byte, domain []byte) error {
	publicKey, err := bls.PublicKeyFromBytes(pub)
	if err != nil {
		return errors.Wrap(err, "could not convert bytes to public key")
	}
	sig, err := bls.SignatureFromBytes(signature)
	if err != nil {
		return errors.Wrap(err, "could not convert bytes to signature")
	}
	root, err := ssz.SigningRoot(obj)
	if err != nil {
		return errors.Wrap(err, "could not get signing root")
	}
	signingData := &pb.SigningData{
		ObjectRoot: root[:],
		Domain:     domain,
	}
	ctrRoot, err := ssz.HashTreeRoot(signingData)
	if err != nil {
		return errors.Wrap(err, "could not get container root")
	}
	if !sig.Verify(publicKey, ctrRoot[:]) {
		return helpers.ErrSigFailedToVerify
	}
	return nil
}

func verifySignature(signedData []byte, pub []byte, signature []byte, domain []byte) error {
	publicKey, err := bls.PublicKeyFromBytes(pub)
	if err != nil {
		return errors.Wrap(err, "could not convert bytes to public key")
	}
	sig, err := bls.SignatureFromBytes(signature)
	if err != nil {
		return errors.Wrap(err, "could not convert bytes to signature")
	}
	signingData := &pb.SigningData{
		ObjectRoot: signedData,
		Domain:     domain,
	}
	root, err := ssz.HashTreeRoot(signingData)
	if err != nil {
		return errors.Wrap(err, "could not hash container")
	}
	if !sig.Verify(publicKey, root[:]) {
		return helpers.ErrSigFailedToVerify
	}
	return nil
}

// ProcessEth1DataInBlock is an operation performed on each
// beacon block to ensure the ETH1 data votes are processed
// into the beacon state.
//
// Official spec definition:
//   def process_eth1_data(state: BeaconState, body: BeaconBlockBody) -> None:
//    state.eth1_data_votes.append(body.eth1_data)
//    if state.eth1_data_votes.count(body.eth1_data) * 2 > EPOCHS_PER_ETH1_VOTING_PERIOD * SLOTS_PER_EPOCH:
//        state.latest_eth1_data = body.eth1_data
func ProcessEth1DataInBlock(beaconState *stateTrie.BeaconState, block *ethpb.BeaconBlock) (*stateTrie.BeaconState, error) {
	if beaconState == nil {
		return nil, errors.New("nil state")
	}
	if block == nil || block.Body == nil {
		return nil, errors.New("nil block or block withought body")
	}
	if err := beaconState.AppendEth1DataVotes(block.Body.Eth1Data); err != nil {
		return nil, err
	}
	hasSupport, err := Eth1DataHasEnoughSupport(beaconState, block.Body.Eth1Data)
	if err != nil {
		return nil, err
	}
	if hasSupport {
		if err := beaconState.SetEth1Data(block.Body.Eth1Data); err != nil {
			return nil, err
		}
	}
	return beaconState, nil
}

func areEth1DataEqual(a, b *ethpb.Eth1Data) bool {
	if a == nil || b == nil {
		return false
	}
	return a.DepositCount == b.DepositCount &&
		bytes.Equal(a.BlockHash, b.BlockHash) &&
		bytes.Equal(a.DepositRoot, b.DepositRoot)
}

// Eth1DataHasEnoughSupport returns true when the given eth1data has more than 50% votes in the
// eth1 voting period. A vote is cast by including eth1data in a block and part of state processing
// appends eth1data to the state in the Eth1DataVotes list. Iterating through this list checks the
// votes to see if they match the eth1data.
func Eth1DataHasEnoughSupport(beaconState *stateTrie.BeaconState, data *ethpb.Eth1Data) (bool, error) {
	voteCount := uint64(0)
	data = stateTrie.CopyETH1Data(data)

	for _, vote := range beaconState.Eth1DataVotes() {
		if areEth1DataEqual(vote, data) {
			voteCount++
		}
	}

	// If 50+% majority converged on the same eth1data, then it has enough support to update the
	// state.
	support := params.BeaconConfig().EpochsPerEth1VotingPeriod * params.BeaconConfig().SlotsPerEpoch
	return voteCount*2 > support, nil
}

// ProcessBlockHeader validates a block by its header.
//
// Spec pseudocode definition:
//
//  def process_block_header(state: BeaconState, block: BeaconBlock) -> None:
//    # Verify that the slots match
//    assert block.slot == state.slot
//     # Verify that proposer index is the correct index
//    assert block.proposer_index == get_beacon_proposer_index(state)
//    # Verify that the parent matches
//    assert block.parent_root == hash_tree_root(state.latest_block_header)
//    # Save current block as the new latest block
//    state.latest_block_header = BeaconBlockHeader(
//        slot=block.slot,
//        parent_root=block.parent_root,
//        # state_root: zeroed, overwritten in the next `process_slot` call
//        body_root=hash_tree_root(block.body),
//		  # signature is always zeroed
//    )
//    # Verify proposer is not slashed
//    proposer = state.validators[get_beacon_proposer_index(state)]
//    assert not proposer.slashed
//    # Verify proposer signature
//    assert bls_verify(proposer.pubkey, signing_root(block), block.signature, get_domain(state, DOMAIN_BEACON_PROPOSER))
func ProcessBlockHeader(
	beaconState *stateTrie.BeaconState,
	block *ethpb.SignedBeaconBlock,
) (*stateTrie.BeaconState, error) {
	beaconState, err := ProcessBlockHeaderNoVerify(beaconState, block.Block)
	if err != nil {
		return nil, err
	}

	// Verify proposer signature.
	if err := VerifyBlockSignature(beaconState, block); err != nil {
		return nil, err
	}

	return beaconState, nil
}

// VerifyBlockSignature verifies the proposer signature of a beacon block.
func VerifyBlockSignature(beaconState *stateTrie.BeaconState, block *ethpb.SignedBeaconBlock) error {
	proposer, err := beaconState.ValidatorAtIndex(block.Block.ProposerIndex)
	if err != nil {
		return err
	}

	currentEpoch := helpers.SlotToEpoch(beaconState.Slot())
	domain, err := helpers.Domain(beaconState.Fork(), currentEpoch, params.BeaconConfig().DomainBeaconProposer, beaconState.GenesisValidatorRoot())
	if err != nil {
		return err
	}
	proposerPubKey := proposer.PublicKey
	return helpers.VerifyBlockSigningRoot(block.Block, proposerPubKey[:], block.Signature, domain)
}

// ProcessBlockHeaderNoVerify validates a block by its header but skips proposer
// signature verification.
//
// WARNING: This method does not verify proposer signature. This is used for proposer to compute state root
// using a unsigned block.
//
// Spec pseudocode definition:
//  def process_block_header(state: BeaconState, block: BeaconBlock) -> None:
//    # Verify that the slots match
//    assert block.slot == state.slot
//     # Verify that proposer index is the correct index
//    assert block.proposer_index == get_beacon_proposer_index(state)
//    # Verify that the parent matches
//    assert block.parent_root == hash_tree_root(state.latest_block_header)
//    # Save current block as the new latest block
//    state.latest_block_header = BeaconBlockHeader(
//        slot=block.slot,
//        parent_root=block.parent_root,
//        # state_root: zeroed, overwritten in the next `process_slot` call
//        body_root=hash_tree_root(block.body),
//		  # signature is always zeroed
//    )
//    # Verify proposer is not slashed
//    proposer = state.validators[get_beacon_proposer_index(state)]
//    assert not proposer.slashed
func ProcessBlockHeaderNoVerify(
	beaconState *stateTrie.BeaconState,
	block *ethpb.BeaconBlock,
) (*stateTrie.BeaconState, error) {
	if block == nil {
		return nil, errors.New("nil block")
	}
	if beaconState.Slot() != block.Slot {
		return nil, fmt.Errorf("state slot: %d is different than block slot: %d", beaconState.Slot(), block.Slot)
	}
	idx, err := helpers.BeaconProposerIndex(beaconState)
	if err != nil {
		return nil, err
	}
	if block.ProposerIndex != idx {
		return nil, fmt.Errorf("proposer index: %d is different than calculated: %d", block.ProposerIndex, idx)
	}
	parentHeader := beaconState.LatestBlockHeader()
	if parentHeader.Slot >= block.Slot {
		return nil, fmt.Errorf("block.Slot %d must be greater than state.LatestBlockHeader.Slot %d", block.Slot, parentHeader.Slot)
	}
	parentRoot, err := stateutil.BlockHeaderRoot(parentHeader)
	if err != nil {
		return nil, err
	}

	if !bytes.Equal(block.ParentRoot, parentRoot[:]) {
		return nil, fmt.Errorf(
			"parent root %#x does not match the latest block header signing root in state %#x",
			block.ParentRoot, parentRoot)
	}

	proposer, err := beaconState.ValidatorAtIndexReadOnly(idx)
	if err != nil {
		return nil, err
	}
	if proposer.Slashed() {
		return nil, fmt.Errorf("proposer at index %d was previously slashed", idx)
	}

	bodyRoot, err := stateutil.BlockBodyRoot(block.Body)
	if err != nil {
		return nil, err
	}
	if err := beaconState.SetLatestBlockHeader(&ethpb.BeaconBlockHeader{
		Slot:          block.Slot,
		ProposerIndex: block.ProposerIndex,
		ParentRoot:    block.ParentRoot,
		StateRoot:     params.BeaconConfig().ZeroHash[:],
		BodyRoot:      bodyRoot[:],
	}); err != nil {
		return nil, err
	}
	return beaconState, nil
}

// ProcessRandao checks the block proposer's
// randao commitment and generates a new randao mix to update
// in the beacon state's latest randao mixes slice.
//
// Spec pseudocode definition:
//   def process_randao(state: BeaconState, body: BeaconBlockBody) -> None:
//    epoch = get_current_epoch(state)
//    # Verify RANDAO reveal
//    proposer = state.validators[get_beacon_proposer_index(state)]
//    signing_root = compute_signing_root(epoch, get_domain(state, DOMAIN_RANDAO))
//    assert bls.Verify(proposer.pubkey, signing_root, body.randao_reveal)
//    # Mix in RANDAO reveal
//    mix = xor(get_randao_mix(state, epoch), hash(body.randao_reveal))
//    state.randao_mixes[epoch % EPOCHS_PER_HISTORICAL_VECTOR] = mix
func ProcessRandao(
	beaconState *stateTrie.BeaconState,
	body *ethpb.BeaconBlockBody,
) (*stateTrie.BeaconState, error) {
	proposerIdx, err := helpers.BeaconProposerIndex(beaconState)
	if err != nil {
		return nil, errors.Wrap(err, "could not get beacon proposer index")
	}
	proposerPub := beaconState.PubkeyAtIndex(proposerIdx)

	currentEpoch := helpers.SlotToEpoch(beaconState.Slot())
	buf := make([]byte, 32)
	binary.LittleEndian.PutUint64(buf, currentEpoch)

	domain, err := helpers.Domain(beaconState.Fork(), currentEpoch, params.BeaconConfig().DomainRandao, beaconState.GenesisValidatorRoot())
	if err != nil {
		return nil, err
	}
	if err := verifySignature(buf, proposerPub[:], body.RandaoReveal, domain); err != nil {
		return nil, errors.Wrap(err, "could not verify block randao")
	}

	beaconState, err = ProcessRandaoNoVerify(beaconState, body)
	if err != nil {
		return nil, errors.Wrap(err, "could not process randao")
	}
	return beaconState, nil
}

// ProcessRandaoNoVerify generates a new randao mix to update
// in the beacon state's latest randao mixes slice.
//
// Spec pseudocode definition:
//     # Mix it in
//     state.latest_randao_mixes[get_current_epoch(state) % LATEST_RANDAO_MIXES_LENGTH] = (
//         xor(get_randao_mix(state, get_current_epoch(state)),
//             hash(body.randao_reveal))
//     )
func ProcessRandaoNoVerify(
	beaconState *stateTrie.BeaconState,
	body *ethpb.BeaconBlockBody,
) (*stateTrie.BeaconState, error) {
	currentEpoch := helpers.SlotToEpoch(beaconState.Slot())
	// If block randao passed verification, we XOR the state's latest randao mix with the block's
	// randao and update the state's corresponding latest randao mix value.
	latestMixesLength := params.BeaconConfig().EpochsPerHistoricalVector
	latestMixSlice, err := beaconState.RandaoMixAtIndex(currentEpoch % latestMixesLength)
	if err != nil {
		return nil, err
	}
	blockRandaoReveal := hashutil.Hash(body.RandaoReveal)
	if len(blockRandaoReveal) != len(latestMixSlice) {
		return nil, errors.New("blockRandaoReveal length doesnt match latestMixSlice length")
	}
	for i, x := range blockRandaoReveal {
		latestMixSlice[i] ^= x
	}
	if err := beaconState.UpdateRandaoMixesAtIndex(currentEpoch%latestMixesLength, latestMixSlice); err != nil {
		return nil, err
	}
	return beaconState, nil
}

// ProcessProposerSlashings is one of the operations performed
// on each processed beacon block to slash proposers based on
// slashing conditions if any slashable events occurred.
//
// Spec pseudocode definition:
//   def process_proposer_slashing(state: BeaconState, proposer_slashing: ProposerSlashing) -> None:
//    """
//    Process ``ProposerSlashing`` operation.
//    """
//    proposer = state.validator_registry[proposer_slashing.proposer_index]
//    # Verify slots match
//    assert proposer_slashing.header_1.slot == proposer_slashing.header_2.slot
//    # But the headers are different
//    assert proposer_slashing.header_1 != proposer_slashing.header_2
//    # Check proposer is slashable
//    assert is_slashable_validator(proposer, get_current_epoch(state))
//    # Signatures are valid
//    for header in (proposer_slashing.header_1, proposer_slashing.header_2):
//        domain = get_domain(state, DOMAIN_BEACON_PROPOSER, slot_to_epoch(header.slot))
//        assert bls_verify(proposer.pubkey, signing_root(header), header.signature, domain)
//
//    slash_validator(state, proposer_slashing.proposer_index)
func ProcessProposerSlashings(
	ctx context.Context,
	beaconState *stateTrie.BeaconState,
	body *ethpb.BeaconBlockBody,
) (*stateTrie.BeaconState, error) {
	var err error
	for idx, slashing := range body.ProposerSlashings {
		if slashing == nil {
			return nil, errors.New("nil proposer slashings in block body")
		}
		if err = VerifyProposerSlashing(beaconState, slashing); err != nil {
			return nil, errors.Wrapf(err, "could not verify proposer slashing %d", idx)
		}
		beaconState, err = v.SlashValidator(
			beaconState, slashing.Header_1.Header.ProposerIndex,
		)
		if err != nil {
			return nil, errors.Wrapf(err, "could not slash proposer index %d", slashing.Header_1.Header.ProposerIndex)
		}
	}
	return beaconState, nil
}

// VerifyProposerSlashing verifies that the data provided from slashing is valid.
func VerifyProposerSlashing(
	beaconState *stateTrie.BeaconState,
	slashing *ethpb.ProposerSlashing,
) error {
	if slashing.Header_1 == nil || slashing.Header_1.Header == nil || slashing.Header_2 == nil || slashing.Header_2.Header == nil {
		return errors.New("nil header cannot be verified")
	}
	if slashing.Header_1.Header.Slot != slashing.Header_2.Header.Slot {
		return fmt.Errorf("mismatched header slots, received %d == %d", slashing.Header_1.Header.Slot, slashing.Header_2.Header.Slot)
	}
	if slashing.Header_1.Header.ProposerIndex != slashing.Header_2.Header.ProposerIndex {
		return fmt.Errorf("mismatched indices, received %d == %d", slashing.Header_1.Header.ProposerIndex, slashing.Header_2.Header.ProposerIndex)
	}
	if proto.Equal(slashing.Header_1, slashing.Header_2) {
		return errors.New("expected slashing headers to differ")
	}
	proposer, err := beaconState.ValidatorAtIndexReadOnly(slashing.Header_1.Header.ProposerIndex)
	if err != nil {
		return err
	}
	if !helpers.IsSlashableValidatorUsingTrie(proposer, helpers.SlotToEpoch(beaconState.Slot())) {
		return fmt.Errorf("validator with key %#x is not slashable", proposer.PublicKey())
	}
	// Using headerEpoch1 here because both of the headers should have the same epoch.
	domain, err := helpers.Domain(beaconState.Fork(), helpers.SlotToEpoch(slashing.Header_1.Header.Slot), params.BeaconConfig().DomainBeaconProposer, beaconState.GenesisValidatorRoot())
	if err != nil {
		return err
	}
	headers := []*ethpb.SignedBeaconBlockHeader{slashing.Header_1, slashing.Header_2}
	for _, header := range headers {
		proposerPubKey := proposer.PublicKey()
		if err := helpers.VerifySigningRoot(header.Header, proposerPubKey[:], header.Signature, domain); err != nil {
			return errors.Wrap(err, "could not verify beacon block header")
		}
	}
	return nil
}

// ProcessAttesterSlashings is one of the operations performed
// on each processed beacon block to slash attesters based on
// Casper FFG slashing conditions if any slashable events occurred.
//
// Spec pseudocode definition:
//   def process_attester_slashing(state: BeaconState, attester_slashing: AttesterSlashing) -> None:
//    attestation_1 = attester_slashing.attestation_1
//    attestation_2 = attester_slashing.attestation_2
//    assert is_slashable_attestation_data(attestation_1.data, attestation_2.data)
//    assert is_valid_indexed_attestation(state, attestation_1)
//    assert is_valid_indexed_attestation(state, attestation_2)
//
//    slashed_any = False
//    indices = set(attestation_1.attesting_indices).intersection(attestation_2.attesting_indices)
//    for index in sorted(indices):
//        if is_slashable_validator(state.validators[index], get_current_epoch(state)):
//            slash_validator(state, index)
//            slashed_any = True
//    assert slashed_any
func ProcessAttesterSlashings(
	ctx context.Context,
	beaconState *stateTrie.BeaconState,
	body *ethpb.BeaconBlockBody,
) (*stateTrie.BeaconState, error) {
	for idx, slashing := range body.AttesterSlashings {
		if err := VerifyAttesterSlashing(ctx, beaconState, slashing); err != nil {
			return nil, errors.Wrapf(err, "could not verify attester slashing %d", idx)
		}
		slashableIndices := slashableAttesterIndices(slashing)
		sort.SliceStable(slashableIndices, func(i, j int) bool {
			return slashableIndices[i] < slashableIndices[j]
		})
		currentEpoch := helpers.SlotToEpoch(beaconState.Slot())
		var err error
		var slashedAny bool
		var val *ethpb.Validator
		for _, validatorIndex := range slashableIndices {
			val, err = beaconState.ValidatorAtIndex(validatorIndex)
			if err != nil {
				return nil, err
			}
			if helpers.IsSlashableValidator(val, currentEpoch) {
				beaconState, err = v.SlashValidator(beaconState, validatorIndex)
				if err != nil {
					return nil, errors.Wrapf(err, "could not slash validator index %d",
						validatorIndex)
				}
				slashedAny = true
			}
		}
		if !slashedAny {
			return nil, errors.New("unable to slash any validator despite confirmed attester slashing")
		}
	}
	return beaconState, nil
}

// VerifyAttesterSlashing validates the attestation data in both attestations in the slashing object.
func VerifyAttesterSlashing(ctx context.Context, beaconState *stateTrie.BeaconState, slashing *ethpb.AttesterSlashing) error {
	if slashing == nil {
		return errors.New("nil slashing")
	}
	if slashing.Attestation_1 == nil || slashing.Attestation_2 == nil {
		return errors.New("nil attestation")
	}
	if slashing.Attestation_1.Data == nil || slashing.Attestation_2.Data == nil {
		return errors.New("nil attestation data")
	}
	att1 := slashing.Attestation_1
	att2 := slashing.Attestation_2
	data1 := att1.Data
	data2 := att2.Data
	if !IsSlashableAttestationData(data1, data2) {
		return errors.New("attestations are not slashable")
	}
	if err := VerifyIndexedAttestation(ctx, beaconState, att1); err != nil {
		return errors.Wrap(err, "could not validate indexed attestation")
	}
	if err := VerifyIndexedAttestation(ctx, beaconState, att2); err != nil {
		return errors.Wrap(err, "could not validate indexed attestation")
	}
	return nil
}

// IsSlashableAttestationData verifies a slashing against the Casper Proof of Stake FFG rules.
//
// Spec pseudocode definition:
//   def is_slashable_attestation_data(data_1: AttestationData, data_2: AttestationData) -> bool:
//    """
//    Check if ``data_1`` and ``data_2`` are slashable according to Casper FFG rules.
//    """
//    return (
//        # Double vote
//        (data_1 != data_2 and data_1.target.epoch == data_2.target.epoch) or
//        # Surround vote
//        (data_1.source.epoch < data_2.source.epoch and data_2.target.epoch < data_1.target.epoch)
//    )
func IsSlashableAttestationData(data1 *ethpb.AttestationData, data2 *ethpb.AttestationData) bool {
	if data1 == nil || data2 == nil || data1.Target == nil || data2.Target == nil || data1.Source == nil || data2.Source == nil {
		return false
	}
	isDoubleVote := !attestationutil.AttDataIsEqual(data1, data2) && data1.Target.Epoch == data2.Target.Epoch
	isSurroundVote := data1.Source.Epoch < data2.Source.Epoch && data2.Target.Epoch < data1.Target.Epoch
	return isDoubleVote || isSurroundVote
}

func slashableAttesterIndices(slashing *ethpb.AttesterSlashing) []uint64 {
	if slashing == nil || slashing.Attestation_1 == nil || slashing.Attestation_2 == nil {
		return nil
	}
	indices1 := slashing.Attestation_1.AttestingIndices
	indices2 := slashing.Attestation_2.AttestingIndices
	return sliceutil.IntersectionUint64(indices1, indices2)
}

// ProcessAttestations applies processing operations to a block's inner attestation
// records.
func ProcessAttestations(
	ctx context.Context,
	beaconState *stateTrie.BeaconState,
	body *ethpb.BeaconBlockBody,
) (*stateTrie.BeaconState, error) {
	var err error
	for idx, attestation := range body.Attestations {
		beaconState, err = ProcessAttestation(ctx, beaconState, attestation)
		if err != nil {
			return nil, errors.Wrapf(err, "could not verify attestation at index %d in block", idx)
		}
	}
	return beaconState, nil
}

// ProcessAttestationsNoVerify applies processing operations to a block's inner attestation
// records. The only difference would be that the attestation signature would not be verified.
func ProcessAttestationsNoVerify(
	ctx context.Context,
	beaconState *stateTrie.BeaconState,
	body *ethpb.BeaconBlockBody,
) (*stateTrie.BeaconState, error) {
	var err error
	for idx, attestation := range body.Attestations {
		beaconState, err = ProcessAttestationNoVerify(ctx, beaconState, attestation)
		if err != nil {
			return nil, errors.Wrapf(err, "could not verify attestation at index %d in block", idx)
		}
	}
	return beaconState, nil
}

// ProcessAttestation verifies an input attestation can pass through processing using the given beacon state.
//
// Spec pseudocode definition:
//  def process_attestation(state: BeaconState, attestation: Attestation) -> None:
//    data = attestation.data
//    assert data.index < get_committee_count_at_slot(state, data.slot)
//    assert data.target.epoch in (get_previous_epoch(state), get_current_epoch(state))
//    assert data.target.epoch == compute_epoch_at_slot(data.slot)
//    assert data.slot + MIN_ATTESTATION_INCLUSION_DELAY <= state.slot <= data.slot + SLOTS_PER_EPOCH
//
//    committee = get_beacon_committee(state, data.slot, data.index)
//    assert len(attestation.aggregation_bits) == len(committee)
//
//    pending_attestation = PendingAttestation(
//        data=data,
//        aggregation_bits=attestation.aggregation_bits,
//        inclusion_delay=state.slot - data.slot,
//        proposer_index=get_beacon_proposer_index(state),
//    )
//
//    if data.target.epoch == get_current_epoch(state):
//        assert data.source == state.current_justified_checkpoint
//        state.current_epoch_attestations.append(pending_attestation)
//    else:
//        assert data.source == state.previous_justified_checkpoint
//        state.previous_epoch_attestations.append(pending_attestation)
//
//    # Check signature
//    assert is_valid_indexed_attestation(state, get_indexed_attestation(state, attestation))
func ProcessAttestation(
	ctx context.Context,
	beaconState *stateTrie.BeaconState,
	att *ethpb.Attestation,
) (*stateTrie.BeaconState, error) {
	beaconState, err := ProcessAttestationNoVerify(ctx, beaconState, att)
	if err != nil {
		return nil, err
	}
	return beaconState, VerifyAttestation(ctx, beaconState, att)
}

// ProcessAttestationNoVerify processes the attestation without verifying the attestation signature. This
// method is used to validate attestations whose signatures have already been verified.
func ProcessAttestationNoVerify(
	ctx context.Context,
	beaconState *stateTrie.BeaconState,
	att *ethpb.Attestation,
) (*stateTrie.BeaconState, error) {
	ctx, span := trace.StartSpan(ctx, "core.ProcessAttestationNoVerify")
	defer span.End()

	if att == nil || att.Data == nil || att.Data.Target == nil {
		return nil, errors.New("nil attestation data target")
	}

	currEpoch := helpers.SlotToEpoch(beaconState.Slot())
	var prevEpoch uint64
	if currEpoch == 0 {
		prevEpoch = 0
	} else {
		prevEpoch = currEpoch - 1
	}
	data := att.Data
	if data.Target.Epoch != prevEpoch && data.Target.Epoch != currEpoch {
		return nil, fmt.Errorf(
			"expected target epoch (%d) to be the previous epoch (%d) or the current epoch (%d)",
			data.Target.Epoch,
			prevEpoch,
			currEpoch,
		)
	}
	if helpers.SlotToEpoch(data.Slot) != data.Target.Epoch {
		return nil, fmt.Errorf("data slot is not in the same epoch as target %d != %d", helpers.SlotToEpoch(data.Slot), data.Target.Epoch)
	}

	s := att.Data.Slot
	minInclusionCheck := s+params.BeaconConfig().MinAttestationInclusionDelay <= beaconState.Slot()
	epochInclusionCheck := beaconState.Slot() <= s+params.BeaconConfig().SlotsPerEpoch
	if !minInclusionCheck {
		return nil, fmt.Errorf(
			"attestation slot %d + inclusion delay %d > state slot %d",
			s,
			params.BeaconConfig().MinAttestationInclusionDelay,
			beaconState.Slot(),
		)
	}
	if !epochInclusionCheck {
		return nil, fmt.Errorf(
			"state slot %d > attestation slot %d + SLOTS_PER_EPOCH %d",
			beaconState.Slot(),
			s,
			params.BeaconConfig().SlotsPerEpoch,
		)
	}

	if err := helpers.VerifyAttestationBitfieldLengths(beaconState, att); err != nil {
		return nil, errors.Wrap(err, "could not verify attestation bitfields")
	}

	proposerIndex, err := helpers.BeaconProposerIndex(beaconState)
	if err != nil {
		return nil, err
	}
	pendingAtt := &pb.PendingAttestation{
		Data:            data,
		AggregationBits: att.AggregationBits,
		InclusionDelay:  beaconState.Slot() - s,
		ProposerIndex:   proposerIndex,
	}

	var ffgSourceEpoch uint64
	var ffgSourceRoot []byte
	var ffgTargetEpoch uint64
	if data.Target.Epoch == currEpoch {
		ffgSourceEpoch = beaconState.CurrentJustifiedCheckpoint().Epoch
		ffgSourceRoot = beaconState.CurrentJustifiedCheckpoint().Root
		ffgTargetEpoch = currEpoch
		if err := beaconState.AppendCurrentEpochAttestations(pendingAtt); err != nil {
			return nil, err
		}
	} else {
		ffgSourceEpoch = beaconState.PreviousJustifiedCheckpoint().Epoch
		ffgSourceRoot = beaconState.PreviousJustifiedCheckpoint().Root
		ffgTargetEpoch = prevEpoch
		if err := beaconState.AppendPreviousEpochAttestations(pendingAtt); err != nil {
			return nil, err
		}
	}
	if data.Source.Epoch != ffgSourceEpoch {
		return nil, fmt.Errorf("expected source epoch %d, received %d", ffgSourceEpoch, data.Source.Epoch)
	}
	if !bytes.Equal(data.Source.Root, ffgSourceRoot) {
		return nil, fmt.Errorf("expected source root %#x, received %#x", ffgSourceRoot, data.Source.Root)
	}
	if data.Target.Epoch != ffgTargetEpoch {
		return nil, fmt.Errorf("expected target epoch %d, received %d", ffgTargetEpoch, data.Target.Epoch)
	}

	return beaconState, nil
}

// VerifyIndexedAttestation determines the validity of an indexed attestation.
//
// Spec pseudocode definition:
//  def is_valid_indexed_attestation(state: BeaconState, indexed_attestation: IndexedAttestation) -> bool:
//    """
//    Check if ``indexed_attestation`` is not empty, has sorted and unique indices and has a valid aggregate signature.
//    """
//    # Verify indices are sorted and unique
//    indices = indexed_attestation.attesting_indices
//    if len(indices) == 0 or not indices == sorted(set(indices)):
//        return False
//    # Verify aggregate signature
//    pubkeys = [state.validators[i].pubkey for i in indices]
//    domain = get_domain(state, DOMAIN_BEACON_ATTESTER, indexed_attestation.data.target.epoch)
//    signing_root = compute_signing_root(indexed_attestation.data, domain)
//    return bls.FastAggregateVerify(pubkeys, signing_root, indexed_attestation.signature)
func VerifyIndexedAttestation(ctx context.Context, beaconState *stateTrie.BeaconState, indexedAtt *ethpb.IndexedAttestation) error {
	ctx, span := trace.StartSpan(ctx, "core.VerifyIndexedAttestation")
	defer span.End()

	if err := attestationutil.IsValidAttestationIndices(ctx, indexedAtt); err != nil {
		return err
	}
	domain, err := helpers.Domain(beaconState.Fork(), indexedAtt.Data.Target.Epoch, params.BeaconConfig().DomainBeaconAttester, beaconState.GenesisValidatorRoot())
	if err != nil {
		return err
	}
	indices := indexedAtt.AttestingIndices
<<<<<<< HEAD
	pubkeys := []*bls.PublicKey{}
	for i := 0; i < len(indices); i++ {
		pubkeyAtIdx := beaconState.PubkeyAtIndex(indices[i])
		pk, err := bls.PublicKeyFromBytes(pubkeyAtIdx[:])
		if err != nil {
			return errors.Wrap(err, "could not deserialize validator public key")
=======
	pubkeys := []bls.PublicKey{}
	if len(indices) > 0 {
		for i := 0; i < len(indices); i++ {
			pubkeyAtIdx := beaconState.PubkeyAtIndex(indices[i])
			pk, err := bls.PublicKeyFromBytes(pubkeyAtIdx[:])
			if err != nil {
				return errors.Wrap(err, "could not deserialize validator public key")
			}
			pubkeys = append(pubkeys, pk)
>>>>>>> 0b178b44
		}
		pubkeys = append(pubkeys, pk)
	}
	return attestationutil.VerifyIndexedAttestationSig(ctx, indexedAtt, pubkeys, domain)
}

// VerifyAttestation converts and attestation into an indexed attestation and verifies
// the signature in that attestation.
func VerifyAttestation(ctx context.Context, beaconState *stateTrie.BeaconState, att *ethpb.Attestation) error {
	if att == nil || att.Data == nil {
		return fmt.Errorf("nil or missing attestation data: %v", att)
	}
	committee, err := helpers.BeaconCommitteeFromState(beaconState, att.Data.Slot, att.Data.CommitteeIndex)
	if err != nil {
		return err
	}
	indexedAtt := attestationutil.ConvertToIndexed(ctx, att, committee)
	return VerifyIndexedAttestation(ctx, beaconState, indexedAtt)
}

// VerifyAttestations will verify the signatures of the provided attestations. This method performs
// a single BLS verification call to verify the signatures of all of the provided attestations. All
// of the provided attestations must have valid signatures or this method will return an error.
// This method does not determine which attestation signature is invalid, only that one or more
// attestation signatures were not valid.
func VerifyAttestations(ctx context.Context, beaconState *stateTrie.BeaconState, atts []*ethpb.Attestation) error {
	ctx, span := trace.StartSpan(ctx, "core.VerifyAttestations")
	defer span.End()
	span.AddAttributes(trace.Int64Attribute("attestations", int64(len(atts))))

	if len(atts) == 0 {
		return nil
	}

	fork := beaconState.Fork()
	gvr := beaconState.GenesisValidatorRoot()
	dt := params.BeaconConfig().DomainBeaconAttester

	// Split attestations by fork. Note: the signature domain will differ based on the fork.
	var preForkAtts []*ethpb.Attestation
	var postForkAtts []*ethpb.Attestation
	for _, a := range atts {
		if helpers.SlotToEpoch(a.Data.Slot) < fork.Epoch {
			preForkAtts = append(preForkAtts, a)
		} else {
			postForkAtts = append(postForkAtts, a)
		}
	}

	// Check attestations from before the fork.
	if fork.Epoch > 0 { // Check to prevent underflow.
		prevDomain, err := helpers.Domain(fork, fork.Epoch-1, dt, gvr)
		if err != nil {
			return err
		}
		if err := verifyAttestationsWithDomain(ctx, beaconState, preForkAtts, prevDomain); err != nil {
			return err
		}
	} else if len(preForkAtts) > 0 {
		// This is a sanity check that preForkAtts were not ignored when fork.Epoch == 0. This
		// condition is not possible, but it doesn't hurt to check anyway.
		return errors.New("some attestations were not verified from previous fork before genesis")
	}

	// Then check attestations from after the fork.
	currDomain, err := helpers.Domain(fork, fork.Epoch, dt, gvr)
	if err != nil {
		return err
	}

	return verifyAttestationsWithDomain(ctx, beaconState, postForkAtts, currDomain)
}

// Inner method to verify attestations. This abstraction allows for the domain to be provided as an
// argument.
func verifyAttestationsWithDomain(ctx context.Context, beaconState *stateTrie.BeaconState, atts []*ethpb.Attestation, domain []byte) error {
	if len(atts) == 0 {
		return nil
	}

	sigs := make([]bls.Signature, len(atts))
	pks := make([]bls.PublicKey, len(atts))
	msgs := make([][32]byte, len(atts))
	for i, a := range atts {
		sig, err := bls.SignatureFromBytes(a.Signature)
		if err != nil {
			return err
		}
		sigs[i] = sig
		c, err := helpers.BeaconCommitteeFromState(beaconState, a.Data.Slot, a.Data.CommitteeIndex)
		if err != nil {
			return err
		}
		ia := attestationutil.ConvertToIndexed(ctx, a, c)
		indices := ia.AttestingIndices
		var pk bls.PublicKey
		for i := 0; i < len(indices); i++ {
			pubkeyAtIdx := beaconState.PubkeyAtIndex(indices[i])
			p, err := bls.PublicKeyFromBytes(pubkeyAtIdx[:])
			if err != nil {
				return errors.Wrap(err, "could not deserialize validator public key")
			}
			if pk == nil {
				pk = p
			} else {
				pk.Aggregate(p)
			}
		}
		pks[i] = pk

		root, err := helpers.ComputeSigningRoot(ia.Data, domain)
		if err != nil {
			return errors.Wrap(err, "could not get signing root of object")
		}
		msgs[i] = root
	}
	as := bls.AggregateSignatures(sigs)
	if !as.AggregateVerify(pks, msgs) {
		return errors.New("one or more attestation signatures did not verify")
	}
	return nil
}

// ProcessDeposits is one of the operations performed on each processed
// beacon block to verify queued validators from the Ethereum 1.0 Deposit Contract
// into the beacon chain.
//
// Spec pseudocode definition:
//   For each deposit in block.body.deposits:
//     process_deposit(state, deposit)
func ProcessDeposits(
	ctx context.Context,
	beaconState *stateTrie.BeaconState,
	body *ethpb.BeaconBlockBody,
) (*stateTrie.BeaconState, error) {
	var err error
	deposits := body.Deposits
	for _, deposit := range deposits {
		if deposit == nil || deposit.Data == nil {
			return nil, errors.New("got a nil deposit in block")
		}
		beaconState, err = ProcessDeposit(beaconState, deposit)
		if err != nil {
			return nil, errors.Wrapf(err, "could not process deposit from %#x", bytesutil.Trunc(deposit.Data.PublicKey))
		}
	}
	return beaconState, nil
}

// ProcessPreGenesisDeposit processes a deposit for the beacon state before chainstart.
func ProcessPreGenesisDeposit(
	ctx context.Context,
	beaconState *stateTrie.BeaconState,
	deposit *ethpb.Deposit,
) (*stateTrie.BeaconState, error) {
	var err error
	beaconState, err = ProcessDeposit(beaconState, deposit)
	if err != nil {
		return nil, errors.Wrap(err, "could not process deposit")
	}
	pubkey := deposit.Data.PublicKey
	index, ok := beaconState.ValidatorIndexByPubkey(bytesutil.ToBytes48(pubkey))
	if !ok {
		return beaconState, nil
	}
	balance, err := beaconState.BalanceAtIndex(index)
	if err != nil {
		return nil, err
	}
	validator, err := beaconState.ValidatorAtIndex(index)
	if err != nil {
		return nil, err
	}
	validator.EffectiveBalance = mathutil.Min(balance-balance%params.BeaconConfig().EffectiveBalanceIncrement, params.BeaconConfig().MaxEffectiveBalance)
	if validator.EffectiveBalance ==
		params.BeaconConfig().MaxEffectiveBalance {
		validator.ActivationEligibilityEpoch = 0
		validator.ActivationEpoch = 0
	}
	if err := beaconState.UpdateValidatorAtIndex(index, validator); err != nil {
		return nil, err
	}
	return beaconState, nil
}

// ProcessDeposit takes in a deposit object and inserts it
// into the registry as a new validator or balance change.
//
// Spec pseudocode definition:
// def process_deposit(state: BeaconState, deposit: Deposit) -> None:
//    # Verify the Merkle branch
//    assert is_valid_merkle_branch(
//        leaf=hash_tree_root(deposit.data),
//        branch=deposit.proof,
//        depth=DEPOSIT_CONTRACT_TREE_DEPTH + 1,  # Add 1 for the List length mix-in
//        index=state.eth1_deposit_index,
//        root=state.eth1_data.deposit_root,
//    )
//
//    # Deposits must be processed in order
//    state.eth1_deposit_index += 1
//
//    pubkey = deposit.data.pubkey
//    amount = deposit.data.amount
//    validator_pubkeys = [v.pubkey for v in state.validators]
//    if pubkey not in validator_pubkeys:
//        # Verify the deposit signature (proof of possession) which is not checked by the deposit contract
//        deposit_message = DepositMessage(
//            pubkey=deposit.data.pubkey,
//            withdrawal_credentials=deposit.data.withdrawal_credentials,
//            amount=deposit.data.amount,
//        )
//        domain = compute_domain(DOMAIN_DEPOSIT)  # Fork-agnostic domain since deposits are valid across forks
//        signing_root = compute_signing_root(deposit_message, domain)
//        if not bls.Verify(pubkey, signing_root, deposit.data.signature):
//            return
//
//        # Add validator and balance entries
//        state.validators.append(get_validator_from_deposit(state, deposit))
//        state.balances.append(amount)
//    else:
//        # Increase balance by deposit amount
//        index = ValidatorIndex(validator_pubkeys.index(pubkey))
//        increase_balance(state, index, amount)
func ProcessDeposit(
	beaconState *stateTrie.BeaconState,
	deposit *ethpb.Deposit,
) (*stateTrie.BeaconState, error) {
	if err := verifyDeposit(beaconState, deposit); err != nil {
		if deposit == nil || deposit.Data == nil {
			return nil, err
		}
		return nil, errors.Wrapf(err, "could not verify deposit from %#x", bytesutil.Trunc(deposit.Data.PublicKey))
	}
	if err := beaconState.SetEth1DepositIndex(beaconState.Eth1DepositIndex() + 1); err != nil {
		return nil, err
	}
	pubKey := deposit.Data.PublicKey
	amount := deposit.Data.Amount
	index, ok := beaconState.ValidatorIndexByPubkey(bytesutil.ToBytes48(pubKey))
	if !ok {
		domain, err := helpers.ComputeDomain(params.BeaconConfig().DomainDeposit, nil, nil)
		if err != nil {
			return nil, err
		}
		depositSig := deposit.Data.Signature
		if err := verifyDepositDataSigningRoot(deposit.Data, pubKey, depositSig, domain); err != nil {
			// Ignore this error as in the spec pseudo code.
			log.Debugf("Skipping deposit: could not verify deposit data signature: %v", err)
			return beaconState, nil
		}

		effectiveBalance := amount - (amount % params.BeaconConfig().EffectiveBalanceIncrement)
		if params.BeaconConfig().MaxEffectiveBalance < effectiveBalance {
			effectiveBalance = params.BeaconConfig().MaxEffectiveBalance
		}
		if err := beaconState.AppendValidator(&ethpb.Validator{
			PublicKey:                  pubKey,
			WithdrawalCredentials:      deposit.Data.WithdrawalCredentials,
			ActivationEligibilityEpoch: params.BeaconConfig().FarFutureEpoch,
			ActivationEpoch:            params.BeaconConfig().FarFutureEpoch,
			ExitEpoch:                  params.BeaconConfig().FarFutureEpoch,
			WithdrawableEpoch:          params.BeaconConfig().FarFutureEpoch,
			EffectiveBalance:           effectiveBalance,
		}); err != nil {
			return nil, err
		}
		if err := beaconState.AppendBalance(amount); err != nil {
			return nil, err
		}
	} else {
		if err := helpers.IncreaseBalance(beaconState, index, amount); err != nil {
			return nil, err
		}
	}

	return beaconState, nil
}

func verifyDeposit(beaconState *stateTrie.BeaconState, deposit *ethpb.Deposit) error {
	// Verify Merkle proof of deposit and deposit trie root.
	if deposit == nil || deposit.Data == nil {
		return errors.New("received nil deposit or nil deposit data")
	}
	eth1Data := beaconState.Eth1Data()
	if eth1Data == nil {
		return errors.New("received nil eth1data in the beacon state")
	}

	receiptRoot := eth1Data.DepositRoot
	leaf, err := ssz.HashTreeRoot(deposit.Data)
	if err != nil {
		return errors.Wrap(err, "could not tree hash deposit data")
	}
	if ok := trieutil.VerifyMerkleBranch(
		receiptRoot,
		leaf[:],
		int(beaconState.Eth1DepositIndex()),
		deposit.Proof,
	); !ok {
		return fmt.Errorf(
			"deposit merkle branch of deposit root did not verify for root: %#x",
			receiptRoot,
		)
	}
	return nil
}

// ProcessVoluntaryExits is one of the operations performed
// on each processed beacon block to determine which validators
// should exit the state's validator registry.
//
// Spec pseudocode definition:
//   def process_voluntary_exit(state: BeaconState, exit: VoluntaryExit) -> None:
//    """
//    Process ``VoluntaryExit`` operation.
//    """
//    validator = state.validator_registry[exit.validator_index]
//    # Verify the validator is active
//    assert is_active_validator(validator, get_current_epoch(state))
//    # Verify the validator has not yet exited
//    assert validator.exit_epoch == FAR_FUTURE_EPOCH
//    # Exits must specify an epoch when they become valid; they are not valid before then
//    assert get_current_epoch(state) >= exit.epoch
//    # Verify the validator has been active long enough
//    assert get_current_epoch(state) >= validator.activation_epoch + PERSISTENT_COMMITTEE_PERIOD
//    # Verify signature
//    domain = get_domain(state, DOMAIN_VOLUNTARY_EXIT, exit.epoch)
//    assert bls_verify(validator.pubkey, signing_root(exit), exit.signature, domain)
//    # Initiate exit
//    initiate_validator_exit(state, exit.validator_index)
func ProcessVoluntaryExits(
	ctx context.Context,
	beaconState *stateTrie.BeaconState,
	body *ethpb.BeaconBlockBody,
) (*stateTrie.BeaconState, error) {
	exits := body.VoluntaryExits
	for idx, exit := range exits {
		if exit == nil || exit.Exit == nil {
			return nil, errors.New("nil voluntary exit in block body")
		}
		if int(exit.Exit.ValidatorIndex) >= beaconState.NumValidators() {
			return nil, fmt.Errorf(
				"validator index out of bound %d > %d",
				exit.Exit.ValidatorIndex,
				beaconState.NumValidators(),
			)
		}
		val, err := beaconState.ValidatorAtIndexReadOnly(exit.Exit.ValidatorIndex)
		if err != nil {
			return nil, err
		}
		if err := VerifyExit(val, beaconState.Slot(), beaconState.Fork(), exit, beaconState.GenesisValidatorRoot()); err != nil {
			return nil, errors.Wrapf(err, "could not verify exit %d", idx)
		}
		beaconState, err = v.InitiateValidatorExit(beaconState, exit.Exit.ValidatorIndex)
		if err != nil {
			return nil, err
		}
	}
	return beaconState, nil
}

// ProcessVoluntaryExitsNoVerify processes all the voluntary exits in
// a block body, without verifying their BLS signatures.
func ProcessVoluntaryExitsNoVerify(
	beaconState *stateTrie.BeaconState,
	body *ethpb.BeaconBlockBody,
) (*stateTrie.BeaconState, error) {
	var err error
	exits := body.VoluntaryExits

	for idx, exit := range exits {
		if exit == nil || exit.Exit == nil {
			return nil, errors.New("nil exit")
		}
		beaconState, err = v.InitiateValidatorExit(beaconState, exit.Exit.ValidatorIndex)
		if err != nil {
			return nil, errors.Wrapf(err, "failed to process voluntary exit at index %d", idx)
		}
	}
	return beaconState, nil
}

// VerifyExit implements the spec defined validation for voluntary exits.
//
// Spec pseudocode definition:
//   def process_voluntary_exit(state: BeaconState, exit: VoluntaryExit) -> None:
//    """
//    Process ``VoluntaryExit`` operation.
//    """
//    validator = state.validator_registry[exit.validator_index]
//    # Verify the validator is active
//    assert is_active_validator(validator, get_current_epoch(state))
//    # Verify the validator has not yet exited
//    assert validator.exit_epoch == FAR_FUTURE_EPOCH
//    # Exits must specify an epoch when they become valid; they are not valid before then
//    assert get_current_epoch(state) >= exit.epoch
//    # Verify the validator has been active long enough
//    assert get_current_epoch(state) >= validator.activation_epoch + PERSISTENT_COMMITTEE_PERIOD
//    # Verify signature
//    domain = get_domain(state, DOMAIN_VOLUNTARY_EXIT, exit.epoch)
//    assert bls_verify(validator.pubkey, signing_root(exit), exit.signature, domain)
func VerifyExit(validator *stateTrie.ReadOnlyValidator, currentSlot uint64, fork *pb.Fork, signed *ethpb.SignedVoluntaryExit, genesisRoot []byte) error {
	if signed == nil || signed.Exit == nil {
		return errors.New("nil exit")
	}

	exit := signed.Exit
	currentEpoch := helpers.SlotToEpoch(currentSlot)
	// Verify the validator is active.
	if !helpers.IsActiveValidatorUsingTrie(validator, currentEpoch) {
		return errors.New("non-active validator cannot exit")
	}
	// Verify the validator has not yet exited.
	if validator.ExitEpoch() != params.BeaconConfig().FarFutureEpoch {
		return fmt.Errorf("validator has already exited at epoch: %v", validator.ExitEpoch())
	}
	// Exits must specify an epoch when they become valid; they are not valid before then.
	if currentEpoch < exit.Epoch {
		return fmt.Errorf("expected current epoch >= exit epoch, received %d < %d", currentEpoch, exit.Epoch)
	}
	// Verify the validator has been active long enough.
	if currentEpoch < validator.ActivationEpoch()+params.BeaconConfig().ShardCommitteePeriod {
		return fmt.Errorf(
			"validator has not been active long enough to exit, wanted epoch %d >= %d",
			currentEpoch,
			validator.ActivationEpoch()+params.BeaconConfig().ShardCommitteePeriod,
		)
	}
	domain, err := helpers.Domain(fork, exit.Epoch, params.BeaconConfig().DomainVoluntaryExit, genesisRoot)
	if err != nil {
		return err
	}
	valPubKey := validator.PublicKey()
	if err := helpers.VerifySigningRoot(exit, valPubKey[:], signed.Signature, domain); err != nil {
		return helpers.ErrSigFailedToVerify
	}
	return nil
}<|MERGE_RESOLUTION|>--- conflicted
+++ resolved
@@ -758,24 +758,12 @@
 		return err
 	}
 	indices := indexedAtt.AttestingIndices
-<<<<<<< HEAD
-	pubkeys := []*bls.PublicKey{}
+	pubkeys := []bls.PublicKey{}
 	for i := 0; i < len(indices); i++ {
 		pubkeyAtIdx := beaconState.PubkeyAtIndex(indices[i])
 		pk, err := bls.PublicKeyFromBytes(pubkeyAtIdx[:])
 		if err != nil {
 			return errors.Wrap(err, "could not deserialize validator public key")
-=======
-	pubkeys := []bls.PublicKey{}
-	if len(indices) > 0 {
-		for i := 0; i < len(indices); i++ {
-			pubkeyAtIdx := beaconState.PubkeyAtIndex(indices[i])
-			pk, err := bls.PublicKeyFromBytes(pubkeyAtIdx[:])
-			if err != nil {
-				return errors.Wrap(err, "could not deserialize validator public key")
-			}
-			pubkeys = append(pubkeys, pk)
->>>>>>> 0b178b44
 		}
 		pubkeys = append(pubkeys, pk)
 	}
