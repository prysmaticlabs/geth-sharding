--- conflicted
+++ resolved
@@ -18,9 +18,6 @@
 )
 
 var log = logrus.WithField("prefix", "blockchain")
-var nilBlock = &types.Block{}
-var nilActiveState = &types.ActiveState{}
-var nilCrystallizedState = &types.CrystallizedState{}
 
 // ChainService represents a service that handles the internal
 // logic of managing the full PoS beacon chain.
@@ -81,7 +78,7 @@
 	// TODO: This is faulty, the ticker should start from a very
 	// precise timestamp instead of rounding down to begin from a
 	// certain slot. We need to ensure validators and the beacon chain
-	// are properly synced at the correct timestamps for begininng
+	// are properly synced at the correct timestamps for beginning
 	// slot intervals.
 	c.currentSlot = uint64(math.Floor(secondsSinceGenesis / 8.0))
 
@@ -182,20 +179,11 @@
 	return powBlock != nil
 }
 
-<<<<<<< HEAD
 func (c *ChainService) updateHead(slotInterval <-chan time.Time, done <-chan struct{}) {
-=======
-func (c *ChainService) blockProcessing(done <-chan struct{}) {
-	subBlock := c.incomingBlockFeed.Subscribe(c.incomingBlockChan)
-	subAttestation := c.incomingAttestationFeed.Subscribe(c.incomingAttestationChan)
-	defer subBlock.Unsubscribe()
-	defer subAttestation.Unsubscribe()
->>>>>>> 861b960e
 	for {
 		select {
 		case <-done:
 			return
-<<<<<<< HEAD
 		case <-slotInterval:
 			c.currentSlot++
 
@@ -232,27 +220,6 @@
 			}
 
 			log.Info("Applying fork choice rule")
-
-=======
-			// Listen for a newly received incoming block from the sync service.
-		case attestation := <-c.incomingAttestationChan:
-			h, err := attestation.Hash()
-			if err != nil {
-				log.Debugf("Could not hash incoming attestation: %v", err)
-			}
-			log.Info("Relaying attestation 0x%v to p2p service", h)
-
-			// TODO: Send attestation to P2P and broadcast attestation to rest of the peers.
-
-		// Listen for a newly received incoming block from the sync service.
-		case block := <-c.incomingBlockChan:
-			// 1. Validate the block
-			// 2. If a candidate block with a lower slot exists, run the fork choice rule
-			// 3. Save the block
-			// 4. If a candidate block exists, exit
-			// 4. Calculate the active and crystallized state for the block
-			// 5. Set the block as the new candidate block
->>>>>>> 861b960e
 			aState := c.chain.ActiveState()
 			cState := c.chain.CrystallizedState()
 			isTransition := cState.IsCycleTransition(c.currentSlot - 1)
@@ -324,12 +291,22 @@
 
 func (c *ChainService) blockProcessing(done <-chan struct{}) {
 	sub := c.incomingBlockFeed.Subscribe(c.incomingBlockChan)
+	subAttestation := c.incomingAttestationFeed.Subscribe(c.incomingAttestationChan)
+	defer subAttestation.Unsubscribe()
 	defer sub.Unsubscribe()
 	for {
 		select {
 		case <-done:
 			log.Debug("Chain service context closed, exiting goroutine")
 			return
+		case attestation := <-c.incomingAttestationChan:
+			h, err := attestation.Hash()
+			if err != nil {
+				log.Debugf("Could not hash incoming attestation: %v", err)
+			}
+			log.Info("Relaying attestation 0x%v to p2p service", h)
+
+			// TODO: Send attestation to P2P and broadcast attestation to rest of the peers.
 		case block := <-c.incomingBlockChan:
 			aState := c.chain.ActiveState()
 			cState := c.chain.CrystallizedState()
