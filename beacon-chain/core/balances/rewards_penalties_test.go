package balances

import (
	"reflect"
	"testing"

	pb "github.com/prysmaticlabs/prysm/proto/beacon/p2p/v1"
	"github.com/prysmaticlabs/prysm/shared/params"
)

func TestBaseRewardQuotient(t *testing.T) {
	if params.BeaconConfig().BaseRewardQuotient != 1<<10 {
		t.Errorf("BaseRewardQuotient should be 1024 for these tests to pass")
	}
	if params.BeaconConfig().Gwei != 1e9 {
		t.Errorf("BaseRewardQuotient should be 1e9 for these tests to pass")
	}

	tests := []struct {
		a uint64
		b uint64
	}{
		{0, 0},
		{1e6 * params.BeaconConfig().Gwei, 1024000},  //1M ETH staked, 9.76% interest.
		{2e6 * params.BeaconConfig().Gwei, 1447936},  //2M ETH staked, 6.91% interest.
		{5e6 * params.BeaconConfig().Gwei, 2289664},  //5M ETH staked, 4.36% interest.
		{10e6 * params.BeaconConfig().Gwei, 3237888}, // 10M ETH staked, 3.08% interest.
		{20e6 * params.BeaconConfig().Gwei, 4579328}, // 20M ETH staked, 2.18% interest.
	}
	for _, tt := range tests {
		b := baseRewardQuotient(tt.a)
		if b != tt.b {
			t.Errorf("BaseRewardQuotient(%d) = %d, want = %d",
				tt.a, b, tt.b)
		}
	}
}

func TestBaseReward(t *testing.T) {
	tests := []struct {
		a uint64
		b uint64
	}{
		{0, 0},
		{params.BeaconConfig().MinOnlineDepositSize * params.BeaconConfig().Gwei, 988},
		{30 * 1e9, 1853},
		{params.BeaconConfig().MaxDepositInGwei, 1976},
		{40 * 1e9, 1976},
	}
	for _, tt := range tests {
		state := &pb.BeaconState{
			ValidatorBalances: []uint64{tt.a},
		}
		// Assume 10M Eth staked (base reward quotient: 3237888).
		b := baseReward(state, 0, 3237888)
		if b != tt.b {
			t.Errorf("BaseReward(%d) = %d, want = %d",
				tt.a, b, tt.b)
		}
	}
}

func TestInactivityPenalty(t *testing.T) {
	tests := []struct {
		a uint64
		b uint64
	}{
		{1, 2929},
		{2, 3883},
		{5, 6744},
		{10, 11512},
		{50, 49659},
	}
	for _, tt := range tests {
		state := &pb.BeaconState{
			ValidatorBalances: []uint64{params.BeaconConfig().MaxDepositInGwei},
		}
		// Assume 10 ETH staked (base reward quotient: 3237888).
		b := inactivityPenalty(state, 0, 3237888, tt.a)
		if b != tt.b {
			t.Errorf("InactivityPenalty(%d) = %d, want = %d",
				tt.a, b, tt.b)
		}
	}
}

func TestFFGSrcRewardsPenalties(t *testing.T) {
	tests := []struct {
		voted                          []uint32
		balanceAfterSrcRewardPenalties []uint64
	}{
		// voted represents the validator indices that voted for FFG source,
		// balanceAfterSrcRewardPenalties represents their final balances,
		// validators who voted should get an increase, who didn't should get a decrease.
		{[]uint32{}, []uint64{31999431819, 31999431819, 31999431819, 31999431819}},
		{[]uint32{0, 1}, []uint64{32000284090, 32000284090, 31999431819, 31999431819}},
		{[]uint32{0, 1, 2, 3}, []uint64{32000568181, 32000568181, 32000568181, 32000568181}},
	}
	for _, tt := range tests {
		validatorBalances := make([]uint64, 4)
		for i := 0; i < len(validatorBalances); i++ {
			validatorBalances[i] = params.BeaconConfig().MaxDepositInGwei
		}
		state := &pb.BeaconState{
			ValidatorRegistry: []*pb.ValidatorRecord{
				{Status: pb.ValidatorRecord_ACTIVE},
				{Status: pb.ValidatorRecord_ACTIVE},
				{Status: pb.ValidatorRecord_ACTIVE_PENDING_EXIT},
				{Status: pb.ValidatorRecord_ACTIVE_PENDING_EXIT},
			},
			ValidatorBalances: validatorBalances,
		}
		state = FFGSrcRewardsPenalties(
			state,
			tt.voted,
			uint64(len(tt.voted))*params.BeaconConfig().MaxDepositInGwei,
			uint64(len(validatorBalances))*params.BeaconConfig().MaxDepositInGwei)

		if !reflect.DeepEqual(state.ValidatorBalances, tt.balanceAfterSrcRewardPenalties) {
			t.Errorf("FFGSrcRewardsPenalties(%v) = %v, wanted: %v",
				tt.voted, state.ValidatorBalances, tt.balanceAfterSrcRewardPenalties)
		}
	}
}

func TestFFGTargetRewardsPenalties(t *testing.T) {
	tests := []struct {
		voted                          []uint32
		balanceAfterTgtRewardPenalties []uint64
	}{
		// voted represents the validator indices that voted for FFG target,
		// balanceAfterTgtRewardPenalties represents their final balances,
		// validators who voted should get an increase, who didn't should get a decrease.
		{[]uint32{}, []uint64{31999431819, 31999431819, 31999431819, 31999431819}},
		{[]uint32{0, 1}, []uint64{32000284090, 32000284090, 31999431819, 31999431819}},
		{[]uint32{0, 1, 2, 3}, []uint64{32000568181, 32000568181, 32000568181, 32000568181}},
	}
	for _, tt := range tests {
		validatorBalances := make([]uint64, 4)
		for i := 0; i < len(validatorBalances); i++ {
			validatorBalances[i] = params.BeaconConfig().MaxDepositInGwei
		}
		state := &pb.BeaconState{
			ValidatorRegistry: []*pb.ValidatorRecord{
				{Status: pb.ValidatorRecord_ACTIVE},
				{Status: pb.ValidatorRecord_ACTIVE},
				{Status: pb.ValidatorRecord_ACTIVE_PENDING_EXIT},
				{Status: pb.ValidatorRecord_ACTIVE_PENDING_EXIT},
			},
			ValidatorBalances: validatorBalances,
		}
		state = FFGTargetRewardsPenalties(
			state,
			tt.voted,
			uint64(len(tt.voted))*params.BeaconConfig().MaxDepositInGwei,
			uint64(len(validatorBalances))*params.BeaconConfig().MaxDepositInGwei)

		if !reflect.DeepEqual(state.ValidatorBalances, tt.balanceAfterTgtRewardPenalties) {
			t.Errorf("FFGTargetRewardsPenalties(%v) = %v, wanted: %v",
				tt.voted, state.ValidatorBalances, tt.balanceAfterTgtRewardPenalties)
		}
	}
}

func TestChainHeadRewardsPenalties(t *testing.T) {
	tests := []struct {
		voted                           []uint32
		balanceAfterHeadRewardPenalties []uint64
	}{
		// voted represents the validator indices that voted for canonical chain,
		// balanceAfterHeadRewardPenalties represents their final balances,
		// validators who voted should get an increase, who didn't should get a decrease.
		{[]uint32{}, []uint64{31999431819, 31999431819, 31999431819, 31999431819}},
		{[]uint32{0, 1}, []uint64{32000284090, 32000284090, 31999431819, 31999431819}},
		{[]uint32{0, 1, 2, 3}, []uint64{32000568181, 32000568181, 32000568181, 32000568181}},
	}
	for _, tt := range tests {
		validatorBalances := make([]uint64, 4)
		for i := 0; i < len(validatorBalances); i++ {
			validatorBalances[i] = params.BeaconConfig().MaxDepositInGwei
		}
		state := &pb.BeaconState{
			ValidatorRegistry: []*pb.ValidatorRecord{
				{Status: pb.ValidatorRecord_ACTIVE},
				{Status: pb.ValidatorRecord_ACTIVE},
				{Status: pb.ValidatorRecord_ACTIVE_PENDING_EXIT},
				{Status: pb.ValidatorRecord_ACTIVE_PENDING_EXIT},
			},
			ValidatorBalances: validatorBalances,
		}
		state = ChainHeadRewardsPenalties(
			state,
			tt.voted,
			uint64(len(tt.voted))*params.BeaconConfig().MaxDepositInGwei,
			uint64(len(validatorBalances))*params.BeaconConfig().MaxDepositInGwei)

		if !reflect.DeepEqual(state.ValidatorBalances, tt.balanceAfterHeadRewardPenalties) {
			t.Errorf("ChainHeadRewardsPenalties(%v) = %v, wanted: %v",
				tt.voted, state.ValidatorBalances, tt.balanceAfterHeadRewardPenalties)
		}
	}
}

func TestInclusionDistRewards_Ok(t *testing.T) {
	shardAndCommittees := []*pb.ShardAndCommitteeArray{
		{ArrayShardAndCommittee: []*pb.ShardAndCommittee{
			{Shard: 1, Committee: []uint32{0, 1, 2, 3, 4, 5, 6, 7}},
		}}}
	attestation := []*pb.PendingAttestationRecord{
		{Data: &pb.AttestationData{Shard: 1, Slot: 0},
			ParticipationBitfield: []byte{0xff},
			SlotIncluded:          5},
	}

	tests := []struct {
		voted                        []uint32
		balanceAfterInclusionRewards []uint64
	}{
		// voted represents the validator indices that voted this epoch,
		// balanceAfterInclusionRewards represents their final balances after
		// applying rewards with inclusion.
		//
		// Validators shouldn't get penalized.
		{[]uint32{}, []uint64{32000000000, 32000000000, 32000000000, 32000000000}},
		// Validators inclusion rewards are constant.
		{[]uint32{0, 1}, []uint64{32000454544, 32000454544, 32000000000, 32000000000}},
		{[]uint32{0, 1, 2, 3}, []uint64{32000454544, 32000454544, 32000454544, 32000454544}},
	}
	for _, tt := range tests {
		validatorBalances := make([]uint64, 4)
		for i := 0; i < len(validatorBalances); i++ {
			validatorBalances[i] = params.BeaconConfig().MaxDepositInGwei
		}
		state := &pb.BeaconState{
			ShardAndCommitteesAtSlots: shardAndCommittees,
			ValidatorBalances:         validatorBalances,
			LatestAttestations:        attestation,
		}
		state, err := InclusionDistRewards(
			state,
			tt.voted,
			uint64(len(validatorBalances))*params.BeaconConfig().MaxDepositInGwei)
		if err != nil {
			t.Fatalf("could not execute InclusionDistRewards:%v", err)
		}
		if !reflect.DeepEqual(state.ValidatorBalances, tt.balanceAfterInclusionRewards) {
			t.Errorf("InclusionDistRewards(%v) = %v, wanted: %v",
				tt.voted, state.ValidatorBalances, tt.balanceAfterInclusionRewards)
		}
	}
}

func TestInclusionDistRewards_NotOk(t *testing.T) {
	shardAndCommittees := []*pb.ShardAndCommitteeArray{
		{ArrayShardAndCommittee: []*pb.ShardAndCommittee{
			{Shard: 1, Committee: []uint32{}},
		}}}
	attestation := []*pb.PendingAttestationRecord{
		{Data: &pb.AttestationData{Shard: 1, Slot: 0},
			ParticipationBitfield: []byte{0xff}},
	}

	tests := []struct {
		voted                        []uint32
		balanceAfterInclusionRewards []uint64
	}{
		{[]uint32{0, 1, 2, 3}, []uint64{}},
	}
	for _, tt := range tests {
		state := &pb.BeaconState{
			ShardAndCommitteesAtSlots: shardAndCommittees,
			LatestAttestations:        attestation,
		}
		_, err := InclusionDistRewards(state, tt.voted, 0)
		if err == nil {
			t.Fatal("InclusionDistRewards should have failed")
		}
	}
<<<<<<< HEAD
}

func TestInactivityFFGSrcPenalty(t *testing.T) {
	tests := []struct {
		voted                     []uint32
		balanceAfterFFGSrcPenalty []uint64
		epochsSinceFinality       uint64
	}{
		// The higher the epochs since finality, the more penalties applied.
		{[]uint32{0, 1}, []uint64{32000000000, 32000000000, 31999427051, 31999427051}, 5},
		{[]uint32{}, []uint64{31999427051, 31999427051, 31999427051, 31999427051}, 5},
		{[]uint32{}, []uint64{31999422283, 31999422283, 31999422283, 31999422283}, 10},
		{[]uint32{}, []uint64{31999412746, 31999412746, 31999412746, 31999412746}, 20},
	}
	for _, tt := range tests {
		validatorBalances := make([]uint64, 4)
		for i := 0; i < len(validatorBalances); i++ {
			validatorBalances[i] = params.BeaconConfig().MaxDepositInGwei
		}
		state := &pb.BeaconState{
			ValidatorRegistry: []*pb.ValidatorRecord{
				{Status: pb.ValidatorRecord_ACTIVE},
				{Status: pb.ValidatorRecord_ACTIVE},
				{Status: pb.ValidatorRecord_ACTIVE_PENDING_EXIT},
				{Status: pb.ValidatorRecord_ACTIVE_PENDING_EXIT},
			},
			ValidatorBalances: validatorBalances,
		}
		state = InactivityFFGSrcPenalty(
			state,
			tt.voted,
			uint64(len(validatorBalances))*params.BeaconConfig().MaxDepositInGwei,
			tt.epochsSinceFinality)

		if !reflect.DeepEqual(state.ValidatorBalances, tt.balanceAfterFFGSrcPenalty) {
			t.Errorf("InactivityFFGSrcPenalty(%v) = %v, wanted: %v",
				tt.voted, state.ValidatorBalances, tt.balanceAfterFFGSrcPenalty)
		}
	}
}

func TestInactivityFFGTargetPenalty(t *testing.T) {
	tests := []struct {
		voted                        []uint32
		balanceAfterFFGTargetPenalty []uint64
		epochsSinceFinality          uint64
	}{
		// The higher the epochs since finality, the more penalties applied.
		{[]uint32{0, 1}, []uint64{32000000000, 32000000000, 31999427051, 31999427051}, 5},
		{[]uint32{}, []uint64{31999427051, 31999427051, 31999427051, 31999427051}, 5},
		{[]uint32{}, []uint64{31999422283, 31999422283, 31999422283, 31999422283}, 10},
		{[]uint32{}, []uint64{31999412746, 31999412746, 31999412746, 31999412746}, 20},
	}
	for _, tt := range tests {
		validatorBalances := make([]uint64, 4)
		for i := 0; i < len(validatorBalances); i++ {
			validatorBalances[i] = params.BeaconConfig().MaxDepositInGwei
		}
		state := &pb.BeaconState{
			ValidatorRegistry: []*pb.ValidatorRecord{
				{Status: pb.ValidatorRecord_ACTIVE},
				{Status: pb.ValidatorRecord_ACTIVE},
				{Status: pb.ValidatorRecord_ACTIVE_PENDING_EXIT},
				{Status: pb.ValidatorRecord_ACTIVE_PENDING_EXIT},
			},
			ValidatorBalances: validatorBalances,
		}
		state = InactivityFFGTargetPenalty(
			state,
			tt.voted,
			uint64(len(validatorBalances))*params.BeaconConfig().MaxDepositInGwei,
			tt.epochsSinceFinality)

		if !reflect.DeepEqual(state.ValidatorBalances, tt.balanceAfterFFGTargetPenalty) {
			t.Errorf("InactivityFFGTargetPenalty(%v) = %v, wanted: %v",
				tt.voted, state.ValidatorBalances, tt.balanceAfterFFGTargetPenalty)
		}
	}
}

func TestInactivityHeadPenalty(t *testing.T) {
	tests := []struct {
		voted                             []uint32
		balanceAfterInactivityHeadPenalty []uint64
	}{
		{[]uint32{}, []uint64{31999431819, 31999431819, 31999431819, 31999431819}},
		{[]uint32{0, 1}, []uint64{32000000000, 32000000000, 31999431819, 31999431819}},
		{[]uint32{0, 1, 2, 3}, []uint64{32000000000, 32000000000, 32000000000, 32000000000}},
	}
	for _, tt := range tests {
		validatorBalances := make([]uint64, 4)
		for i := 0; i < len(validatorBalances); i++ {
			validatorBalances[i] = params.BeaconConfig().MaxDepositInGwei
		}
		state := &pb.BeaconState{
			ValidatorRegistry: []*pb.ValidatorRecord{
				{Status: pb.ValidatorRecord_ACTIVE},
				{Status: pb.ValidatorRecord_ACTIVE},
				{Status: pb.ValidatorRecord_ACTIVE_PENDING_EXIT},
				{Status: pb.ValidatorRecord_ACTIVE_PENDING_EXIT},
			},
			ValidatorBalances: validatorBalances,
		}
		state = InactivityHeadPenalty(
			state,
			tt.voted,
			uint64(len(validatorBalances))*params.BeaconConfig().MaxDepositInGwei)

		if !reflect.DeepEqual(state.ValidatorBalances, tt.balanceAfterInactivityHeadPenalty) {
			t.Errorf("InactivityHeadPenalty(%v) = %v, wanted: %v",
				tt.voted, state.ValidatorBalances, tt.balanceAfterInactivityHeadPenalty)
		}
	}
}

func TestInactivityExitedPenality(t *testing.T) {
	tests := []struct {
		balanceAfterExitedPenalty []uint64
		epochsSinceFinality       uint64
	}{
		{[]uint64{31998285921, 31998285921, 31998285921, 31998285921}, 5},
		{[]uint64{31998276385, 31998276385, 31998276385, 31998276385}, 10},
		{[]uint64{31997341783, 31997341783, 31997341783, 31997341783}, 500},
	}
	for _, tt := range tests {
		validatorBalances := make([]uint64, 4)
		for i := 0; i < len(validatorBalances); i++ {
			validatorBalances[i] = params.BeaconConfig().MaxDepositInGwei
		}
		state := &pb.BeaconState{
			ValidatorRegistry: []*pb.ValidatorRecord{
				{Status: pb.ValidatorRecord_EXITED_WITH_PENALTY},
				{Status: pb.ValidatorRecord_EXITED_WITH_PENALTY},
				{Status: pb.ValidatorRecord_EXITED_WITH_PENALTY},
				{Status: pb.ValidatorRecord_EXITED_WITH_PENALTY}},
			ValidatorBalances: validatorBalances,
		}
		state = InactivityExitedPenalty(
			state,
			uint64(len(validatorBalances))*params.BeaconConfig().MaxDepositInGwei,
			tt.epochsSinceFinality,
		)

		if !reflect.DeepEqual(state.ValidatorBalances, tt.balanceAfterExitedPenalty) {
			t.Errorf("InactivityExitedPenalty(epochSinceFinality=%v) = %v, wanted: %v",
				tt.epochsSinceFinality, state.ValidatorBalances, tt.balanceAfterExitedPenalty)
		}
	}
}

func TestInactivityInclusionPenalty_Ok(t *testing.T) {
	shardAndCommittees := []*pb.ShardAndCommitteeArray{
		{ArrayShardAndCommittee: []*pb.ShardAndCommittee{
			{Shard: 1, Committee: []uint32{0, 1, 2, 3, 4, 5, 6, 7}},
		}}}
	attestation := []*pb.PendingAttestationRecord{
		{Data: &pb.AttestationData{Shard: 1, Slot: 0},
			ParticipationBitfield: []byte{0xff},
			SlotIncluded:          5},
	}

	tests := []struct {
		voted                        []uint32
		balanceAfterInclusionPenalty []uint64
	}{
		{[]uint32{}, []uint64{32000000000, 32000000000, 32000000000, 32000000000}},
		{[]uint32{0, 1}, []uint64{31999886363, 31999886363, 32000000000, 32000000000}},
		{[]uint32{0, 1, 2, 3}, []uint64{31999886363, 31999886363, 31999886363, 31999886363}},
	}
	for _, tt := range tests {
		validatorBalances := make([]uint64, 4)
		for i := 0; i < len(validatorBalances); i++ {
			validatorBalances[i] = params.BeaconConfig().MaxDepositInGwei
		}
		state := &pb.BeaconState{
			ShardAndCommitteesAtSlots: shardAndCommittees,
			ValidatorBalances:         validatorBalances,
			LatestAttestations:        attestation,
		}
		state, err := InactivityInclusionPenalty(
			state,
			tt.voted,
			uint64(len(validatorBalances))*params.BeaconConfig().MaxDepositInGwei)
		if err != nil {
			t.Fatalf("could not execute InactivityInclusionPenalty:%v", err)
		}
		if !reflect.DeepEqual(state.ValidatorBalances, tt.balanceAfterInclusionPenalty) {
			t.Errorf("InactivityInclusionPenalty(%v) = %v, wanted: %v",
				tt.voted, state.ValidatorBalances, tt.balanceAfterInclusionPenalty)
		}
	}
}

func TestInactivityInclusionPenalty_NotOk(t *testing.T) {
	shardAndCommittees := []*pb.ShardAndCommitteeArray{
		{ArrayShardAndCommittee: []*pb.ShardAndCommittee{
			{Shard: 1, Committee: []uint32{}},
		}}}
	attestation := []*pb.PendingAttestationRecord{
		{Data: &pb.AttestationData{Shard: 1, Slot: 0},
			ParticipationBitfield: []byte{0xff}},
	}

	tests := []struct {
		voted                        []uint32
		balanceAfterInclusionRewards []uint64
	}{
		{[]uint32{0, 1, 2, 3}, []uint64{}},
	}
	for _, tt := range tests {
		state := &pb.BeaconState{
			ShardAndCommitteesAtSlots: shardAndCommittees,
			LatestAttestations:        attestation,
		}
		_, err := InactivityInclusionPenalty(state, tt.voted, 0)
		if err == nil {
			t.Fatal("InclusionDistRewards should have failed")
		}
	}
=======
>>>>>>> 72428239
}<|MERGE_RESOLUTION|>--- conflicted
+++ resolved
@@ -276,7 +276,6 @@
 			t.Fatal("InclusionDistRewards should have failed")
 		}
 	}
-<<<<<<< HEAD
 }
 
 func TestInactivityFFGSrcPenalty(t *testing.T) {
@@ -496,6 +495,4 @@
 			t.Fatal("InclusionDistRewards should have failed")
 		}
 	}
-=======
->>>>>>> 72428239
-}+}
