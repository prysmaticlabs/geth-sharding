--- conflicted
+++ resolved
@@ -26,19 +26,6 @@
 // once p2p internals and end-to-end testing across remote
 // nodes have been implemented.
 type Simulator struct {
-<<<<<<< HEAD
-	config           *params.Config
-	client           *mainchain.SMCClient
-	p2p              *p2p.Server
-	shardID          int
-	ticker           *time.Ticker
-	transactionsFeed *event.Feed
-	ctx              context.Context
-	cancel           context.CancelFunc
-	errChan          chan error    // Useful channel for handling errors at the service layer.
-	delay            time.Duration // The delay (in seconds) between simulator requests sent via p2p.
-	requestSent      chan int      // Useful channel for handling outgoing requests from the service.
-=======
 	config      *params.Config
 	client      *mainchain.SMCClient
 	p2p         *p2p.Server
@@ -48,7 +35,6 @@
 	errChan     chan error // Useful channel for handling errors at the service layer.
 	delay       time.Duration
 	requestFeed *event.Feed
->>>>>>> a1270b46
 }
 
 // NewSimulator creates a struct instance of a simulator service.
@@ -57,28 +43,17 @@
 func NewSimulator(config *params.Config, client *mainchain.SMCClient, p2p *p2p.Server, shardID int, delay time.Duration) (*Simulator, error) {
 	ctx, cancel := context.WithCancel(context.Background())
 	errChan := make(chan error)
-<<<<<<< HEAD
-	requestSent := make(chan int)
-	txFeed := new(event.Feed)
-	return &Simulator{config, client, p2p, shardID, nil, txFeed, ctx, cancel, errChan, delay, requestSent}, nil
-=======
 	return &Simulator{config, client, p2p, shardID, ctx, cancel, errChan, delay, nil}, nil
->>>>>>> a1270b46
 }
 
 // Start the main loop for simulating p2p requests.
 func (s *Simulator) Start() {
 	log.Info("Starting simulator service")
-<<<<<<< HEAD
-	feed := s.p2p.Feed(messages.CollationBodyRequest{})
-	go s.simulateNotaryRequests(s.client.SMCCaller(), s.client.ChainReader(), feed)
-	go s.broadcastTransactions()
-	go s.handleServiceErrors()
-=======
 	s.requestFeed = s.p2p.Feed(messages.CollationBodyRequest{})
 	go utils.HandleServiceErrors(s.ctx.Done(), s.errChan)
 	go s.simulateNotaryRequests(s.client.SMCCaller(), s.client.ChainReader(), time.Tick(time.Second*s.delay))
->>>>>>> a1270b46
+	// Simulator to broadcast tx every 5 seconds.
+	go s.broadcastTransactions(time.Tick(5 * time.Second*s.delay))
 }
 
 // Stop the main loop for simulator requests.
@@ -88,7 +63,6 @@
 	defer s.cancel()
 	defer close(s.errChan)
 	log.Warn("Stopping simulator service")
-	s.ticker.Stop()
 	return nil
 }
 
@@ -129,18 +103,23 @@
 	}
 }
 
-// broadcastTransactions sends a transaction with random bytes over a 5 second interval.
-// This method is for testing purposes only, and will be replaced by a more functional CLI tool.
-func (s *Simulator) broadcastTransactions() {
-	s.ticker = time.NewTicker(5 * time.Second)
-
-	for range s.ticker.C {
-		tx := createTestTransaction()
-		s.p2p.Broadcast(messages.TransactionResponse{Transaction: tx})
-		log.Info(fmt.Sprintf("Sent transaction %x", tx.Hash()))
+// broadcastTransactions sends a transaction with random bytes over by a delay period,
+// this method is for testing purposes only, and will be replaced by a more functional CLI tool.
+func (s *Simulator) broadcastTransactions(delayChan <-chan time.Time) {
+	for {
+		select {
+		// Makes sure to close this goroutine when the service stops.
+		case <-s.ctx.Done():
+			return
+		case <-delayChan:
+			tx := createTestTransaction()
+			s.p2p.Broadcast(messages.TransactionResponse{Transaction: tx})
+			log.Info(fmt.Sprintf("Sent transaction %x", tx.Hash()))
+		}
 	}
 }
 
+// createTestTransaction is a helper method to generate a transaction with random data bytes.
 func createTestTransaction() *types.Transaction {
 	data := make([]byte, 1024)
 	rand.Read(data)
