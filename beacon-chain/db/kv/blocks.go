--- conflicted
+++ resolved
@@ -242,24 +242,13 @@
 func (kv *Store) SaveHeadBlockRoot(ctx context.Context, blockRoot [32]byte) error {
 	ctx, span := trace.StartSpan(ctx, "BeaconDB.SaveHeadBlockRoot")
 	defer span.End()
-<<<<<<< HEAD
-	return k.db.Update(func(tx *bolt.Tx) error {
-			hasStateSummaryInCache := k.stateSummaryCache.Has(blockRoot)
+	return kv.db.Update(func(tx *bolt.Tx) error {
+			hasStateSummaryInCache := kv.stateSummaryCache.Has(blockRoot)
 			hasStateSummaryInDB := tx.Bucket(stateSummaryBucket).Get(blockRoot[:]) != nil
 			hasStateInDB := tx.Bucket(stateBucket).Get(blockRoot[:]) != nil
 			if !(hasStateInDB || hasStateSummaryInDB || hasStateSummaryInCache) {
 				return errors.New("no state or state summary found with head block root")
 			}
-
-=======
-	return kv.db.Update(func(tx *bolt.Tx) error {
-		hasStateSummaryInCache := kv.stateSummaryCache.Has(blockRoot)
-		hasStateSummaryInDB := tx.Bucket(stateSummaryBucket).Get(blockRoot[:]) != nil
-		hasStateInDB := tx.Bucket(stateBucket).Get(blockRoot[:]) != nil
-		if !(hasStateInDB || hasStateSummaryInDB || hasStateSummaryInCache) {
-			return errors.New("no state or state summary found with head block root")
-		}
->>>>>>> 8c8cc144
 
 		bucket := tx.Bucket(blocksBucket)
 		return bucket.Put(headBlockRootKey, blockRoot[:])
