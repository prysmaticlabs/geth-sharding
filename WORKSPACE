--- conflicted
+++ resolved
@@ -1004,10 +1004,6 @@
 )
 
 go_repository(
-<<<<<<< HEAD
-    name = "com_github_phoreproject_bls",
-    commit = "f70f3dbbcdbe519f3b60c88ffcd6afc29eb068e1",
-=======
     name = "com_github_prestonvanloon_go_recaptcha",
     commit = "0834cef6e8bd3a7ebdb3ac7def9440ee47d501a4",
     importpath = "github.com/prestonvanloon/go-recaptcha",
@@ -1016,6 +1012,5 @@
 go_repository(
     name = "com_github_phoreproject_bls",
     commit = "afaefda3ea643e9292b6f4596403ed5c742561b4",
->>>>>>> 81c2e4e9
     importpath = "github.com/phoreproject/bls",
 )