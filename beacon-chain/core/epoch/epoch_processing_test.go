package epoch

import (
	"bytes"
	"testing"

	pb "github.com/prysmaticlabs/prysm/proto/beacon/p2p/v1"
	"github.com/prysmaticlabs/prysm/shared/params"
)

func TestCanProcessEpoch(t *testing.T) {
	if params.BeaconConfig().EpochLength != 64 {
		t.Errorf("EpochLength should be 64 for these tests to pass")
	}
	tests := []struct {
		slot            uint64
		canProcessEpoch bool
	}{
		{
			slot:            1,
			canProcessEpoch: false,
		},
		{
			slot:            63,
			canProcessEpoch: false,
		},
		{
			slot:            64,
			canProcessEpoch: true,
		}, {
			slot:            128,
			canProcessEpoch: true,
		}, {
			slot:            1000000000,
			canProcessEpoch: true,
		},
	}
	for _, tt := range tests {
		state := &pb.BeaconState{Slot: tt.slot}
		if CanProcessEpoch(state) != tt.canProcessEpoch {
			t.Errorf(
				"CanProcessEpoch(%d) = %v. Wanted %v",
				tt.slot,
				CanProcessEpoch(state),
				tt.canProcessEpoch,
			)
		}
	}
}

func TestCanProcessReceiptRoots(t *testing.T) {
	if params.BeaconConfig().PowReceiptRootVotingPeriod != 1024 {
		t.Errorf("PowReceiptRootVotingPeriod should be 1024 for these tests to pass")
	}
	tests := []struct {
		slot                   uint64
		canProcessReceiptRoots bool
	}{
		{
			slot:                   1,
			canProcessReceiptRoots: false,
		},
		{
			slot:                   1022,
			canProcessReceiptRoots: false,
		},
		{
			slot:                   1024,
			canProcessReceiptRoots: true,
		}, {
			slot:                   4096,
			canProcessReceiptRoots: true,
		}, {
			slot:                   234234,
			canProcessReceiptRoots: false,
		},
	}
	for _, tt := range tests {
		state := &pb.BeaconState{Slot: tt.slot}
		if CanProcessReceiptRoots(state) != tt.canProcessReceiptRoots {
			t.Errorf(
				"CanProcessReceiptRoots(%d) = %v. Wanted %v",
				tt.slot,
				CanProcessReceiptRoots(state),
				tt.canProcessReceiptRoots,
			)
		}
	}
}

func TestProcessReceipt(t *testing.T) {
	if params.BeaconConfig().PowReceiptRootVotingPeriod != 1024 {
		t.Errorf("PowReceiptRootVotingPeriod should be 1024 for these tests to pass")
	}
	requiredVoteCount := params.BeaconConfig().PowReceiptRootVotingPeriod
	state := &pb.BeaconState{
		CandidatePowReceiptRoots: []*pb.CandidatePoWReceiptRootRecord{
			{VoteCount: 0, CandidatePowReceiptRootHash32: []byte{'A'}},
			// CandidatePowReceiptRootHash32 ['B'] gets to process with sufficient vote count.
			{VoteCount: requiredVoteCount/2 + 1, CandidatePowReceiptRootHash32: []byte{'B'}},
			{VoteCount: requiredVoteCount / 2, CandidatePowReceiptRootHash32: []byte{'C'}},
		},
	}
	newState := ProcessReceipt(state)
	if !bytes.Equal(newState.ProcessedPowReceiptRootHash32, []byte{'B'}) {
		t.Errorf("Incorrect ProcessedPowReceiptRootHash32. Wanted: %v, got: %v",
			[]byte{'B'}, newState.ProcessedPowReceiptRootHash32)
	}

	// Adding a new receipt root ['D'] which should be the new processed receipt root.
	state.CandidatePowReceiptRoots = append(state.CandidatePowReceiptRoots,
		&pb.CandidatePoWReceiptRootRecord{VoteCount: requiredVoteCount,
			CandidatePowReceiptRootHash32: []byte{'D'}})
	newState = ProcessReceipt(state)
	if !bytes.Equal(newState.ProcessedPowReceiptRootHash32, []byte{'D'}) {
		t.Errorf("Incorrect ProcessedPowReceiptRootHash32. Wanted: %v, got: %v",
			[]byte{'D'}, newState.ProcessedPowReceiptRootHash32)
	}

	if len(newState.CandidatePowReceiptRoots) != 0 {
		t.Errorf("Failed to clean up CandidatePowReceiptRoots slice. Length: %d",
			len(newState.CandidatePowReceiptRoots))
	}
}

func TestProcessJustification(t *testing.T) {
	if params.BeaconConfig().EpochLength != 64 {
		t.Errorf("EpochLength should be 64 for these tests to pass")
	}

	state := &pb.BeaconState{
		Slot:                  300,
		JustifiedSlot:         200,
		JustificationBitfield: 4,
	}
	newState := ProcessJustification(state, 1, 1, 1)

	if newState.PreviousJustifiedSlot != 200 {
		t.Errorf("New state's prev justified slot %d != old state's justified slot %d",
			newState.PreviousJustifiedSlot, state.JustifiedSlot)
	}
	// Since this epoch was justified (not prev), justified_slot = state.slot - EPOCH_LENGTH.
	if newState.JustifiedSlot != state.Slot-params.BeaconConfig().EpochLength {
		t.Errorf("New state's justified slot %d != state's slot - EPOCH_LENGTH %d",
			newState.JustifiedSlot, state.Slot-params.BeaconConfig().EpochLength)
	}
	// The new JustificationBitfield is 11, it went from 0100 to 1011. Two 1's were appended because both
	// prev epoch and this epoch were justified.
	if newState.JustificationBitfield != 11 {
		t.Errorf("New state's justification bitfield %d != 11", newState.JustificationBitfield)
	}

	// Assume for the case where only prev epoch got justified. Verify
	// justified_slot = state.slot - 2 * EPOCH_LENGTH.
	newState = ProcessJustification(state, 0, 1, 1)
	if newState.JustifiedSlot != state.Slot-2*params.BeaconConfig().EpochLength {
		t.Errorf("New state's justified slot %d != state's slot - 2 * EPOCH_LENGTH %d",
			newState.JustifiedSlot, state.Slot-params.BeaconConfig().EpochLength)
	}
}

func TestProcessFinalization(t *testing.T) {
	if params.BeaconConfig().EpochLength != 64 {
		t.Errorf("EpochLength should be 64 for these tests to pass")
	}
	epochLength := params.BeaconConfig().EpochLength

	// 2 consecutive justified slot in a row,
	// and previous justified slot is state slot - 2 * EPOCH_LENGTH.
	state := &pb.BeaconState{
		Slot:                  200,
		JustifiedSlot:         200 - epochLength,
		PreviousJustifiedSlot: 200 - 2*epochLength,
		JustificationBitfield: 3,
	}
	newState := ProcessFinalization(state)
	if newState.FinalizedSlot != state.JustifiedSlot {
		t.Errorf("Wanted finalized slot to be %d, got %d:",
			state.JustifiedSlot, newState.FinalizedSlot)
	}

	// 3 consecutive justified slot in a row.
	// and previous justified slot is state slot - 3 * EPOCH_LENGTH.
	state = &pb.BeaconState{
		Slot:                  300,
		JustifiedSlot:         300 - epochLength,
		PreviousJustifiedSlot: 300 - 3*epochLength,
		JustificationBitfield: 7,
	}
	newState = ProcessFinalization(state)
	if newState.FinalizedSlot != state.JustifiedSlot {
		t.Errorf("Wanted finalized slot to be %d, got %d:",
			state.JustifiedSlot, newState.FinalizedSlot)
	}

	// 4 consecutive justified slot in a row.
	// and previous justified slot is state slot - 3 * EPOCH_LENGTH.
	state = &pb.BeaconState{
		Slot:                  400,
		JustifiedSlot:         400 - epochLength,
		PreviousJustifiedSlot: 400 - 4*epochLength,
		JustificationBitfield: 15,
	}
	newState = ProcessFinalization(state)
	if newState.FinalizedSlot != state.JustifiedSlot {
		t.Errorf("Wanted finalized slot to be %d, got %d:",
			state.JustifiedSlot, newState.FinalizedSlot)
	}

	// if nothing gets finalized it just returns the same state.
	state = &pb.BeaconState{
		Slot:                  100,
		JustifiedSlot:         65,
		PreviousJustifiedSlot: 0,
		JustificationBitfield: 1,
	}
	newState = ProcessFinalization(state)
	if newState.FinalizedSlot != 0 {
		t.Errorf("Wanted finalized slot to be %d, got %d:",
			0, newState.FinalizedSlot)
	}
}

func TestProcessCrosslinks_Ok(t *testing.T) {
	shardCommitteesAtSlot := []*pb.ShardAndCommitteeArray{
		{ArrayShardAndCommittee: []*pb.ShardAndCommittee{
			{Shard: 1, Committee: []uint32{0, 1, 2, 3, 4, 5, 6, 7}},
		}}}

	state := &pb.BeaconState{
		ShardAndCommitteesAtSlots: shardCommitteesAtSlot,
		Slot:                      5,
		LatestCrosslinks:          []*pb.CrosslinkRecord{{}, {}},
		ValidatorBalances: []uint64{16 * 1e9, 18 * 1e9, 20 * 1e9, 31 * 1e9,
			32 * 1e9, 34 * 1e9, 50 * 1e9, 50 * 1e9},
	}

	var attestations []*pb.PendingAttestationRecord
	for i := 0; i < 10; i++ {
		attestation := &pb.PendingAttestationRecord{
			Data: &pb.AttestationData{
				Slot:                 0,
				Shard:                1,
				ShardBlockRootHash32: []byte{'A'},
			},
			// All validators attested to the above roots.
			ParticipationBitfield: []byte{0xff},
		}
		attestations = append(attestations, attestation)
	}

	newState, err := ProcessCrosslinks(
		state,
		attestations,
		nil,
	)
	if err != nil {
		t.Fatalf("Could not execute ProcessCrosslinks: %v", err)
	}
	// Verify crosslink for shard 1([1]) was processed at state.slot (5).
	if newState.LatestCrosslinks[1].Slot != state.Slot {
		t.Errorf("Shard 0s got crosslinked at slot %d, wanted: %d",
			newState.LatestCrosslinks[1].Slot, state.Slot)
	}
	// Verify crosslink for shard 1 was root hashed for []byte{'A'}.
	if !bytes.Equal(newState.LatestCrosslinks[1].ShardBlockRootHash32,
		attestations[0].Data.ShardBlockRootHash32) {
		t.Errorf("Shard 0's root hash is %#x, wanted: %#x",
			newState.LatestCrosslinks[1].ShardBlockRootHash32,
			attestations[0].Data.ShardBlockRootHash32)
	}
}

func TestProcessCrosslinks_NoRoot(t *testing.T) {
	shardCommitteesAtSlot := []*pb.ShardAndCommitteeArray{
		{ArrayShardAndCommittee: []*pb.ShardAndCommittee{
			{Shard: 1, Committee: []uint32{0, 1, 2, 3, 4, 5, 6, 7}},
		}}}

	state := &pb.BeaconState{
		ShardAndCommitteesAtSlots: shardCommitteesAtSlot,
		Slot:                      5,
		LatestCrosslinks:          []*pb.CrosslinkRecord{{}, {}},
		ValidatorBalances:         []uint64{},
	}

	attestations := []*pb.PendingAttestationRecord{
		{Data: &pb.AttestationData{Shard: 1},
			// Empty participation bitfield will trigger error.
			ParticipationBitfield: []byte{}}}

	_, err := ProcessCrosslinks(state, attestations, nil)
	if err == nil {
		t.Fatalf("ProcessCrosslinks should have failed")
	}
}

func TestProcessEjections_Ok(t *testing.T) {
	var shardAndCommittees []*pb.ShardAndCommitteeArray
	for i := uint64(0); i < params.BeaconConfig().EpochLength*2; i++ {
		shardAndCommittees = append(shardAndCommittees, &pb.ShardAndCommitteeArray{
			ArrayShardAndCommittee: []*pb.ShardAndCommittee{
				{Committee: []uint32{0, 1, 2, 3, 4, 5, 6, 7}},
			},
		})
	}
	state := &pb.BeaconState{
		ShardAndCommitteesAtSlots: shardAndCommittees,
		ValidatorBalances: []uint64{
			params.BeaconConfig().EjectionBalanceInGwei - 1,
			params.BeaconConfig().EjectionBalanceInGwei + 1},
		LatestPenalizedExitBalances: []uint64{0},
		ValidatorRegistry: []*pb.ValidatorRecord{
			{Status: pb.ValidatorRecord_ACTIVE},
			{Status: pb.ValidatorRecord_ACTIVE}},
	}
	state, err := ProcessEjections(state)
	if err != nil {
		t.Fatalf("Could not execute ProcessEjections: %v", err)
	}
	if state.ValidatorRegistry[0].Status != pb.ValidatorRecord_EXITED_WITHOUT_PENALTY {
		t.Errorf("Expected EXITED_WITHOUT_PENALTY, but got %v", state.ValidatorRegistry[0].Status)
	}
	if state.ValidatorRegistry[1].Status != pb.ValidatorRecord_ACTIVE {
		t.Errorf("Expected ACTIVE, but got %v", state.ValidatorRegistry[1].Status)
	}
<<<<<<< HEAD
}

func TestCanProcessValidatorRegistry(t *testing.T) {
	state := &pb.BeaconState{
		FinalizedSlot:                   100,
		ValidatorRegistryLastChangeSlot: 99,
		LatestCrosslinks: []*pb.CrosslinkRecord{
			{Slot: 101}, {Slot: 102}, {Slot: 103}, {Slot: 104},
		},
		ShardAndCommitteesAtSlots: []*pb.ShardAndCommitteeArray{
			{ArrayShardAndCommittee: []*pb.ShardAndCommittee{
				{Shard: 0}, {Shard: 1}, {Shard: 2}, {Shard: 3},
			}},
		},
	}
	if !CanProcessValidatorRegistry(state) {
		t.Errorf("Wanted True for CanProcessValidatorRegistry, but got %v", CanProcessValidatorRegistry(state))
	}
}

func TestCanNotProcessValidatorRegistry(t *testing.T) {
	state := &pb.BeaconState{
		FinalizedSlot:                   100,
		ValidatorRegistryLastChangeSlot: 99,
		LatestCrosslinks: []*pb.CrosslinkRecord{
			{Slot: 101}, {Slot: 102}, {Slot: 103}, {Slot: 104},
		},
		ShardAndCommitteesAtSlots: []*pb.ShardAndCommitteeArray{
			{ArrayShardAndCommittee: []*pb.ShardAndCommittee{
				{Shard: 0}, {Shard: 1}, {Shard: 2}, {Shard: 3},
			}},
		},
	}
	if !CanProcessValidatorRegistry(state) {
		t.Errorf("Wanted True for CanProcessValidatorRegistry, but got %v", CanProcessValidatorRegistry(state))
	}
}

func TestCanNotProcessCanNotProcessValidatorRegistry(t *testing.T) {
	state := &pb.BeaconState{
		FinalizedSlot:                   100,
		ValidatorRegistryLastChangeSlot: 101,
	}
	if CanProcessValidatorRegistry(state) {
		t.Errorf("Wanted False for CanProcessValidatorRegistry, but got %v", CanProcessValidatorRegistry(state))
	}
	state = &pb.BeaconState{
		FinalizedSlot:                   100,
		ValidatorRegistryLastChangeSlot: 99,
		LatestCrosslinks: []*pb.CrosslinkRecord{
			{Slot: 99},
		},
		ShardAndCommitteesAtSlots: []*pb.ShardAndCommitteeArray{
			{ArrayShardAndCommittee: []*pb.ShardAndCommittee{
				{Shard: 0}},
			}},
	}
	if CanProcessValidatorRegistry(state) {
		t.Errorf("Wanted False for CanProcessValidatorRegistry, but got %v", CanProcessValidatorRegistry(state))
	}
=======
>>>>>>> b23ccc60
}<|MERGE_RESOLUTION|>--- conflicted
+++ resolved
@@ -324,7 +324,6 @@
 	if state.ValidatorRegistry[1].Status != pb.ValidatorRecord_ACTIVE {
 		t.Errorf("Expected ACTIVE, but got %v", state.ValidatorRegistry[1].Status)
 	}
-<<<<<<< HEAD
 }
 
 func TestCanProcessValidatorRegistry(t *testing.T) {
@@ -385,6 +384,4 @@
 	if CanProcessValidatorRegistry(state) {
 		t.Errorf("Wanted False for CanProcessValidatorRegistry, but got %v", CanProcessValidatorRegistry(state))
 	}
-=======
->>>>>>> b23ccc60
-}+}
