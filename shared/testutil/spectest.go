--- conflicted
+++ resolved
@@ -56,7 +56,6 @@
 	return testFolders, testsFolderPath
 }
 
-<<<<<<< HEAD
 // ConfigFilePath sets the proper config and returns the relevant
 // config file path from eth2-spec-tests directory.
 func ConfigFilePath(t *testing.T, config string) string {
@@ -67,7 +66,7 @@
 	}
 	configFilePath := path.Join(filepath, "config.yaml")
 	return configFilePath
-=======
+}
 
 // BazelDirectoryNonEmpty returns true if directory exists and is not empty.
 func BazelDirectoryNonEmpty(filePath string) (bool, error) {
@@ -80,7 +79,6 @@
 		return false, err
 	}
 	return len(fs) > 0, nil
->>>>>>> 2eac24cb
 }
 
 // BazelFileBytes returns the byte array of the bazel file path given.
