--- conflicted
+++ resolved
@@ -21,13 +21,11 @@
 	"github.com/prysmaticlabs/prysm/validator/keymanager"
 	"github.com/prysmaticlabs/prysm/validator/keymanager/imported"
 	"github.com/tyler-smith/go-bip39"
-<<<<<<< HEAD
+	"github.com/tyler-smith/go-bip39/wordlists"
 	keystorev4 "github.com/wealdtech/go-eth2-wallet-encryptor-keystorev4"
-=======
-	"github.com/tyler-smith/go-bip39/wordlists"
->>>>>>> a4ff97d2
 	"google.golang.org/grpc/codes"
 	"google.golang.org/grpc/status"
+	"google.golang.org/protobuf/types/known/emptypb"
 )
 
 const (
@@ -284,7 +282,7 @@
 // we return an appropriate error.
 func (s *Server) ValidateKeystores(
 	ctx context.Context, req *pb.ValidateKeystoresRequest,
-) (*ptypes.Empty, error) {
+) (*emptypb.Empty, error) {
 	if req.KeystoresPassword == "" {
 		return nil, status.Error(codes.InvalidArgument, "Password required for keystores")
 	}
@@ -314,7 +312,7 @@
 		}
 	}
 
-	return &ptypes.Empty{}, nil
+	return &emptypb.Empty{}, nil
 }
 
 // Initialize a wallet and send it over a global feed.
