package state_test

import (
	"bytes"
	"reflect"
	"testing"

	ethpb "github.com/prysmaticlabs/ethereumapis/eth/v1alpha1"
	"github.com/prysmaticlabs/prysm/beacon-chain/core/state"
	pb "github.com/prysmaticlabs/prysm/proto/beacon/p2p/v1"
	"github.com/prysmaticlabs/prysm/shared/hashutil"
	"github.com/prysmaticlabs/prysm/shared/params"
	"github.com/prysmaticlabs/prysm/shared/testutil"
)

func TestGenesisBeaconState_OK(t *testing.T) {
	genesisEpochNumber := uint64(0)

	if !bytes.Equal(params.BeaconConfig().GenesisForkVersion, []byte{0, 0, 0, 0}) {
		t.Error("GenesisSlot( should be {0,0,0,0} for these tests to pass")
	}
	genesisForkVersion := params.BeaconConfig().GenesisForkVersion

	if params.BeaconConfig().ZeroHash != [32]byte{} {
		t.Error("ZeroHash should be all 0s for these tests to pass")
	}

	if params.BeaconConfig().EpochsPerHistoricalVector != 65536 {
		t.Error("EpochsPerHistoricalVector should be 8192 for these tests to pass")
	}
	latestRandaoMixesLength := int(params.BeaconConfig().EpochsPerHistoricalVector)

	if params.BeaconConfig().HistoricalRootsLimit != 16777216 {
		t.Error("HistoricalRootsLimit should be 16777216 for these tests to pass")
	}

	depositsForChainStart := 100

	if params.BeaconConfig().EpochsPerSlashingsVector != 8192 {
		t.Error("EpochsPerSlashingsVector should be 8192 for these tests to pass")
	}

	genesisTime := uint64(99999)
	deposits, _, _ := testutil.DeterministicDepositsAndKeys(uint64(depositsForChainStart))
	eth1Data, err := testutil.DeterministicEth1Data(len(deposits))
	if err != nil {
		t.Fatal(err)
	}
	newState, err := state.GenesisBeaconState(deposits, genesisTime, eth1Data)
	if err != nil {
		t.Fatalf("could not execute GenesisBeaconState: %v", err)
	}

	// Misc fields checks.
	if newState.Slot != 0 {
		t.Error("Slot was not correctly initialized")
	}
	if !reflect.DeepEqual(*newState.Fork, pb.Fork{
		PreviousVersion: genesisForkVersion,
		CurrentVersion:  genesisForkVersion,
		Epoch:           genesisEpochNumber,
	}) {
		t.Error("Fork was not correctly initialized")
	}

	// Validator registry fields checks.
	if len(newState.Validators) != depositsForChainStart {
		t.Error("Validators was not correctly initialized")
	}
	if newState.Validators[0].ActivationEpoch != 0 {
		t.Error("Validators was not correctly initialized")
	}
	if newState.Validators[0].ActivationEligibilityEpoch != 0 {
		t.Error("Validators was not correctly initialized")
	}
	if len(newState.Balances) != depositsForChainStart {
		t.Error("Balances was not correctly initialized")
	}

	// Randomness and committees fields checks.
	if len(newState.RandaoMixes) != latestRandaoMixesLength {
		t.Error("Length of RandaoMixes was not correctly initialized")
	}
	if !bytes.Equal(newState.RandaoMixes[0], eth1Data.BlockHash) {
		t.Error("RandaoMixes was not correctly initialized")
	}

	// Finality fields checks.
	if newState.PreviousJustifiedCheckpoint.Epoch != genesisEpochNumber {
		t.Error("PreviousJustifiedCheckpoint.Epoch was not correctly initialized")
	}
	if newState.CurrentJustifiedCheckpoint.Epoch != genesisEpochNumber {
		t.Error("JustifiedEpoch was not correctly initialized")
	}
	if newState.FinalizedCheckpoint.Epoch != genesisEpochNumber {
		t.Error("FinalizedSlot was not correctly initialized")
	}
	if newState.JustificationBits[0] != 0x00 {
		t.Error("JustificationBits was not correctly initialized")
	}

	// Recent state checks.
	if !reflect.DeepEqual(newState.Slashings, make([]uint64, params.BeaconConfig().EpochsPerSlashingsVector)) {
		t.Error("Slashings was not correctly initialized")
	}
	if !reflect.DeepEqual(newState.CurrentEpochAttestations, []*pb.PendingAttestation{}) {
		t.Error("CurrentEpochAttestations was not correctly initialized")
	}
	if !reflect.DeepEqual(newState.PreviousEpochAttestations, []*pb.PendingAttestation{}) {
		t.Error("PreviousEpochAttestations was not correctly initialized")
	}

	zeroHash := params.BeaconConfig().ZeroHash[:]
	// History root checks.
	if !bytes.Equal(newState.StateRoots[0], zeroHash) {
		t.Error("StateRoots was not correctly initialized")
	}
	if !bytes.Equal(newState.BlockRoots[0], zeroHash) {
		t.Error("BlockRoots was not correctly initialized")
	}

	// Deposit root checks.
	if !bytes.Equal(newState.Eth1Data.DepositRoot, eth1Data.DepositRoot) {
		t.Error("Eth1Data DepositRoot was not correctly initialized")
	}
	if !reflect.DeepEqual(newState.Eth1DataVotes, []*ethpb.Eth1Data{}) {
		t.Error("Eth1DataVotes was not correctly initialized")
	}
}

func TestGenesisState_HashEquality(t *testing.T) {
	deposits, _, _ := testutil.DeterministicDepositsAndKeys(100)
	state1, err := state.GenesisBeaconState(deposits, 0, &ethpb.Eth1Data{BlockHash: make([]byte, 32)})
	if err != nil {
		t.Error(err)
	}
	state2, err := state.GenesisBeaconState(deposits, 0, &ethpb.Eth1Data{BlockHash: make([]byte, 32)})
	if err != nil {
		t.Error(err)
	}

	root1, err1 := hashutil.HashProto(state1)
	root2, err2 := hashutil.HashProto(state2)

	if err1 != nil || err2 != nil {
		t.Fatalf("Failed to marshal state to bytes: %v %v", err1, err2)
	}

	if root1 != root2 {
		t.Fatalf("Tree hash of two genesis states should be equal, received %#x == %#x", root1, root2)
	}
}

func TestGenesisState_InitializesLatestBlockHashes(t *testing.T) {
	s, err := state.GenesisBeaconState(nil, 0, &ethpb.Eth1Data{})
	if err != nil {
		t.Error(err)
	}
	got, want := len(s.BlockRoots), int(params.BeaconConfig().SlotsPerHistoricalRoot)
	if want != got {
		t.Errorf("Wrong number of recent block hashes. Got: %d Want: %d", got, want)
	}

	got = cap(s.BlockRoots)
	if want != got {
		t.Errorf("The slice underlying array capacity is wrong. Got: %d Want: %d", got, want)
	}

	for _, h := range s.BlockRoots {
		if !bytes.Equal(h, params.BeaconConfig().ZeroHash[:]) {
			t.Errorf("Unexpected non-zero hash data: %v", h)
		}
	}
}

func TestGenesisState_FailsWithoutEth1data(t *testing.T) {
	_, err := state.GenesisBeaconState(nil, 0, nil)
	if err == nil || err.Error() != "no eth1data provided for genesis state" {
		t.Errorf("Did not receive eth1data error with nil eth1data, got %v", err)
	}
<<<<<<< HEAD
}

func TestGenesisState_FailsWrongDeposits(t *testing.T) {
	deposits, _, _ := testutil.DeterministicDepositsAndKeys(params.BeaconConfig().MinGenesisActiveValidatorCount + 1)
	_, err := state.GenesisBeaconState(deposits, 0, &ethpb.Eth1Data{})
	if err == nil || err.Error() != "incorrect number of genesis deposits" {
		t.Errorf("Did not receive deposits error when wrong number of deposits used, got %v", err)
	}
=======
>>>>>>> aef90ac6
}<|MERGE_RESOLUTION|>--- conflicted
+++ resolved
@@ -178,15 +178,4 @@
 	if err == nil || err.Error() != "no eth1data provided for genesis state" {
 		t.Errorf("Did not receive eth1data error with nil eth1data, got %v", err)
 	}
-<<<<<<< HEAD
 }
-
-func TestGenesisState_FailsWrongDeposits(t *testing.T) {
-	deposits, _, _ := testutil.DeterministicDepositsAndKeys(params.BeaconConfig().MinGenesisActiveValidatorCount + 1)
-	_, err := state.GenesisBeaconState(deposits, 0, &ethpb.Eth1Data{})
-	if err == nil || err.Error() != "incorrect number of genesis deposits" {
-		t.Errorf("Did not receive deposits error when wrong number of deposits used, got %v", err)
-	}
-=======
->>>>>>> aef90ac6
-}