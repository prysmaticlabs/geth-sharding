/*
Package featureconfig defines which features are enabled for runtime
in order to selctively enable certain features to maintain a stable runtime.

The process for implementing new features using this package is as follows:
	1. Add a new CMD flag in flags.go, and place it in the proper list(s) var for its client.
	2. Add a condition for the flag in the proper Configure function(s) below.
	3. Place any "new" behavior in the `if flagEnabled` statement.
	4. Place any "previous" behavior in the `else` statement.
	5. Ensure any tests using the new feature fail if the flag isn't enabled.
	5a. Use the following to enable your flag for tests:
	cfg := &featureconfig.Flags{
		VerifyAttestationSigs: true,
	}
	featureconfig.Init(cfg)
*/
package featureconfig

import (
	"github.com/sirupsen/logrus"
	"github.com/urfave/cli"
)

var log = logrus.WithField("prefix", "flags")

// Flags is a struct to represent which features the client will perform on runtime.
type Flags struct {
	GenesisDelay             bool // GenesisDelay when processing a chain start genesis event.
	MinimalConfig            bool // MinimalConfig as defined in the spec.
	WriteSSZStateTransitions bool // WriteSSZStateTransitions to tmp directory.
	InitSyncNoVerify         bool // InitSyncNoVerify when initial syncing w/o verifying block's contents.
	SkipBLSVerify            bool // Skips BLS verification across the runtime.
	EnableBackupWebhook      bool // EnableBackupWebhook to allow database backups to trigger from monitoring port /db/backup.
<<<<<<< HEAD
	Scatter                  bool // Scatter sequential processing by scattering it to multiple cores.
=======
	OptimizeProcessEpoch     bool // OptimizeProcessEpoch to process epoch with optimizations by pre computing records.
>>>>>>> bdbd0aae
	PruneFinalizedStates     bool // PruneFinalizedStates from the database.

	// Cache toggles.
	EnableAttestationCache   bool // EnableAttestationCache; see https://github.com/prysmaticlabs/prysm/issues/3106.
	EnableEth1DataVoteCache  bool // EnableEth1DataVoteCache; see https://github.com/prysmaticlabs/prysm/issues/3106.
	EnableNewCache           bool // EnableNewCache enables the node to use the new caching scheme.
	EnableBLSPubkeyCache     bool // EnableBLSPubkeyCache to improve wall time of PubkeyFromBytes.
	EnableShuffledIndexCache bool // EnableShuffledIndexCache to cache expensive shuffled index computation.
	EnableSkipSlotsCache     bool // EnableSkipSlotsCache caches the state in skipped slots.
	EnableCommitteeCache     bool // EnableCommitteeCache to cache committee computation.
	EnableActiveIndicesCache bool // EnableActiveIndicesCache.
	EnableActiveCountCache   bool // EnableActiveCountCache.
}

var featureConfig *Flags

// Get retrieves feature config.
func Get() *Flags {
	if featureConfig == nil {
		return &Flags{}
	}
	return featureConfig
}

// Init sets the global config equal to the config that is passed in.
func Init(c *Flags) {
	featureConfig = c
}

// ConfigureBeaconChain sets the global config based
// on what flags are enabled for the beacon-chain client.
func ConfigureBeaconChain(ctx *cli.Context) {
	complainOnDeprecatedFlags(ctx)
	cfg := &Flags{}
	if ctx.GlobalBool(MinimalConfigFlag.Name) {
		log.Warn("Using minimal config")
		cfg.MinimalConfig = true
	}
	if ctx.GlobalBool(GenesisDelayFlag.Name) {
		log.Warn("Using non standard genesis delay. This may cause problems in a multi-node environment.")
		cfg.GenesisDelay = true
	}
	if ctx.GlobalBool(writeSSZStateTransitionsFlag.Name) {
		log.Warn("Writing SSZ states and blocks after state transitions")
		cfg.WriteSSZStateTransitions = true
	}
	if ctx.GlobalBool(EnableAttestationCacheFlag.Name) {
		log.Warn("Enabled unsafe attestation cache")
		cfg.EnableAttestationCache = true
	}
	if ctx.GlobalBool(EnableEth1DataVoteCacheFlag.Name) {
		log.Warn("Enabled unsafe eth1 data vote cache")
		cfg.EnableEth1DataVoteCache = true
	}
	if ctx.GlobalBool(InitSyncNoVerifyFlag.Name) {
		log.Warn("Initial syncing without verifying block's contents")
		cfg.InitSyncNoVerify = true
	}
	if ctx.GlobalBool(NewCacheFlag.Name) {
		log.Warn("Using new cache for committee shuffled indices")
		cfg.EnableNewCache = true
	}
	if ctx.GlobalBool(SkipBLSVerifyFlag.Name) {
		log.Warn("UNSAFE: Skipping BLS verification at runtime")
		cfg.SkipBLSVerify = true
	}
	if ctx.GlobalBool(enableBackupWebhookFlag.Name) {
		log.Warn("Allowing database backups to be triggered from HTTP webhook.")
		cfg.EnableBackupWebhook = true
	}
	if ctx.GlobalBool(enableBLSPubkeyCacheFlag.Name) {
		log.Warn("Enabled BLS pubkey cache.")
		cfg.EnableBLSPubkeyCache = true
	}
<<<<<<< HEAD
	if ctx.GlobalBool(Scatter.Name) {
		log.Warn("Scattering sequential proceses to multiple cores")
		cfg.Scatter = true
=======
	if ctx.GlobalBool(OptimizeProcessEpoch.Name) {
		log.Warn("Processing epoch with optimizations")
		cfg.OptimizeProcessEpoch = true
>>>>>>> bdbd0aae
	}
	if ctx.GlobalBool(pruneFinalizedStatesFlag.Name) {
		log.Warn("Enabled pruning old finalized states from database.")
		cfg.PruneFinalizedStates = true
	}
	if ctx.GlobalBool(enableShuffledIndexCache.Name) {
		log.Warn("Enabled shuffled index cache.")
		cfg.EnableShuffledIndexCache = true
	}
	if ctx.GlobalBool(enableSkipSlotsCache.Name) {
		log.Warn("Enabled skip slots cache.")
		cfg.EnableSkipSlotsCache = true
	}
	if ctx.GlobalBool(enableCommitteeCacheFlag.Name) {
		log.Warn("Enabled committee cache.")
		cfg.EnableCommitteeCache = true
	}
	if ctx.GlobalBool(enableActiveIndicesCacheFlag.Name) {
		log.Warn("Enabled active indices cache.")
		cfg.EnableActiveIndicesCache = true
	}
	if ctx.GlobalBool(enableActiveCountCacheFlag.Name) {
		log.Warn("Enabled active count cache.")
		cfg.EnableActiveCountCache = true
	}
	Init(cfg)
}

// ConfigureValidator sets the global config based
// on what flags are enabled for the validator client.
func ConfigureValidator(ctx *cli.Context) {
	complainOnDeprecatedFlags(ctx)
	cfg := &Flags{}
	if ctx.GlobalBool(MinimalConfigFlag.Name) {
		log.Warn("Using minimal config")
		cfg.MinimalConfig = true
	}
	Init(cfg)
}

func complainOnDeprecatedFlags(ctx *cli.Context) {
	for _, f := range deprecatedFlags {
		if ctx.IsSet(f.GetName()) {
			log.Errorf("%s is deprecated and has no effect. Do not use this flag, it will be deleted soon.", f.GetName())
		}
	}
}<|MERGE_RESOLUTION|>--- conflicted
+++ resolved
@@ -31,11 +31,6 @@
 	InitSyncNoVerify         bool // InitSyncNoVerify when initial syncing w/o verifying block's contents.
 	SkipBLSVerify            bool // Skips BLS verification across the runtime.
 	EnableBackupWebhook      bool // EnableBackupWebhook to allow database backups to trigger from monitoring port /db/backup.
-<<<<<<< HEAD
-	Scatter                  bool // Scatter sequential processing by scattering it to multiple cores.
-=======
-	OptimizeProcessEpoch     bool // OptimizeProcessEpoch to process epoch with optimizations by pre computing records.
->>>>>>> bdbd0aae
 	PruneFinalizedStates     bool // PruneFinalizedStates from the database.
 
 	// Cache toggles.
@@ -110,16 +105,6 @@
 		log.Warn("Enabled BLS pubkey cache.")
 		cfg.EnableBLSPubkeyCache = true
 	}
-<<<<<<< HEAD
-	if ctx.GlobalBool(Scatter.Name) {
-		log.Warn("Scattering sequential proceses to multiple cores")
-		cfg.Scatter = true
-=======
-	if ctx.GlobalBool(OptimizeProcessEpoch.Name) {
-		log.Warn("Processing epoch with optimizations")
-		cfg.OptimizeProcessEpoch = true
->>>>>>> bdbd0aae
-	}
 	if ctx.GlobalBool(pruneFinalizedStatesFlag.Name) {
 		log.Warn("Enabled pruning old finalized states from database.")
 		cfg.PruneFinalizedStates = true
