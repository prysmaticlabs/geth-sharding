--- conflicted
+++ resolved
@@ -63,14 +63,10 @@
 		}
 		return baseState, nil
 	}
-<<<<<<< HEAD
 
 	// To avoid sharing the same state across checkpoint state cache and hot state cache,
 	// we don't add the state to check point cache.
 	has, err := s.stateGen.HasStateInCache(ctx, bytesutil.ToBytes32(c.Root))
-=======
-	has, err := s.stateGen.HasState(ctx, bytesutil.ToBytes32(c.Root))
->>>>>>> b3155a04
 	if err != nil {
 		return nil, err
 	}
