package helpers

import (
	"reflect"
	"testing"

<<<<<<< HEAD
	"github.com/prysmaticlabs/prysm/beacon-chain/cache"
=======
>>>>>>> a685b461
	"github.com/prysmaticlabs/prysm/beacon-chain/utils"
	pb "github.com/prysmaticlabs/prysm/proto/beacon/p2p/v1"
	"github.com/prysmaticlabs/prysm/shared/params"
	"google.golang.org/grpc/codes"
	"google.golang.org/grpc/status"
)

func TestEpochCommitteeCount_OK(t *testing.T) {
	// this defines the # of validators required to have 1 committee
	// per slot for epoch length.
	validatorsPerEpoch := params.BeaconConfig().SlotsPerEpoch * params.BeaconConfig().TargetCommitteeSize
	tests := []struct {
		validatorCount uint64
		committeeCount uint64
	}{
		{0, params.BeaconConfig().SlotsPerEpoch},
		{1000, params.BeaconConfig().SlotsPerEpoch},
		{2 * validatorsPerEpoch, 2 * params.BeaconConfig().SlotsPerEpoch},
		{5 * validatorsPerEpoch, 5 * params.BeaconConfig().SlotsPerEpoch},
		{16 * validatorsPerEpoch, 16 * params.BeaconConfig().SlotsPerEpoch},
		{32 * validatorsPerEpoch, 16 * params.BeaconConfig().SlotsPerEpoch},
	}
	for _, test := range tests {
		vals := make([]*pb.Validator, test.validatorCount)
		for i := 0; i < len(vals); i++ {
			vals[i] = &pb.Validator{
				ExitEpoch: params.BeaconConfig().FarFutureEpoch,
			}
		}
		s := &pb.BeaconState{
			ValidatorRegistry: vals,
		}
		if test.committeeCount != EpochCommitteeCount(s, 1) {
			t.Errorf("wanted: %d, got: %d",
				test.committeeCount, EpochCommitteeCount(s, 1))
		}
	}
}

func TestEpochCommitteeCount_LessShardsThanEpoch(t *testing.T) {
	validatorCount := uint64(8)
	productionConfig := params.BeaconConfig()
	testConfig := &params.BeaconChainConfig{
		ShardCount:          1,
		SlotsPerEpoch:       4,
		TargetCommitteeSize: 2,
	}
	params.OverrideBeaconConfig(testConfig)
	vals := make([]*pb.Validator, validatorCount)
	for i := 0; i < len(vals); i++ {
		vals[i] = &pb.Validator{
			ExitEpoch: params.BeaconConfig().FarFutureEpoch,
		}
	}
	s := &pb.BeaconState{
		ValidatorRegistry: vals,
	}
	if EpochCommitteeCount(s, 1) != validatorCount/testConfig.TargetCommitteeSize {
		t.Errorf("wanted: %d, got: %d",
			validatorCount/testConfig.TargetCommitteeSize, EpochCommitteeCount(s, 1))
	}
	params.OverrideBeaconConfig(productionConfig)
}

func TestShardDelta_OK(t *testing.T) {
	minShardDelta := params.BeaconConfig().ShardCount -
		params.BeaconConfig().ShardCount/params.BeaconConfig().SlotsPerEpoch
	tests := []struct {
		validatorCount uint64
		shardCount     uint64
	}{
		{0, params.BeaconConfig().SlotsPerEpoch},    // Empty minimum shards
		{1000, params.BeaconConfig().SlotsPerEpoch}, // 1000 Validators minimum shards,
		{100000, 768 /*len(active_validators) // TARGET_COMMITTEE_SIZE*/},
		{500000, minShardDelta}, // 5 Mil, above shard delta
	}
	for _, test := range tests {
		vals := make([]*pb.Validator, test.validatorCount)
		for i := 0; i < len(vals); i++ {
			vals[i] = &pb.Validator{
				ExitEpoch: params.BeaconConfig().FarFutureEpoch,
			}
		}
		s := &pb.BeaconState{
			ValidatorRegistry: vals,
		}
		if test.shardCount != ShardDelta(s, 1) {
			t.Errorf("wanted: %d, got: %d",
				test.shardCount, ShardDelta(s, 1))
		}
	}
}

func TestComputeCommittee_WithoutCache(t *testing.T) {
	// Create 10 committees
	committeeCount := uint64(10)
	validatorCount := committeeCount * params.BeaconConfig().TargetCommitteeSize
	validators := make([]*pb.Validator, validatorCount)

	for i := 0; i < len(validators); i++ {
		validators[i] = &pb.Validator{
			ExitEpoch: params.BeaconConfig().FarFutureEpoch,
		}
	}

	state := &pb.BeaconState{
		ValidatorRegistry:      validators,
		Slot:                   200,
		LatestRandaoMixes:      make([][]byte, params.BeaconConfig().LatestRandaoMixesLength),
		LatestActiveIndexRoots: make([][]byte, params.BeaconConfig().LatestActiveIndexRootsLength),
	}

	epoch := CurrentEpoch(state)
	indices := ActiveValidatorIndices(state, epoch)
	seed := GenerateSeed(state, epoch)
	committees, err := ComputeCommittee(indices, seed, 0, 1 /* Total committee*/)
	if err != nil {
		t.Errorf("could not compute committee: %v", err)
	}

	// Test shuffled indices are correct for shard 5 committee
	shard := uint64(5)
	committee5, err := ComputeCommittee(indices, seed, shard, committeeCount)
	if err != nil {
		t.Errorf("could not compute committee: %v", err)
	}
	start := utils.SplitOffset(validatorCount, committeeCount, shard)
	end := utils.SplitOffset(validatorCount, committeeCount, shard+1)

	if !reflect.DeepEqual(committees[start:end], committee5) {
		t.Error("committee has different shuffled indices")
	}

	// Test shuffled indices are correct for shard 9 committee
	shard = uint64(9)
	committee9, err := ComputeCommittee(indices, seed, shard, committeeCount)
	if err != nil {
		t.Errorf("could not compute committee: %v", err)
	}
	start = utils.SplitOffset(validatorCount, committeeCount, shard)
	end = utils.SplitOffset(validatorCount, committeeCount, shard+1)

	if !reflect.DeepEqual(committees[start:end], committee9) {
		t.Error("committee has different shuffled indices")
	}
}

func TestComputeCommittee_WithCache(t *testing.T) {
	// Create 10 committees
	committeeCount := uint64(10)
	validatorCount := committeeCount * params.BeaconConfig().TargetCommitteeSize
	validators := make([]*pb.Validator, validatorCount)
	for i := 0; i < len(validators); i++ {
		validators[i] = &pb.Validator{
			ExitEpoch: params.BeaconConfig().FarFutureEpoch,
		}
	}

	state := &pb.BeaconState{
		ValidatorRegistry:      validators,
		Slot:                   200,
		LatestRandaoMixes:      make([][]byte, params.BeaconConfig().LatestRandaoMixesLength),
		LatestActiveIndexRoots: make([][]byte, params.BeaconConfig().LatestActiveIndexRootsLength),
	}

	epoch := CurrentEpoch(state)
	indices := ActiveValidatorIndices(state, epoch)
	seed := GenerateSeed(state, epoch)

	// Test shuffled indices are correct for shard 3 committee
	shard := uint64(3)
	committee3, err := ComputeCommittee(indices, seed, shard, committeeCount)
	if err != nil {
		t.Errorf("could not compute committee: %v", err)
	}

	cachedIndices, err := shuffledIndicesCache.ShuffledIndicesBySeed(shard, seed[:])
	if err != nil {
		t.Fatal(err)
	}

	if !reflect.DeepEqual(cachedIndices, committee3) {
		t.Error("committee has different shuffled indices")
	}
}

func TestAttestationParticipants_NoCommitteeCache(t *testing.T) {
	if params.BeaconConfig().SlotsPerEpoch != 64 {
		t.Errorf("SlotsPerEpoch should be 64 for these tests to pass")
	}

	validators := make([]*pb.Validator, 2*params.BeaconConfig().SlotsPerEpoch)
	for i := 0; i < len(validators); i++ {
		validators[i] = &pb.Validator{
			ExitEpoch: params.BeaconConfig().FarFutureEpoch,
		}
	}

	state := &pb.BeaconState{
		ValidatorRegistry:      validators,
		LatestRandaoMixes:      make([][]byte, params.BeaconConfig().LatestRandaoMixesLength),
		LatestActiveIndexRoots: make([][]byte, params.BeaconConfig().LatestActiveIndexRootsLength),
	}

	attestationData := &pb.AttestationData{}

	tests := []struct {
		attestationSlot uint64
		stateSlot       uint64
		bitfield        []byte
		wanted          []uint64
	}{
		{
			attestationSlot: 3,
			stateSlot:       5,
			bitfield:        []byte{0x03},
			wanted:          []uint64{82, 84},
		},
		{
			attestationSlot: 2,
			stateSlot:       10,
			bitfield:        []byte{0x01},
			wanted:          []uint64{32, 63},
		},
		{
			attestationSlot: 11,
			stateSlot:       10,
			bitfield:        []byte{0x03},
			wanted:          []uint64{37, 104},
		},
	}
	//startShard := uint64(960)
	for _, tt := range tests {
		state.Slot = tt.stateSlot
		attestationData.Crosslink = &pb.Crosslink{
			Shard: tt.attestationSlot,
		}
		attestationData.TargetEpoch = 0

		result, err := AttestingIndices(state, attestationData, tt.bitfield)
		if err != nil {
			t.Errorf("Failed to get attestation participants: %v", err)
		}

		if !reflect.DeepEqual(tt.wanted, result) {
			t.Errorf(
				"Result indices was an unexpected value. Wanted %d, got %d",
				tt.wanted,
				result,
			)
		}
	}
}

func TestAttestationParticipants_IncorrectBitfield(t *testing.T) {
	if params.BeaconConfig().SlotsPerEpoch != 64 {
		t.Errorf("SlotsPerEpoch should be 64 for these tests to pass")
	}

	validators := make([]*pb.Validator, params.BeaconConfig().DepositsForChainStart)
	for i := 0; i < len(validators); i++ {
		validators[i] = &pb.Validator{
			ExitEpoch: params.BeaconConfig().FarFutureEpoch,
		}
	}

	state := &pb.BeaconState{
		ValidatorRegistry:      validators,
		LatestRandaoMixes:      make([][]byte, params.BeaconConfig().LatestRandaoMixesLength),
		LatestActiveIndexRoots: make([][]byte, params.BeaconConfig().LatestActiveIndexRootsLength),
	}
	attestationData := &pb.AttestationData{Crosslink: &pb.Crosslink{}}

	if _, err := AttestingIndices(state, attestationData, []byte{}); err == nil {
		t.Error("attestation participants should have failed with incorrect bitfield")
	}
}

func TestVerifyBitfield_OK(t *testing.T) {
	bitfield := []byte{0xFF}
	committeeSize := 8

	isValidated, err := VerifyBitfield(bitfield, committeeSize)
	if err != nil {
		t.Fatal(err)
	}

	if !isValidated {
		t.Error("bitfield is not validated when it was supposed to be")
	}

	bitfield = []byte{0xff, 0x80}
	committeeSize = 9

	isValidated, err = VerifyBitfield(bitfield, committeeSize)
	if err != nil {
		t.Fatal(err)
	}

	if isValidated {
		t.Error("bitfield is validated when it was supposed to be")
	}

	bitfield = []byte{0xff, 0x03}
	committeeSize = 10
	isValidated, err = VerifyBitfield(bitfield, committeeSize)
	if err != nil {
		t.Fatal(err)
	}

	if !isValidated {
		t.Error("bitfield is not validated when it was supposed to be")
	}
}

func TestCommitteeAssignment_CanRetrieve(t *testing.T) {
	// Initialize test with 128 validators, each slot and each shard gets 2 validators.
	validators := make([]*pb.Validator, 2*params.BeaconConfig().SlotsPerEpoch)
	for i := 0; i < len(validators); i++ {
		validators[i] = &pb.Validator{
			ExitEpoch: params.BeaconConfig().FarFutureEpoch,
		}
	}
	state := &pb.BeaconState{
		ValidatorRegistry:      validators,
		Slot:                   params.BeaconConfig().SlotsPerEpoch,
		LatestRandaoMixes:      make([][]byte, params.BeaconConfig().LatestRandaoMixesLength),
		LatestActiveIndexRoots: make([][]byte, params.BeaconConfig().LatestActiveIndexRootsLength),
	}

	tests := []struct {
		index      uint64
		slot       uint64
		committee  []uint64
		shard      uint64
		isProposer bool
	}{
		{
			index:      0,
			slot:       186,
			committee:  []uint64{0, 45},
			shard:      122,
			isProposer: false,
		},
		{
			index:      105,
			slot:       135,
			committee:  []uint64{111, 105},
			shard:      71,
			isProposer: false,
		},
		{
			index:      64,
			slot:       170,
			committee:  []uint64{64, 80},
			shard:      106,
			isProposer: false,
		},
		{
			index:      11,
			slot:       191,
			committee:  []uint64{102, 11},
			shard:      127,
			isProposer: false,
		},
	}

	for _, tt := range tests {
		committee, shard, slot, isProposer, err := CommitteeAssignment(state, tt.slot/params.BeaconConfig().SlotsPerEpoch, tt.index)
		if err != nil {
			t.Fatalf("failed to execute NextEpochCommitteeAssignment: %v", err)
		}
		if shard != tt.shard {
			t.Errorf("wanted shard %d, got shard %d for validator index %d",
				tt.shard, shard, tt.index)
		}
		if slot != tt.slot {
			t.Errorf("wanted slot %d, got slot %d for validator index %d",
				tt.slot, slot, tt.index)
		}
		if isProposer != tt.isProposer {
			t.Errorf("wanted isProposer %v, got isProposer %v for validator index %d",
				tt.isProposer, isProposer, tt.index)
		}
		if !reflect.DeepEqual(committee, tt.committee) {
			t.Errorf("wanted committee %v, got committee %v for validator index %d",
				tt.committee, committee, tt.index)
		}
	}
}

func TestCommitteeAssignment_CantFindValidator(t *testing.T) {
	state := &pb.BeaconState{
		Slot:                   params.BeaconConfig().SlotsPerEpoch,
		LatestRandaoMixes:      make([][]byte, params.BeaconConfig().LatestRandaoMixesLength),
		LatestActiveIndexRoots: make([][]byte, params.BeaconConfig().LatestActiveIndexRootsLength),
	}
	index := uint64(10000)
	_, _, _, _, err := CommitteeAssignment(state, 1, index)
	statusErr, ok := status.FromError(err)
	if !ok {
		t.Fatal(err)
	}
	if statusErr.Code() != codes.NotFound {
		t.Errorf("Unexpected error: %v", err)
	}
}

func TestShardDelta_Ok(t *testing.T) {
	validatorsPerEpoch := params.BeaconConfig().SlotsPerEpoch * params.BeaconConfig().TargetCommitteeSize
	min := params.BeaconConfig().ShardCount - params.BeaconConfig().ShardCount/params.BeaconConfig().SlotsPerEpoch
	tests := []struct {
		validatorCount uint64
		shardDelta     uint64
	}{
		{0, params.BeaconConfig().SlotsPerEpoch},
		{1000, params.BeaconConfig().SlotsPerEpoch},
		{2 * validatorsPerEpoch, 2 * params.BeaconConfig().SlotsPerEpoch},
		{5 * validatorsPerEpoch, 5 * params.BeaconConfig().SlotsPerEpoch},
		{16 * validatorsPerEpoch, min},
		{32 * validatorsPerEpoch, min},
	}
	for _, test := range tests {
		validators := make([]*pb.Validator, test.validatorCount)
		for i := 0; i < len(validators); i++ {
			validators[i] = &pb.Validator{
				ExitEpoch: params.BeaconConfig().FarFutureEpoch,
			}
		}
		state := &pb.BeaconState{ValidatorRegistry: validators}
		if test.shardDelta != ShardDelta(state, 0) {
			t.Errorf("wanted: %d, got: %d",
				test.shardDelta, ShardDelta(state, 0))
		}
	}
}

func TestEpochStartShard_EpochOutOfBound(t *testing.T) {
	_, err := EpochStartShard(&pb.BeaconState{}, 2)
	want := "epoch 2 can't be greater than 1"
	if err.Error() != want {
		t.Fatalf("Did not generate correct error. Want: %s, got: %s",
			err.Error(), want)
	}
}

func TestEpochStartShard_AccurateShard(t *testing.T) {
	validatorsPerEpoch := params.BeaconConfig().SlotsPerEpoch * params.BeaconConfig().TargetCommitteeSize
	tests := []struct {
		validatorCount uint64
		startShard     uint64
	}{
		{0, 676},
		{1000, 676},
		{2 * validatorsPerEpoch, 228},
		{5 * validatorsPerEpoch, 932},
		{16 * validatorsPerEpoch, 212},
		{32 * validatorsPerEpoch, 212},
	}
	for _, test := range tests {
		validators := make([]*pb.Validator, test.validatorCount)
		for i := 0; i < len(validators); i++ {
			validators[i] = &pb.Validator{
				ExitEpoch: params.BeaconConfig().FarFutureEpoch,
			}
		}
		state := &pb.BeaconState{ValidatorRegistry: validators, LatestStartShard: 100, Slot: 500}
		startShard, err := EpochStartShard(state, 0)
		if err != nil {
			t.Fatal(err)
		}
		if test.startShard != startShard {
			t.Errorf("wanted: %d, got: %d", test.startShard, startShard)
		}
	}
}

func TestVerifyAttestationBitfield_OK(t *testing.T) {
	if params.BeaconConfig().SlotsPerEpoch != 64 {
		t.Errorf("SlotsPerEpoch should be 64 for these tests to pass")
	}

	validators := make([]*pb.Validator, 2*params.BeaconConfig().SlotsPerEpoch)
	var activeRoots [][]byte
	for i := 0; i < len(validators); i++ {
		validators[i] = &pb.Validator{
			ExitEpoch: params.BeaconConfig().FarFutureEpoch,
		}
		activeRoots = append(activeRoots, []byte{'A'})
	}

	state := &pb.BeaconState{
		ValidatorRegistry:      validators,
		LatestActiveIndexRoots: activeRoots,
		LatestRandaoMixes:      activeRoots,
	}

	tests := []struct {
		attestation         *pb.Attestation
		stateSlot           uint64
		errorExists         bool
		verificationFailure bool
	}{
		{
			attestation: &pb.Attestation{
				AggregationBitfield: []byte{0x01},
				Data: &pb.AttestationData{
					Crosslink: &pb.Crosslink{
						Shard: 5,
					},
				},
			},
			stateSlot: 5,
		},
		{

			attestation: &pb.Attestation{
				AggregationBitfield: []byte{0x02},
				Data: &pb.AttestationData{
					Crosslink: &pb.Crosslink{
						Shard: 10,
					},
				},
			},
			stateSlot: 10,
		},
		{
			attestation: &pb.Attestation{
				AggregationBitfield: []byte{0x02},
				Data: &pb.AttestationData{
					Crosslink: &pb.Crosslink{
						Shard: 20,
					},
				},
			},
			stateSlot: 20,
		},
		{
			attestation: &pb.Attestation{
				AggregationBitfield: []byte{0xFF, 0xC0},
				Data: &pb.AttestationData{
					Crosslink: &pb.Crosslink{
						Shard: 5,
					},
				},
			},
			stateSlot:   5,
			errorExists: true,
		},
		{
			attestation: &pb.Attestation{
				AggregationBitfield: []byte{0xFF},
				Data: &pb.AttestationData{
					Crosslink: &pb.Crosslink{
						Shard: 20,
					},
				},
			},
			stateSlot:           20,
			verificationFailure: true,
		},
	}

	for _, tt := range tests {
		state.Slot = tt.stateSlot
		verified, err := VerifyAttestationBitfield(state, tt.attestation)
		if tt.errorExists {
			if err == nil {
				t.Error("error is nil, when verification is supposed to fail")
			}
			continue
		}
		if tt.verificationFailure {
			if verified {
				t.Error("verification succeeded when it was supposed to fail")
			}
			continue
		}
		if err != nil {
			t.Errorf("Failed to verify bitfield: %v", err)
			continue
		}
		if !verified {
			t.Errorf("Bitfield isnt verified: %08b", tt.attestation.AggregationBitfield)
		}
	}
}
<<<<<<< HEAD

func BenchmarkComputeCommittee64000_WithCache(b *testing.B) {
	RestartShuffledValidatorCache()
	validators := make([]*pb.Validator, 64000)
	for i := 0; i < len(validators); i++ {
		validators[i] = &pb.Validator{
			ExitEpoch: params.BeaconConfig().FarFutureEpoch,
		}
	}
	state := &pb.BeaconState{
		ValidatorRegistry:      validators,
		LatestRandaoMixes:      make([][]byte, params.BeaconConfig().LatestRandaoMixesLength),
		LatestActiveIndexRoots: make([][]byte, params.BeaconConfig().LatestActiveIndexRootsLength),
	}

	epoch := CurrentEpoch(state)
	indices := ActiveValidatorIndices(state, epoch)
	seed := GenerateSeed(state, epoch)

	shard := uint64(3)
	_, err := ComputeCommittee(indices, seed, shard, 500)
	if err != nil {
		panic(err)
	}
	b.ResetTimer()
	for n := 0; n < b.N; n++ {
		_, err := ComputeCommittee(indices, seed, 0, 500)
		if err != nil {
			panic(err)
		}
	}
}

func BenchmarkComputeCommittee128000_WithCache(b *testing.B) {
	RestartShuffledValidatorCache()
	validators := make([]*pb.Validator, 128000)
	for i := 0; i < len(validators); i++ {
		validators[i] = &pb.Validator{
			ExitEpoch: params.BeaconConfig().FarFutureEpoch,
		}
	}
	state := &pb.BeaconState{
		ValidatorRegistry:      validators,
		LatestRandaoMixes:      make([][]byte, params.BeaconConfig().LatestRandaoMixesLength),
		LatestActiveIndexRoots: make([][]byte, params.BeaconConfig().LatestActiveIndexRootsLength),
	}

=======

func BenchmarkComputeCommittee300000_WithPreCache(b *testing.B) {
	RestartShuffledValidatorCache()
	validators := make([]*pb.Validator, 300000)
	for i := 0; i < len(validators); i++ {
		validators[i] = &pb.Validator{
			ExitEpoch: params.BeaconConfig().FarFutureEpoch,
		}
	}
	state := &pb.BeaconState{
		ValidatorRegistry:      validators,
		LatestRandaoMixes:      make([][]byte, params.BeaconConfig().LatestRandaoMixesLength),
		LatestActiveIndexRoots: make([][]byte, params.BeaconConfig().LatestActiveIndexRootsLength),
	}

>>>>>>> a685b461
	epoch := CurrentEpoch(state)
	indices := ActiveValidatorIndices(state, epoch)
	seed := GenerateSeed(state, epoch)

	shard := uint64(3)
<<<<<<< HEAD
	_, err := ComputeCommittee(indices, seed, shard, 1000)
=======
	_, err := ComputeCommittee(indices, seed, shard, params.BeaconConfig().ShardCount)
>>>>>>> a685b461
	if err != nil {
		panic(err)
	}

	b.ResetTimer()
	for n := 0; n < b.N; n++ {
<<<<<<< HEAD
		_, err := ComputeCommittee(indices, seed, shard, 1000)
=======
		_, err := ComputeCommittee(indices, seed, shard, params.BeaconConfig().ShardCount)
>>>>>>> a685b461
		if err != nil {
			panic(err)
		}
	}
}

<<<<<<< HEAD
func BenchmarkComputeCommittee300000_WithCache(b *testing.B) {
	RestartShuffledValidatorCache()
	validators := make([]*pb.Validator, 300000)
=======
func BenchmarkComputeCommittee3000000_WithPreCache(b *testing.B) {
	RestartShuffledValidatorCache()
	validators := make([]*pb.Validator, 3000000)
>>>>>>> a685b461
	for i := 0; i < len(validators); i++ {
		validators[i] = &pb.Validator{
			ExitEpoch: params.BeaconConfig().FarFutureEpoch,
		}
	}
	state := &pb.BeaconState{
		ValidatorRegistry:      validators,
		LatestRandaoMixes:      make([][]byte, params.BeaconConfig().LatestRandaoMixesLength),
		LatestActiveIndexRoots: make([][]byte, params.BeaconConfig().LatestActiveIndexRootsLength),
	}

	epoch := CurrentEpoch(state)
	indices := ActiveValidatorIndices(state, epoch)
	seed := GenerateSeed(state, epoch)

	shard := uint64(3)
	_, err := ComputeCommittee(indices, seed, shard, params.BeaconConfig().ShardCount)
	if err != nil {
		panic(err)
	}

	b.ResetTimer()
	for n := 0; n < b.N; n++ {
		_, err := ComputeCommittee(indices, seed, shard, params.BeaconConfig().ShardCount)
		if err != nil {
			panic(err)
		}
	}
}

<<<<<<< HEAD
func BenchmarkComputeCommittee128000_WithOutCache(b *testing.B) {
=======
func BenchmarkComputeCommittee128000_WithOutPreCache(b *testing.B) {
>>>>>>> a685b461
	RestartShuffledValidatorCache()
	validators := make([]*pb.Validator, 128000)
	for i := 0; i < len(validators); i++ {
		validators[i] = &pb.Validator{
			ExitEpoch: params.BeaconConfig().FarFutureEpoch,
		}
	}
	state := &pb.BeaconState{
		ValidatorRegistry:      validators,
		LatestRandaoMixes:      make([][]byte, params.BeaconConfig().LatestRandaoMixesLength),
		LatestActiveIndexRoots: make([][]byte, params.BeaconConfig().LatestActiveIndexRootsLength),
	}

	epoch := CurrentEpoch(state)
	indices := ActiveValidatorIndices(state, epoch)
	seed := GenerateSeed(state, epoch)

<<<<<<< HEAD
	shard := uint64(3)
	b.ResetTimer()
	for n := 0; n < b.N; n++ {
=======
	i := uint64(0)
	shard := uint64(0)
	b.ResetTimer()
	for n := 0; n < b.N; n++ {
		i++
>>>>>>> a685b461
		_, err := ComputeCommittee(indices, seed, shard, params.BeaconConfig().ShardCount)
		if err != nil {
			panic(err)
		}
<<<<<<< HEAD
	}
}

func BenchmarkComputeCommittee500000_WithOutCache(b *testing.B) {
	RestartShuffledValidatorCache()
	validators := make([]*pb.Validator, 500000)
=======
		if i < params.BeaconConfig().TargetCommitteeSize {
			shard = (shard + 1) % params.BeaconConfig().ShardCount
			i = 0
		}
	}
}

func BenchmarkComputeCommittee1000000_WithOutCache(b *testing.B) {
	RestartShuffledValidatorCache()
	validators := make([]*pb.Validator, 1000000)
>>>>>>> a685b461
	for i := 0; i < len(validators); i++ {
		validators[i] = &pb.Validator{
			ExitEpoch: params.BeaconConfig().FarFutureEpoch,
		}
	}
	state := &pb.BeaconState{
		ValidatorRegistry:      validators,
		LatestRandaoMixes:      make([][]byte, params.BeaconConfig().LatestRandaoMixesLength),
		LatestActiveIndexRoots: make([][]byte, params.BeaconConfig().LatestActiveIndexRootsLength),
	}

	epoch := CurrentEpoch(state)
	indices := ActiveValidatorIndices(state, epoch)
	seed := GenerateSeed(state, epoch)

<<<<<<< HEAD
	shard := uint64(3)
	b.ResetTimer()
	for n := 0; n < b.N; n++ {
=======
	i := uint64(0)
	shard := uint64(0)
	b.ResetTimer()
	for n := 0; n < b.N; n++ {
		i++
		_, err := ComputeCommittee(indices, seed, shard, params.BeaconConfig().ShardCount)
		if err != nil {
			panic(err)
		}
		if i < params.BeaconConfig().TargetCommitteeSize {
			shard = (shard + 1) % params.BeaconConfig().ShardCount
			i = 0
		}
	}
}

func BenchmarkComputeCommittee4000000_WithOutCache(b *testing.B) {
	RestartShuffledValidatorCache()
	validators := make([]*pb.Validator, 4000000)
	for i := 0; i < len(validators); i++ {
		validators[i] = &pb.Validator{
			ExitEpoch: params.BeaconConfig().FarFutureEpoch,
		}
	}
	state := &pb.BeaconState{
		ValidatorRegistry:      validators,
		LatestRandaoMixes:      make([][]byte, params.BeaconConfig().LatestRandaoMixesLength),
		LatestActiveIndexRoots: make([][]byte, params.BeaconConfig().LatestActiveIndexRootsLength),
	}

	epoch := CurrentEpoch(state)
	indices := ActiveValidatorIndices(state, epoch)
	seed := GenerateSeed(state, epoch)

	i := uint64(0)
	shard := uint64(0)
	b.ResetTimer()
	for n := 0; n < b.N; n++ {
		i++
>>>>>>> a685b461
		_, err := ComputeCommittee(indices, seed, shard, params.BeaconConfig().ShardCount)
		if err != nil {
			panic(err)
		}
<<<<<<< HEAD
=======
		if i < params.BeaconConfig().TargetCommitteeSize {
			shard = (shard + 1) % params.BeaconConfig().ShardCount
			i = 0
		}
>>>>>>> a685b461
	}
}<|MERGE_RESOLUTION|>--- conflicted
+++ resolved
@@ -4,10 +4,6 @@
 	"reflect"
 	"testing"
 
-<<<<<<< HEAD
-	"github.com/prysmaticlabs/prysm/beacon-chain/cache"
-=======
->>>>>>> a685b461
 	"github.com/prysmaticlabs/prysm/beacon-chain/utils"
 	pb "github.com/prysmaticlabs/prysm/proto/beacon/p2p/v1"
 	"github.com/prysmaticlabs/prysm/shared/params"
@@ -595,11 +591,10 @@
 		}
 	}
 }
-<<<<<<< HEAD
-
-func BenchmarkComputeCommittee64000_WithCache(b *testing.B) {
+
+func BenchmarkComputeCommittee300000_WithPreCache(b *testing.B) {
 	RestartShuffledValidatorCache()
-	validators := make([]*pb.Validator, 64000)
+	validators := make([]*pb.Validator, 300000)
 	for i := 0; i < len(validators); i++ {
 		validators[i] = &pb.Validator{
 			ExitEpoch: params.BeaconConfig().FarFutureEpoch,
@@ -616,86 +611,56 @@
 	seed := GenerateSeed(state, epoch)
 
 	shard := uint64(3)
-	_, err := ComputeCommittee(indices, seed, shard, 500)
+	_, err := ComputeCommittee(indices, seed, shard, params.BeaconConfig().ShardCount)
 	if err != nil {
 		panic(err)
 	}
+
 	b.ResetTimer()
 	for n := 0; n < b.N; n++ {
-		_, err := ComputeCommittee(indices, seed, 0, 500)
+		_, err := ComputeCommittee(indices, seed, shard, params.BeaconConfig().ShardCount)
 		if err != nil {
 			panic(err)
 		}
 	}
 }
 
-func BenchmarkComputeCommittee128000_WithCache(b *testing.B) {
+func BenchmarkComputeCommittee3000000_WithPreCache(b *testing.B) {
 	RestartShuffledValidatorCache()
-	validators := make([]*pb.Validator, 128000)
-	for i := 0; i < len(validators); i++ {
-		validators[i] = &pb.Validator{
-			ExitEpoch: params.BeaconConfig().FarFutureEpoch,
-		}
-	}
-	state := &pb.BeaconState{
-		ValidatorRegistry:      validators,
-		LatestRandaoMixes:      make([][]byte, params.BeaconConfig().LatestRandaoMixesLength),
-		LatestActiveIndexRoots: make([][]byte, params.BeaconConfig().LatestActiveIndexRootsLength),
-	}
-
-=======
-
-func BenchmarkComputeCommittee300000_WithPreCache(b *testing.B) {
-	RestartShuffledValidatorCache()
-	validators := make([]*pb.Validator, 300000)
-	for i := 0; i < len(validators); i++ {
-		validators[i] = &pb.Validator{
-			ExitEpoch: params.BeaconConfig().FarFutureEpoch,
-		}
-	}
-	state := &pb.BeaconState{
-		ValidatorRegistry:      validators,
-		LatestRandaoMixes:      make([][]byte, params.BeaconConfig().LatestRandaoMixesLength),
-		LatestActiveIndexRoots: make([][]byte, params.BeaconConfig().LatestActiveIndexRootsLength),
-	}
-
->>>>>>> a685b461
+	validators := make([]*pb.Validator, 3000000)
+	for i := 0; i < len(validators); i++ {
+		validators[i] = &pb.Validator{
+			ExitEpoch: params.BeaconConfig().FarFutureEpoch,
+		}
+	}
+	state := &pb.BeaconState{
+		ValidatorRegistry:      validators,
+		LatestRandaoMixes:      make([][]byte, params.BeaconConfig().LatestRandaoMixesLength),
+		LatestActiveIndexRoots: make([][]byte, params.BeaconConfig().LatestActiveIndexRootsLength),
+	}
+
 	epoch := CurrentEpoch(state)
 	indices := ActiveValidatorIndices(state, epoch)
 	seed := GenerateSeed(state, epoch)
 
 	shard := uint64(3)
-<<<<<<< HEAD
-	_, err := ComputeCommittee(indices, seed, shard, 1000)
-=======
 	_, err := ComputeCommittee(indices, seed, shard, params.BeaconConfig().ShardCount)
->>>>>>> a685b461
 	if err != nil {
 		panic(err)
 	}
 
 	b.ResetTimer()
 	for n := 0; n < b.N; n++ {
-<<<<<<< HEAD
-		_, err := ComputeCommittee(indices, seed, shard, 1000)
-=======
 		_, err := ComputeCommittee(indices, seed, shard, params.BeaconConfig().ShardCount)
->>>>>>> a685b461
 		if err != nil {
 			panic(err)
 		}
 	}
 }
 
-<<<<<<< HEAD
-func BenchmarkComputeCommittee300000_WithCache(b *testing.B) {
+func BenchmarkComputeCommittee128000_WithOutPreCache(b *testing.B) {
 	RestartShuffledValidatorCache()
-	validators := make([]*pb.Validator, 300000)
-=======
-func BenchmarkComputeCommittee3000000_WithPreCache(b *testing.B) {
-	RestartShuffledValidatorCache()
-	validators := make([]*pb.Validator, 3000000)
->>>>>>> a685b461
+	validators := make([]*pb.Validator, 128000)
 	for i := 0; i < len(validators); i++ {
 		validators[i] = &pb.Validator{
 			ExitEpoch: params.BeaconConfig().FarFutureEpoch,
@@ -711,97 +676,6 @@
 	indices := ActiveValidatorIndices(state, epoch)
 	seed := GenerateSeed(state, epoch)
 
-	shard := uint64(3)
-	_, err := ComputeCommittee(indices, seed, shard, params.BeaconConfig().ShardCount)
-	if err != nil {
-		panic(err)
-	}
-
-	b.ResetTimer()
-	for n := 0; n < b.N; n++ {
-		_, err := ComputeCommittee(indices, seed, shard, params.BeaconConfig().ShardCount)
-		if err != nil {
-			panic(err)
-		}
-	}
-}
-
-<<<<<<< HEAD
-func BenchmarkComputeCommittee128000_WithOutCache(b *testing.B) {
-=======
-func BenchmarkComputeCommittee128000_WithOutPreCache(b *testing.B) {
->>>>>>> a685b461
-	RestartShuffledValidatorCache()
-	validators := make([]*pb.Validator, 128000)
-	for i := 0; i < len(validators); i++ {
-		validators[i] = &pb.Validator{
-			ExitEpoch: params.BeaconConfig().FarFutureEpoch,
-		}
-	}
-	state := &pb.BeaconState{
-		ValidatorRegistry:      validators,
-		LatestRandaoMixes:      make([][]byte, params.BeaconConfig().LatestRandaoMixesLength),
-		LatestActiveIndexRoots: make([][]byte, params.BeaconConfig().LatestActiveIndexRootsLength),
-	}
-
-	epoch := CurrentEpoch(state)
-	indices := ActiveValidatorIndices(state, epoch)
-	seed := GenerateSeed(state, epoch)
-
-<<<<<<< HEAD
-	shard := uint64(3)
-	b.ResetTimer()
-	for n := 0; n < b.N; n++ {
-=======
-	i := uint64(0)
-	shard := uint64(0)
-	b.ResetTimer()
-	for n := 0; n < b.N; n++ {
-		i++
->>>>>>> a685b461
-		_, err := ComputeCommittee(indices, seed, shard, params.BeaconConfig().ShardCount)
-		if err != nil {
-			panic(err)
-		}
-<<<<<<< HEAD
-	}
-}
-
-func BenchmarkComputeCommittee500000_WithOutCache(b *testing.B) {
-	RestartShuffledValidatorCache()
-	validators := make([]*pb.Validator, 500000)
-=======
-		if i < params.BeaconConfig().TargetCommitteeSize {
-			shard = (shard + 1) % params.BeaconConfig().ShardCount
-			i = 0
-		}
-	}
-}
-
-func BenchmarkComputeCommittee1000000_WithOutCache(b *testing.B) {
-	RestartShuffledValidatorCache()
-	validators := make([]*pb.Validator, 1000000)
->>>>>>> a685b461
-	for i := 0; i < len(validators); i++ {
-		validators[i] = &pb.Validator{
-			ExitEpoch: params.BeaconConfig().FarFutureEpoch,
-		}
-	}
-	state := &pb.BeaconState{
-		ValidatorRegistry:      validators,
-		LatestRandaoMixes:      make([][]byte, params.BeaconConfig().LatestRandaoMixesLength),
-		LatestActiveIndexRoots: make([][]byte, params.BeaconConfig().LatestActiveIndexRootsLength),
-	}
-
-	epoch := CurrentEpoch(state)
-	indices := ActiveValidatorIndices(state, epoch)
-	seed := GenerateSeed(state, epoch)
-
-<<<<<<< HEAD
-	shard := uint64(3)
-	b.ResetTimer()
-	for n := 0; n < b.N; n++ {
-=======
 	i := uint64(0)
 	shard := uint64(0)
 	b.ResetTimer()
@@ -818,9 +692,9 @@
 	}
 }
 
-func BenchmarkComputeCommittee4000000_WithOutCache(b *testing.B) {
+func BenchmarkComputeCommittee1000000_WithOutCache(b *testing.B) {
 	RestartShuffledValidatorCache()
-	validators := make([]*pb.Validator, 4000000)
+	validators := make([]*pb.Validator, 1000000)
 	for i := 0; i < len(validators); i++ {
 		validators[i] = &pb.Validator{
 			ExitEpoch: params.BeaconConfig().FarFutureEpoch,
@@ -841,17 +715,48 @@
 	b.ResetTimer()
 	for n := 0; n < b.N; n++ {
 		i++
->>>>>>> a685b461
 		_, err := ComputeCommittee(indices, seed, shard, params.BeaconConfig().ShardCount)
 		if err != nil {
 			panic(err)
 		}
-<<<<<<< HEAD
-=======
 		if i < params.BeaconConfig().TargetCommitteeSize {
 			shard = (shard + 1) % params.BeaconConfig().ShardCount
 			i = 0
 		}
->>>>>>> a685b461
+	}
+}
+
+func BenchmarkComputeCommittee4000000_WithOutCache(b *testing.B) {
+	RestartShuffledValidatorCache()
+	validators := make([]*pb.Validator, 4000000)
+	for i := 0; i < len(validators); i++ {
+		validators[i] = &pb.Validator{
+			ExitEpoch: params.BeaconConfig().FarFutureEpoch,
+		}
+	}
+	state := &pb.BeaconState{
+		ValidatorRegistry:      validators,
+		LatestRandaoMixes:      make([][]byte, params.BeaconConfig().LatestRandaoMixesLength),
+		LatestActiveIndexRoots: make([][]byte, params.BeaconConfig().LatestActiveIndexRootsLength),
+	}
+
+	epoch := CurrentEpoch(state)
+	indices := ActiveValidatorIndices(state, epoch)
+	seed := GenerateSeed(state, epoch)
+
+	i := uint64(0)
+	shard := uint64(0)
+	b.ResetTimer()
+	for n := 0; n < b.N; n++ {
+		i++
+		_, err := ComputeCommittee(indices, seed, shard, params.BeaconConfig().ShardCount)
+		if err != nil {
+			panic(err)
+		}
+
+		if i < params.BeaconConfig().TargetCommitteeSize {
+			shard = (shard + 1) % params.BeaconConfig().ShardCount
+			i = 0
+		}
 	}
 }