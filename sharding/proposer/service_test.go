package proposer

import (
	"context"
	"math/big"
	"testing"

	"crypto/rand"

	"github.com/ethereum/go-ethereum"
	"github.com/ethereum/go-ethereum/accounts"
	"github.com/ethereum/go-ethereum/accounts/abi/bind"
	"github.com/ethereum/go-ethereum/accounts/abi/bind/backends"
	"github.com/ethereum/go-ethereum/common"
	"github.com/ethereum/go-ethereum/core"
	"github.com/ethereum/go-ethereum/core/types"
	"github.com/ethereum/go-ethereum/crypto"
	"github.com/ethereum/go-ethereum/sharding/contracts"
	"github.com/ethereum/go-ethereum/sharding/params"
)

var (
	key, _            = crypto.HexToECDSA("b71c71a67e1177ad4e901695e1b4b9ee17ae16c6668d313eac2f96dbcda3f291")
	addr              = crypto.PubkeyToAddress(key.PublicKey)
	accountBalance, _ = new(big.Int).SetString("1001000000000000000000", 10)
)

// Mock client for testing proposer.
type mockNode struct {
	smc         *contracts.SMC
	t           *testing.T
	depositFlag bool
	backend     *backends.SimulatedBackend
}

func (m *mockNode) Account() *accounts.Account {
	return &accounts.Account{Address: addr}
}

func (m *mockNode) SMCCaller() *contracts.SMCCaller {
	return &m.smc.SMCCaller
}

func (m *mockNode) ChainReader() ethereum.ChainReader {
	return nil
}

func (m *mockNode) SMCTransactor() *contracts.SMCTransactor {
	return &m.smc.SMCTransactor
}

<<<<<<< HEAD
func (s *mockNode) WaitForTransaction(ctx context.Context, hash common.Hash, durationInSeconds int64) error {
	return nil
}

func (s *mockNode) TransactionReceipt(hash common.Hash) (*types.Receipt, error) {
	return nil, nil
}

func (s *mockNode) CreateTXOpts(value *big.Int) (*bind.TransactOpts, error) {
=======
func (m *mockNode) CreateTXOpts(value *big.Int) (*bind.TransactOpts, error) {
>>>>>>> a70b6cc6
	txOpts := transactOpts()
	txOpts.Value = value
	return txOpts, nil
}

func (m *mockNode) Sign(hash common.Hash) ([]byte, error) {
	return nil, nil
}

func (m *mockNode) GetShardCount() (int64, error) {
	return 100, nil
}

func transactOpts() *bind.TransactOpts {
	return bind.NewKeyedTransactor(key)
}

func setup(t *testing.T) (*backends.SimulatedBackend, *contracts.SMC) {
	backend := backends.NewSimulatedBackend(core.GenesisAlloc{addr: {Balance: accountBalance}})
	_, _, smc, err := contracts.DeploySMC(transactOpts(), backend)
	if err != nil {
		t.Fatalf("Failed to deploy SMC contract: %v", err)
	}
	backend.Commit()
	return backend, smc
}

func TestCreateCollation(t *testing.T) {
	backend, smc := setup(t)
	node := &mockNode{smc: smc, t: t, backend: backend}
	var txs []*types.Transaction
	for i := 0; i < 10; i++ {
		data := make([]byte, 1024)
		rand.Read(data)
		txs = append(txs, types.NewTransaction(0, common.HexToAddress("0x0"),
			nil, 0, nil, data))
	}

	collation, err := createCollation(node, node.Account(), node, big.NewInt(0), big.NewInt(1), txs)
	if err != nil {
		t.Fatalf("Create collation failed: %v", err)
	}

	// fast forward to 2nd period.
	for i := 0; i < 2*int(params.DefaultConfig.PeriodLength); i++ {
		backend.Commit()
	}

	// negative test case #1: create collation with shard > shardCount.
	collation, err = createCollation(node, node.Account(), node, big.NewInt(101), big.NewInt(2), txs)
	if err == nil {
		t.Errorf("Create collation should have failed with invalid shard number")
	}
	// negative test case #2, create collation with blob size > collationBodySizeLimit.
	var badTxs []*types.Transaction
	for i := 0; i <= 1024; i++ {
		data := make([]byte, 1024)
		rand.Read(data)
		badTxs = append(badTxs, types.NewTransaction(0, common.HexToAddress("0x0"),
			nil, 0, nil, data))
	}
	collation, err = createCollation(node, node.Account(), node, big.NewInt(0), big.NewInt(2), badTxs)
	if err == nil {
		t.Errorf("Create collation should have failed with Txs longer than collation body limit")
	}

	// normal test case #1 create collation with correct parameters.
	collation, err = createCollation(node, node.Account(), node, big.NewInt(5), big.NewInt(5), txs)
	if err != nil {
		t.Errorf("Create collation failed: %v", err)
	}
	if collation.Header().Period().Cmp(big.NewInt(5)) != 0 {
		t.Errorf("Incorrect collation period, want 5, got %v ", collation.Header().Period())
	}
	if collation.Header().ShardID().Cmp(big.NewInt(5)) != 0 {
		t.Errorf("Incorrect shard id, want 5, got %v ", collation.Header().ShardID())
	}
	if *collation.ProposerAddress() != node.Account().Address {
		t.Errorf("Incorrect proposer address, got %v", *collation.ProposerAddress())
	}
	if collation.Header().Sig() != nil {
		t.Errorf("Proposer signaure can not be empty")
	}
}

func TestAddCollation(t *testing.T) {
	backend, smc := setup(t)
	node := &mockNode{smc: smc, t: t, backend: backend}
	var txs []*types.Transaction
	for i := 0; i < 10; i++ {
		data := make([]byte, 1024)
		rand.Read(data)
		txs = append(txs, types.NewTransaction(0, common.HexToAddress("0x0"),
			nil, 0, nil, data))
	}

	collation, err := createCollation(node, node.Account(), node, big.NewInt(0), big.NewInt(1), txs)
	if err != nil {
		t.Errorf("Create collation failed: %v", err)
	}

	// fast forward to next period.
	for i := 0; i < int(params.DefaultConfig.PeriodLength); i++ {
		backend.Commit()
	}

	// normal test case #1 create collation with normal parameters.
	err = addHeader(node, collation)
	if err != nil {
		t.Errorf("%v", err)
	}
	backend.Commit()

	// verify collation was correctly added from SMC.
	collationFromSMC, err := smc.CollationRecords(&bind.CallOpts{}, big.NewInt(0), big.NewInt(1))
	if err != nil {
		t.Errorf("Failed to get collation record")
	}
	if collationFromSMC.Proposer != node.Account().Address {
		t.Errorf("Incorrect proposer address, got %v", *collation.ProposerAddress())
	}
	if common.BytesToHash(collationFromSMC.ChunkRoot[:]) != *collation.Header().ChunkRoot() {
		t.Errorf("Incorrect chunk root, got %v", collationFromSMC.ChunkRoot)
	}

	// negative test case #1 create the same collation that just got added to SMC.
	collation, err = createCollation(node, node.Account(), node, big.NewInt(0), big.NewInt(1), txs)
	if err == nil {
		t.Errorf("Create collation should fail due to same collation in SMC")
	}

}

func TestCheckCollation(t *testing.T) {
	backend, smc := setup(t)
	node := &mockNode{smc: smc, t: t, backend: backend}
	var txs []*types.Transaction
	for i := 0; i < 10; i++ {
		data := make([]byte, 1024)
		rand.Read(data)
		txs = append(txs, types.NewTransaction(0, common.HexToAddress("0x0"),
			nil, 0, nil, data))
	}

	collation, err := createCollation(node, node.Account(), node, big.NewInt(0), big.NewInt(1), txs)
	if err != nil {
		t.Errorf("Create collation failed: %v", err)
	}

	for i := 0; i < int(params.DefaultConfig.PeriodLength); i++ {
		backend.Commit()
	}

	err = addHeader(node, collation)
	if err != nil {
		t.Errorf("%v", err)
	}
	backend.Commit()

	// normal test case 1: check if we can still add header for period 1, should return false.
	a, err := checkHeaderAdded(node, big.NewInt(0), big.NewInt(1))
	if err != nil {
		t.Errorf("Can not check header submitted: %v", err)
	}
	if a {
		t.Errorf("Check header submitted shouldn't return: %v", a)
	}
	// normal test case 2: check if we can add header for period 2, should return true.
	a, err = checkHeaderAdded(node, big.NewInt(0), big.NewInt(2))
	if !a {
		t.Errorf("Check header submitted shouldn't return: %v", a)
	}
}<|MERGE_RESOLUTION|>--- conflicted
+++ resolved
@@ -49,7 +49,6 @@
 	return &m.smc.SMCTransactor
 }
 
-<<<<<<< HEAD
 func (s *mockNode) WaitForTransaction(ctx context.Context, hash common.Hash, durationInSeconds int64) error {
 	return nil
 }
@@ -59,9 +58,6 @@
 }
 
 func (s *mockNode) CreateTXOpts(value *big.Int) (*bind.TransactOpts, error) {
-=======
-func (m *mockNode) CreateTXOpts(value *big.Int) (*bind.TransactOpts, error) {
->>>>>>> a70b6cc6
 	txOpts := transactOpts()
 	txOpts.Value = value
 	return txOpts, nil
