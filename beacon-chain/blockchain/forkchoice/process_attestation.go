--- conflicted
+++ resolved
@@ -74,11 +74,7 @@
 
 	// Verify attestation is from current epoch or previous epoch.
 	if err := s.verifyAttTargetEpoch(ctx, baseState.GenesisTime, uint64(time.Now().Unix()), tgt); err != nil {
-<<<<<<< HEAD
-		return 0, err
-=======
-		return err
->>>>>>> 6f11b1d2
+		return err
 	}
 
 	// Verify Attestations cannot be from future epochs.
