--- conflicted
+++ resolved
@@ -6,21 +6,6 @@
 	"time"
 
 	ethpb "github.com/prysmaticlabs/ethereumapis/eth/v1alpha1"
-<<<<<<< HEAD
-	"github.com/prysmaticlabs/prysm/beacon-chain/core/feed"
-	statefeed "github.com/prysmaticlabs/prysm/beacon-chain/core/feed/state"
-=======
-	"github.com/prysmaticlabs/prysm/beacon-chain/cache"
->>>>>>> aea7a8d2
-	"github.com/prysmaticlabs/prysm/beacon-chain/core/helpers"
-	"github.com/prysmaticlabs/prysm/beacon-chain/core/state"
-	"github.com/prysmaticlabs/prysm/shared/bytesutil"
-	"github.com/prysmaticlabs/prysm/shared/params"
-<<<<<<< HEAD
-	"github.com/prysmaticlabs/prysm/shared/slotutil"
-=======
-	"github.com/prysmaticlabs/prysm/shared/roughtime"
->>>>>>> aea7a8d2
 	"google.golang.org/grpc/codes"
 	"google.golang.org/grpc/status"
 )
@@ -144,34 +129,18 @@
 				assignment.CommitteeIndex = ca.CommitteeIndex
 				committeeIDs = append(committeeIDs, ca.CommitteeIndex)
 			}
-<<<<<<< HEAD
-=======
-			// Save the next epoch assignments.
-			ca, ok = nextCommitteeAssignments[idx]
-			if ok {
-				nextCommitteeIDs = append(nextCommitteeIDs, ca.CommitteeIndex)
-			}
-			// Assign relevant validator to subnet.
-			assignValidatorToSubnet(pubKey, assignment.Status)
-
->>>>>>> aea7a8d2
 		} else {
 			// If the validator isn't in the beacon state, assume their status is unknown.
 			assignment.Status = ethpb.ValidatorStatus_UNKNOWN_STATUS
 		}
 		validatorAssignments = append(validatorAssignments, assignment)
+		// Assign relevant validator to subnet.
+		assignValidatorToSubnet(pubKey, assignment.Status)
 	}
 
 	return &ethpb.DutiesResponse{
 		Duties: validatorAssignments,
 	}, nil
-<<<<<<< HEAD
-=======
-}
-
-// StreamDuties --
-func (vs *Server) StreamDuties(stream ethpb.BeaconNodeValidator_StreamDutiesServer) error {
-	return status.Error(codes.Unimplemented, "unimplemented")
 }
 
 // assignValidatorToSubnet checks the status and pubkey of a particular validator
@@ -196,5 +165,4 @@
 
 	totalDuration := epochDuration * time.Duration(assignedDuration)
 	cache.CommitteeIDs.AddPersistentCommittee(pubkey, assignedIdxs, totalDuration*time.Second)
->>>>>>> aea7a8d2
 }