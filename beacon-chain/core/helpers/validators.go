--- conflicted
+++ resolved
@@ -62,11 +62,7 @@
 // the validator is eligible for activation and exit.
 //
 // Spec pseudocode definition:
-<<<<<<< HEAD
-// def get_delayed_activation_exit_epoch(epoch: Epoch) -> Epoch:
-=======
 //  def get_delayed_activation_exit_epoch(epoch: Epoch) -> Epoch:
->>>>>>> 14698aee
 //    """
 //    Return the epoch at which an activation or exit triggered in ``epoch`` takes effect.
 //    """
