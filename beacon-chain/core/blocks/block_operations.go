// Package blocks contains block processing libraries. These libraries
// process and verify block specific messages such as PoW receipt root,
// RANDAO, validator deposits, exits and slashing proofs.
package blocks

import (
	"bytes"
	"encoding/binary"
	"errors"
	"fmt"
	"reflect"

	"github.com/prysmaticlabs/prysm/shared/bls"
	"github.com/prysmaticlabs/prysm/shared/ssz"

	"github.com/gogo/protobuf/proto"
	"github.com/prysmaticlabs/prysm/beacon-chain/core/helpers"
	"github.com/prysmaticlabs/prysm/beacon-chain/core/state/stateutils"
	v "github.com/prysmaticlabs/prysm/beacon-chain/core/validators"
	pb "github.com/prysmaticlabs/prysm/proto/beacon/p2p/v1"
	"github.com/prysmaticlabs/prysm/shared/bytesutil"
	"github.com/prysmaticlabs/prysm/shared/params"
	"github.com/prysmaticlabs/prysm/shared/trieutil"
)

// VerifyProposerSignature uses BLS signature verification to ensure
// the correct proposer created an incoming beacon block during state
// transition processing.
//
// WIP - this is stubbed out until BLS is integrated into Prysm.
func VerifyProposerSignature(
	block *pb.BeaconBlock,
) error {
	if block == nil {
		return errors.New("received nil block")
	}
	return nil
}

// ProcessEth1Data is an operation performed on each
// beacon block to ensure the ETH1 data votes are processed
// into the beacon state.
//
// Official spec definition of ProcessEth1Data
//   If block.eth1_data equals eth1_data_vote.eth1_data for some eth1_data_vote
//   in state.eth1_data_votes, set eth1_data_vote.vote_count += 1.
//   Otherwise, append to state.eth1_data_votes a new Eth1DataVote(eth1_data=block.eth1_data, vote_count=1).
func ProcessEth1Data(beaconState *pb.BeaconState, block *pb.BeaconBlock) *pb.BeaconState {
	var eth1DataVoteAdded bool

	for idx := range beaconState.Eth1DataVotes {
		if proto.Equal(beaconState.Eth1DataVotes[idx].Eth1Data, block.Eth1Data) {
			beaconState.Eth1DataVotes[idx].VoteCount++
			eth1DataVoteAdded = true
			break
		}
	}

	if !eth1DataVoteAdded {
		beaconState.Eth1DataVotes = append(
			beaconState.Eth1DataVotes,
			&pb.Eth1DataVote{
				Eth1Data:  block.Eth1Data,
				VoteCount: 1,
			},
		)
	}

	return beaconState
}

// ProcessBlockRandao checks the block proposer's
// randao commitment and generates a new randao mix to update
// in the beacon state's latest randao mixes slice.
//
// Official spec definition for block randao verification:
//   Let proposer = state.validator_registry[get_beacon_proposer_index(state, state.slot)].
//   Verify that bls_verify(pubkey=proposer.pubkey, message_hash=int_to_bytes32(get_current_epoch(state)),
//     signature=block.randao_reveal, domain=get_domain(state.fork, get_current_epoch(state), DOMAIN_RANDAO)).
//   Set state.latest_randao_mixes[get_current_epoch(state) % LATEST_RANDAO_MIXES_LENGTH] =
//     xor(get_randao_mix(state, get_current_epoch(state)), hash(block.randao_reveal))
func ProcessBlockRandao(beaconState *pb.BeaconState, block *pb.BeaconBlock) (*pb.BeaconState, error) {
	proposerIdx, err := helpers.BeaconProposerIndex(beaconState, beaconState.Slot)
	if err != nil {
		return nil, fmt.Errorf("could not get beacon proposer index: %v", err)
	}
	proposer := beaconState.ValidatorRegistry[proposerIdx]
	if err := verifyBlockRandao(beaconState, block, proposer); err != nil {
		return nil, fmt.Errorf("could not verify block randao: %v", err)
	}
	// If block randao passed verification, we XOR the state's latest randao mix with the block's
	// randao and update the state's corresponding latest randao mix value.
	latestMixesLength := params.BeaconConfig().LatestRandaoMixesLength
	currentEpoch := helpers.CurrentEpoch(beaconState)
<<<<<<< HEAD
	latestMixSlice := beaconState.LatestRandaoMixesHash32S[currentEpoch%latestMixesLength]
	for i, x := range block.RandaoRevealHash32 {
		latestMixSlice[i] ^= x
	}
	beaconState.LatestRandaoMixesHash32S[currentEpoch%latestMixesLength] = latestMixSlice
=======
	latestMixSlice := beaconState.LatestRandaoMixes[currentEpoch%latestMixesLength]
	latestMix := bytesutil.ToBytes32(latestMixSlice)
	for i, x := range block.RandaoReveal {
		latestMix[i] ^= x
	}
	beaconState.LatestRandaoMixes[beaconState.Slot%latestMixesLength] = latestMix[:]
>>>>>>> 2425bef5
	return beaconState, nil
}

// Verify that bls_verify(pubkey=proposer.pubkey, message_hash=hash_tree_root(get_current_epoch(state)),
//   signature=block.randao_reveal, domain=get_domain(state.fork, get_current_epoch(state), DOMAIN_RANDAO))
func verifyBlockRandao(beaconState *pb.BeaconState, block *pb.BeaconBlock, proposer *pb.Validator) error {
	pub, err := bls.PublicKeyFromBytes(proposer.Pubkey)
	if err != nil {
		return fmt.Errorf("could not deserialize proposer public key: %v", err)
	}
	currentEpoch := helpers.CurrentEpoch(beaconState)
	hashTreeRoot, err := ssz.TreeHash(currentEpoch)
	if err != nil {
		return fmt.Errorf("could not fetch tree hash of current epoch: %v", err)
	}
	domain := helpers.DomainVersion(beaconState.Fork, currentEpoch, params.BeaconConfig().DomainRandao)
	sig, err := bls.SignatureFromBytes(block.RandaoRevealHash32)
	if err != nil {
		return fmt.Errorf("could not deserialize block randao reveal: %v", err)
	}
	if !sig.Verify(hashTreeRoot[:], pub, domain) {
		return fmt.Errorf("block randao reveal signature did not verify")
	}
	return nil
}

// ProcessProposerSlashings is one of the operations performed
// on each processed beacon block to slash proposers based on
// slashing conditions if any slashable events occurred.
//
// Official spec definition for proposer slashings:
//   Verify that len(block.body.proposer_slashings) <= MAX_PROPOSER_SLASHINGS.
//
//   For each proposer_slashing in block.body.proposer_slashings:
//     Let proposer = state.validator_registry[proposer_slashing.proposer_index].
//     Verify that proposer_slashing.proposal_data_1.slot == proposer_slashing.proposal_data_2.slot.
//     Verify that proposer_slashing.proposal_data_1.shard == proposer_slashing.proposal_data_2.shard.
//     Verify that proposer_slashing.proposal_data_1.block_root != proposer_slashing.proposal_data_2.block_root.
//     Verify that proposer.slashed_epoch > get_current_epoch(state).
//     Verify that bls_verify(pubkey=proposer.pubkey, message_hash=hash_tree_root(proposer_slashing.proposal_data_1),
//       signature=proposer_slashing.proposal_signature_1,
//       domain=get_domain(state.fork, slot_to_epoch(proposer_slashing.proposal_data_1.slot), DOMAIN_PROPOSAL)).
//     Verify that bls_verify(pubkey=proposer.pubkey, message_hash=hash_tree_root(proposer_slashing.proposal_data_2),
//       signature=proposer_slashing.proposal_signature_2,
//       domain=get_domain(state.fork, slot_to_epoch(proposer_slashing.proposal_data_2.slot), DOMAIN_PROPOSAL)).
//     Run slash_validator(state, proposer_slashing.proposer_index).
func ProcessProposerSlashings(
	beaconState *pb.BeaconState,
	block *pb.BeaconBlock,
	verifySignatures bool,
) (*pb.BeaconState, error) {
	body := block.Body
	registry := beaconState.ValidatorRegistry
	if uint64(len(body.ProposerSlashings)) > params.BeaconConfig().MaxProposerSlashings {
		return nil, fmt.Errorf(
			"number of proposer slashings (%d) exceeds allowed threshold of %d",
			len(body.ProposerSlashings),
			params.BeaconConfig().MaxProposerSlashings,
		)
	}
	var err error
	for idx, slashing := range body.ProposerSlashings {
		if err = verifyProposerSlashing(slashing, verifySignatures); err != nil {
			return nil, fmt.Errorf("could not verify proposer slashing #%d: %v", idx, err)
		}
		proposer := registry[slashing.ProposerIndex]
		if proposer.SlashedEpoch > helpers.CurrentEpoch(beaconState) {
			beaconState, err = v.SlashValidator(beaconState, slashing.ProposerIndex)
			if err != nil {
				return nil, fmt.Errorf("could not slash proposer index %d: %v",
					slashing.ProposerIndex, err)
			}
		}
	}
	return beaconState, nil
}

func verifyProposerSlashing(
	slashing *pb.ProposerSlashing,
	verifySignatures bool,
) error {
	// section of block operations.
	slot1 := slashing.ProposalData_1.Slot
	slot2 := slashing.ProposalData_2.Slot
	shard1 := slashing.ProposalData_1.Shard
	shard2 := slashing.ProposalData_2.Shard
	root1 := slashing.ProposalData_1.BlockRootHash32
	root2 := slashing.ProposalData_2.BlockRootHash32
	if slot1 != slot2 {
		return fmt.Errorf("slashing proposal data slots do not match: %d, %d", slot1, slot2)
	}
	if shard1 != shard2 {
		return fmt.Errorf("slashing proposal data shards do not match: %d, %d", shard1, shard2)
	}
	if !bytes.Equal(root1, root2) {
		return fmt.Errorf("slashing proposal data block roots do not match: %#x, %#x", root1, root2)
	}
	if verifySignatures {
		// TODO(#258): Verify BLS according to the specification in the "Proposer Slashings"
		return nil
	}
	return nil
}

// ProcessAttesterSlashings is one of the operations performed
// on each processed beacon block to slash attesters based on
// Casper FFG slashing conditions if any slashable events occurred.
//
// Official spec definition for attester slashings:
//
//   Verify that len(block.body.attester_slashings) <= MAX_ATTESTER_SLASHINGS.
//
//   For each attester_slashing in block.body.attester_slashings:
//     Let slashable_attestation_1 = attester_slashing.slashable_attestation_1.
//     Let slashable_attestation_2 = attester_slashing.slashable_attestation_2.
//     Verify that slashable_attestation_1.data != slashable_attestation_2.data.
//     Verify that is_double_vote(slashable_attestation_1.data, slashable_attestation_2.data)
//       or is_surround_vote(slashable_attestation_1.data, slashable_attestation_2.data).
//     Verify that verify_slashable_attestation(state, slashable_attestation_1).
//     Verify that verify_slashable_attestation(state, slashable_attestation_2).
//     Let slashable_indices = [index for index in slashable_attestation_1.validator_indices if
//       index in slashable_attestation_2.validator_indices and
//       state.validator_registry[index].slashed_epoch > get_current_epoch(state)].
//     Verify that len(slashable_indices) >= 1.
//     Run slash_validator(state, index) for each index in slashable_indices.
func ProcessAttesterSlashings(
	beaconState *pb.BeaconState,
	block *pb.BeaconBlock,
	verifySignatures bool,
) (*pb.BeaconState, error) {
	body := block.Body
	if uint64(len(body.AttesterSlashings)) > params.BeaconConfig().MaxAttesterSlashings {
		return nil, fmt.Errorf(
			"number of attester slashings (%d) exceeds allowed threshold of %d",
			len(body.AttesterSlashings),
			params.BeaconConfig().MaxAttesterSlashings,
		)
	}
	for idx, slashing := range body.AttesterSlashings {
		if err := verifyAttesterSlashing(slashing, verifySignatures); err != nil {
			return nil, fmt.Errorf("could not verify attester slashing #%d: %v", idx, err)
		}
		slashableIndices, err := attesterSlashableIndices(beaconState, slashing)
		if err != nil {
			return nil, fmt.Errorf("could not determine validator indices to slash: %v", err)
		}
		for _, validatorIndex := range slashableIndices {
			beaconState, err = v.SlashValidator(beaconState, validatorIndex)
			if err != nil {
				return nil, fmt.Errorf("could not slash validator index %d: %v",
					validatorIndex, err)
			}
		}
	}
	return beaconState, nil
}

func verifyAttesterSlashing(slashing *pb.AttesterSlashing, verifySignatures bool) error {
	slashableAttestation1 := slashing.SlashableAttestation_1
	slashableAttestation2 := slashing.SlashableAttestation_2
	data1 := slashableAttestation1.Data
	data2 := slashableAttestation2.Data
	// Inner attestation data structures for the votes should not be equal,
	// as that would mean both votes are the same and therefore no slashing
	// should occur.
	if reflect.DeepEqual(data1, data2) {
		return fmt.Errorf(
			"attester slashing inner slashable vote data attestation should not match: %v, %v",
			data1,
			data2,
		)
	}
	// Two attestations having the same epoch target are considered to be a "double vote" in Casper
	// Proof of Stake literature and the Ethereum 2.0 specification. Below, we verify that either this is the case
	// or that the two attestations are a "surround vote" instead.
	isSameTarget := helpers.SlotToEpoch(data1.Slot) == helpers.SlotToEpoch(data2.Slot)
	if !(isSameTarget || isSurroundVote(data1, data2)) {
		return errors.New("attester slashing is not a double vote nor surround vote")
	}
	if err := verifySlashableAttestation(slashableAttestation1, verifySignatures); err != nil {
		return fmt.Errorf("could not verify attester slashable attestation data 1: %v", err)
	}
	if err := verifySlashableAttestation(slashableAttestation2, verifySignatures); err != nil {
		return fmt.Errorf("could not verify attester slashable attestation data 2: %v", err)
	}
	return nil
}

func attesterSlashableIndices(beaconState *pb.BeaconState, slashing *pb.AttesterSlashing) ([]uint64, error) {
	slashableAttestation1 := slashing.SlashableAttestation_1
	slashableAttestation2 := slashing.SlashableAttestation_2
	// Let slashable_indices = [index for index in slashable_attestation_1.validator_indices if
	//   index in slashable_attestation_2.validator_indices and
	//   state.validator_registry[index].slashed_epoch > get_current_epoch(state)].
	var slashableIndices []uint64
	for _, idx1 := range slashableAttestation1.ValidatorIndices {
		for _, idx2 := range slashableAttestation2.ValidatorIndices {
			if idx1 == idx2 {
				if beaconState.ValidatorRegistry[idx1].SlashedEpoch > helpers.CurrentEpoch(beaconState) {
					slashableIndices = append(slashableIndices, idx1)
				}
			}
		}
	}
	// Verify that len(slashable_indices) >= 1.
	if len(slashableIndices) < 1 {
		return nil, errors.New("expected a non-empty list of slashable indices")
	}
	return slashableIndices, nil
}

func verifySlashableAttestation(att *pb.SlashableAttestation, verifySignatures bool) error {
	emptyCustody := make([]byte, len(att.CustodyBitfield))
	if bytes.Equal(att.CustodyBitfield, emptyCustody) {
		return errors.New("custody bit field can't all be 0s")
	}
	if len(att.ValidatorIndices) == 0 {
		return errors.New("empty validator indices")
	}
	for i := 0; i < len(att.ValidatorIndices)-1; i++ {
		if att.ValidatorIndices[i] >= att.ValidatorIndices[i+1] {
			return fmt.Errorf("validator indices not in descending order: %v",
				att.ValidatorIndices)
		}
	}

	if isValidated, err := helpers.VerifyBitfield(att.CustodyBitfield, len(att.ValidatorIndices)); !isValidated || err != nil {
		if err != nil {
			return err
		}
		return errors.New("bitfield is unable to be verified")
	}

	if uint64(len(att.ValidatorIndices)) > params.BeaconConfig().MaxIndicesPerSlashableVote {
		return fmt.Errorf("validator indices length (%d) exceeded max indices per slashable vote(%d)",
			len(att.ValidatorIndices), params.BeaconConfig().MaxIndicesPerSlashableVote)
	}

	if verifySignatures {
		// TODO(#258): Implement BLS verify multiple.
		return nil
	}
	return nil
}

// isSurroundVote checks if attestation 1's source epoch is smaller than attestation 2
// while simultaneously checking if its target epoch is greater than that of attestation 2.
// This is a Casper FFG slashing condition. This is known as "surrounding" a vote
// in Casper Proof of Stake literature.
func isSurroundVote(data1 *pb.AttestationData, data2 *pb.AttestationData) bool {
	sourceEpoch1 := data1.JustifiedEpoch
	sourceEpoch2 := data2.JustifiedEpoch
	targetEpoch1 := helpers.SlotToEpoch(data1.Slot)
	targetEpoch2 := helpers.SlotToEpoch(data2.Slot)
	return sourceEpoch1 < sourceEpoch2 && targetEpoch2 < targetEpoch1
}

// ProcessBlockAttestations applies processing operations to a block's inner attestation
// records. This function returns a list of pending attestations which can then be
// appended to the BeaconState's latest attestations.
//
// Official spec definition for block attestation processing:
//   Verify that len(block.body.attestations) <= MAX_ATTESTATIONS.
//
//   For each attestation in block.body.attestations:
//     Verify that attestation.data.slot <= state.slot - MIN_ATTESTATION_INCLUSION_DELAY <
//       attestation.data.slot + SLOTS_PER_EPOCH.
//     Verify that attestation.data.justified_epoch is equal to state.justified_epoch
//       if attestation.data.slot >= get_epoch_start_slot(get_current_epoch(state)) else state.previous_justified_epoch.
//     Verify that attestation.data.justified_block_root is equal to
//       get_block_root(state, get_epoch_start_slot(attestation.data.justified_epoch)).
//     Verify that either attestation.data.latest_crosslink_root or
//       attestation.data.shard_block_root equals state.latest_crosslinks[shard].shard_block_root.
//     Verify bitfields and aggregate signature using BLS.
//     [TO BE REMOVED IN PHASE 1] Verify that attestation.data.shard_block_root == ZERO_HASH.
//     Append PendingAttestation(data=attestation.data, aggregation_bitfield=attestation.aggregation_bitfield,
//       custody_bitfield=attestation.custody_bitfield, inclusion_slot=state.slot) to state.latest_attestations
func ProcessBlockAttestations(
	beaconState *pb.BeaconState,
	block *pb.BeaconBlock,
	verifySignatures bool,
) (*pb.BeaconState, error) {
	atts := block.Body.Attestations
	if uint64(len(atts)) > params.BeaconConfig().MaxAttestations {
		return nil, fmt.Errorf(
			"number of attestations in block (%d) exceeds allowed threshold of %d",
			len(atts),
			params.BeaconConfig().MaxAttestations,
		)
	}
	var pendingAttestations []*pb.PendingAttestation
	for idx, attestation := range atts {
		if err := verifyAttestation(beaconState, attestation, verifySignatures); err != nil {
			return nil, fmt.Errorf("could not verify attestation at index %d in block: %v", idx, err)
		}
		pendingAttestations = append(pendingAttestations, &pb.PendingAttestation{
			Data:                attestation.Data,
			AggregationBitfield: attestation.AggregationBitfield,
			CustodyBitfield:     attestation.CustodyBitfield,
			InclusionSlot:       beaconState.Slot,
		})
	}
	beaconState.LatestAttestations = pendingAttestations
	return beaconState, nil
}

func verifyAttestation(beaconState *pb.BeaconState, att *pb.Attestation, verifySignatures bool) error {
	inclusionDelay := params.BeaconConfig().MinAttestationInclusionDelay
	if att.Data.Slot+inclusionDelay > beaconState.Slot {
		return fmt.Errorf(
			"attestation slot (slot %d) + inclusion delay (%d) beyond current beacon state slot (%d)",
			att.Data.Slot,
			inclusionDelay,
			beaconState.Slot,
		)
	}
	if att.Data.Slot+params.BeaconConfig().SlotsPerEpoch < beaconState.Slot {
		return fmt.Errorf(
			"attestation slot (slot %d) + epoch length (%d) less than current beacon state slot (%d)",
			att.Data.Slot,
			params.BeaconConfig().SlotsPerEpoch,
			beaconState.Slot,
		)
	}
	// Verify that `attestation.data.justified_epoch` is equal to `state.justified_epoch
	// 	if slot_to_epoch(attestation.data.slot + 1) >= get_current_epoch(state)
	// 	else state.previous_justified_epoch`.
	if helpers.SlotToEpoch(att.Data.Slot+1) >= helpers.CurrentEpoch(beaconState) {
		if att.Data.JustifiedEpoch != beaconState.JustifiedEpoch {
			return fmt.Errorf(
				"expected attestation.JustifiedEpoch == state.JustifiedEpoch, received %d == %d",
				att.Data.JustifiedEpoch,
				beaconState.JustifiedEpoch,
			)
		}
	} else {
		if att.Data.JustifiedEpoch != beaconState.PreviousJustifiedEpoch {
			return fmt.Errorf(
				"expected attestation.JustifiedEpoch == state.PreviousJustifiedEpoch, received %d == %d",
				att.Data.JustifiedEpoch,
				beaconState.PreviousJustifiedEpoch,
			)
		}
	}

	// Verify that attestation.data.justified_block_root is equal to
	// get_block_root(state, get_epoch_start_slot(attestation.data.justified_epoch)).
	blockRoot, err := BlockRoot(beaconState, helpers.StartSlot(att.Data.JustifiedEpoch))
	if err != nil {
		return fmt.Errorf("could not get block root for justified epoch: %v", err)
	}

	justifiedBlockRoot := att.Data.JustifiedBlockRootHash32
	if !bytes.Equal(justifiedBlockRoot, blockRoot) {
		return fmt.Errorf(
			"expected JustifiedBlockRoot == getBlockRoot(state, JustifiedEpoch): got %#x = %#x",
			justifiedBlockRoot,
			blockRoot,
		)
	}

	// Verify that either:
	// 1.) Crosslink(shard_block_root=attestation.data.shard_block_root,
	// 	epoch=slot_to_epoch(attestation.data.slot)) equals
	// 	state.latest_crosslinks[attestation.data.shard]
	// 2.) attestation.data.latest_crosslink
	// 	equals state.latest_crosslinks[attestation.data.shard]
	shard := att.Data.Shard
	crosslink := &pb.Crosslink{
		ShardBlockRootHash32: att.Data.ShardBlockRootHash32,
		Epoch:                helpers.SlotToEpoch(att.Data.Slot),
	}
	crosslinkFromAttestation := att.Data.LatestCrosslink
	crosslinkFromState := beaconState.LatestCrosslinks[shard]

	if !(reflect.DeepEqual(crosslinkFromState, crosslink) ||
		reflect.DeepEqual(crosslinkFromState, crosslinkFromAttestation)) {
		return fmt.Errorf(
			"incoming attestation does not match crosslink in state for shard %d",
			shard,
		)
	}

	// Verify attestation.shard_block_root == ZERO_HASH [TO BE REMOVED IN PHASE 1].
	if !bytes.Equal(att.Data.ShardBlockRootHash32, []byte{}) {
		return fmt.Errorf(
			"expected attestation.ShardBlockRoot == %#x, received %#x instead",
			[]byte{},
			att.Data.ShardBlockRootHash32,
		)
	}
	if verifySignatures {
		// TODO(#258): Integrate BLS signature verification for attestation.
		// assert bls_verify_multiple(
		//   pubkeys=[
		//	 bls_aggregate_pubkeys([state.validator_registry[i].pubkey for i in custody_bit_0_participants]),
		//   bls_aggregate_pubkeys([state.validator_registry[i].pubkey for i in custody_bit_1_participants]),
		//   ],
		//   message_hash=[
		//   hash_tree_root(AttestationDataAndCustodyBit(data=attestation.data, custody_bit=0b0)),
		//   hash_tree_root(AttestationDataAndCustodyBit(data=attestation.data, custody_bit=0b1)),
		//   ],
		//   signature=attestation.aggregate_signature,
		//   domain=get_domain(state.fork, slot_to_epoch(attestation.data.slot), DOMAIN_ATTESTATION),
		// )
		return nil
	}
	return nil
}

// ProcessValidatorDeposits is one of the operations performed on each processed
// beacon block to verify queued validators from the Ethereum 1.0 Deposit Contract
// into the beacon chain.
//
// Official spec definition for processing validator deposits:
//   Verify that len(block.body.deposits) <= MAX_DEPOSITS.
//   For each deposit in block.body.deposits:
//     Let serialized_deposit_data be the serialized form of deposit.deposit_data.
//     It should be the DepositInput followed by 8 bytes for deposit_data.value
//     and 8 bytes for deposit_data.timestamp. That is, it should match
//     deposit_data in the Ethereum 1.0 deposit contract of which the hash
//     was placed into the Merkle tree.
//
//     Verify deposit merkle_branch, setting leaf=hash(serialized_deposit_data), branch=deposit.branch,
//     depth=DEPOSIT_CONTRACT_TREE_DEPTH and root=state.latest_eth1_data.deposit_root, index = deposit.index:
//
//     Run the following:
//     process_deposit(
//       state=state,
//       pubkey=deposit.deposit_data.deposit_input.pubkey,
//       deposit=deposit.deposit_data.value,
//       proof_of_possession=deposit.deposit_data.deposit_input.proof_of_possession,
//       withdrawal_credentials=deposit.deposit_data.deposit_input.withdrawal_credentials,
//     )
func ProcessValidatorDeposits(
	beaconState *pb.BeaconState,
	block *pb.BeaconBlock,
) (*pb.BeaconState, error) {
	deposits := block.Body.Deposits
	if uint64(len(deposits)) > params.BeaconConfig().MaxDeposits {
		return nil, fmt.Errorf(
			"number of deposits (%d) exceeds allowed threshold of %d",
			len(deposits),
			params.BeaconConfig().MaxDeposits,
		)
	}
	var err error
	var depositInput *pb.DepositInput
	validatorIndexMap := stateutils.ValidatorIndexMap(beaconState)
	for idx, deposit := range deposits {
		depositData := deposit.DepositData
		depositInput, err = helpers.DecodeDepositInput(depositData)
		if err != nil {
			return nil, fmt.Errorf("could not decode deposit input: %v", err)
		}
		if err = verifyDeposit(beaconState, deposit); err != nil {
			return nil, fmt.Errorf("could not verify deposit #%d: %v", idx, err)
		}
		// depositData consists of depositValue [8]byte +
		// depositTimestamp [8]byte + depositInput []byte .
		depositValue := depositData[:8]
		// We then mutate the beacon state with the verified validator deposit.
		beaconState, err = v.ProcessDeposit(
			beaconState,
			validatorIndexMap,
			depositInput.Pubkey,
			binary.LittleEndian.Uint64(depositValue),
			depositInput.ProofOfPossession,
			depositInput.WithdrawalCredentialsHash32,
		)
		if err != nil {
			return nil, fmt.Errorf("could not process deposit into beacon state: %v", err)
		}
	}
	return beaconState, nil
}

func verifyDeposit(beaconState *pb.BeaconState, deposit *pb.Deposit) error {
	// Verify Merkle proof of deposit and deposit trie root.
	receiptRoot := bytesutil.ToBytes32(beaconState.LatestEth1Data.DepositRootHash32)
	index := make([]byte, 8)
	binary.LittleEndian.PutUint64(index, deposit.MerkleTreeIndex)
	if ok := trieutil.VerifyMerkleBranch(
		deposit.MerkleBranchHash32S,
		receiptRoot,
		index,
	); !ok {
		return fmt.Errorf(
			"deposit merkle branch of deposit root did not verify for root: %#x",
			receiptRoot,
		)
	}

	return nil
}

// ProcessValidatorExits is one of the operations performed
// on each processed beacon block to determine which validators
// should exit the state's validator registry.
//
// Official spec definition for processing exits:
//
//   Verify that len(block.body.voluntary_exits) <= MAX_VOLUNTARY_EXITS.
//
//   For each exit in block.body.voluntary_exits:
//     Let validator = state.validator_registry[exit.validator_index].
//     Verify that validator.exit_epoch > get_entry_exit_effect_epoch(get_current_epoch(state)).
//     Verify that get_current_epoch(state) >= exit.epoch.
//     Let exit_message = hash_tree_root(
//       Exit(epoch=exit.epoch, validator_index=exit.validator_index, signature=EMPTY_SIGNATURE)
//     )
//     Verify that bls_verify(pubkey=validator.pubkey, message_hash=exit_message,
//       signature=exit.signature, domain=get_domain(state.fork, exit.epoch, DOMAIN_EXIT)).
//     Run initiate_validator_exit(state, exit.validator_index).
func ProcessValidatorExits(
	beaconState *pb.BeaconState,
	block *pb.BeaconBlock,
	verifySignatures bool,
) (*pb.BeaconState, error) {
	exits := block.Body.VoluntaryExits
	if uint64(len(exits)) > params.BeaconConfig().MaxVoluntaryExits {
		return nil, fmt.Errorf(
			"number of exits (%d) exceeds allowed threshold of %d",
			len(exits),
			params.BeaconConfig().MaxVoluntaryExits,
		)
	}

	validatorRegistry := beaconState.ValidatorRegistry
	for idx, exit := range exits {
		if err := verifyExit(beaconState, exit, verifySignatures); err != nil {
			return nil, fmt.Errorf("could not verify exit #%d: %v", idx, err)
		}
		beaconState = v.InitiateValidatorExit(beaconState, exit.ValidatorIndex)
	}
	beaconState.ValidatorRegistry = validatorRegistry
	return beaconState, nil
}

func verifyExit(beaconState *pb.BeaconState, exit *pb.VoluntaryExit, verifySignatures bool) error {
	validator := beaconState.ValidatorRegistry[exit.ValidatorIndex]
	currentEpoch := helpers.CurrentEpoch(beaconState)
	entryExitEffectEpoch := helpers.EntryExitEffectEpoch(currentEpoch)
	if validator.ExitEpoch <= entryExitEffectEpoch {
		return fmt.Errorf(
			"validator exit epoch should be > entry_exit_effect_epoch, received %d <= %d",
			currentEpoch,
			entryExitEffectEpoch,
		)
	}
	if currentEpoch < exit.Epoch {
		return fmt.Errorf(
			"expected current epoch >= exit.epoch, received %d < %d",
			currentEpoch,
			exit.Epoch,
		)
	}
	if verifySignatures {
		// TODO(#258): Verify using BLS signature verification below:
		// Let exit_message = hash_tree_root(
		//   Exit(epoch=exit.epoch, validator_index=exit.validator_index, signature=EMPTY_SIGNATURE)
		// )
		// Verify that bls_verify(pubkey=validator.pubkey, message_hash=exit_message,
		//   signature=exit.signature, domain=get_domain(state.fork, exit.epoch, DOMAIN_EXIT)).
		return nil
	}
	return nil
}<|MERGE_RESOLUTION|>--- conflicted
+++ resolved
@@ -92,20 +92,11 @@
 	// randao and update the state's corresponding latest randao mix value.
 	latestMixesLength := params.BeaconConfig().LatestRandaoMixesLength
 	currentEpoch := helpers.CurrentEpoch(beaconState)
-<<<<<<< HEAD
-	latestMixSlice := beaconState.LatestRandaoMixesHash32S[currentEpoch%latestMixesLength]
-	for i, x := range block.RandaoRevealHash32 {
+	latestMixSlice := beaconState.LatestRandaoMixes[currentEpoch%latestMixesLength]
+	for i, x := range block.RandaoReveal {
 		latestMixSlice[i] ^= x
 	}
-	beaconState.LatestRandaoMixesHash32S[currentEpoch%latestMixesLength] = latestMixSlice
-=======
-	latestMixSlice := beaconState.LatestRandaoMixes[currentEpoch%latestMixesLength]
-	latestMix := bytesutil.ToBytes32(latestMixSlice)
-	for i, x := range block.RandaoReveal {
-		latestMix[i] ^= x
-	}
-	beaconState.LatestRandaoMixes[beaconState.Slot%latestMixesLength] = latestMix[:]
->>>>>>> 2425bef5
+	beaconState.LatestRandaoMixes[currentEpoch%latestMixesLength] = latestMixSlice
 	return beaconState, nil
 }
 
@@ -122,7 +113,7 @@
 		return fmt.Errorf("could not fetch tree hash of current epoch: %v", err)
 	}
 	domain := helpers.DomainVersion(beaconState.Fork, currentEpoch, params.BeaconConfig().DomainRandao)
-	sig, err := bls.SignatureFromBytes(block.RandaoRevealHash32)
+	sig, err := bls.SignatureFromBytes(block.RandaoReveal)
 	if err != nil {
 		return fmt.Errorf("could not deserialize block randao reveal: %v", err)
 	}
