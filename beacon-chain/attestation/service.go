// Package attestation defines the life-cycle and status of single and aggregated attestation.
package attestation

import (
	"context"
	"fmt"

	"github.com/prysmaticlabs/prysm/beacon-chain/core/helpers"

	handler "github.com/prysmaticlabs/prysm/shared/messagehandler"

	"github.com/gogo/protobuf/proto"
	"github.com/prysmaticlabs/prysm/beacon-chain/db"
	pb "github.com/prysmaticlabs/prysm/proto/beacon/p2p/v1"
	"github.com/prysmaticlabs/prysm/shared/bitutil"
	"github.com/prysmaticlabs/prysm/shared/bytesutil"
	"github.com/prysmaticlabs/prysm/shared/event"
	"github.com/prysmaticlabs/prysm/shared/hashutil"
	"github.com/sirupsen/logrus"
)

var log = logrus.WithField("prefix", "attestation")

// Service represents a service that handles the internal
// logic of managing single and aggregated attestation.
type Service struct {
	ctx           context.Context
	cancel        context.CancelFunc
	beaconDB      *db.BeaconDB
	broadcastFeed *event.Feed
	broadcastChan chan *pb.Attestation
	incomingFeed  *event.Feed
	incomingChan  chan *pb.Attestation
	// store is the mapping of individual
	// validator's public key to it's latest attestation.
	Store map[[48]byte]*pb.Attestation
}

// Config options for the service.
type Config struct {
	BeaconDB                *db.BeaconDB
	ReceiveAttestationBuf   int
	BroadcastAttestationBuf int
}

// NewAttestationService instantiates a new service instance that will
// be registered into a running beacon node.
func NewAttestationService(ctx context.Context, cfg *Config) *Service {
	ctx, cancel := context.WithCancel(ctx)
	return &Service{
		ctx:           ctx,
		cancel:        cancel,
		beaconDB:      cfg.BeaconDB,
		broadcastFeed: new(event.Feed),
		broadcastChan: make(chan *pb.Attestation, cfg.BroadcastAttestationBuf),
		incomingFeed:  new(event.Feed),
		incomingChan:  make(chan *pb.Attestation, cfg.ReceiveAttestationBuf),
		Store:         make(map[[48]byte]*pb.Attestation),
	}
}

// Start an attestation service's main event loop.
func (a *Service) Start() {
	log.Info("Starting service")
	go a.attestationPool()
}

// Stop the Attestation service's main event loop and associated goroutines.
func (a *Service) Stop() error {
	defer a.cancel()
	log.Info("Stopping service")
	return nil
}

// Status always returns nil.
// TODO(1201): Add service health checks.
func (a *Service) Status() error {
	return nil
}

// IncomingAttestationFeed returns a feed that any service can send incoming p2p attestations into.
// The attestation service will subscribe to this feed in order to relay incoming attestations.
func (a *Service) IncomingAttestationFeed() *event.Feed {
	return a.incomingFeed
}

// LatestAttestation returns the latest attestation from validator index, the highest
// slotNumber attestation from the attestation pool gets returned.
//
// Spec pseudocode definition:
//	Let `get_latest_attestation(store: Store, validator_index: ValidatorIndex) ->
//		Attestation` be the attestation with the highest slot number in `store`
//		from the validator with the given `validator_index`
func (a *Service) LatestAttestation(ctx context.Context, index uint64) (*pb.Attestation, error) {
	state, err := a.beaconDB.State(ctx)
	if err != nil {
		return nil, err
	}

	// return error if it's an invalid validator index.
	if index >= uint64(len(state.ValidatorRegistry)) {
		return nil, fmt.Errorf("invalid validator index %d", index)
	}
	pubKey := bytesutil.ToBytes48(state.ValidatorRegistry[index].Pubkey)

	// return error if validator has no attestation.
	if _, exists := a.Store[pubKey]; !exists {
		return nil, nil
	}

	return a.Store[pubKey], nil
}

// LatestAttestationTarget returns the target block the validator index attested to,
// the highest slotNumber attestation in attestation pool gets returned.
//
// Spec pseudocode definition:
//	Let `get_latest_attestation_target(store: Store, validator_index: ValidatorIndex) ->
//		BeaconBlock` be the target block in the attestation
//		`get_latest_attestation(store, validator_index)`.
func (a *Service) LatestAttestationTarget(ctx context.Context, index uint64) (*pb.BeaconBlock, error) {
	attestation, err := a.LatestAttestation(ctx, index)
	if err != nil {
		return nil, fmt.Errorf("could not get attestation: %v", err)
	}
	if attestation == nil {
		return nil, nil
	}
	targetBlockHash := bytesutil.ToBytes32(attestation.Data.BeaconBlockRootHash32)
	targetBlock, err := a.beaconDB.Block(targetBlockHash)
	if err != nil {
		return nil, fmt.Errorf("could not get target block: %v", err)
	}
	return targetBlock, nil
}

// attestationPool takes an newly received attestation from sync service
// and updates attestation pool.
func (a *Service) attestationPool() {
	incomingSub := a.incomingFeed.Subscribe(a.incomingChan)
	defer incomingSub.Unsubscribe()
	for {
		select {
		case <-a.ctx.Done():
			log.Debug("Attestation pool closed, exiting goroutine")
			return
		// Listen for a newly received incoming attestation from the sync service.
		case attestation := <-a.incomingChan:
			handler.SafelyHandleMessage(a.ctx, a.handleAttestation, attestation)
		}
	}
}

func (a *Service) handleAttestation(ctx context.Context, msg proto.Message) error {
	attestation := msg.(*pb.Attestation)
	enc, err := proto.Marshal(attestation)
	if err != nil {
		return fmt.Errorf("could not marshal incoming attestation to bytes: %v", err)
	}
	h := hashutil.Hash(enc)

<<<<<<< HEAD

=======
>>>>>>> 7bb2afda
	if err := a.UpdateLatestAttestation(ctx, attestation); err != nil {
		return fmt.Errorf("could not update attestation pool: %v", err)
	}
	log.Infof("Updated attestation pool for attestation %#x", h)
	return nil
}

// UpdateLatestAttestation inputs an new attestation and checks whether
// the attesters who submitted this attestation with the higher slot number
// have been noted in the attestation pool. If not, it updates the
// attestation pool with attester's public key to attestation.
func (a *Service) UpdateLatestAttestation(ctx context.Context, attestation *pb.Attestation) error {
	// Potential improvement, instead of getting the state,
	// we could get a mapping of validator index to public key.
	state, err := a.beaconDB.State(ctx)
	if err != nil {
		return err
	}

	var committee []uint64
	// We find the crosslink committee for the shard and slot by the attestation.
	committees, err := helpers.CrosslinkCommitteesAtSlot(state, attestation.Data.Slot, false /* registryChange */)
	if err != nil {
		return err
	}

	// Find committee for shard.
	for _, v := range committees {
		if v.Shard == attestation.Data.Shard {
			committee = v.Committee
			break
		}
	}

	// The participation bitfield from attestation is represented in bytes,
	// here we multiply by 8 to get an accurate validator count in bits.
	bitfield := attestation.AggregationBitfield
	totalBits := len(bitfield) * 8

	// Check each bit of participation bitfield to find out which
	// attester has submitted new attestation.
	// This is has O(n) run time and could be optimized down the line.
	for i := 0; i < totalBits; i++ {
		bitSet, err := bitutil.CheckBit(bitfield, i)
		if err != nil {
			return err
		}
		if !bitSet {
			continue
		}

		// If the attestation came from this attester. We use the slot committee to find the
		// validator's actual index.
		pubkey := bytesutil.ToBytes48(state.ValidatorRegistry[committee[i]].Pubkey)
		newAttestationSlot := attestation.Data.Slot
		currentAttestationSlot := uint64(0)
		if _, exists := a.Store[pubkey]; exists {
			currentAttestationSlot = a.Store[pubkey].Data.Slot
		}
		// If the attestation is newer than this attester's one in pool.
		if newAttestationSlot > currentAttestationSlot {
			a.Store[pubkey] = attestation
		}
	}
	return nil
}<|MERGE_RESOLUTION|>--- conflicted
+++ resolved
@@ -159,10 +159,6 @@
 	}
 	h := hashutil.Hash(enc)
 
-<<<<<<< HEAD
-
-=======
->>>>>>> 7bb2afda
 	if err := a.UpdateLatestAttestation(ctx, attestation); err != nil {
 		return fmt.Errorf("could not update attestation pool: %v", err)
 	}
