package attestations

import (
	"context"
	"errors"
	"sort"
	"time"

	ethpb "github.com/prysmaticlabs/ethereumapis/eth/v1alpha1"
	"github.com/prysmaticlabs/go-bitfield"
	"github.com/prysmaticlabs/go-ssz"
	"github.com/prysmaticlabs/prysm/beacon-chain/core/helpers"
	"github.com/prysmaticlabs/prysm/shared/hashutil"
	"github.com/prysmaticlabs/prysm/shared/params"
	"go.opencensus.io/trace"
)

// Prepare attestations for fork choice at every half of the slot.
var prepareForkChoiceAttsPeriod = time.Duration(params.BeaconConfig().SecondsPerSlot/3) * time.Second

// This prepares fork choice attestations by running batchForkChoiceAtts
// every prepareForkChoiceAttsPeriod.
func (s *Service) prepareForkChoiceAtts() {
	ticker := time.NewTicker(prepareForkChoiceAttsPeriod)
	for {
		ctx := context.Background()
		select {
		case <-ticker.C:
			if err := s.batchForkChoiceAtts(ctx); err != nil {
				log.WithError(err).Error("Could not prepare attestations for fork choice")
			}
		case <-s.ctx.Done():
			log.Debug("Context closed, exiting routine")
			return
		}
	}
}

// This gets the attestations from the unaggregated, aggregated and block
// pool. Then finds the common data, aggregate and batch them for fork choice.
// The resulting attestations are saved in the fork choice pool.
func (s *Service) batchForkChoiceAtts(ctx context.Context) error {
	_, span := trace.StartSpan(ctx, "Operations.attestations.batchForkChoiceAtts")
	defer span.End()

	attsByDataRoot := make(map[[32]byte][]*ethpb.Attestation)

	atts := append(s.pool.UnaggregatedAttestations(), s.pool.AggregatedAttestations()...)
	atts = append(atts, s.pool.BlockAttestations()...)
	atts = append(atts, s.pool.ForkchoiceAttestations()...)

	for _, att := range atts {
		seen, err := s.seen(att)
		if err != nil {
			return err
		}
		if seen {
			continue
		}

		attDataRoot, err := ssz.HashTreeRoot(att.Data)
		if err != nil {
			return err
		}
		attsByDataRoot[attDataRoot] = append(attsByDataRoot[attDataRoot], att)
	}

	for _, atts := range attsByDataRoot {
		if err := s.aggregateAndSaveForkChoiceAtts(atts); err != nil {
			return err
		}
	}

	for _, a := range s.pool.BlockAttestations() {
		if err := s.pool.DeleteBlockAttestation(a); err != nil {
			return err
		}
	}

	return nil
}

// This aggregates a list of attestations using the aggregation algorithm defined in AggregateAttestations
// and saves the attestations for fork choice.
func (s *Service) aggregateAndSaveForkChoiceAtts(atts []*ethpb.Attestation) error {
	aggregatedAtts, err := helpers.AggregateAttestations(atts)
	if err != nil {
		return err
	}

	if err := s.pool.SaveForkchoiceAttestations(aggregatedAtts); err != nil {
		return err
	}

	return nil
}

// This checks if the attestation has previously been aggregated for fork choice
// return true if yes, false if no.
func (s *Service) seen(att *ethpb.Attestation) (bool, error) {
	attRoot, err := hashutil.HashProto(att.Data)
	if err != nil {
		return false, err
	}
<<<<<<< HEAD
	savedBits, hasRoot := s.forkChoiceProcessedRoots.Get(string(attRoot[:]))
	savedBitLists, ok := savedBits.([]*bitfield.Bitlist)

	if hasRoot {
		// If we have already see the att data root before, and the cached list of aggregation bit fields
		// present in the cache.
=======
	incomingBits := att.AggregationBits
	savedBits, ok := s.forkChoiceProcessedRoots.Get(string(attRoot[:]))
	if ok {
		savedBitlist, ok := savedBits.(bitfield.Bitlist)
>>>>>>> 493495b0
		if !ok {
			return false, errors.New("not bit fields")
		}
<<<<<<< HEAD
		// Loop through every bit lists in the cached list, if one of them contains the new bit list and
		// has the same length.
		for _, bitList := range savedBitLists {
			if bitList.Len() == att.AggregationBits.Len() && bitList.Contains(att.AggregationBits) {
				return true, nil
			}
=======
		if savedBitlist.Len() == incomingBits.Len() {
			if savedBitlist.Contains(incomingBits) {
				return true, nil
			}
			incomingBits = incomingBits.Or(savedBitlist)
>>>>>>> 493495b0
		}
	} else {
		// If we have not seen the att data root before, we can be sure the cached list is empty and start
		// a new cache list.
		savedBitLists := make([]*bitfield.Bitlist, 0)
		savedBitLists = append(savedBitLists, &att.AggregationBits)
		s.forkChoiceProcessedRoots.Set(string(attRoot[:]), savedBitLists, 1 /*cost*/)

		return false, nil
	}

<<<<<<< HEAD
	// If it was a miss, save the new bit list and sort the cached list with bit count, this can give
	// faster hit time next time around.
	savedBitLists = append(savedBitLists, &att.AggregationBits)
	sort.Slice(savedBitLists, func(i, j int) bool {
		return savedBitLists[i].Count() < savedBitLists[j].Count()
	})

	s.forkChoiceProcessedRoots.Set(string(attRoot[:]), savedBitLists, 1 /*cost*/)

=======
	s.forkChoiceProcessedRoots.Set(string(attRoot[:]), incomingBits, 1 /*cost*/)
>>>>>>> 493495b0
	return false, nil
}<|MERGE_RESOLUTION|>--- conflicted
+++ resolved
@@ -3,7 +3,6 @@
 import (
 	"context"
 	"errors"
-	"sort"
 	"time"
 
 	ethpb "github.com/prysmaticlabs/ethereumapis/eth/v1alpha1"
@@ -102,59 +101,23 @@
 	if err != nil {
 		return false, err
 	}
-<<<<<<< HEAD
-	savedBits, hasRoot := s.forkChoiceProcessedRoots.Get(string(attRoot[:]))
-	savedBitLists, ok := savedBits.([]*bitfield.Bitlist)
-
-	if hasRoot {
-		// If we have already see the att data root before, and the cached list of aggregation bit fields
-		// present in the cache.
-=======
 	incomingBits := att.AggregationBits
 	savedBits, ok := s.forkChoiceProcessedRoots.Get(string(attRoot[:]))
 	if ok {
 		savedBitlist, ok := savedBits.(bitfield.Bitlist)
->>>>>>> 493495b0
 		if !ok {
-			return false, errors.New("not bit fields")
+			return false, errors.New("not a bit field")
 		}
-<<<<<<< HEAD
-		// Loop through every bit lists in the cached list, if one of them contains the new bit list and
-		// has the same length.
-		for _, bitList := range savedBitLists {
-			if bitList.Len() == att.AggregationBits.Len() && bitList.Contains(att.AggregationBits) {
-				return true, nil
-			}
-=======
 		if savedBitlist.Len() == incomingBits.Len() {
+			// Returns true if the node has seen all the bits in the new bit field of the incoming attestation.
 			if savedBitlist.Contains(incomingBits) {
 				return true, nil
 			}
+			// Update the bit fields by Or'ing them with the new ones.
 			incomingBits = incomingBits.Or(savedBitlist)
->>>>>>> 493495b0
 		}
-	} else {
-		// If we have not seen the att data root before, we can be sure the cached list is empty and start
-		// a new cache list.
-		savedBitLists := make([]*bitfield.Bitlist, 0)
-		savedBitLists = append(savedBitLists, &att.AggregationBits)
-		s.forkChoiceProcessedRoots.Set(string(attRoot[:]), savedBitLists, 1 /*cost*/)
-
-		return false, nil
 	}
 
-<<<<<<< HEAD
-	// If it was a miss, save the new bit list and sort the cached list with bit count, this can give
-	// faster hit time next time around.
-	savedBitLists = append(savedBitLists, &att.AggregationBits)
-	sort.Slice(savedBitLists, func(i, j int) bool {
-		return savedBitLists[i].Count() < savedBitLists[j].Count()
-	})
-
-	s.forkChoiceProcessedRoots.Set(string(attRoot[:]), savedBitLists, 1 /*cost*/)
-
-=======
 	s.forkChoiceProcessedRoots.Set(string(attRoot[:]), incomingBits, 1 /*cost*/)
->>>>>>> 493495b0
 	return false, nil
 }