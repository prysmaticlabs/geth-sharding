package rpc

import (
	"bytes"
	"context"
	"errors"
	"fmt"
	"math/big"
	"sort"
	"strings"
	"testing"
	"time"

	"github.com/ethereum/go-ethereum/common"
	"github.com/gogo/protobuf/proto"
	ptypes "github.com/gogo/protobuf/types"
	"github.com/golang/mock/gomock"
	"github.com/prysmaticlabs/prysm/beacon-chain/internal"
	pbp2p "github.com/prysmaticlabs/prysm/proto/beacon/p2p/v1"
	pb "github.com/prysmaticlabs/prysm/proto/beacon/rpc/v1"
	"github.com/prysmaticlabs/prysm/shared/bytesutil"
	"github.com/prysmaticlabs/prysm/shared/event"
	"github.com/prysmaticlabs/prysm/shared/hashutil"
	"github.com/prysmaticlabs/prysm/shared/params"
	"github.com/prysmaticlabs/prysm/shared/testutil"
	"github.com/prysmaticlabs/prysm/shared/trieutil"
	logTest "github.com/sirupsen/logrus/hooks/test"
)

var closedContext = "context closed"

type faultyPOWChainService struct {
	chainStartFeed *event.Feed
	hashesByHeight map[int][]byte
}

func (f *faultyPOWChainService) HasChainStartLogOccurred() (bool, error) {
	return false, nil
}
func (f *faultyPOWChainService) ETH2GenesisTime() (uint64, error) {
	return 0, nil
}

func (f *faultyPOWChainService) ChainStartFeed() *event.Feed {
	return f.chainStartFeed
}
func (f *faultyPOWChainService) LatestBlockHeight() *big.Int {
	return big.NewInt(0)
}

func (f *faultyPOWChainService) BlockExists(_ context.Context, hash common.Hash) (bool, *big.Int, error) {
	if f.hashesByHeight == nil {
		return false, big.NewInt(1), errors.New("failed")
	}

	return true, big.NewInt(1), nil
}

func (f *faultyPOWChainService) BlockHashByHeight(_ context.Context, height *big.Int) (common.Hash, error) {
	return [32]byte{}, errors.New("failed")
}

func (f *faultyPOWChainService) BlockTimeByHeight(_ context.Context, height *big.Int) (uint64, error) {
	return 0, errors.New("failed")
}

func (f *faultyPOWChainService) DepositRoot() [32]byte {
	return [32]byte{}
}

func (f *faultyPOWChainService) DepositTrie() *trieutil.MerkleTrie {
	return &trieutil.MerkleTrie{}
}

func (f *faultyPOWChainService) ChainStartDeposits() []*pbp2p.Deposit {
	return []*pbp2p.Deposit{}
}

func (f *faultyPOWChainService) ChainStartDepositHashes() ([][]byte, error) {
	return [][]byte{}, errors.New("hashing failed")
}

type mockPOWChainService struct {
	chainStartFeed    *event.Feed
	latestBlockNumber *big.Int
	hashesByHeight    map[int][]byte
	blockTimeByHeight map[int]uint64
<<<<<<< HEAD
}

func (m *mockPOWChainService) HasChainStartLogOccurred() (bool, error) {
	return true, nil
=======
>>>>>>> 3871be00
}

func (m *mockPOWChainService) ETH2GenesisTime() (uint64, error) {
	return uint64(time.Unix(0, 0).Unix()), nil
}
func (m *mockPOWChainService) ChainStartFeed() *event.Feed {
	return m.chainStartFeed
}
func (m *mockPOWChainService) LatestBlockHeight() *big.Int {
	return m.latestBlockNumber
}

func (m *mockPOWChainService) DepositTrie() *trieutil.MerkleTrie {
	return &trieutil.MerkleTrie{}
}

func (m *mockPOWChainService) BlockExists(_ context.Context, hash common.Hash) (bool, *big.Int, error) {
	// Reverse the map of heights by hash.
	heightsByHash := make(map[[32]byte]int)
	for k, v := range m.hashesByHeight {
		h := bytesutil.ToBytes32(v)
		heightsByHash[h] = k
	}
	val, ok := heightsByHash[hash]
	if !ok {
		return false, nil, fmt.Errorf("could not fetch height for hash: %#x", hash)
	}
	return true, big.NewInt(int64(val)), nil
}

func (m *mockPOWChainService) BlockHashByHeight(_ context.Context, height *big.Int) (common.Hash, error) {
	k := int(height.Int64())
	val, ok := m.hashesByHeight[k]
	if !ok {
		return [32]byte{}, fmt.Errorf("could not fetch hash for height: %v", height)
	}
	return bytesutil.ToBytes32(val), nil
}

func (m *mockPOWChainService) BlockTimeByHeight(_ context.Context, height *big.Int) (uint64, error) {
	h := int(height.Int64())
	return m.blockTimeByHeight[h], nil
}

func (m *mockPOWChainService) DepositRoot() [32]byte {
	root := []byte("depositroot")
	return bytesutil.ToBytes32(root)
}

func (m *mockPOWChainService) ChainStartDeposits() []*pbp2p.Deposit {
	return []*pbp2p.Deposit{}
}

func (m *mockPOWChainService) ChainStartDepositHashes() ([][]byte, error) {
	return [][]byte{}, nil
}

func TestWaitForChainStart_ContextClosed(t *testing.T) {
	ctx, cancel := context.WithCancel(context.Background())
	beaconServer := &BeaconServer{
		ctx: ctx,
		powChainService: &faultyPOWChainService{
			chainStartFeed: new(event.Feed),
		},
		chainService: newMockChainService(),
	}
	exitRoutine := make(chan bool)
	ctrl := gomock.NewController(t)
	defer ctrl.Finish()
	mockStream := internal.NewMockBeaconService_WaitForChainStartServer(ctrl)
	go func(tt *testing.T) {
		if err := beaconServer.WaitForChainStart(&ptypes.Empty{}, mockStream); !strings.Contains(err.Error(), closedContext) {
			tt.Errorf("Could not call RPC method: %v", err)
		}
		<-exitRoutine
	}(t)
	cancel()
	exitRoutine <- true
}

func TestWaitForChainStart_AlreadyStarted(t *testing.T) {
	beaconServer := &BeaconServer{
		ctx: context.Background(),
		powChainService: &mockPOWChainService{
			chainStartFeed: new(event.Feed),
		},
		chainService: newMockChainService(),
	}
	ctrl := gomock.NewController(t)
	defer ctrl.Finish()
	mockStream := internal.NewMockBeaconService_WaitForChainStartServer(ctrl)
	mockStream.EXPECT().Send(
		&pb.ChainStartResponse{
			Started:     true,
			GenesisTime: uint64(time.Unix(0, 0).Unix()),
		},
	).Return(nil)
	if err := beaconServer.WaitForChainStart(&ptypes.Empty{}, mockStream); err != nil {
		t.Errorf("Could not call RPC method: %v", err)
	}
}

func TestWaitForChainStart_NotStartedThenLogFired(t *testing.T) {
	hook := logTest.NewGlobal()
	beaconServer := &BeaconServer{
		ctx:            context.Background(),
		chainStartChan: make(chan time.Time, 1),
		powChainService: &faultyPOWChainService{
			chainStartFeed: new(event.Feed),
		},
		chainService: newMockChainService(),
	}
	exitRoutine := make(chan bool)
	ctrl := gomock.NewController(t)
	defer ctrl.Finish()
	mockStream := internal.NewMockBeaconService_WaitForChainStartServer(ctrl)
	mockStream.EXPECT().Send(
		&pb.ChainStartResponse{
			Started:     true,
			GenesisTime: uint64(time.Unix(0, 0).Unix()),
		},
	).Return(nil)
	go func(tt *testing.T) {
		if err := beaconServer.WaitForChainStart(&ptypes.Empty{}, mockStream); err != nil {
			tt.Errorf("Could not call RPC method: %v", err)
		}
		<-exitRoutine
	}(t)
	beaconServer.chainStartChan <- time.Unix(0, 0)
	exitRoutine <- true
	testutil.AssertLogsContain(t, hook, "Sending ChainStart log and genesis time to connected validator clients")
}

func TestLatestAttestation_ContextClosed(t *testing.T) {
	hook := logTest.NewGlobal()
	mockOperationService := &mockOperationService{}
	ctx, cancel := context.WithCancel(context.Background())
	beaconServer := &BeaconServer{
		ctx:              ctx,
		operationService: mockOperationService,
		chainService:     newMockChainService(),
	}
	exitRoutine := make(chan bool)
	ctrl := gomock.NewController(t)
	defer ctrl.Finish()
	mockStream := internal.NewMockBeaconService_LatestAttestationServer(ctrl)
	go func(tt *testing.T) {
		if err := beaconServer.LatestAttestation(&ptypes.Empty{}, mockStream); err != nil {
			tt.Errorf("Could not call RPC method: %v", err)
		}
		<-exitRoutine
	}(t)
	cancel()
	exitRoutine <- true
	testutil.AssertLogsContain(t, hook, "RPC context closed, exiting goroutine")
}

func TestLatestAttestation_FaultyServer(t *testing.T) {
	mockOperationService := &mockOperationService{}
	ctx, cancel := context.WithCancel(context.Background())
	beaconServer := &BeaconServer{
		ctx:                 ctx,
		operationService:    mockOperationService,
		incomingAttestation: make(chan *pbp2p.Attestation, 0),
		chainService:        newMockChainService(),
	}
	ctrl := gomock.NewController(t)
	defer ctrl.Finish()

	exitRoutine := make(chan bool)
	attestation := &pbp2p.Attestation{}

	mockStream := internal.NewMockBeaconService_LatestAttestationServer(ctrl)
	mockStream.EXPECT().Send(attestation).Return(errors.New("something wrong"))
	// Tests a faulty stream.
	go func(tt *testing.T) {
		if err := beaconServer.LatestAttestation(&ptypes.Empty{}, mockStream); err.Error() != "something wrong" {
			tt.Errorf("Faulty stream should throw correct error, wanted 'something wrong', got %v", err)
		}
		<-exitRoutine
	}(t)

	beaconServer.incomingAttestation <- attestation
	cancel()
	exitRoutine <- true
}

func TestLatestAttestation_SendsCorrectly(t *testing.T) {
	hook := logTest.NewGlobal()
	operationService := &mockOperationService{}
	ctx, cancel := context.WithCancel(context.Background())
	beaconServer := &BeaconServer{
		ctx:                 ctx,
		operationService:    operationService,
		incomingAttestation: make(chan *pbp2p.Attestation, 0),
		chainService:        newMockChainService(),
	}
	ctrl := gomock.NewController(t)
	defer ctrl.Finish()

	exitRoutine := make(chan bool)
	attestation := &pbp2p.Attestation{}
	mockStream := internal.NewMockBeaconService_LatestAttestationServer(ctrl)
	mockStream.EXPECT().Send(attestation).Return(nil)
	// Tests a good stream.
	go func(tt *testing.T) {
		if err := beaconServer.LatestAttestation(&ptypes.Empty{}, mockStream); err != nil {
			tt.Errorf("Could not call RPC method: %v", err)
		}
		<-exitRoutine
	}(t)
	beaconServer.incomingAttestation <- attestation
	cancel()
	exitRoutine <- true

	testutil.AssertLogsContain(t, hook, "Sending attestation to RPC clients")
}

func TestPendingDeposits_UnknownBlockNum(t *testing.T) {
	p := &mockPOWChainService{
		latestBlockNumber: nil,
	}
	bs := BeaconServer{powChainService: p}

	_, err := bs.PendingDeposits(context.Background(), nil)
	if err.Error() != "latest PoW block number is unknown" {
		t.Errorf("Received unexpected error: %v", err)
	}
}

func TestPendingDeposits_OutsideEth1FollowWindow(t *testing.T) {
	ctx := context.Background()

	height := big.NewInt(int64(params.BeaconConfig().Eth1FollowDistance))
	p := &mockPOWChainService{
		latestBlockNumber: height,
		hashesByHeight: map[int][]byte{
			int(height.Int64()): []byte("0x0"),
		},
	}
	d := internal.SetupDB(t)

	beaconState := &pbp2p.BeaconState{
		LatestEth1Data: &pbp2p.Eth1Data{
			BlockRoot: []byte("0x0"),
		},
		DepositIndex: 2,
	}
	if err := d.SaveState(ctx, beaconState); err != nil {
		t.Fatal(err)
	}

	var mockSig [96]byte
	var mockCreds [32]byte

	// Using the merkleTreeIndex as the block number for this test...
	readyDeposits := []*pbp2p.Deposit{
		{
			Index: 0,
			Data: &pbp2p.DepositData{
				Pubkey:                []byte("a"),
				Signature:             mockSig[:],
				WithdrawalCredentials: mockCreds[:],
			},
		},
		{
			Index: 1,
			Data: &pbp2p.DepositData{
				Pubkey:                []byte("b"),
				Signature:             mockSig[:],
				WithdrawalCredentials: mockCreds[:],
			},
		},
	}

	recentDeposits := []*pbp2p.Deposit{
		{
			Index: 2,
			Data: &pbp2p.DepositData{
				Pubkey:                []byte("c"),
				Signature:             mockSig[:],
				WithdrawalCredentials: mockCreds[:],
			},
		},
		{
			Index: 3,
			Data: &pbp2p.DepositData{
				Pubkey:                []byte("d"),
				Signature:             mockSig[:],
				WithdrawalCredentials: mockCreds[:],
			},
		},
	}
	for _, dp := range append(readyDeposits, recentDeposits...) {
		d.InsertDeposit(ctx, dp, big.NewInt(int64(dp.Index)))
	}
	for _, dp := range recentDeposits {
		d.InsertPendingDeposit(ctx, dp, big.NewInt(int64(dp.Index)))
	}

	bs := &BeaconServer{
		beaconDB:        d,
		powChainService: p,
		chainService:    newMockChainService(),
	}

	result, err := bs.PendingDeposits(ctx, nil)
	if err != nil {
		t.Fatal(err)
	}
	if len(result.PendingDeposits) != 0 {
		t.Errorf("Received unexpected list of deposits: %+v, wanted: 0", len(result.PendingDeposits))
	}

	// It should also return the recent deposits after their follow window.
	p.latestBlockNumber = big.NewInt(0).Add(p.latestBlockNumber, big.NewInt(10000))
	allResp, err := bs.PendingDeposits(ctx, nil)
	if err != nil {
		t.Fatal(err)
	}
	if len(allResp.PendingDeposits) != len(recentDeposits) {
		t.Errorf(
			"Received unexpected number of pending deposits: %d, wanted: %d",
			len(allResp.PendingDeposits),
			len(recentDeposits),
		)
	}
}

func TestPendingDeposits_CantReturnBelowStateDepositIndex(t *testing.T) {
	ctx := context.Background()

	height := big.NewInt(int64(params.BeaconConfig().Eth1FollowDistance))
	p := &mockPOWChainService{
		latestBlockNumber: height,
		hashesByHeight: map[int][]byte{
			int(height.Int64()): []byte("0x0"),
		},
	}
	d := internal.SetupDB(t)

	beaconState := &pbp2p.BeaconState{
		LatestEth1Data: &pbp2p.Eth1Data{
			BlockRoot: []byte("0x0"),
		},
		DepositIndex: 10,
	}
	if err := d.SaveState(ctx, beaconState); err != nil {
		t.Fatal(err)
	}

	var mockSig [96]byte
	var mockCreds [32]byte

	readyDeposits := []*pbp2p.Deposit{
		{
			Index: 0,
			Data: &pbp2p.DepositData{
				Pubkey:                []byte("a"),
				Signature:             mockSig[:],
				WithdrawalCredentials: mockCreds[:],
			},
		},
		{
			Index: 1,
			Data: &pbp2p.DepositData{
				Pubkey:                []byte("b"),
				Signature:             mockSig[:],
				WithdrawalCredentials: mockCreds[:],
			},
		},
	}

	var recentDeposits []*pbp2p.Deposit
	for i := 2; i < 16; i++ {
		recentDeposits = append(recentDeposits, &pbp2p.Deposit{
			Index: uint64(i),
			Data: &pbp2p.DepositData{
				Pubkey:                []byte{byte(i)},
				Signature:             mockSig[:],
				WithdrawalCredentials: mockCreds[:],
			},
		})
	}

	for _, dp := range append(readyDeposits, recentDeposits...) {
		d.InsertDeposit(ctx, dp, big.NewInt(int64(dp.Index)))
	}
	for _, dp := range recentDeposits {
		d.InsertPendingDeposit(ctx, dp, big.NewInt(int64(dp.Index)))
	}

	bs := &BeaconServer{
		beaconDB:        d,
		powChainService: p,
		chainService:    newMockChainService(),
	}

	// It should also return the recent deposits after their follow window.
	p.latestBlockNumber = big.NewInt(0).Add(p.latestBlockNumber, big.NewInt(10000))
	allResp, err := bs.PendingDeposits(ctx, nil)
	if err != nil {
		t.Fatal(err)
	}

	expectedDeposits := 6
	if len(allResp.PendingDeposits) != expectedDeposits {
		t.Errorf(
			"Received unexpected number of pending deposits: %d, wanted: %d",
			len(allResp.PendingDeposits),
			expectedDeposits,
		)
	}
	if allResp.PendingDeposits[0].Index != beaconState.DepositIndex {
		t.Errorf(
			"Received unexpected merkle index: %d, wanted: %d",
			allResp.PendingDeposits[0].Index,
			beaconState.DepositIndex,
		)
	}
}

func TestPendingDeposits_CantReturnMoreThanMax(t *testing.T) {
	ctx := context.Background()

	height := big.NewInt(int64(params.BeaconConfig().Eth1FollowDistance))
	p := &mockPOWChainService{
		latestBlockNumber: height,
		hashesByHeight: map[int][]byte{
			int(height.Int64()): []byte("0x0"),
		},
	}
	d := internal.SetupDB(t)

	beaconState := &pbp2p.BeaconState{
		LatestEth1Data: &pbp2p.Eth1Data{
			BlockRoot: []byte("0x0"),
		},
		DepositIndex: 2,
	}
	if err := d.SaveState(ctx, beaconState); err != nil {
		t.Fatal(err)
	}
	var mockSig [96]byte
	var mockCreds [32]byte

	readyDeposits := []*pbp2p.Deposit{
		{
			Index: 0,
			Data: &pbp2p.DepositData{
				Pubkey:                []byte("a"),
				Signature:             mockSig[:],
				WithdrawalCredentials: mockCreds[:],
			},
		},
		{
			Index: 1,
			Data: &pbp2p.DepositData{
				Pubkey:                []byte("b"),
				Signature:             mockSig[:],
				WithdrawalCredentials: mockCreds[:],
			},
		},
	}

	var recentDeposits []*pbp2p.Deposit
	for i := 2; i < 22; i++ {
		recentDeposits = append(recentDeposits, &pbp2p.Deposit{
			Index: uint64(i),
			Data: &pbp2p.DepositData{
				Pubkey:                []byte{byte(i)},
				Signature:             mockSig[:],
				WithdrawalCredentials: mockCreds[:],
			},
		})
	}

	for _, dp := range append(readyDeposits, recentDeposits...) {
		d.InsertDeposit(ctx, dp, big.NewInt(int64(dp.Index)))
	}
	for _, dp := range recentDeposits {
		d.InsertPendingDeposit(ctx, dp, big.NewInt(int64(dp.Index)))
	}

	bs := &BeaconServer{
		beaconDB:        d,
		powChainService: p,
		chainService:    newMockChainService(),
	}

	// It should also return the recent deposits after their follow window.
	p.latestBlockNumber = big.NewInt(0).Add(p.latestBlockNumber, big.NewInt(10000))
	allResp, err := bs.PendingDeposits(ctx, nil)
	if err != nil {
		t.Fatal(err)
	}
	if len(allResp.PendingDeposits) != int(params.BeaconConfig().MaxDeposits) {
		t.Errorf(
			"Received unexpected number of pending deposits: %d, wanted: %d",
			len(allResp.PendingDeposits),
			int(params.BeaconConfig().MaxDeposits),
		)
	}
}

func TestEth1Data_EmptyVotesFetchBlockHashFailure(t *testing.T) {
	t.Skip()
	db := internal.SetupDB(t)
	defer internal.TeardownDB(t, db)
	ctx := context.Background()

	beaconServer := &BeaconServer{
		beaconDB: db,
		powChainService: &faultyPOWChainService{
			hashesByHeight: make(map[int][]byte),
		},
	}
	beaconState := &pbp2p.BeaconState{
		LatestEth1Data: &pbp2p.Eth1Data{
			BlockRoot: []byte{'a'},
		},
		Eth1DataVotes: []*pbp2p.Eth1Data{},
	}
	if err := beaconServer.beaconDB.SaveState(ctx, beaconState); err != nil {
		t.Fatal(err)
	}
	want := "could not fetch ETH1_FOLLOW_DISTANCE ancestor"
	if _, err := beaconServer.Eth1Data(context.Background(), nil); !strings.Contains(err.Error(), want) {
		t.Errorf("Expected error %v, received %v", want, err)
	}
}

func TestEth1Data_EmptyVotesOk(t *testing.T) {
	t.Skip()
	db := internal.SetupDB(t)
	defer internal.TeardownDB(t, db)
	ctx := context.Background()

	height := big.NewInt(int64(params.BeaconConfig().Eth1FollowDistance))
	deps := []*pbp2p.Deposit{
		{Index: 0, Data: &pbp2p.DepositData{
			Pubkey: []byte("a"),
		}},
		{Index: 1, Data: &pbp2p.DepositData{
			Pubkey: []byte("b"),
		}},
	}
	depsData := [][]byte{}
	for _, dp := range deps {
		db.InsertDeposit(context.Background(), dp, big.NewInt(0))
		depHash, err := hashutil.DepositHash(dp.Data)
		if err != nil {
			t.Errorf("Could not hash deposit")
		}
		depsData = append(depsData, depHash[:])
	}

	depositTrie, err := trieutil.GenerateTrieFromItems(depsData, int(params.BeaconConfig().DepositContractTreeDepth))
	if err != nil {
		t.Fatal(err)
	}
	depositRoot := depositTrie.Root()
	beaconState := &pbp2p.BeaconState{
		LatestEth1Data: &pbp2p.Eth1Data{
			BlockRoot:   []byte("hash0"),
			DepositRoot: depositRoot[:],
		},
		Eth1DataVotes: []*pbp2p.Eth1Data{},
	}

	powChainService := &mockPOWChainService{
		latestBlockNumber: height,
		hashesByHeight: map[int][]byte{
			0: []byte("hash0"),
			1: beaconState.LatestEth1Data.BlockRoot,
		},
	}
	beaconServer := &BeaconServer{
		beaconDB:        db,
		powChainService: powChainService,
	}

	if err := beaconServer.beaconDB.SaveState(ctx, beaconState); err != nil {
		t.Fatal(err)
	}
	result, err := beaconServer.Eth1Data(context.Background(), nil)
	if err != nil {
		t.Fatal(err)
	}
	// If the data vote objects are empty, the deposit root should be the one corresponding
	// to the deposit contract in the powchain service, fetched using powChainService.DepositRoot()
	if !bytes.Equal(result.Eth1Data.DepositRoot, depositRoot[:]) {
		t.Errorf(
			"Expected deposit roots to match, received %#x == %#x",
			result.Eth1Data.DepositRoot,
			depositRoot,
		)
	}
}

func TestEth1Data_NonEmptyVotesSelectsBestVote(t *testing.T) {
	t.Skip()
	db := internal.SetupDB(t)
	defer internal.TeardownDB(t, db)
	ctx := context.Background()

	eth1DataVotes := []*pbp2p.Eth1Data{}
	beaconState := &pbp2p.BeaconState{
		Eth1DataVotes: eth1DataVotes,
		LatestEth1Data: &pbp2p.Eth1Data{
			BlockRoot: []byte("stub"),
		},
	}
	if err := db.SaveState(ctx, beaconState); err != nil {
		t.Fatal(err)
	}
	currentHeight := params.BeaconConfig().Eth1FollowDistance + 5
	beaconServer := &BeaconServer{
		beaconDB: db,
		powChainService: &mockPOWChainService{
			latestBlockNumber: big.NewInt(int64(currentHeight)),
			hashesByHeight: map[int][]byte{
				0: beaconState.LatestEth1Data.BlockRoot,
				1: beaconState.Eth1DataVotes[0].BlockRoot,
				2: beaconState.Eth1DataVotes[1].BlockRoot,
				3: beaconState.Eth1DataVotes[3].BlockRoot,
				// We will give the hash at index 2 in the beacon state's latest eth1 votes
				// priority in being selected as the best vote by giving it the highest block number.
				4: beaconState.Eth1DataVotes[2].BlockRoot,
			},
		},
	}
	result, err := beaconServer.Eth1Data(context.Background(), nil)
	if err != nil {
		t.Fatal(err)
	}
	// Vote at index 2 should have won the best vote selection mechanism as it had the highest block number
	// despite being tied at vote count with the vote at index 3.
	if !bytes.Equal(result.Eth1Data.BlockRoot, beaconState.Eth1DataVotes[2].BlockRoot) {
		t.Errorf(
			"Expected block hashes to match, received %#x == %#x",
			result.Eth1Data.BlockRoot,
			beaconState.Eth1DataVotes[2].BlockRoot,
		)
	}
	if !bytes.Equal(result.Eth1Data.DepositRoot, beaconState.Eth1DataVotes[2].DepositRoot) {
		t.Errorf(
			"Expected deposit roots to match, received %#x == %#x",
			result.Eth1Data.DepositRoot,
			beaconState.Eth1DataVotes[2].DepositRoot,
		)
	}
}

func TestBlockTree_OK(t *testing.T) {
	db := internal.SetupDB(t)
	defer internal.TeardownDB(t, db)
<<<<<<< HEAD
=======
	ctx := context.Background()
>>>>>>> 3871be00
	// We want to ensure that if our block tree looks as follows, the RPC response
	// returns the correct information.
	//                   /->[A, Slot 3, 3 Votes]->[B, Slot 4, 3 Votes]
	// [Justified Block]->[C, Slot 3, 2 Votes]
	//                   \->[D, Slot 3, 2 Votes]->[SKIP SLOT]->[E, Slot 5, 1 Vote]
<<<<<<< HEAD
	var validators []*pbp2p.Validator
	for i := 0; i < 11; i++ {
		validators = append(validators, &pbp2p.Validator{EffectiveBalance: params.BeaconConfig().MaxEffectiveBalance})
	}
	justifiedState := &pbp2p.BeaconState{
		Slot:              0,
		ValidatorRegistry: validators,
	}

=======
	justifiedState := &pbp2p.BeaconState{
		Slot:              params.BeaconConfig().GenesisSlot,
		ValidatorBalances: make([]uint64, 11),
	}
	for i := 0; i < len(justifiedState.ValidatorBalances); i++ {
		justifiedState.ValidatorBalances[i] = params.BeaconConfig().MaxDepositAmount
	}
>>>>>>> 3871be00
	if err := db.SaveJustifiedState(justifiedState); err != nil {
		t.Fatal(err)
	}
	justifiedBlock := &pbp2p.BeaconBlock{
<<<<<<< HEAD
		Slot: 0,
=======
		Slot: params.BeaconConfig().GenesisSlot,
>>>>>>> 3871be00
	}
	if err := db.SaveJustifiedBlock(justifiedBlock); err != nil {
		t.Fatal(err)
	}
	justifiedRoot, _ := hashutil.HashBeaconBlock(justifiedBlock)
<<<<<<< HEAD
	b1 := &pbp2p.BeaconBlock{
		Slot:       3,
		ParentRoot: justifiedRoot[:],
		Body: &pbp2p.BeaconBlockBody{
			RandaoReveal: []byte("D"),
		},
	}
	b1Root, _ := hashutil.HashBeaconBlock(b1)
	b2 := &pbp2p.BeaconBlock{
		Slot:       3,
		ParentRoot: justifiedRoot[:],
		Body: &pbp2p.BeaconBlockBody{
			RandaoReveal: []byte("C"),
		}}
	b2Root, _ := hashutil.HashBeaconBlock(b2)
	b3 := &pbp2p.BeaconBlock{
		Slot:       3,
		ParentRoot: justifiedRoot[:],
		Body: &pbp2p.BeaconBlockBody{
			RandaoReveal: []byte("A"),
		}}
	b3Root, _ := hashutil.HashBeaconBlock(b1)
	b4 := &pbp2p.BeaconBlock{
		Slot:       4,
		ParentRoot: b1Root[:],
		Body: &pbp2p.BeaconBlockBody{
			RandaoReveal: []byte("B"),
		}}
	b4Root, _ := hashutil.HashBeaconBlock(b4)
	b5 := &pbp2p.BeaconBlock{
		Slot:       5,
		ParentRoot: b3Root[:],
		Body: &pbp2p.BeaconBlockBody{
			RandaoReveal: []byte("E"),
		}}
	b5Root, _ := hashutil.HashBeaconBlock(b5)

=======
	validators := []*pbp2p.Validator{{ExitEpoch: params.BeaconConfig().FarFutureEpoch}}
	balances := []uint64{params.BeaconConfig().MaxDepositAmount}
	b1 := &pbp2p.BeaconBlock{
		Slot:             params.BeaconConfig().GenesisSlot + 3,
		ParentRootHash32: justifiedRoot[:],
		RandaoReveal:     []byte("A"),
	}
	b1Root, _ := hashutil.HashBeaconBlock(b1)
	if err := db.SaveHistoricalState(ctx, &pbp2p.BeaconState{
		Slot:              params.BeaconConfig().GenesisSlot + 3,
		ValidatorRegistry: validators,
		ValidatorBalances: balances,
	}, b1Root); err != nil {
		t.Fatal(err)
	}
	b2 := &pbp2p.BeaconBlock{
		Slot:             params.BeaconConfig().GenesisSlot + 3,
		ParentRootHash32: justifiedRoot[:],
		RandaoReveal:     []byte("C"),
	}
	b2Root, _ := hashutil.HashBeaconBlock(b2)
	if err := db.SaveHistoricalState(ctx, &pbp2p.BeaconState{
		Slot:              params.BeaconConfig().GenesisSlot + 3,
		ValidatorRegistry: validators,
		ValidatorBalances: balances,
	}, b2Root); err != nil {
		t.Fatal(err)
	}
	b3 := &pbp2p.BeaconBlock{
		Slot:             params.BeaconConfig().GenesisSlot + 3,
		ParentRootHash32: justifiedRoot[:],
		RandaoReveal:     []byte("D"),
	}
	b3Root, _ := hashutil.HashBeaconBlock(b3)
	if err := db.SaveHistoricalState(ctx, &pbp2p.BeaconState{
		Slot:              params.BeaconConfig().GenesisSlot + 3,
		ValidatorRegistry: validators,
		ValidatorBalances: balances,
	}, b3Root); err != nil {
		t.Fatal(err)
	}
	b4 := &pbp2p.BeaconBlock{
		Slot:             params.BeaconConfig().GenesisSlot + 4,
		ParentRootHash32: b1Root[:],
		RandaoReveal:     []byte("B"),
	}
	b4Root, _ := hashutil.HashBeaconBlock(b4)
	if err := db.SaveHistoricalState(ctx, &pbp2p.BeaconState{
		Slot:              params.BeaconConfig().GenesisSlot + 4,
		ValidatorRegistry: validators,
		ValidatorBalances: balances,
	}, b4Root); err != nil {
		t.Fatal(err)
	}
	b5 := &pbp2p.BeaconBlock{
		Slot:             params.BeaconConfig().GenesisSlot + 5,
		ParentRootHash32: b3Root[:],
		RandaoReveal:     []byte("E"),
	}
	b5Root, _ := hashutil.HashBeaconBlock(b5)
	if err := db.SaveHistoricalState(ctx, &pbp2p.BeaconState{
		Slot:              params.BeaconConfig().GenesisSlot + 5,
		ValidatorRegistry: validators,
		ValidatorBalances: balances,
	}, b5Root); err != nil {
		t.Fatal(err)
	}
>>>>>>> 3871be00
	attestationTargets := make(map[uint64]*pbp2p.AttestationTarget)
	// We give block A 3 votes.
	attestationTargets[0] = &pbp2p.AttestationTarget{
		Slot:       b1.Slot,
<<<<<<< HEAD
		ParentRoot: b1.ParentRoot,
=======
		ParentRoot: b1.ParentRootHash32,
>>>>>>> 3871be00
		BlockRoot:  b1Root[:],
	}
	attestationTargets[1] = &pbp2p.AttestationTarget{
		Slot:       b1.Slot,
<<<<<<< HEAD
		ParentRoot: b1.ParentRoot,
=======
		ParentRoot: b1.ParentRootHash32,
>>>>>>> 3871be00
		BlockRoot:  b1Root[:],
	}
	attestationTargets[2] = &pbp2p.AttestationTarget{
		Slot:       b1.Slot,
<<<<<<< HEAD
		ParentRoot: b1.ParentRoot,
=======
		ParentRoot: b1.ParentRootHash32,
>>>>>>> 3871be00
		BlockRoot:  b1Root[:],
	}

	// We give block C 2 votes.
	attestationTargets[3] = &pbp2p.AttestationTarget{
		Slot:       b2.Slot,
<<<<<<< HEAD
		ParentRoot: b2.ParentRoot,
=======
		ParentRoot: b2.ParentRootHash32,
>>>>>>> 3871be00
		BlockRoot:  b2Root[:],
	}
	attestationTargets[4] = &pbp2p.AttestationTarget{
		Slot:       b2.Slot,
<<<<<<< HEAD
		ParentRoot: b2.ParentRoot,
=======
		ParentRoot: b2.ParentRootHash32,
>>>>>>> 3871be00
		BlockRoot:  b2Root[:],
	}

	// We give block D 2 votes.
	attestationTargets[5] = &pbp2p.AttestationTarget{
		Slot:       b3.Slot,
<<<<<<< HEAD
		ParentRoot: b3.ParentRoot,
=======
		ParentRoot: b3.ParentRootHash32,
>>>>>>> 3871be00
		BlockRoot:  b3Root[:],
	}
	attestationTargets[6] = &pbp2p.AttestationTarget{
		Slot:       b3.Slot,
<<<<<<< HEAD
		ParentRoot: b3.ParentRoot,
=======
		ParentRoot: b3.ParentRootHash32,
>>>>>>> 3871be00
		BlockRoot:  b3Root[:],
	}

	// We give block B 3 votes.
	attestationTargets[7] = &pbp2p.AttestationTarget{
		Slot:       b4.Slot,
<<<<<<< HEAD
		ParentRoot: b4.ParentRoot,
=======
		ParentRoot: b4.ParentRootHash32,
>>>>>>> 3871be00
		BlockRoot:  b4Root[:],
	}
	attestationTargets[8] = &pbp2p.AttestationTarget{
		Slot:       b4.Slot,
<<<<<<< HEAD
		ParentRoot: b4.ParentRoot,
=======
		ParentRoot: b4.ParentRootHash32,
>>>>>>> 3871be00
		BlockRoot:  b4Root[:],
	}
	attestationTargets[9] = &pbp2p.AttestationTarget{
		Slot:       b4.Slot,
<<<<<<< HEAD
		ParentRoot: b4.ParentRoot,
=======
		ParentRoot: b4.ParentRootHash32,
>>>>>>> 3871be00
		BlockRoot:  b4Root[:],
	}

	// We give block E 1 vote.
	attestationTargets[10] = &pbp2p.AttestationTarget{
		Slot:       b5.Slot,
<<<<<<< HEAD
		ParentRoot: b5.ParentRoot,
=======
		ParentRoot: b5.ParentRootHash32,
>>>>>>> 3871be00
		BlockRoot:  b5Root[:],
	}

	tree := []*pb.BlockTreeResponse_TreeNode{
		{
<<<<<<< HEAD
			Block: b1,
			Votes: 3 * params.BeaconConfig().MaxDepositAmount,
		},
		{
			Block: b2,
			Votes: 2 * params.BeaconConfig().MaxDepositAmount,
		},
		{
			Block: b3,
			Votes: 2 * params.BeaconConfig().MaxDepositAmount,
		},
		{
			Block: b4,
			Votes: 3 * params.BeaconConfig().MaxDepositAmount,
		},
		{
			Block: b5,
			Votes: 1 * params.BeaconConfig().MaxDepositAmount,
=======
			Block:             b1,
			ParticipatedVotes: 3 * params.BeaconConfig().MaxDepositAmount,
			TotalVotes:        params.BeaconConfig().MaxDepositAmount,
		},
		{
			Block:             b2,
			ParticipatedVotes: 2 * params.BeaconConfig().MaxDepositAmount,
			TotalVotes:        params.BeaconConfig().MaxDepositAmount,
		},
		{
			Block:             b3,
			ParticipatedVotes: 2 * params.BeaconConfig().MaxDepositAmount,
			TotalVotes:        params.BeaconConfig().MaxDepositAmount,
		},
		{
			Block:             b4,
			ParticipatedVotes: 3 * params.BeaconConfig().MaxDepositAmount,
			TotalVotes:        params.BeaconConfig().MaxDepositAmount,
		},
		{
			Block:             b5,
			ParticipatedVotes: 1 * params.BeaconConfig().MaxDepositAmount,
			TotalVotes:        params.BeaconConfig().MaxDepositAmount,
>>>>>>> 3871be00
		},
	}
	for _, node := range tree {
		if err := db.SaveBlock(node.Block); err != nil {
			t.Fatal(err)
		}
	}

	headState := &pbp2p.BeaconState{
		Slot: b4.Slot,
	}
<<<<<<< HEAD
	ctx := context.Background()
=======
>>>>>>> 3871be00
	if err := db.UpdateChainHead(ctx, b4, headState); err != nil {
		t.Fatal(err)
	}

	bs := &BeaconServer{
		beaconDB:       db,
		targetsFetcher: &mockChainService{targets: attestationTargets},
	}
	resp, err := bs.BlockTree(ctx, &ptypes.Empty{})
	if err != nil {
		t.Fatal(err)
	}
	sort.Slice(resp.Tree, func(i, j int) bool {
<<<<<<< HEAD
		return string(resp.Tree[i].Block.Signature) < string(resp.Tree[j].Block.Signature)
	})
	sort.Slice(tree, func(i, j int) bool {
		return string(tree[i].Block.Signature) < string(tree[j].Block.Signature)
=======
		return string(resp.Tree[i].Block.RandaoReveal) < string(resp.Tree[j].Block.RandaoReveal)
	})
	sort.Slice(tree, func(i, j int) bool {
		return string(tree[i].Block.RandaoReveal) < string(tree[j].Block.RandaoReveal)
>>>>>>> 3871be00
	})
	for i := range resp.Tree {
		if !proto.Equal(resp.Tree[i].Block, tree[i].Block) {
			t.Errorf("Expected %v, received %v", tree[i].Block, resp.Tree[i].Block)
		}
	}
}

func Benchmark_Eth1Data(b *testing.B) {
	db := internal.SetupDB(b)
	defer internal.TeardownDB(b, db)
	ctx := context.Background()

	hashesByHeight := make(map[int][]byte)

	beaconState := &pbp2p.BeaconState{
		Eth1DataVotes: []*pbp2p.Eth1Data{},
		LatestEth1Data: &pbp2p.Eth1Data{
			BlockRoot: []byte("stub"),
		},
	}
	numOfVotes := 1000
	for i := 0; i < numOfVotes; i++ {
		blockhash := []byte{'b', 'l', 'o', 'c', 'k', byte(i)}
		deposit := []byte{'d', 'e', 'p', 'o', 's', 'i', 't', byte(i)}
		beaconState.Eth1DataVotes = append(beaconState.Eth1DataVotes, &pbp2p.Eth1Data{
			BlockRoot:   blockhash,
			DepositRoot: deposit,
		})
		hashesByHeight[i] = blockhash
	}
	hashesByHeight[numOfVotes+1] = []byte("stub")

	if err := db.SaveState(ctx, beaconState); err != nil {
		b.Fatal(err)
	}
	currentHeight := params.BeaconConfig().Eth1FollowDistance + 5
	beaconServer := &BeaconServer{
		beaconDB: db,
		powChainService: &mockPOWChainService{
			latestBlockNumber: big.NewInt(int64(currentHeight)),
			hashesByHeight:    hashesByHeight,
		},
	}
	b.ResetTimer()
	for i := 0; i < b.N; i++ {
		_, err := beaconServer.Eth1Data(context.Background(), nil)
		if err != nil {
			b.Fatal(err)
		}
	}
}<|MERGE_RESOLUTION|>--- conflicted
+++ resolved
@@ -85,13 +85,10 @@
 	latestBlockNumber *big.Int
 	hashesByHeight    map[int][]byte
 	blockTimeByHeight map[int]uint64
-<<<<<<< HEAD
 }
 
 func (m *mockPOWChainService) HasChainStartLogOccurred() (bool, error) {
 	return true, nil
-=======
->>>>>>> 3871be00
 }
 
 func (m *mockPOWChainService) ETH2GenesisTime() (uint64, error) {
@@ -749,26 +746,12 @@
 func TestBlockTree_OK(t *testing.T) {
 	db := internal.SetupDB(t)
 	defer internal.TeardownDB(t, db)
-<<<<<<< HEAD
-=======
 	ctx := context.Background()
->>>>>>> 3871be00
 	// We want to ensure that if our block tree looks as follows, the RPC response
 	// returns the correct information.
 	//                   /->[A, Slot 3, 3 Votes]->[B, Slot 4, 3 Votes]
 	// [Justified Block]->[C, Slot 3, 2 Votes]
 	//                   \->[D, Slot 3, 2 Votes]->[SKIP SLOT]->[E, Slot 5, 1 Vote]
-<<<<<<< HEAD
-	var validators []*pbp2p.Validator
-	for i := 0; i < 11; i++ {
-		validators = append(validators, &pbp2p.Validator{EffectiveBalance: params.BeaconConfig().MaxEffectiveBalance})
-	}
-	justifiedState := &pbp2p.BeaconState{
-		Slot:              0,
-		ValidatorRegistry: validators,
-	}
-
-=======
 	justifiedState := &pbp2p.BeaconState{
 		Slot:              params.BeaconConfig().GenesisSlot,
 		ValidatorBalances: make([]uint64, 11),
@@ -776,60 +759,16 @@
 	for i := 0; i < len(justifiedState.ValidatorBalances); i++ {
 		justifiedState.ValidatorBalances[i] = params.BeaconConfig().MaxDepositAmount
 	}
->>>>>>> 3871be00
 	if err := db.SaveJustifiedState(justifiedState); err != nil {
 		t.Fatal(err)
 	}
 	justifiedBlock := &pbp2p.BeaconBlock{
-<<<<<<< HEAD
 		Slot: 0,
-=======
-		Slot: params.BeaconConfig().GenesisSlot,
->>>>>>> 3871be00
 	}
 	if err := db.SaveJustifiedBlock(justifiedBlock); err != nil {
 		t.Fatal(err)
 	}
 	justifiedRoot, _ := hashutil.HashBeaconBlock(justifiedBlock)
-<<<<<<< HEAD
-	b1 := &pbp2p.BeaconBlock{
-		Slot:       3,
-		ParentRoot: justifiedRoot[:],
-		Body: &pbp2p.BeaconBlockBody{
-			RandaoReveal: []byte("D"),
-		},
-	}
-	b1Root, _ := hashutil.HashBeaconBlock(b1)
-	b2 := &pbp2p.BeaconBlock{
-		Slot:       3,
-		ParentRoot: justifiedRoot[:],
-		Body: &pbp2p.BeaconBlockBody{
-			RandaoReveal: []byte("C"),
-		}}
-	b2Root, _ := hashutil.HashBeaconBlock(b2)
-	b3 := &pbp2p.BeaconBlock{
-		Slot:       3,
-		ParentRoot: justifiedRoot[:],
-		Body: &pbp2p.BeaconBlockBody{
-			RandaoReveal: []byte("A"),
-		}}
-	b3Root, _ := hashutil.HashBeaconBlock(b1)
-	b4 := &pbp2p.BeaconBlock{
-		Slot:       4,
-		ParentRoot: b1Root[:],
-		Body: &pbp2p.BeaconBlockBody{
-			RandaoReveal: []byte("B"),
-		}}
-	b4Root, _ := hashutil.HashBeaconBlock(b4)
-	b5 := &pbp2p.BeaconBlock{
-		Slot:       5,
-		ParentRoot: b3Root[:],
-		Body: &pbp2p.BeaconBlockBody{
-			RandaoReveal: []byte("E"),
-		}}
-	b5Root, _ := hashutil.HashBeaconBlock(b5)
-
-=======
 	validators := []*pbp2p.Validator{{ExitEpoch: params.BeaconConfig().FarFutureEpoch}}
 	balances := []uint64{params.BeaconConfig().MaxDepositAmount}
 	b1 := &pbp2p.BeaconBlock{
@@ -897,139 +836,74 @@
 	}, b5Root); err != nil {
 		t.Fatal(err)
 	}
->>>>>>> 3871be00
 	attestationTargets := make(map[uint64]*pbp2p.AttestationTarget)
 	// We give block A 3 votes.
 	attestationTargets[0] = &pbp2p.AttestationTarget{
 		Slot:       b1.Slot,
-<<<<<<< HEAD
 		ParentRoot: b1.ParentRoot,
-=======
-		ParentRoot: b1.ParentRootHash32,
->>>>>>> 3871be00
 		BlockRoot:  b1Root[:],
 	}
 	attestationTargets[1] = &pbp2p.AttestationTarget{
 		Slot:       b1.Slot,
-<<<<<<< HEAD
 		ParentRoot: b1.ParentRoot,
-=======
-		ParentRoot: b1.ParentRootHash32,
->>>>>>> 3871be00
 		BlockRoot:  b1Root[:],
 	}
 	attestationTargets[2] = &pbp2p.AttestationTarget{
 		Slot:       b1.Slot,
-<<<<<<< HEAD
 		ParentRoot: b1.ParentRoot,
-=======
-		ParentRoot: b1.ParentRootHash32,
->>>>>>> 3871be00
 		BlockRoot:  b1Root[:],
 	}
 
 	// We give block C 2 votes.
 	attestationTargets[3] = &pbp2p.AttestationTarget{
 		Slot:       b2.Slot,
-<<<<<<< HEAD
 		ParentRoot: b2.ParentRoot,
-=======
-		ParentRoot: b2.ParentRootHash32,
->>>>>>> 3871be00
 		BlockRoot:  b2Root[:],
 	}
 	attestationTargets[4] = &pbp2p.AttestationTarget{
 		Slot:       b2.Slot,
-<<<<<<< HEAD
 		ParentRoot: b2.ParentRoot,
-=======
-		ParentRoot: b2.ParentRootHash32,
->>>>>>> 3871be00
 		BlockRoot:  b2Root[:],
 	}
 
 	// We give block D 2 votes.
 	attestationTargets[5] = &pbp2p.AttestationTarget{
 		Slot:       b3.Slot,
-<<<<<<< HEAD
 		ParentRoot: b3.ParentRoot,
-=======
-		ParentRoot: b3.ParentRootHash32,
->>>>>>> 3871be00
 		BlockRoot:  b3Root[:],
 	}
 	attestationTargets[6] = &pbp2p.AttestationTarget{
 		Slot:       b3.Slot,
-<<<<<<< HEAD
 		ParentRoot: b3.ParentRoot,
-=======
-		ParentRoot: b3.ParentRootHash32,
->>>>>>> 3871be00
 		BlockRoot:  b3Root[:],
 	}
 
 	// We give block B 3 votes.
 	attestationTargets[7] = &pbp2p.AttestationTarget{
 		Slot:       b4.Slot,
-<<<<<<< HEAD
 		ParentRoot: b4.ParentRoot,
-=======
-		ParentRoot: b4.ParentRootHash32,
->>>>>>> 3871be00
 		BlockRoot:  b4Root[:],
 	}
 	attestationTargets[8] = &pbp2p.AttestationTarget{
 		Slot:       b4.Slot,
-<<<<<<< HEAD
 		ParentRoot: b4.ParentRoot,
-=======
-		ParentRoot: b4.ParentRootHash32,
->>>>>>> 3871be00
 		BlockRoot:  b4Root[:],
 	}
 	attestationTargets[9] = &pbp2p.AttestationTarget{
 		Slot:       b4.Slot,
-<<<<<<< HEAD
 		ParentRoot: b4.ParentRoot,
-=======
-		ParentRoot: b4.ParentRootHash32,
->>>>>>> 3871be00
 		BlockRoot:  b4Root[:],
 	}
 
 	// We give block E 1 vote.
 	attestationTargets[10] = &pbp2p.AttestationTarget{
 		Slot:       b5.Slot,
-<<<<<<< HEAD
 		ParentRoot: b5.ParentRoot,
-=======
-		ParentRoot: b5.ParentRootHash32,
->>>>>>> 3871be00
 		BlockRoot:  b5Root[:],
 	}
 
 	tree := []*pb.BlockTreeResponse_TreeNode{
 		{
-<<<<<<< HEAD
-			Block: b1,
-			Votes: 3 * params.BeaconConfig().MaxDepositAmount,
-		},
-		{
-			Block: b2,
-			Votes: 2 * params.BeaconConfig().MaxDepositAmount,
-		},
-		{
-			Block: b3,
-			Votes: 2 * params.BeaconConfig().MaxDepositAmount,
-		},
-		{
-			Block: b4,
-			Votes: 3 * params.BeaconConfig().MaxDepositAmount,
-		},
-		{
-			Block: b5,
-			Votes: 1 * params.BeaconConfig().MaxDepositAmount,
-=======
 			Block:             b1,
 			ParticipatedVotes: 3 * params.BeaconConfig().MaxDepositAmount,
 			TotalVotes:        params.BeaconConfig().MaxDepositAmount,
@@ -1053,7 +927,6 @@
 			Block:             b5,
 			ParticipatedVotes: 1 * params.BeaconConfig().MaxDepositAmount,
 			TotalVotes:        params.BeaconConfig().MaxDepositAmount,
->>>>>>> 3871be00
 		},
 	}
 	for _, node := range tree {
@@ -1065,10 +938,6 @@
 	headState := &pbp2p.BeaconState{
 		Slot: b4.Slot,
 	}
-<<<<<<< HEAD
-	ctx := context.Background()
-=======
->>>>>>> 3871be00
 	if err := db.UpdateChainHead(ctx, b4, headState); err != nil {
 		t.Fatal(err)
 	}
@@ -1082,17 +951,10 @@
 		t.Fatal(err)
 	}
 	sort.Slice(resp.Tree, func(i, j int) bool {
-<<<<<<< HEAD
-		return string(resp.Tree[i].Block.Signature) < string(resp.Tree[j].Block.Signature)
-	})
-	sort.Slice(tree, func(i, j int) bool {
-		return string(tree[i].Block.Signature) < string(tree[j].Block.Signature)
-=======
 		return string(resp.Tree[i].Block.RandaoReveal) < string(resp.Tree[j].Block.RandaoReveal)
 	})
 	sort.Slice(tree, func(i, j int) bool {
 		return string(tree[i].Block.RandaoReveal) < string(tree[j].Block.RandaoReveal)
->>>>>>> 3871be00
 	})
 	for i := range resp.Tree {
 		if !proto.Equal(resp.Tree[i].Block, tree[i].Block) {
