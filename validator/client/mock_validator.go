package client

import (
	"context"
	"time"

	ethpb "github.com/prysmaticlabs/ethereumapis/eth/v1alpha1"
	"github.com/prysmaticlabs/prysm/shared/timeutils"
	"github.com/prysmaticlabs/prysm/validator/keymanager"
)

var _ Validator = (*FakeValidator)(nil)

// FakeValidator for mocking.
type FakeValidator struct {
	DoneCalled                        bool
	WaitForWalletInitializationCalled bool
	SlasherReadyCalled                bool
	NextSlotCalled                    bool
	UpdateDutiesCalled                bool
	UpdateProtectionsCalled           bool
	RoleAtCalled                      bool
	AttestToBlockHeadCalled           bool
	ProposeBlockCalled                bool
	LogValidatorGainsAndLossesCalled  bool
	SaveProtectionsCalled             bool
	DeleteProtectionCalled            bool
	SlotDeadlineCalled                bool
	ErrorBlock                        bool
	WaitForChainStartCalled           int
	WaitForSyncCalled                 int
	WaitForActivationCalled           int
	CanonicalHeadSlotCalled           int
	RetryTillSuccess                  int
	ProposeBlockArg1                  uint64
	AttestToBlockHeadArg1             uint64
	RoleAtArg1                        uint64
	UpdateDutiesArg1                  uint64
	NextSlotRet                       <-chan uint64
	PublicKey                         string
	UpdateDutiesRet                   error
	RolesAtRet                        []ValidatorRole
	Balances                          map[[48]byte]uint64
	IndexToPubkeyMap                  map[uint64][48]byte
	PubkeyToIndexMap                  map[[48]byte]uint64
	PubkeysToStatusesMap              map[[48]byte]ethpb.ValidatorStatus
	Keymanager                        keymanager.IKeymanager
}

type ctxKey string

var allValidatorsAreExitedCtxKey = ctxKey("exited")

// Done for mocking.
func (fv *FakeValidator) Done() {
	fv.DoneCalled = true
}

// WaitForWalletInitialization for mocking.
func (fv *FakeValidator) WaitForWalletInitialization(_ context.Context) error {
	fv.WaitForWalletInitializationCalled = true
	return nil
}

// WaitForChainStart for mocking.
func (fv *FakeValidator) WaitForChainStart(_ context.Context) error {
	fv.WaitForChainStartCalled++
	if fv.RetryTillSuccess >= fv.WaitForChainStartCalled {
		return errConnectionIssue
	}
	return nil
}

// WaitForActivation for mocking.
<<<<<<< HEAD
func (fv *FakeValidator) WaitForActivation(_ context.Context) error {
	fv.WaitForActivationCalled++
	if fv.RetryTillSuccess >= fv.WaitForActivationCalled {
		return errConnectionIssue
	}
=======
func (fv *FakeValidator) WaitForActivation(_ context.Context, _ chan struct{}) error {
	fv.WaitForActivationCalled = true
>>>>>>> 7f5ffb7d
	return nil
}

// WaitForSync for mocking.
func (fv *FakeValidator) WaitForSync(_ context.Context) error {
	fv.WaitForSyncCalled++
	if fv.RetryTillSuccess >= fv.WaitForSyncCalled {
		return errConnectionIssue
	}
	return nil
}

// SlasherReady for mocking.
func (fv *FakeValidator) SlasherReady(_ context.Context) error {
	fv.SlasherReadyCalled = true
	return nil
}

// CanonicalHeadSlot for mocking.
func (fv *FakeValidator) CanonicalHeadSlot(_ context.Context) (uint64, error) {
	fv.CanonicalHeadSlotCalled++
	if fv.RetryTillSuccess > fv.CanonicalHeadSlotCalled {
		return 0, errConnectionIssue
	}
	return 0, nil
}

// SlotDeadline for mocking.
func (fv *FakeValidator) SlotDeadline(_ uint64) time.Time {
	fv.SlotDeadlineCalled = true
	return timeutils.Now()
}

// NextSlot for mocking.
func (fv *FakeValidator) NextSlot() <-chan uint64 {
	fv.NextSlotCalled = true
	return fv.NextSlotRet
}

// UpdateDuties for mocking.
func (fv *FakeValidator) UpdateDuties(_ context.Context, slot uint64) error {
	fv.UpdateDutiesCalled = true
	fv.UpdateDutiesArg1 = slot
	return fv.UpdateDutiesRet
}

// UpdateProtections for mocking.
func (fv *FakeValidator) UpdateProtections(_ context.Context, _ uint64) error {
	fv.UpdateProtectionsCalled = true
	return nil
}

// LogValidatorGainsAndLosses for mocking.
func (fv *FakeValidator) LogValidatorGainsAndLosses(_ context.Context, _ uint64) error {
	fv.LogValidatorGainsAndLossesCalled = true
	return nil
}

// ResetAttesterProtectionData for mocking.
func (fv *FakeValidator) ResetAttesterProtectionData() {
	fv.DeleteProtectionCalled = true
}

// RolesAt for mocking.
func (fv *FakeValidator) RolesAt(_ context.Context, slot uint64) (map[[48]byte][]ValidatorRole, error) {
	fv.RoleAtCalled = true
	fv.RoleAtArg1 = slot
	vr := make(map[[48]byte][]ValidatorRole)
	vr[[48]byte{1}] = fv.RolesAtRet
	return vr, nil
}

// SubmitAttestation for mocking.
func (fv *FakeValidator) SubmitAttestation(_ context.Context, slot uint64, _ [48]byte) {
	fv.AttestToBlockHeadCalled = true
	fv.AttestToBlockHeadArg1 = slot
}

// ProposeBlock for mocking.
func (fv *FakeValidator) ProposeBlock(_ context.Context, slot uint64, _ [48]byte) {
	fv.ProposeBlockCalled = true
	fv.ProposeBlockArg1 = slot
}

// SubmitAggregateAndProof for mocking.
func (fv *FakeValidator) SubmitAggregateAndProof(_ context.Context, _ uint64, _ [48]byte) {}

// LogAttestationsSubmitted for mocking.
func (fv *FakeValidator) LogAttestationsSubmitted() {}

// LogNextDutyCountDown for mocking.
func (fv *FakeValidator) LogNextDutyTimeLeft(slot uint64) error {
	return nil
}

// UpdateDomainDataCaches for mocking.
func (fv *FakeValidator) UpdateDomainDataCaches(context.Context, uint64) {}

// BalancesByPubkeys for mocking.
func (fv *FakeValidator) BalancesByPubkeys(_ context.Context) map[[48]byte]uint64 {
	return fv.Balances
}

// IndicesToPubkeys for mocking.
func (fv *FakeValidator) IndicesToPubkeys(_ context.Context) map[uint64][48]byte {
	return fv.IndexToPubkeyMap
}

// PubkeysToIndices for mocking.
func (fv *FakeValidator) PubkeysToIndices(_ context.Context) map[[48]byte]uint64 {
	return fv.PubkeyToIndexMap
}

// PubkeysToStatuses for mocking.
func (fv *FakeValidator) PubkeysToStatuses(_ context.Context) map[[48]byte]ethpb.ValidatorStatus {
	return fv.PubkeysToStatusesMap
}

// AllValidatorsAreExited for mocking
func (fv *FakeValidator) AllValidatorsAreExited(ctx context.Context) (bool, error) {
	if ctx.Value(allValidatorsAreExitedCtxKey) == nil {
		return false, nil
	}
	return ctx.Value(allValidatorsAreExitedCtxKey).(bool), nil
}

// GetKeymanager for mocking
func (fv *FakeValidator) GetKeymanager() keymanager.IKeymanager {
	return fv.Keymanager
}

// ReceiveBlocks for mocking
func (fv *FakeValidator) ReceiveBlocks(ctx context.Context, connectionErrorChannel chan error) {
	if fv.ErrorBlock {
		connectionErrorChannel <- errConnectionIssue
	}
}<|MERGE_RESOLUTION|>--- conflicted
+++ resolved
@@ -72,16 +72,11 @@
 }
 
 // WaitForActivation for mocking.
-<<<<<<< HEAD
-func (fv *FakeValidator) WaitForActivation(_ context.Context) error {
+func (fv *FakeValidator) WaitForActivation(_ context.Context, _ chan struct{}) error {
 	fv.WaitForActivationCalled++
 	if fv.RetryTillSuccess >= fv.WaitForActivationCalled {
 		return errConnectionIssue
 	}
-=======
-func (fv *FakeValidator) WaitForActivation(_ context.Context, _ chan struct{}) error {
-	fv.WaitForActivationCalled = true
->>>>>>> 7f5ffb7d
 	return nil
 }
 
