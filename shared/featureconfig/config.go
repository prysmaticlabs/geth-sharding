--- conflicted
+++ resolved
@@ -51,11 +51,8 @@
 	EnableFieldTrie                            bool // EnableFieldTrie enables the state from using field specific tries when computing the root.
 	EnableBlockHTR                             bool // EnableBlockHTR enables custom hashing of our beacon blocks.
 	NoInitSyncBatchSaveBlocks                  bool // NoInitSyncBatchSaveBlocks disables batch save blocks mode during initial syncing.
-<<<<<<< HEAD
+	EnableStateRefCopy                         bool // EnableStateRefCopy copies the references to objects instead of the objects themselves when copying state fields.
 	WaitForSynced                              bool // WaitForSynced uses WaitForSynced in validator startup to ensure it can communicate with the beacon node as soon as possible.
-=======
-	EnableStateRefCopy                         bool // EnableStateRefCopy copies the references to objects instead of the objects themselves when copying state fields.
->>>>>>> 626b3e0c
 	// DisableForkChoice disables using LMD-GHOST fork choice to update
 	// the head of the chain based on attestations and instead accepts any valid received block
 	// as the chain head. UNSAFE, use with caution.
