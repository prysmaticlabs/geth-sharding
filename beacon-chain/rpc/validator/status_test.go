package validator

import (
	"math/big"
	"context"
	"testing"
	"time"

	"github.com/gogo/protobuf/proto"
	ethpb "github.com/prysmaticlabs/ethereumapis/eth/v1alpha1"
	"github.com/prysmaticlabs/go-ssz"
	mockChain "github.com/prysmaticlabs/prysm/beacon-chain/blockchain/testing"
	"github.com/prysmaticlabs/prysm/beacon-chain/cache/depositcache"
	blk "github.com/prysmaticlabs/prysm/beacon-chain/core/blocks"
	"github.com/prysmaticlabs/prysm/beacon-chain/core/helpers"
	dbutil "github.com/prysmaticlabs/prysm/beacon-chain/db/testing"
	mockPOW "github.com/prysmaticlabs/prysm/beacon-chain/powchain/testing"
	pbp2p "github.com/prysmaticlabs/prysm/proto/beacon/p2p/v1"
	"github.com/prysmaticlabs/prysm/shared/params"
	"github.com/prysmaticlabs/prysm/shared/testutil"
	"github.com/prysmaticlabs/prysm/shared/trieutil"
)

func TestValidatorStatus_DepositReceived(t *testing.T) {
	db := dbutil.SetupDB(t)
	defer dbutil.TeardownDB(t, db)
	ctx := context.Background()

	pubKey := pubKey(1)
	depData := &ethpb.Deposit_Data{
		PublicKey:             pubKey,
		Signature:             []byte("hi"),
		WithdrawalCredentials: []byte("hey"),
	}
	deposit := &ethpb.Deposit{
		Data: depData,
	}
	depositTrie, err := trieutil.NewTrie(int(params.BeaconConfig().DepositContractTreeDepth))
	if err != nil {
		t.Fatalf("Could not setup deposit trie: %v", err)
	}
	depositCache := depositcache.NewDepositCache()
	depositCache.InsertDeposit(ctx, deposit, 0 /*blockNum*/, 0, depositTrie.Root())
	height := time.Unix(int64(params.BeaconConfig().Eth1FollowDistance), 0).Unix()
	p := &mockPOW.POWChain{
		TimesByHeight: map[int]uint64{
			0: uint64(height),
		},
	}
	vs := &Server{
		BeaconDB:       db,
		DepositFetcher: depositCache,
		BlockFetcher:   p,
		HeadFetcher: &mockChain.ChainService{
			State: &pbp2p.BeaconState{},
		},
		Eth1InfoFetcher: p,
	}
	req := &ethpb.ValidatorStatusRequest{
		PublicKey: pubKey,
	}
	resp, err := vs.ValidatorStatus(context.Background(), req)
	if err != nil {
		t.Fatalf("Could not get validator status %v", err)
	}
	if resp.Status != ethpb.ValidatorStatus_DEPOSIT_RECEIVED {
		t.Errorf("Wanted %v, got %v", ethpb.ValidatorStatus_DEPOSIT_RECEIVED, resp.Status)
	}
}

func TestValidatorStatus_PendingActive(t *testing.T) {
	db := dbutil.SetupDB(t)
	defer dbutil.TeardownDB(t, db)
	ctx := context.Background()

	pubKey := pubKey(1)
	if err := db.SaveValidatorIndex(ctx, pubKey, 0); err != nil {
		t.Fatalf("Could not save validator index: %v", err)
	}
	block := blk.NewGenesisBlock([]byte{})
	if err := db.SaveBlock(ctx, block); err != nil {
		t.Fatalf("Could not save genesis block: %v", err)
	}
	genesisRoot, err := ssz.HashTreeRoot(block.Block)
	if err != nil {
		t.Fatalf("Could not get signing root %v", err)
	}
	// Pending active because activation epoch is still defaulted at far future slot.
	state := &pbp2p.BeaconState{
		Validators: []*ethpb.Validator{
			{
				ActivationEpoch: params.BeaconConfig().FarFutureEpoch,
				PublicKey:       pubKey,
			},
		},
		Slot: 5000,
	}
	if err := db.SaveState(ctx, state, genesisRoot); err != nil {
		t.Fatalf("could not save state: %v", err)
	}
	if err := db.SaveHeadBlockRoot(ctx, genesisRoot); err != nil {
		t.Fatalf("Could not save genesis state: %v", err)
	}

	depData := &ethpb.Deposit_Data{
		PublicKey:             pubKey,
		Signature:             []byte("hi"),
		WithdrawalCredentials: []byte("hey"),
	}

	deposit := &ethpb.Deposit{
		Data: depData,
	}
	depositTrie, err := trieutil.NewTrie(int(params.BeaconConfig().DepositContractTreeDepth))
	if err != nil {
		t.Fatalf("Could not setup deposit trie: %v", err)
	}
	depositCache := depositcache.NewDepositCache()
	depositCache.InsertDeposit(ctx, deposit, 0 /*blockNum*/, 0, depositTrie.Root())

	height := time.Unix(int64(params.BeaconConfig().Eth1FollowDistance), 0).Unix()
	p := &mockPOW.POWChain{
		TimesByHeight: map[int]uint64{
			0: uint64(height),
		},
	}
	vs := &Server{
		BeaconDB:          db,
		ChainStartFetcher: p,
		BlockFetcher:      p,
		Eth1InfoFetcher:   p,
		DepositFetcher:    depositCache,
		HeadFetcher:       &mockChain.ChainService{State: state, Root: genesisRoot[:]},
	}
	req := &ethpb.ValidatorStatusRequest{
		PublicKey: pubKey,
	}
	resp, err := vs.ValidatorStatus(context.Background(), req)
	if err != nil {
		t.Fatalf("Could not get validator status %v", err)
	}
	if resp.Status != ethpb.ValidatorStatus_PENDING_ACTIVE {
		t.Errorf("Wanted %v, got %v", ethpb.ValidatorStatus_PENDING_ACTIVE, resp.Status)
	}
}

func TestValidatorStatus_Active(t *testing.T) {
	db := dbutil.SetupDB(t)
	defer dbutil.TeardownDB(t, db)
	// This test breaks if it doesnt use mainnet config
	params.OverrideBeaconConfig(params.MainnetConfig())
	defer params.OverrideBeaconConfig(params.MinimalSpecConfig())
	ctx := context.Background()

	pubKey := pubKey(1)
	if err := db.SaveValidatorIndex(ctx, pubKey, 0); err != nil {
		t.Fatalf("Could not save validator index: %v", err)
	}

	depData := &ethpb.Deposit_Data{
		PublicKey:             pubKey,
		Signature:             []byte("hi"),
		WithdrawalCredentials: []byte("hey"),
	}

	deposit := &ethpb.Deposit{
		Data: depData,
	}
	depositTrie, err := trieutil.NewTrie(int(params.BeaconConfig().DepositContractTreeDepth))
	if err != nil {
		t.Fatalf("Could not setup deposit trie: %v", err)
	}
	depositCache := depositcache.NewDepositCache()
	depositCache.InsertDeposit(ctx, deposit, 0 /*blockNum*/, 0, depositTrie.Root())

	// Active because activation epoch <= current epoch < exit epoch.
	activeEpoch := helpers.DelayedActivationExitEpoch(0)

	block := blk.NewGenesisBlock([]byte{})
	if err := db.SaveBlock(ctx, block); err != nil {
		t.Fatalf("Could not save genesis block: %v", err)
	}
	genesisRoot, err := ssz.HashTreeRoot(block.Block)
	if err != nil {
		t.Fatalf("Could not get signing root %v", err)
	}

	state := &pbp2p.BeaconState{
		GenesisTime: uint64(time.Unix(0, 0).Unix()),
		Slot:        10000,
		Validators: []*ethpb.Validator{{
			ActivationEpoch: activeEpoch,
			ExitEpoch:       params.BeaconConfig().FarFutureEpoch,
			PublicKey:       pubKey},
		}}

	timestamp := time.Unix(int64(params.BeaconConfig().Eth1FollowDistance), 0).Unix()
	p := &mockPOW.POWChain{
		TimesByHeight: map[int]uint64{
			int(params.BeaconConfig().Eth1FollowDistance): uint64(timestamp),
		},
	}
	vs := &Server{
		BeaconDB:          db,
		ChainStartFetcher: p,
		BlockFetcher:      p,
		Eth1InfoFetcher:   p,
		DepositFetcher:    depositCache,
		HeadFetcher:       &mockChain.ChainService{State: state, Root: genesisRoot[:]},
	}
	req := &ethpb.ValidatorStatusRequest{
		PublicKey: pubKey,
	}
	resp, err := vs.ValidatorStatus(context.Background(), req)
	if err != nil {
		t.Fatalf("Could not get validator status %v", err)
	}

	expected := &ethpb.ValidatorStatusResponse{
		Status:               ethpb.ValidatorStatus_ACTIVE,
		ActivationEpoch:      5,
		DepositInclusionSlot: 2218,
	}
	if !proto.Equal(resp, expected) {
		t.Errorf("Wanted %v, got %v", expected, resp)
	}
}

func TestValidatorStatus_InitiatedExit(t *testing.T) {
	db := dbutil.SetupDB(t)
	defer dbutil.TeardownDB(t, db)
	ctx := context.Background()

	pubKey := pubKey(1)
	if err := db.SaveValidatorIndex(ctx, pubKey, 0); err != nil {
		t.Fatalf("Could not save validator index: %v", err)
	}

	// Initiated exit because validator exit epoch and withdrawable epoch are not FAR_FUTURE_EPOCH
	slot := uint64(10000)
	epoch := helpers.SlotToEpoch(slot)
	exitEpoch := helpers.DelayedActivationExitEpoch(epoch)
	withdrawableEpoch := exitEpoch + params.BeaconConfig().MinValidatorWithdrawabilityDelay
	block := blk.NewGenesisBlock([]byte{})
	if err := db.SaveBlock(ctx, block); err != nil {
		t.Fatalf("Could not save genesis block: %v", err)
	}
	genesisRoot, err := ssz.HashTreeRoot(block.Block)
	if err != nil {
		t.Fatalf("Could not get signing root %v", err)
	}

	state := &pbp2p.BeaconState{
		Slot: slot,
		Validators: []*ethpb.Validator{{
			PublicKey:         pubKey,
			ActivationEpoch:   0,
			ExitEpoch:         exitEpoch,
			WithdrawableEpoch: withdrawableEpoch},
		}}

	depData := &ethpb.Deposit_Data{
		PublicKey:             pubKey,
		Signature:             []byte("hi"),
		WithdrawalCredentials: []byte("hey"),
	}

	deposit := &ethpb.Deposit{
		Data: depData,
	}
	depositTrie, err := trieutil.NewTrie(int(params.BeaconConfig().DepositContractTreeDepth))
	if err != nil {
		t.Fatalf("Could not setup deposit trie: %v", err)
	}
	depositCache := depositcache.NewDepositCache()
	depositCache.InsertDeposit(ctx, deposit, 0 /*blockNum*/, 0, depositTrie.Root())
	height := time.Unix(int64(params.BeaconConfig().Eth1FollowDistance), 0).Unix()
	p := &mockPOW.POWChain{
		TimesByHeight: map[int]uint64{
			0: uint64(height),
		},
	}
	vs := &Server{
		BeaconDB:          db,
		ChainStartFetcher: p,
		BlockFetcher:      p,
		Eth1InfoFetcher:   p,
		DepositFetcher:    depositCache,
		HeadFetcher:       &mockChain.ChainService{State: state, Root: genesisRoot[:]},
	}
	req := &ethpb.ValidatorStatusRequest{
		PublicKey: pubKey,
	}
	resp, err := vs.ValidatorStatus(context.Background(), req)
	if err != nil {
		t.Fatalf("Could not get validator status %v", err)
	}
	if resp.Status != ethpb.ValidatorStatus_INITIATED_EXIT {
		t.Errorf("Wanted %v, got %v", ethpb.ValidatorStatus_INITIATED_EXIT, resp.Status)
	}
}

func TestValidatorStatus_Withdrawable(t *testing.T) {
	db := dbutil.SetupDB(t)
	defer dbutil.TeardownDB(t, db)
	ctx := context.Background()

	pubKey := pubKey(1)
	if err := db.SaveValidatorIndex(ctx, pubKey, 0); err != nil {
		t.Fatalf("Could not save validator index: %v", err)
	}

	// Withdrawable exit because current epoch is after validator withdrawable epoch.
	slot := uint64(10000)
	epoch := helpers.SlotToEpoch(slot)
	block := blk.NewGenesisBlock([]byte{})
	if err := db.SaveBlock(ctx, block); err != nil {
		t.Fatalf("Could not save genesis block: %v", err)
	}
	genesisRoot, err := ssz.HashTreeRoot(block.Block)
	if err != nil {
		t.Fatalf("Could not get signing root %v", err)
	}

	state := &pbp2p.BeaconState{
		Slot: 10000,
		Validators: []*ethpb.Validator{{
			WithdrawableEpoch: epoch - 1,
			ExitEpoch:         epoch - 2,
			PublicKey:         pubKey},
		}}
	depData := &ethpb.Deposit_Data{
		PublicKey:             pubKey,
		Signature:             []byte("hi"),
		WithdrawalCredentials: []byte("hey"),
	}

	deposit := &ethpb.Deposit{
		Data: depData,
	}
	depositTrie, err := trieutil.NewTrie(int(params.BeaconConfig().DepositContractTreeDepth))
	if err != nil {
		t.Fatalf("Could not setup deposit trie: %v", err)
	}
	depositCache := depositcache.NewDepositCache()
	depositCache.InsertDeposit(ctx, deposit, 0 /*blockNum*/, 0, depositTrie.Root())
	height := time.Unix(int64(params.BeaconConfig().Eth1FollowDistance), 0).Unix()
	p := &mockPOW.POWChain{
		TimesByHeight: map[int]uint64{
			0: uint64(height),
		},
	}
	vs := &Server{
		BeaconDB:          db,
		ChainStartFetcher: p,
		BlockFetcher:      p,
		Eth1InfoFetcher:   p,
		DepositFetcher:    depositCache,
		HeadFetcher:       &mockChain.ChainService{State: state, Root: genesisRoot[:]},
	}
	req := &ethpb.ValidatorStatusRequest{
		PublicKey: pubKey,
	}
	resp, err := vs.ValidatorStatus(context.Background(), req)
	if err != nil {
		t.Fatalf("Could not get validator status %v", err)
	}
	if resp.Status != ethpb.ValidatorStatus_WITHDRAWABLE {
		t.Errorf("Wanted %v, got %v", ethpb.ValidatorStatus_WITHDRAWABLE, resp.Status)
	}
}

func TestValidatorStatus_ExitedSlashed(t *testing.T) {
	db := dbutil.SetupDB(t)
	defer dbutil.TeardownDB(t, db)
	ctx := context.Background()

	pubKey := pubKey(1)
	if err := db.SaveValidatorIndex(ctx, pubKey, 0); err != nil {
		t.Fatalf("Could not save validator index: %v", err)
	}

	// Exit slashed because slashed is true, exit epoch is =< current epoch and withdrawable epoch > epoch .
	slot := uint64(10000)
	epoch := helpers.SlotToEpoch(slot)
	block := blk.NewGenesisBlock([]byte{})
	if err := db.SaveBlock(ctx, block); err != nil {
		t.Fatalf("Could not save genesis block: %v", err)
	}
	genesisRoot, err := ssz.HashTreeRoot(block.Block)
	if err != nil {
		t.Fatalf("Could not get signing root %v", err)
	}

	state := &pbp2p.BeaconState{
		Slot: slot,
		Validators: []*ethpb.Validator{{
			Slashed:           true,
			PublicKey:         pubKey,
			WithdrawableEpoch: epoch + 1},
		}}
	depData := &ethpb.Deposit_Data{
		PublicKey:             pubKey,
		Signature:             []byte("hi"),
		WithdrawalCredentials: []byte("hey"),
	}

	deposit := &ethpb.Deposit{
		Data: depData,
	}
	depositTrie, err := trieutil.NewTrie(int(params.BeaconConfig().DepositContractTreeDepth))
	if err != nil {
		t.Fatalf("Could not setup deposit trie: %v", err)
	}
	depositCache := depositcache.NewDepositCache()
	depositCache.InsertDeposit(ctx, deposit, 0 /*blockNum*/, 0, depositTrie.Root())
	height := time.Unix(int64(params.BeaconConfig().Eth1FollowDistance), 0).Unix()
	p := &mockPOW.POWChain{
		TimesByHeight: map[int]uint64{
			0: uint64(height),
		},
	}
	vs := &Server{
		BeaconDB:          db,
		ChainStartFetcher: p,
		Eth1InfoFetcher:   p,
		DepositFetcher:    depositCache,
		BlockFetcher:      p,
		HeadFetcher:       &mockChain.ChainService{State: state, Root: genesisRoot[:]},
	}
	req := &ethpb.ValidatorStatusRequest{
		PublicKey: pubKey,
	}
	resp, err := vs.ValidatorStatus(context.Background(), req)
	if err != nil {
		t.Fatalf("Could not get validator status %v", err)
	}
	if resp.Status != ethpb.ValidatorStatus_EXITED_SLASHED {
		t.Errorf("Wanted %v, got %v", ethpb.ValidatorStatus_EXITED_SLASHED, resp.Status)
	}
}

func TestValidatorStatus_Exited(t *testing.T) {
	db := dbutil.SetupDB(t)
	defer dbutil.TeardownDB(t, db)
	ctx := context.Background()

	pubKey := pubKey(1)
	if err := db.SaveValidatorIndex(ctx, pubKey, 0); err != nil {
		t.Fatalf("Could not save validator index: %v", err)
	}

	// Exit because only exit epoch is =< current epoch.
	slot := uint64(10000)
	epoch := helpers.SlotToEpoch(slot)
	block := blk.NewGenesisBlock([]byte{})
	if err := db.SaveBlock(ctx, block); err != nil {
		t.Fatalf("Could not save genesis block: %v", err)
	}
	genesisRoot, err := ssz.HashTreeRoot(block.Block)
	if err != nil {
		t.Fatalf("Could not get signing root %v", err)
	}
	numDeposits := params.BeaconConfig().MinGenesisActiveValidatorCount
	beaconState, _ := testutil.DeterministicGenesisState(t, numDeposits)
	if err := db.SaveState(ctx, beaconState, genesisRoot); err != nil {
		t.Fatal(err)
	}
	if err := db.SaveHeadBlockRoot(ctx, genesisRoot); err != nil {
		t.Fatalf("Could not save genesis state: %v", err)
	}
	state := &pbp2p.BeaconState{
		Slot: slot,
		Validators: []*ethpb.Validator{{
			PublicKey:         pubKey,
			WithdrawableEpoch: epoch + 1},
		},
	}
	depData := &ethpb.Deposit_Data{
		PublicKey:             pubKey,
		Signature:             []byte("hi"),
		WithdrawalCredentials: []byte("hey"),
	}

	deposit := &ethpb.Deposit{
		Data: depData,
	}
	depositTrie, err := trieutil.NewTrie(int(params.BeaconConfig().DepositContractTreeDepth))
	if err != nil {
		t.Fatalf("Could not setup deposit trie: %v", err)
	}
	depositCache := depositcache.NewDepositCache()
	depositCache.InsertDeposit(ctx, deposit, 0 /*blockNum*/, 0, depositTrie.Root())
	height := time.Unix(int64(params.BeaconConfig().Eth1FollowDistance), 0).Unix()
	p := &mockPOW.POWChain{
		TimesByHeight: map[int]uint64{
			0: uint64(height),
		},
	}
	vs := &Server{
		BeaconDB:          db,
		ChainStartFetcher: p,
		Eth1InfoFetcher:   p,
		BlockFetcher:      p,
		DepositFetcher:    depositCache,
		HeadFetcher:       &mockChain.ChainService{State: state, Root: genesisRoot[:]},
	}
	req := &ethpb.ValidatorStatusRequest{
		PublicKey: pubKey,
	}
	resp, err := vs.ValidatorStatus(context.Background(), req)
	if err != nil {
		t.Fatalf("Could not get validator status %v", err)
	}
	if resp.Status != ethpb.ValidatorStatus_EXITED {
		t.Errorf("Wanted %v, got %v", ethpb.ValidatorStatus_EXITED, resp.Status)
	}
}

func TestValidatorStatus_UnknownStatus(t *testing.T) {
	db := dbutil.SetupDB(t)
	defer dbutil.TeardownDB(t, db)
	pubKey := pubKey(1)
	depositCache := depositcache.NewDepositCache()
	vs := &Server{
		DepositFetcher:  depositCache,
		Eth1InfoFetcher: &mockPOW.POWChain{},
		HeadFetcher: &mockChain.ChainService{
			State: &pbp2p.BeaconState{
				Slot: 0,
			},
		},
		BeaconDB: db,
	}
	req := &ethpb.ValidatorStatusRequest{
		PublicKey: pubKey,
	}
	resp, err := vs.ValidatorStatus(context.Background(), req)
	if err != nil {
		t.Fatalf("Could not get validator status %v", err)
	}
	if resp.Status != ethpb.ValidatorStatus_UNKNOWN_STATUS {
		t.Errorf("Wanted %v, got %v", ethpb.ValidatorStatus_UNKNOWN_STATUS, resp.Status)
	}
}

func TestMultipleValidatorStatus_OK(t *testing.T) {
	db := dbutil.SetupDB(t)
	defer dbutil.TeardownDB(t, db)
	ctx := context.Background()

	pubKeys := [][]byte{pubKey(1), pubKey(2), pubKey(3)}
	beaconState := &pbp2p.BeaconState{
		Slot: 4000,
		Validators: []*ethpb.Validator{
			{
				ActivationEpoch: 0,
				ExitEpoch:       params.BeaconConfig().FarFutureEpoch,
				PublicKey:       pubKeys[0],
			},
			{
				ActivationEpoch: 0,
				ExitEpoch:       params.BeaconConfig().FarFutureEpoch,
				PublicKey:       pubKeys[1],
			},
		},
	}
	block := blk.NewGenesisBlock([]byte{})
	genesisRoot, err := ssz.HashTreeRoot(block.Block)
	if err != nil {
		t.Fatalf("Could not get signing root %v", err)
	}
	depData := &ethpb.Deposit_Data{
		PublicKey:             pubKey(1),
		Signature:             []byte("hi"),
		WithdrawalCredentials: []byte("hey"),
		Amount:                10,
	}

	dep := &ethpb.Deposit{
		Data: depData,
	}
	depositTrie, err := trieutil.NewTrie(int(params.BeaconConfig().DepositContractTreeDepth))
	if err != nil {
		t.Fatalf("Could not setup deposit trie: %v", err)
	}
	depositCache := depositcache.NewDepositCache()
	depositCache.InsertDeposit(ctx, dep, 10 /*blockNum*/, 0, depositTrie.Root())
	depData = &ethpb.Deposit_Data{
		PublicKey:             pubKey(3),
		Signature:             []byte("hi"),
		WithdrawalCredentials: []byte("hey"),
		Amount:                10,
	}

	dep = &ethpb.Deposit{
		Data: depData,
	}
	depositTrie.Insert(dep.Data.Signature, 15)
	depositCache.InsertDeposit(context.Background(), dep, 0, 0, depositTrie.Root())

	if err := db.SaveValidatorIndex(ctx, pubKeys[0], 0); err != nil {
		t.Fatalf("could not save validator index: %v", err)
	}
	if err := db.SaveValidatorIndex(ctx, pubKeys[1], 1); err != nil {
		t.Fatalf("could not save validator index: %v", err)
	}
	vs := &Server{
		BeaconDB:           db,
		Ctx:                context.Background(),
		CanonicalStateChan: make(chan *pbp2p.BeaconState, 1),
		ChainStartFetcher:  &mockPOW.POWChain{},
		BlockFetcher:       &mockPOW.POWChain{},
		Eth1InfoFetcher:    &mockPOW.POWChain{},
		DepositFetcher:     depositCache,
		HeadFetcher:        &mockChain.ChainService{State: beaconState, Root: genesisRoot[:]},
	}
	activeExists, response, err := vs.multipleValidatorStatus(context.Background(), pubKeys)
	if err != nil {
		t.Fatal(err)
	}
	if !activeExists {
		t.Fatal("No activated validator exists when there was supposed to be 2")
	}
	if response[0].Status.Status != ethpb.ValidatorStatus_ACTIVE {
		t.Errorf("Validator with pubkey %#x is not activated and instead has this status: %s",
			response[0].PublicKey, response[0].Status.Status.String())
	}

	if response[1].Status.Status != ethpb.ValidatorStatus_ACTIVE {
		t.Errorf("Validator with pubkey %#x was activated when not supposed to",
			response[1].PublicKey)
	}

	if response[2].Status.Status != ethpb.ValidatorStatus_DEPOSIT_RECEIVED {
		t.Errorf("Validator with pubkey %#x is not activated and instead has this status: %s",
			response[2].PublicKey, response[2].Status.Status.String())
	}
}

<<<<<<< HEAD
func TestDepositBlockSlotAfterGenesisTime(t *testing.T) {
=======
func TestValidatorStatus_CorrectActivationQueue(t *testing.T) {
>>>>>>> d8d9f448
	db := dbutil.SetupDB(t)
	defer dbutil.TeardownDB(t, db)
	ctx := context.Background()

<<<<<<< HEAD
	pubKey := pubKey(1)
	if err := db.SaveValidatorIndex(ctx, pubKey, 0); err != nil {
		t.Fatalf("Could not save validator index: %v", err)
	}

	depData := &ethpb.Deposit_Data{
		PublicKey:             pubKey,
		Signature:             []byte("hi"),
		WithdrawalCredentials: []byte("hey"),
	}

	deposit := &ethpb.Deposit{
		Data: depData,
	}
	depositTrie, err := trieutil.NewTrie(int(params.BeaconConfig().DepositContractTreeDepth))
	if err != nil {
		t.Fatalf("Could not setup deposit trie: %v", err)
	}
	depositCache := depositcache.NewDepositCache()
	depositCache.InsertDeposit(ctx, deposit, 0 /*blockNum*/, 0, depositTrie.Root())

	timestamp := time.Unix(int64(params.BeaconConfig().Eth1FollowDistance), 0).Unix()
	p := &mockPOW.POWChain{
		TimesByHeight: map[int]uint64{
			int(params.BeaconConfig().Eth1FollowDistance): uint64(timestamp),
		},
	}

=======
	pbKey := pubKey(5)
	if err := db.SaveValidatorIndex(ctx, pbKey, 5); err != nil {
		t.Fatalf("Could not save validator index: %v", err)
	}
>>>>>>> d8d9f448
	block := blk.NewGenesisBlock([]byte{})
	if err := db.SaveBlock(ctx, block); err != nil {
		t.Fatalf("Could not save genesis block: %v", err)
	}
	genesisRoot, err := ssz.HashTreeRoot(block.Block)
	if err != nil {
		t.Fatalf("Could not get signing root %v", err)
	}
<<<<<<< HEAD

	activeEpoch := helpers.DelayedActivationExitEpoch(0)

	state := &pbp2p.BeaconState{
		GenesisTime: uint64(time.Unix(0, 0).Unix()),
		Slot:        10000,
		Validators: []*ethpb.Validator{{
			ActivationEpoch: activeEpoch,
			ExitEpoch:       params.BeaconConfig().FarFutureEpoch,
			PublicKey:       pubKey},
		}}

	vs := &Server{
		BeaconDB:          db,
		ChainStartFetcher: p,
		BlockFetcher:      p,
		Eth1InfoFetcher:   p,
		DepositFetcher:    depositCache,
		HeadFetcher:       &mockChain.ChainService{State: state, Root: genesisRoot[:]},
	}

	eth1BlockNumBigInt := big.NewInt(1000000)

	resp, err := vs.depositBlockSlot(context.Background(), eth1BlockNumBigInt, state)
	if err != nil {
		t.Fatalf("Could not get the deposit block slot %v", err)
	}

	expected := uint64(2405)

	if resp != expected {
		t.Errorf("Wanted %v, got %v", expected, resp)
	}
}

func TestDepositBlockSlotBeforeGenesisTime(t *testing.T) {
	db := dbutil.SetupDB(t)
	defer dbutil.TeardownDB(t, db)
	ctx := context.Background()

	pubKey := pubKey(1)
	if err := db.SaveValidatorIndex(ctx, pubKey, 0); err != nil {
		t.Fatalf("Could not save validator index: %v", err)
	}

	depData := &ethpb.Deposit_Data{
		PublicKey:             pubKey,
		Signature:             []byte("hi"),
		WithdrawalCredentials: []byte("hey"),
	}

	deposit := &ethpb.Deposit{
		Data: depData,
	}
=======
	currentSlot := uint64(5000)
	// Pending active because activation epoch is still defaulted at far future slot.
	state := &pbp2p.BeaconState{
		Validators: []*ethpb.Validator{
			{
				ActivationEpoch: 0,
				PublicKey:       pubKey(0),
				ExitEpoch:       params.BeaconConfig().FarFutureEpoch,
			},
			{
				ActivationEpoch: 0,
				PublicKey:       pubKey(1),
				ExitEpoch:       params.BeaconConfig().FarFutureEpoch,
			},
			{
				ActivationEpoch: 0,
				PublicKey:       pubKey(2),
				ExitEpoch:       params.BeaconConfig().FarFutureEpoch,
			},
			{
				ActivationEpoch: 0,
				PublicKey:       pubKey(3),
				ExitEpoch:       params.BeaconConfig().FarFutureEpoch,
			},
			{
				ActivationEpoch: currentSlot/params.BeaconConfig().SlotsPerEpoch + 1,
				PublicKey:       pbKey,
			},
			{
				ActivationEpoch: currentSlot/params.BeaconConfig().SlotsPerEpoch + 4,
				PublicKey:       pubKey(5),
			},
		},
		Slot: currentSlot,
	}
	if err := db.SaveState(ctx, state, genesisRoot); err != nil {
		t.Fatalf("could not save state: %v", err)
	}
	if err := db.SaveHeadBlockRoot(ctx, genesisRoot); err != nil {
		t.Fatalf("Could not save genesis state: %v", err)
	}

>>>>>>> d8d9f448
	depositTrie, err := trieutil.NewTrie(int(params.BeaconConfig().DepositContractTreeDepth))
	if err != nil {
		t.Fatalf("Could not setup deposit trie: %v", err)
	}
	depositCache := depositcache.NewDepositCache()
<<<<<<< HEAD
	depositCache.InsertDeposit(ctx, deposit, 0 /*blockNum*/, 0, depositTrie.Root())

	timestamp := time.Unix(int64(params.BeaconConfig().Eth1FollowDistance), 0).Unix()
	p := &mockPOW.POWChain{
		TimesByHeight: map[int]uint64{
			int(params.BeaconConfig().Eth1FollowDistance): uint64(timestamp),
		},
	}

	block := blk.NewGenesisBlock([]byte{})
	if err := db.SaveBlock(ctx, block); err != nil {
		t.Fatalf("Could not save genesis block: %v", err)
	}
	genesisRoot, err := ssz.HashTreeRoot(block.Block)
	if err != nil {
		t.Fatalf("Could not get signing root %v", err)
	}

	activeEpoch := helpers.DelayedActivationExitEpoch(0)

	state := &pbp2p.BeaconState{
		GenesisTime: uint64(time.Unix(20000, 0).Unix()),
		Slot:        10000,
		Validators: []*ethpb.Validator{{
			ActivationEpoch: activeEpoch,
			ExitEpoch:       params.BeaconConfig().FarFutureEpoch,
			PublicKey:       pubKey},
		}}

=======

	for i := 0; i < 6; i++ {
		depData := &ethpb.Deposit_Data{
			PublicKey:             pubKey(uint64(i)),
			Signature:             []byte("hi"),
			WithdrawalCredentials: []byte("hey"),
		}

		deposit := &ethpb.Deposit{
			Data: depData,
		}
		depositCache.InsertDeposit(ctx, deposit, 0 /*blockNum*/, 0, depositTrie.Root())

	}

	height := time.Unix(int64(params.BeaconConfig().Eth1FollowDistance), 0).Unix()
	p := &mockPOW.POWChain{
		TimesByHeight: map[int]uint64{
			0: uint64(height),
		},
	}
>>>>>>> d8d9f448
	vs := &Server{
		BeaconDB:          db,
		ChainStartFetcher: p,
		BlockFetcher:      p,
		Eth1InfoFetcher:   p,
		DepositFetcher:    depositCache,
		HeadFetcher:       &mockChain.ChainService{State: state, Root: genesisRoot[:]},
	}
<<<<<<< HEAD

	eth1BlockNumBigInt := big.NewInt(1000000)

	resp, err := vs.depositBlockSlot(context.Background(), eth1BlockNumBigInt, state)
	if err != nil {
		t.Fatalf("Could not get the deposit block slot %v", err)
	}

	expected := uint64(0)

	if resp != expected {
		t.Errorf("Wanted %v, got %v", expected, resp)
=======
	req := &ethpb.ValidatorStatusRequest{
		PublicKey: pbKey,
	}
	resp, err := vs.ValidatorStatus(context.Background(), req)
	if err != nil {
		t.Fatalf("Could not get validator status %v", err)
	}
	if resp.Status != ethpb.ValidatorStatus_PENDING_ACTIVE {
		t.Errorf("Wanted %v, got %v", ethpb.ValidatorStatus_PENDING_ACTIVE, resp.Status)
	}
	if resp.PositionInActivationQueue != 2 {
		t.Errorf("Expected Position in activation queue of %d but instead got %d", 2, resp.PositionInActivationQueue)
>>>>>>> d8d9f448
	}
}<|MERGE_RESOLUTION|>--- conflicted
+++ resolved
@@ -638,50 +638,15 @@
 	}
 }
 
-<<<<<<< HEAD
-func TestDepositBlockSlotAfterGenesisTime(t *testing.T) {
-=======
 func TestValidatorStatus_CorrectActivationQueue(t *testing.T) {
->>>>>>> d8d9f448
-	db := dbutil.SetupDB(t)
-	defer dbutil.TeardownDB(t, db)
-	ctx := context.Background()
-
-<<<<<<< HEAD
-	pubKey := pubKey(1)
-	if err := db.SaveValidatorIndex(ctx, pubKey, 0); err != nil {
-		t.Fatalf("Could not save validator index: %v", err)
-	}
-
-	depData := &ethpb.Deposit_Data{
-		PublicKey:             pubKey,
-		Signature:             []byte("hi"),
-		WithdrawalCredentials: []byte("hey"),
-	}
-
-	deposit := &ethpb.Deposit{
-		Data: depData,
-	}
-	depositTrie, err := trieutil.NewTrie(int(params.BeaconConfig().DepositContractTreeDepth))
-	if err != nil {
-		t.Fatalf("Could not setup deposit trie: %v", err)
-	}
-	depositCache := depositcache.NewDepositCache()
-	depositCache.InsertDeposit(ctx, deposit, 0 /*blockNum*/, 0, depositTrie.Root())
-
-	timestamp := time.Unix(int64(params.BeaconConfig().Eth1FollowDistance), 0).Unix()
-	p := &mockPOW.POWChain{
-		TimesByHeight: map[int]uint64{
-			int(params.BeaconConfig().Eth1FollowDistance): uint64(timestamp),
-		},
-	}
-
-=======
+	db := dbutil.SetupDB(t)
+	defer dbutil.TeardownDB(t, db)
+	ctx := context.Background()
+
 	pbKey := pubKey(5)
 	if err := db.SaveValidatorIndex(ctx, pbKey, 5); err != nil {
 		t.Fatalf("Could not save validator index: %v", err)
 	}
->>>>>>> d8d9f448
 	block := blk.NewGenesisBlock([]byte{})
 	if err := db.SaveBlock(ctx, block); err != nil {
 		t.Fatalf("Could not save genesis block: %v", err)
@@ -690,7 +655,138 @@
 	if err != nil {
 		t.Fatalf("Could not get signing root %v", err)
 	}
-<<<<<<< HEAD
+	currentSlot := uint64(5000)
+	// Pending active because activation epoch is still defaulted at far future slot.
+	state := &pbp2p.BeaconState{
+		Validators: []*ethpb.Validator{
+			{
+				ActivationEpoch: 0,
+				PublicKey:       pubKey(0),
+				ExitEpoch:       params.BeaconConfig().FarFutureEpoch,
+			},
+			{
+				ActivationEpoch: 0,
+				PublicKey:       pubKey(1),
+				ExitEpoch:       params.BeaconConfig().FarFutureEpoch,
+			},
+			{
+				ActivationEpoch: 0,
+				PublicKey:       pubKey(2),
+				ExitEpoch:       params.BeaconConfig().FarFutureEpoch,
+			},
+			{
+				ActivationEpoch: 0,
+				PublicKey:       pubKey(3),
+				ExitEpoch:       params.BeaconConfig().FarFutureEpoch,
+			},
+			{
+				ActivationEpoch: currentSlot/params.BeaconConfig().SlotsPerEpoch + 1,
+				PublicKey:       pbKey,
+			},
+			{
+				ActivationEpoch: currentSlot/params.BeaconConfig().SlotsPerEpoch + 4,
+				PublicKey:       pubKey(5),
+			},
+		},
+		Slot: currentSlot,
+	}
+	if err := db.SaveState(ctx, state, genesisRoot); err != nil {
+		t.Fatalf("could not save state: %v", err)
+	}
+	if err := db.SaveHeadBlockRoot(ctx, genesisRoot); err != nil {
+		t.Fatalf("Could not save genesis state: %v", err)
+	}
+
+	depositTrie, err := trieutil.NewTrie(int(params.BeaconConfig().DepositContractTreeDepth))
+	if err != nil {
+		t.Fatalf("Could not setup deposit trie: %v", err)
+	}
+	depositCache := depositcache.NewDepositCache()
+
+	for i := 0; i < 6; i++ {
+		depData := &ethpb.Deposit_Data{
+			PublicKey:             pubKey(uint64(i)),
+			Signature:             []byte("hi"),
+			WithdrawalCredentials: []byte("hey"),
+		}
+
+		deposit := &ethpb.Deposit{
+			Data: depData,
+		}
+		depositCache.InsertDeposit(ctx, deposit, 0 /*blockNum*/, 0, depositTrie.Root())
+
+	}
+
+	height := time.Unix(int64(params.BeaconConfig().Eth1FollowDistance), 0).Unix()
+	p := &mockPOW.POWChain{
+		TimesByHeight: map[int]uint64{
+			0: uint64(height),
+		},
+	}
+	vs := &Server{
+		BeaconDB:          db,
+		ChainStartFetcher: p,
+		BlockFetcher:      p,
+		Eth1InfoFetcher:   p,
+		DepositFetcher:    depositCache,
+		HeadFetcher:       &mockChain.ChainService{State: state, Root: genesisRoot[:]},
+	}
+	req := &ethpb.ValidatorStatusRequest{
+		PublicKey: pbKey,
+	}
+	resp, err := vs.ValidatorStatus(context.Background(), req)
+	if err != nil {
+		t.Fatalf("Could not get validator status %v", err)
+	}
+	if resp.Status != ethpb.ValidatorStatus_PENDING_ACTIVE {
+		t.Errorf("Wanted %v, got %v", ethpb.ValidatorStatus_PENDING_ACTIVE, resp.Status)
+	}
+	if resp.PositionInActivationQueue != 2 {
+		t.Errorf("Expected Position in activation queue of %d but instead got %d", 2, resp.PositionInActivationQueue)
+	}
+}
+
+func TestDepositBlockSlotAfterGenesisTime(t *testing.T) {
+	db := dbutil.SetupDB(t)
+	defer dbutil.TeardownDB(t, db)
+	ctx := context.Background()
+
+	pubKey := pubKey(1)
+	if err := db.SaveValidatorIndex(ctx, pubKey, 0); err != nil {
+		t.Fatalf("Could not save validator index: %v", err)
+	}
+
+	depData := &ethpb.Deposit_Data{
+		PublicKey:             pubKey,
+		Signature:             []byte("hi"),
+		WithdrawalCredentials: []byte("hey"),
+	}
+
+	deposit := &ethpb.Deposit{
+		Data: depData,
+	}
+	depositTrie, err := trieutil.NewTrie(int(params.BeaconConfig().DepositContractTreeDepth))
+	if err != nil {
+		t.Fatalf("Could not setup deposit trie: %v", err)
+	}
+	depositCache := depositcache.NewDepositCache()
+	depositCache.InsertDeposit(ctx, deposit, 0 /*blockNum*/, 0, depositTrie.Root())
+
+	timestamp := time.Unix(int64(params.BeaconConfig().Eth1FollowDistance), 0).Unix()
+	p := &mockPOW.POWChain{
+		TimesByHeight: map[int]uint64{
+			int(params.BeaconConfig().Eth1FollowDistance): uint64(timestamp),
+		},
+	}
+
+	block := blk.NewGenesisBlock([]byte{})
+	if err := db.SaveBlock(ctx, block); err != nil {
+		t.Fatalf("Could not save genesis block: %v", err)
+	}
+	genesisRoot, err := ssz.HashTreeRoot(block.Block)
+	if err != nil {
+		t.Fatalf("Could not get signing root %v", err)
+	}
 
 	activeEpoch := helpers.DelayedActivationExitEpoch(0)
 
@@ -745,56 +841,11 @@
 	deposit := &ethpb.Deposit{
 		Data: depData,
 	}
-=======
-	currentSlot := uint64(5000)
-	// Pending active because activation epoch is still defaulted at far future slot.
-	state := &pbp2p.BeaconState{
-		Validators: []*ethpb.Validator{
-			{
-				ActivationEpoch: 0,
-				PublicKey:       pubKey(0),
-				ExitEpoch:       params.BeaconConfig().FarFutureEpoch,
-			},
-			{
-				ActivationEpoch: 0,
-				PublicKey:       pubKey(1),
-				ExitEpoch:       params.BeaconConfig().FarFutureEpoch,
-			},
-			{
-				ActivationEpoch: 0,
-				PublicKey:       pubKey(2),
-				ExitEpoch:       params.BeaconConfig().FarFutureEpoch,
-			},
-			{
-				ActivationEpoch: 0,
-				PublicKey:       pubKey(3),
-				ExitEpoch:       params.BeaconConfig().FarFutureEpoch,
-			},
-			{
-				ActivationEpoch: currentSlot/params.BeaconConfig().SlotsPerEpoch + 1,
-				PublicKey:       pbKey,
-			},
-			{
-				ActivationEpoch: currentSlot/params.BeaconConfig().SlotsPerEpoch + 4,
-				PublicKey:       pubKey(5),
-			},
-		},
-		Slot: currentSlot,
-	}
-	if err := db.SaveState(ctx, state, genesisRoot); err != nil {
-		t.Fatalf("could not save state: %v", err)
-	}
-	if err := db.SaveHeadBlockRoot(ctx, genesisRoot); err != nil {
-		t.Fatalf("Could not save genesis state: %v", err)
-	}
-
->>>>>>> d8d9f448
-	depositTrie, err := trieutil.NewTrie(int(params.BeaconConfig().DepositContractTreeDepth))
-	if err != nil {
-		t.Fatalf("Could not setup deposit trie: %v", err)
-	}
-	depositCache := depositcache.NewDepositCache()
-<<<<<<< HEAD
+	depositTrie, err := trieutil.NewTrie(int(params.BeaconConfig().DepositContractTreeDepth))
+	if err != nil {
+		t.Fatalf("Could not setup deposit trie: %v", err)
+	}
+	depositCache := depositcache.NewDepositCache()
 	depositCache.InsertDeposit(ctx, deposit, 0 /*blockNum*/, 0, depositTrie.Root())
 
 	timestamp := time.Unix(int64(params.BeaconConfig().Eth1FollowDistance), 0).Unix()
@@ -824,29 +875,6 @@
 			PublicKey:       pubKey},
 		}}
 
-=======
-
-	for i := 0; i < 6; i++ {
-		depData := &ethpb.Deposit_Data{
-			PublicKey:             pubKey(uint64(i)),
-			Signature:             []byte("hi"),
-			WithdrawalCredentials: []byte("hey"),
-		}
-
-		deposit := &ethpb.Deposit{
-			Data: depData,
-		}
-		depositCache.InsertDeposit(ctx, deposit, 0 /*blockNum*/, 0, depositTrie.Root())
-
-	}
-
-	height := time.Unix(int64(params.BeaconConfig().Eth1FollowDistance), 0).Unix()
-	p := &mockPOW.POWChain{
-		TimesByHeight: map[int]uint64{
-			0: uint64(height),
-		},
-	}
->>>>>>> d8d9f448
 	vs := &Server{
 		BeaconDB:          db,
 		ChainStartFetcher: p,
@@ -855,7 +883,6 @@
 		DepositFetcher:    depositCache,
 		HeadFetcher:       &mockChain.ChainService{State: state, Root: genesisRoot[:]},
 	}
-<<<<<<< HEAD
 
 	eth1BlockNumBigInt := big.NewInt(1000000)
 
@@ -868,19 +895,5 @@
 
 	if resp != expected {
 		t.Errorf("Wanted %v, got %v", expected, resp)
-=======
-	req := &ethpb.ValidatorStatusRequest{
-		PublicKey: pbKey,
-	}
-	resp, err := vs.ValidatorStatus(context.Background(), req)
-	if err != nil {
-		t.Fatalf("Could not get validator status %v", err)
-	}
-	if resp.Status != ethpb.ValidatorStatus_PENDING_ACTIVE {
-		t.Errorf("Wanted %v, got %v", ethpb.ValidatorStatus_PENDING_ACTIVE, resp.Status)
-	}
-	if resp.PositionInActivationQueue != 2 {
-		t.Errorf("Expected Position in activation queue of %d but instead got %d", 2, resp.PositionInActivationQueue)
->>>>>>> d8d9f448
 	}
 }