--- conflicted
+++ resolved
@@ -22,11 +22,8 @@
 	return nocachedHasher.epochAttestationsRoot(atts)
 }
 
-<<<<<<< HEAD
-=======
 // PendingAttestationRoot describes a method from which the hash tree root
 // of a pending attestation is returned.
->>>>>>> 1be8b3aa
 func PendingAttestationRoot(att *pb.PendingAttestation) ([32]byte, error) {
 	fieldRoots := [][32]byte{}
 	if att != nil {
