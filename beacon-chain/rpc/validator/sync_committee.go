--- conflicted
+++ resolved
@@ -12,13 +12,9 @@
 	"github.com/prysmaticlabs/prysm/beacon-chain/core/altair"
 	"github.com/prysmaticlabs/prysm/beacon-chain/core/helpers"
 	"github.com/prysmaticlabs/prysm/beacon-chain/core/state"
-<<<<<<< HEAD
-	prysmv2 "github.com/prysmaticlabs/prysm/proto/prysm/v2"
-=======
 	iface "github.com/prysmaticlabs/prysm/beacon-chain/state/interface"
 	stateAltair "github.com/prysmaticlabs/prysm/beacon-chain/state/state-altair"
-	ethpb "github.com/prysmaticlabs/prysm/proto/eth/v1alpha1"
->>>>>>> b4a0e437
+	prysmv2 "github.com/prysmaticlabs/prysm/proto/prysm/v2"
 	"github.com/prysmaticlabs/prysm/shared/bls"
 	"github.com/prysmaticlabs/prysm/shared/bytesutil"
 	"github.com/prysmaticlabs/prysm/shared/params"
@@ -73,22 +69,10 @@
 	return indices, nil
 }
 
-<<<<<<< HEAD
-// syncSubcommitteeIndex returns a list of subcommittee index of a validator and
-// slot for sync message aggregation duty.
+// syncSubcommitteeIndex returns a list of subcommittee index of a validator and slot for sync message aggregation duty.
 func (vs *Server) syncSubcommitteeIndex(
 	ctx context.Context, pubkey [48]byte, slot types.Slot,
 ) (*prysmv2.SyncSubcommitteeIndexResponse, error) {
-	headState, err := vs.HeadFetcher.HeadState(ctx)
-	if err != nil {
-		return nil, err
-	}
-	if slot > headState.Slot() {
-		headState, err = state.ProcessSlots(ctx, headState, slot)
-=======
-// syncSubcommitteeIndex returns a list of subcommittee index of a validator and slot for sync message aggregation duty.
-func (vs *Server) syncSubcommitteeIndex(ctx context.Context, pubkey [48]byte, slot types.Slot) ([]uint64, error) {
-
 	var headState iface.BeaconState
 	var err error
 	// If there's already a head state exists with the request slot, we don't need to process slots.
@@ -97,7 +81,6 @@
 		headState = cachedState
 	} else {
 		headState, err = vs.HeadFetcher.HeadState(ctx)
->>>>>>> b4a0e437
 		if err != nil {
 			return nil, err
 		}
@@ -188,11 +171,7 @@
 			if err != nil {
 				return nil, status.Errorf(codes.Internal, "Could not get validator at index: %v", err)
 			}
-<<<<<<< HEAD
-			idxResp, err := vs.syncSubcommitteeIndex(ctx, v.PublicKey(), req.Slot)
-=======
-			indices, err := vs.syncSubcommitteeIndex(ctx, v.PublicKey(), slot)
->>>>>>> b4a0e437
+			idxResp, err := vs.syncSubcommitteeIndex(ctx, v.PublicKey(), slot)
 			if err != nil {
 				return nil, status.Errorf(codes.Internal, "Could not get sync subcommittee index: %v", err)
 			}
