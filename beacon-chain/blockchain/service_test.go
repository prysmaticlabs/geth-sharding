package blockchain

import (
	"context"
	"io/ioutil"
	"math/big"
	"testing"

	"github.com/ethereum/go-ethereum"
	"github.com/ethereum/go-ethereum/common"
	gethTypes "github.com/ethereum/go-ethereum/core/types"
	"github.com/ethereum/go-ethereum/event"
	"github.com/prysmaticlabs/prysm/beacon-chain/params"
	"github.com/prysmaticlabs/prysm/beacon-chain/powchain"
	"github.com/prysmaticlabs/prysm/beacon-chain/types"
	pb "github.com/prysmaticlabs/prysm/proto/beacon/p2p/v1"
	"github.com/prysmaticlabs/prysm/shared/database"
	"github.com/prysmaticlabs/prysm/shared/testutil"
	"github.com/sirupsen/logrus"
	logTest "github.com/sirupsen/logrus/hooks/test"
)

func init() {
	logrus.SetLevel(logrus.DebugLevel)
	logrus.SetOutput(ioutil.Discard)
}

type mockClient struct{}

func (f *mockClient) SubscribeNewHead(ctx context.Context, ch chan<- *gethTypes.Header) (ethereum.Subscription, error) {
	return new(event.Feed).Subscribe(ch), nil
}

func (f *mockClient) BlockByHash(ctx context.Context, hash common.Hash) (*gethTypes.Block, error) {
	head := &gethTypes.Header{Number: big.NewInt(0), Difficulty: big.NewInt(100)}
	return gethTypes.NewBlockWithHeader(head), nil
}

func (f *mockClient) SubscribeFilterLogs(ctx context.Context, q ethereum.FilterQuery, ch chan<- gethTypes.Log) (ethereum.Subscription, error) {
	return new(event.Feed).Subscribe(ch), nil
}

func (f *mockClient) LatestBlockHash() common.Hash {
	return common.BytesToHash([]byte{'A'})
}

func init() {
	logrus.SetLevel(logrus.DebugLevel)
}

func TestStartStop(t *testing.T) {
	ctx := context.Background()

	config := &database.DBConfig{DataDir: "", Name: "", InMemory: true}
	db, err := database.NewDB(config)
	if err != nil {
		t.Fatalf("could not setup beaconDB: %v", err)
	}

	endpoint := "ws://127.0.0.1"
	client := &mockClient{}
	web3Service, err := powchain.NewWeb3Service(ctx, &powchain.Web3ServiceConfig{Endpoint: endpoint, Pubkey: "", VrcAddr: common.Address{}}, client, client, client)
	if err != nil {
		t.Fatalf("unable to set up web3 service: %v", err)
	}
	beaconChain, err := NewBeaconChain(db.DB())
	cfg := &Config{
		BeaconBlockBuf: 0,
		BeaconDB:       db.DB(),
		Chain:          beaconChain,
	}
	if err != nil {
		t.Fatalf("could not register blockchain service: %v", err)
	}
	chainService, err := NewChainService(ctx, cfg)
	if err != nil {
		t.Fatalf("unable to setup chain service: %v", err)
	}
	chainService.Start()

	cfg = &Config{
		BeaconBlockBuf: 0,
		BeaconDB:       db.DB(),
		Chain:          beaconChain,
		Web3Service:    web3Service,
	}
	chainService, err = NewChainService(ctx, cfg)
	if err != nil {
		t.Fatalf("unable to setup chain service: %v", err)
	}
	chainService.Start()

	if len(chainService.CurrentActiveState().RecentBlockHashes()) != 128 {
		t.Errorf("incorrect recent block hashes")
	}

	if len(chainService.CurrentCrystallizedState().Validators()) != params.BootstrappedValidatorsCount {
		t.Errorf("incorrect default validator size")
	}
	blockExists, err := chainService.ContainsBlock([32]byte{})
	if err != nil {
		t.Fatalf("unable to check if block exists: %v", err)
	}
	if blockExists {
		t.Errorf("chain is not empty")
	}
	hasState, err := chainService.HasStoredState()
	if err != nil {
		t.Fatalf("calling HasStoredState failed")
	}
	if hasState {
		t.Errorf("has stored state should return false")
	}
	chainService.CanonicalBlockFeed()
	chainService.CanonicalCrystallizedStateFeed()

	chainService, _ = NewChainService(ctx, cfg)

	active := types.NewActiveState(&pb.ActiveState{RecentBlockHashes: [][]byte{{'A'}}}, make(map[[32]byte]*types.VoteCache))

	activeStateHash, err := active.Hash()
	if err != nil {
		t.Fatalf("Cannot hash active state: %v", err)
	}
	chainService.chain.SetActiveState(active)

	crystallized := types.NewCrystallizedState(&pb.CrystallizedState{LastStateRecalc: 10000})
	crystallizedStateHash, err := crystallized.Hash()
	if err != nil {
		t.Fatalf("Cannot hash crystallized state: %v", err)
	}
	chainService.chain.SetCrystallizedState(crystallized)

	parentBlock := types.NewBlock(nil)
	parentHash, _ := parentBlock.Hash()

	block := types.NewBlock(&pb.BeaconBlock{
		SlotNumber:            2,
		ActiveStateHash:       activeStateHash[:],
		CrystallizedStateHash: crystallizedStateHash[:],
		ParentHash:            parentHash[:],
		PowChainRef:           []byte("a"),
	})
	if err := chainService.SaveBlock(block); err != nil {
		t.Errorf("save block should have failed")
	}

	// Save states so HasStoredState state should return true.
	chainService.chain.SetActiveState(types.NewActiveState(&pb.ActiveState{}, make(map[[32]byte]*types.VoteCache)))
	chainService.chain.SetCrystallizedState(types.NewCrystallizedState(&pb.CrystallizedState{}))
	hasState, _ = chainService.HasStoredState()
	if !hasState {
		t.Errorf("has stored state should return false")
	}

	if err := chainService.Stop(); err != nil {
		t.Fatalf("unable to stop chain service: %v", err)
	}

	// The context should have been canceled.
	if chainService.ctx.Err() == nil {
		t.Error("context was not canceled")
	}
}

func TestFaultyStop(t *testing.T) {
	ctx := context.Background()
	config := &database.DBConfig{DataDir: "", Name: "", InMemory: true}
	db, err := database.NewDB(config)
	if err != nil {
		t.Fatalf("could not setup beaconDB: %v", err)

	}
	endpoint := "ws://127.0.0.1"
	client := &mockClient{}
	web3Service, err := powchain.NewWeb3Service(ctx, &powchain.Web3ServiceConfig{Endpoint: endpoint, Pubkey: "", VrcAddr: common.Address{}}, client, client, client)
	if err != nil {
		t.Fatalf("unable to set up web3 service: %v", err)
	}
	beaconChain, err := NewBeaconChain(db.DB())
	if err != nil {
		t.Fatalf("could not register blockchain service: %v", err)
	}
	cfg := &Config{
		BeaconBlockBuf: 0,
		BeaconDB:       db.DB(),
		Chain:          beaconChain,
		Web3Service:    web3Service,
	}

	chainService, err := NewChainService(ctx, cfg)
	if err != nil {
		t.Fatalf("unable to setup chain service: %v", err)
	}

	chainService.Start()

	chainService.chain.SetActiveState(types.NewActiveState(nil, make(map[[32]byte]*types.VoteCache)))

	err = chainService.Stop()
	if err == nil {
		t.Errorf("chain stop should have failed with persist active state")
	}

	chainService.chain.SetActiveState(types.NewActiveState(&pb.ActiveState{}, make(map[[32]byte]*types.VoteCache)))

	chainService.chain.SetCrystallizedState(types.NewCrystallizedState(nil))
	err = chainService.Stop()
	if err == nil {
		t.Errorf("chain stop should have failed with persist crystallized state")
	}
}

func TestRunningChainService(t *testing.T) {
	hook := logTest.NewGlobal()
	ctx := context.Background()
	config := &database.DBConfig{DataDir: "", Name: "", InMemory: true}
	db, err := database.NewDB(config)
	if err != nil {
		t.Fatalf("could not setup beaconDB: %v", err)

	}
	endpoint := "ws://127.0.0.1"
	client := &mockClient{}
	web3Service, err := powchain.NewWeb3Service(ctx, &powchain.Web3ServiceConfig{Endpoint: endpoint, Pubkey: "", VrcAddr: common.Address{}}, client, client, client)
	if err != nil {
		t.Fatalf("unable to set up web3 service: %v", err)
	}
	beaconChain, err := NewBeaconChain(db.DB())
	if err != nil {
		t.Fatalf("could not register blockchain service: %v", err)
	}

	active := types.NewGenesisActiveState()
	crystallized, err := types.NewGenesisCrystallizedState()
	if err != nil {
		t.Fatalf("Can't generate genesis state: %v", err)
	}

	activeStateHash, _ := active.Hash()
	crystallizedStateHash, _ := crystallized.Hash()

	cfg := &Config{
		BeaconBlockBuf: 0,
		BeaconDB:       db.DB(),
		Chain:          beaconChain,
		Web3Service:    web3Service,
	}
	chainService, _ := NewChainService(ctx, cfg)

	genesis, err := beaconChain.GenesisBlock()
	if err != nil {
		t.Fatalf("unable to get canonical head: %v", err)
	}

	parentHash, err := genesis.Hash()
	if err != nil {
		t.Fatalf("unable to get hash of canonical head: %v", err)
	}

	block := types.NewBlock(&pb.BeaconBlock{
		SlotNumber:            1,
		ActiveStateHash:       activeStateHash[:],
		CrystallizedStateHash: crystallizedStateHash[:],
		ParentHash:            parentHash[:],
		PowChainRef:           []byte("a"),
		Attestations: []*pb.AggregatedAttestation{{
			Slot:             0,
			AttesterBitfield: []byte{128, 0},
			ShardId:          0,
		}},
	})

	exitRoutine := make(chan bool)
	go func() {
		chainService.blockProcessing()
		<-exitRoutine
	}()
	if err := chainService.SaveBlock(block); err != nil {
		t.Fatal(err)
	}

	chainService.incomingBlockChan <- block
	chainService.cancel()
	exitRoutine <- true

<<<<<<< HEAD
	testutil.AssertLogsContain(t, hook, "Finished processing received block")
}

func TestProcessingBlockWithAttestations(t *testing.T) {
	ctx := context.Background()
	config := &database.DBConfig{DataDir: "", Name: "", InMemory: true}
	db, err := database.NewDB(config)
	if err != nil {
		t.Fatalf("could not setup beaconDB: %v", err)

	}
	endpoint := "ws://127.0.0.1"
	client := &mockClient{}
	web3Service, err := powchain.NewWeb3Service(ctx, &powchain.Web3ServiceConfig{Endpoint: endpoint, Pubkey: "", VrcAddr: common.Address{}}, client, client, client)
	if err != nil {
		t.Fatalf("unable to set up web3 service: %v", err)
	}
	beaconChain, err := NewBeaconChain(db.DB())
	if err != nil {
		t.Fatalf("could not register blockchain service: %v", err)
	}

	active := beaconChain.ActiveState()
	activeHash, _ := active.Hash()

	crystallized := beaconChain.CrystallizedState()
	crystallizedHash, _ := crystallized.Hash()

	cfg := &Config{
		BeaconBlockBuf: 0,
		BeaconDB:       db.DB(),
		Chain:          beaconChain,
		Web3Service:    web3Service,
	}

	chainService, _ := NewChainService(ctx, cfg)

	exitRoutine := make(chan bool)
	go func() {
		chainService.blockProcessing()
		<-exitRoutine
	}()

	parentBlock := types.NewBlock(nil)
	if err := chainService.SaveBlock(parentBlock); err != nil {
		t.Fatal(err)
	}
	parentHash, _ := parentBlock.Hash()

	block := types.NewBlock(&pb.BeaconBlock{
		SlotNumber:            2,
		ActiveStateHash:       activeHash[:],
		CrystallizedStateHash: crystallizedHash[:],
		ParentHash:            parentHash[:],
		PowChainRef:           []byte("a"),
		Attestations: []*pb.AttestationRecord{
			{Slot: 0, ShardId: 0, AttesterBitfield: []byte{'0'}},
		},
	})

	chainService.incomingBlockChan <- block
	chainService.cancel()
	exitRoutine <- true

}

=======
	hash, err := block.Hash()
	if err != nil {
		t.Fatal("Can not hash the block")
	}
	slot, err := chainService.GetBlockSlotNumber(hash)
	if err != nil {
		t.Fatal("Can not get block slot number")
	}
	if slot != block.SlotNumber() {
		t.Errorf("Block slot number mismatched, wanted 1, got slot %d", block.SlotNumber())
	}
	if _, err := chainService.GetBlockSlotNumber([32]byte{}); err == nil {
		t.Fatal("Get block slot number should have failed with nil hash")
	}

	testutil.AssertLogsContain(t, hook, "Finished processing state for candidate block")
}

func TestUpdateHead(t *testing.T) {
	hook := logTest.NewGlobal()
	ctx := context.Background()
	config := &database.DBConfig{DataDir: "", Name: "", InMemory: true}
	db, err := database.NewDB(config)
	if err != nil {
		t.Fatalf("could not setup beaconDB: %v", err)

	}
	endpoint := "ws://127.0.0.1"
	client := &mockClient{}
	web3Service, err := powchain.NewWeb3Service(ctx, &powchain.Web3ServiceConfig{Endpoint: endpoint, Pubkey: "", VrcAddr: common.Address{}}, client, client, client)
	if err != nil {
		t.Fatalf("unable to set up web3 service: %v", err)
	}
	beaconChain, err := NewBeaconChain(db.DB())
	if err != nil {
		t.Fatalf("could not register blockchain service: %v", err)
	}
	cfg := &Config{
		BeaconBlockBuf:   0,
		IncomingBlockBuf: 0,
		BeaconDB:         db.DB(),
		Chain:            beaconChain,
		Web3Service:      web3Service,
	}
	chainService, _ := NewChainService(ctx, cfg)

	active := types.NewGenesisActiveState()
	crystallized, err := types.NewGenesisCrystallizedState()
	if err != nil {
		t.Fatalf("Can't generate genesis state: %v", err)
	}
	activeStateHash, _ := active.Hash()
	crystallizedStateHash, _ := crystallized.Hash()

	parentHash := [32]byte{'a'}

	block := types.NewBlock(&pb.BeaconBlock{
		SlotNumber:            64,
		ActiveStateHash:       activeStateHash[:],
		CrystallizedStateHash: crystallizedStateHash[:],
		ParentHash:            parentHash[:],
		PowChainRef:           []byte("a"),
	})

	chainService.candidateBlock = block
	chainService.candidateActiveState = active
	chainService.candidateCrystallizedState = crystallized

	chainService.updateHead()
	testutil.AssertLogsContain(t, hook, "Canonical block determined")

	if chainService.candidateBlock != nilBlock {
		t.Error("Candidate Block unable to be reset")
	}
}

>>>>>>> 75262ab8
func TestProcessingBlocks(t *testing.T) {
	ctx := context.Background()
	config := &database.DBConfig{DataDir: "", Name: "", InMemory: true}
	db, err := database.NewDB(config)
	if err != nil {
		t.Fatalf("could not setup beaconDB: %v", err)
	}

	endpoint := "ws://127.0.0.1"
	client := &mockClient{}
	web3Service, err := powchain.NewWeb3Service(ctx, &powchain.Web3ServiceConfig{Endpoint: endpoint, Pubkey: "", VrcAddr: common.Address{}}, client, client, client)
	if err != nil {
		t.Fatalf("unable to set up web3 service: %v", err)
	}
	beaconChain, err := NewBeaconChain(db.DB())
	if err != nil {
		t.Fatalf("could not register blockchain service: %v", err)
	}

	cfg := &Config{
		BeaconBlockBuf: 0,
		BeaconDB:       db.DB(),
		Chain:          beaconChain,
		Web3Service:    web3Service,
	}

	chainService, _ := NewChainService(ctx, cfg)

	active := types.NewGenesisActiveState()
	crystallized, err := types.NewGenesisCrystallizedState()
	if err != nil {
		t.Fatalf("Can't generate genesis state: %v", err)
	}

	activeStateHash, _ := active.Hash()
	crystallizedStateHash, _ := crystallized.Hash()

	exitRoutine := make(chan bool)
	go func() {
		chainService.blockProcessing(chainService.ctx.Done())
		<-exitRoutine
	}()

	block0 := types.NewBlock(&pb.BeaconBlock{
		SlotNumber: 3,
	})
	if saveErr := beaconChain.saveBlock(block0); saveErr != nil {
		t.Fatalf("Cannot save block: %v", saveErr)
	}
	block0Hash, err := block0.Hash()
	if err != nil {
		t.Fatalf("Failed to compute block's hash: %v", err)
	}

	block1 := types.NewBlock(&pb.BeaconBlock{
		ParentHash:            block0Hash[:],
		SlotNumber:            4,
		ActiveStateHash:       activeStateHash[:],
		CrystallizedStateHash: crystallizedStateHash[:],
		Attestations: []*pb.AggregatedAttestation{{
			Slot:             0,
			AttesterBitfield: []byte{16, 0},
			ShardId:          0,
		}},
	})
<<<<<<< HEAD

	exitRoutine := make(chan bool)
	go func() {
		chainService.blockProcessing()
		<-exitRoutine
	}()

	chainService.incomingBlockChan <- block1

=======
>>>>>>> 75262ab8
	block1Hash, err := block1.Hash()
	if err != nil {
		t.Fatalf("unable to get hash of block 1: %v", err)
	}

	// Add 1 more attestation field for slot2
	block2 := types.NewBlock(&pb.BeaconBlock{
		ParentHash: block1Hash[:],
		SlotNumber: 5,
		Attestations: []*pb.AggregatedAttestation{
			{Slot: 0, AttesterBitfield: []byte{8, 0}, ShardId: 0},
			{Slot: 1, AttesterBitfield: []byte{8, 0}, ShardId: 0},
		}})
	block2Hash, err := block2.Hash()
	if err != nil {
		t.Fatalf("unable to get hash of block 1: %v", err)
	}

	// Add 1 more attestation field for slot3
	block3 := types.NewBlock(&pb.BeaconBlock{
		ParentHash: block2Hash[:],
		SlotNumber: 6,
		Attestations: []*pb.AggregatedAttestation{
			{Slot: 0, AttesterBitfield: []byte{4, 0}, ShardId: 0},
			{Slot: 1, AttesterBitfield: []byte{4, 0}, ShardId: 0},
			{Slot: 2, AttesterBitfield: []byte{4, 0}, ShardId: 0},
		}})

	chainService.incomingBlockChan <- block1
	chainService.incomingBlockChan <- block2
	chainService.incomingBlockChan <- block3

	chainService.cancel()
	exitRoutine <- true
}

func TestProcessAttestationBadBlock(t *testing.T) {
	hook := logTest.NewGlobal()
	ctx := context.Background()
	config := &database.DBConfig{DataDir: "", Name: "", InMemory: true}
	db, err := database.NewDB(config)
	if err != nil {
		t.Fatalf("could not setup beaconDB: %v", err)
	}

	endpoint := "ws://127.0.0.1"
	client := &mockClient{}
	web3Service, err := powchain.NewWeb3Service(ctx, &powchain.Web3ServiceConfig{Endpoint: endpoint, Pubkey: "", VrcAddr: common.Address{}}, client, client, client)
	if err != nil {
		t.Fatalf("unable to set up web3 service: %v", err)
	}
	beaconChain, err := NewBeaconChain(db.DB())
	if err != nil {
		t.Fatalf("could not register blockchain service: %v", err)
	}

	cfg := &Config{
		BeaconBlockBuf: 0,
		BeaconDB:       db.DB(),
		Chain:          beaconChain,
		Web3Service:    web3Service,
	}

	chainService, _ := NewChainService(ctx, cfg)

	active := types.NewGenesisActiveState()
	crystallized, err := types.NewGenesisCrystallizedState()
	if err != nil {
		t.Fatalf("Can't generate genesis state: %v", err)
	}

	activeStateHash, _ := active.Hash()
	crystallizedStateHash, _ := crystallized.Hash()

	block0 := types.NewBlock(&pb.BeaconBlock{
		SlotNumber: 5,
	})
	if saveErr := beaconChain.saveBlock(block0); saveErr != nil {
		t.Fatalf("Cannot save block: %v", saveErr)
	}
	parentHash, err := block0.Hash()
	if err != nil {
		t.Fatalf("Failed to compute block's hash: %v", err)
	}

	block1 := types.NewBlock(&pb.BeaconBlock{
		ParentHash:            parentHash[:],
		SlotNumber:            1,
		ActiveStateHash:       activeStateHash[:],
		CrystallizedStateHash: crystallizedStateHash[:],
		Attestations: []*pb.AggregatedAttestation{{
			Slot:             10,
			AttesterBitfield: []byte{},
			ShardId:          0,
		}},
	})

	exitRoutine := make(chan bool)
	go func() {
		chainService.blockProcessing()
		<-exitRoutine
	}()

	chainService.incomingBlockChan <- block1

	chainService.cancel()
	exitRoutine <- true

<<<<<<< HEAD
	testutil.AssertLogsContain(t, hook, "attestation slot number can't be higher than block slot number")
=======
	testutil.AssertLogsContain(t, hook, "attestation slot number can't be higher than parent block's slot number. Found: 10, Needed lower than: 5")
}

func TestEnterCycleTransition(t *testing.T) {
	hook := logTest.NewGlobal()
	ctx := context.Background()
	config := &database.DBConfig{DataDir: "", Name: "", InMemory: true}
	db, err := database.NewDB(config)
	if err != nil {
		t.Fatalf("could not setup beaconDB: %v", err)
	}

	endpoint := "ws://127.0.0.1"
	client := &mockClient{}
	web3Service, err := powchain.NewWeb3Service(ctx, &powchain.Web3ServiceConfig{Endpoint: endpoint, Pubkey: "", VrcAddr: common.Address{}}, client, client, client)
	if err != nil {
		t.Fatalf("unable to set up web3 service: %v", err)
	}
	beaconChain, err := NewBeaconChain(db.DB())
	if err != nil {
		t.Fatalf("could not register blockchain service: %v", err)
	}

	cfg := &Config{
		BeaconBlockBuf: 0,
		BeaconDB:       db.DB(),
		Chain:          beaconChain,
		Web3Service:    web3Service,
	}

	chainService, _ := NewChainService(ctx, cfg)

	genesisBlock, _ := beaconChain.GenesisBlock()
	active := beaconChain.ActiveState()
	crystallized := beaconChain.CrystallizedState()

	parentHash, _ := genesisBlock.Hash()
	activeStateHash, _ := active.Hash()
	crystallizedStateHash, _ := crystallized.Hash()

	block1 := types.NewBlock(&pb.BeaconBlock{
		ParentHash:            parentHash[:],
		SlotNumber:            64,
		ActiveStateHash:       activeStateHash[:],
		CrystallizedStateHash: crystallizedStateHash[:],
		Attestations: []*pb.AggregatedAttestation{{
			Slot:             0,
			AttesterBitfield: []byte{128, 0},
			ShardId:          0,
		}},
	})

	exitRoutine := make(chan bool)
	go func() {
		chainService.blockProcessing(chainService.ctx.Done())
		<-exitRoutine
	}()

	chainService.incomingBlockChan <- block1

	chainService.cancel()
	exitRoutine <- true

	testutil.AssertLogsContain(t, hook, "Entering cycle transition")
}

func TestEnterDynastyTransition(t *testing.T) {
	hook := logTest.NewGlobal()
	ctx := context.Background()
	config := &database.DBConfig{DataDir: "", Name: "", InMemory: true}
	db, err := database.NewDB(config)
	if err != nil {
		t.Fatalf("could not setup beaconDB: %v", err)
	}

	endpoint := "ws://127.0.0.1"
	client := &mockClient{}
	web3Service, err := powchain.NewWeb3Service(ctx, &powchain.Web3ServiceConfig{Endpoint: endpoint, Pubkey: "", VrcAddr: common.Address{}}, client, client, client)
	if err != nil {
		t.Fatalf("unable to set up web3 service: %v", err)
	}
	beaconChain, err := NewBeaconChain(db.DB())
	if err != nil {
		t.Fatalf("could not register blockchain service: %v", err)
	}

	cfg := &Config{
		BeaconBlockBuf: 0,
		BeaconDB:       db.DB(),
		Chain:          beaconChain,
		Web3Service:    web3Service,
	}
	var shardCommitteeForSlots []*pb.ShardAndCommitteeArray
	for i := 0; i < 300; i++ {
		shardCommittee := &pb.ShardAndCommitteeArray{
			ArrayShardAndCommittee: []*pb.ShardAndCommittee{
				{ShardId: 0, Committee: []uint32{0, 1, 2, 3}},
				{ShardId: 1, Committee: []uint32{0, 1, 2, 3}},
				{ShardId: 2, Committee: []uint32{0, 1, 2, 3}},
				{ShardId: 3, Committee: []uint32{0, 1, 2, 3}},
			},
		}
		shardCommitteeForSlots = append(shardCommitteeForSlots, shardCommittee)
	}

	var validators []*pb.ValidatorRecord
	for i := 0; i < 5; i++ {
		validators = append(validators, &pb.ValidatorRecord{StartDynasty: 0, EndDynasty: params.DefaultEndDynasty})
	}

	chainService, _ := NewChainService(ctx, cfg)
	crystallized := types.NewCrystallizedState(
		&pb.CrystallizedState{
			DynastyStart:               1,
			LastFinalizedSlot:          2,
			ShardAndCommitteesForSlots: shardCommitteeForSlots,
			Validators:                 validators,
			LastStateRecalc:            150,
			CrosslinkRecords: []*pb.CrosslinkRecord{
				{Slot: 2},
				{Slot: 2},
				{Slot: 2},
				{Slot: 2},
			},
		},
	)

	var recentBlockhashes [][]byte
	for i := 0; i < 257; i++ {
		recentBlockhashes = append(recentBlockhashes, []byte{'A'})
	}
	active := types.NewActiveState(
		&pb.ActiveState{
			RecentBlockHashes: recentBlockhashes,
			PendingAttestations: []*pb.AggregatedAttestation{
				{Slot: 100, AttesterBitfield: []byte{0}},
				{Slot: 101, AttesterBitfield: []byte{0}},
				{Slot: 102, AttesterBitfield: []byte{0}},
				{Slot: 103, AttesterBitfield: []byte{0}},
			},
		}, nil,
	)

	block0 := types.NewBlock(&pb.BeaconBlock{
		SlotNumber: 202,
	})
	if saveErr := beaconChain.saveBlock(block0); saveErr != nil {
		t.Fatalf("Cannot save block: %v", saveErr)
	}
	block0Hash, err := block0.Hash()
	if err != nil {
		t.Fatalf("Failed to compute block's hash: %v", err)
	}

	activeStateHash, _ := active.Hash()
	crystallizedStateHash, _ := crystallized.Hash()
	if err := chainService.chain.SetCrystallizedState(crystallized); err != nil {
		t.Fatalf("unable to save crystallized state %v", err)
	}
	if err := chainService.chain.SetActiveState(active); err != nil {
		t.Fatalf("unable to save active state %v", err)
	}

	block1 := types.NewBlock(&pb.BeaconBlock{
		ParentHash:            block0Hash[:],
		SlotNumber:            params.MinDynastyLength + 1,
		ActiveStateHash:       activeStateHash[:],
		CrystallizedStateHash: crystallizedStateHash[:],
		Attestations: []*pb.AggregatedAttestation{{
			Slot:             200,
			AttesterBitfield: []byte{32},
			ShardId:          0,
		}},
	})

	exitRoutine := make(chan bool)
	go func() {
		chainService.blockProcessing(chainService.ctx.Done())
		<-exitRoutine
	}()

	chainService.incomingBlockChan <- block1

	chainService.cancel()
	exitRoutine <- true

	testutil.AssertLogsContain(t, hook, "Entering dynasty transition")
}

func TestIncomingAttestation(t *testing.T) {
	hook := logTest.NewGlobal()
	ctx := context.Background()
	config := &database.DBConfig{DataDir: "", Name: "", InMemory: true}
	db, err := database.NewDB(config)
	if err != nil {
		t.Fatalf("could not setup beaconDB: %v", err)
	}

	endpoint := "ws://127.0.0.1"
	client := &mockClient{}
	web3Service, err := powchain.NewWeb3Service(ctx, &powchain.Web3ServiceConfig{Endpoint: endpoint, Pubkey: "", VrcAddr: common.Address{}}, client, client, client)
	if err != nil {
		t.Fatalf("unable to set up web3 service: %v", err)
	}
	beaconChain, err := NewBeaconChain(db.DB())
	if err != nil {
		t.Fatalf("could not register blockchain service: %v", err)
	}

	cfg := &Config{
		BeaconBlockBuf: 0,
		BeaconDB:       db.DB(),
		Chain:          beaconChain,
		Web3Service:    web3Service,
	}

	chainService, _ := NewChainService(ctx, cfg)

	exitRoutine := make(chan bool)
	go func() {
		chainService.blockProcessing(chainService.ctx.Done())
		<-exitRoutine
	}()

	attestation := types.NewAttestation(
		&pb.AggregatedAttestation{
			Slot:           1,
			ShardId:        1,
			ShardBlockHash: []byte{'A'},
		})

	chainService.incomingAttestationChan <- attestation
	chainService.cancel()
	exitRoutine <- true

	testutil.AssertLogsContain(t, hook, "Relaying attestation")
>>>>>>> 75262ab8
}<|MERGE_RESOLUTION|>--- conflicted
+++ resolved
@@ -284,7 +284,6 @@
 	chainService.cancel()
 	exitRoutine <- true
 
-<<<<<<< HEAD
 	testutil.AssertLogsContain(t, hook, "Finished processing received block")
 }
 
@@ -340,7 +339,7 @@
 		CrystallizedStateHash: crystallizedHash[:],
 		ParentHash:            parentHash[:],
 		PowChainRef:           []byte("a"),
-		Attestations: []*pb.AttestationRecord{
+		Attestations: []*pb.AggregatedAttestation{
 			{Slot: 0, ShardId: 0, AttesterBitfield: []byte{'0'}},
 		},
 	})
@@ -351,84 +350,6 @@
 
 }
 
-=======
-	hash, err := block.Hash()
-	if err != nil {
-		t.Fatal("Can not hash the block")
-	}
-	slot, err := chainService.GetBlockSlotNumber(hash)
-	if err != nil {
-		t.Fatal("Can not get block slot number")
-	}
-	if slot != block.SlotNumber() {
-		t.Errorf("Block slot number mismatched, wanted 1, got slot %d", block.SlotNumber())
-	}
-	if _, err := chainService.GetBlockSlotNumber([32]byte{}); err == nil {
-		t.Fatal("Get block slot number should have failed with nil hash")
-	}
-
-	testutil.AssertLogsContain(t, hook, "Finished processing state for candidate block")
-}
-
-func TestUpdateHead(t *testing.T) {
-	hook := logTest.NewGlobal()
-	ctx := context.Background()
-	config := &database.DBConfig{DataDir: "", Name: "", InMemory: true}
-	db, err := database.NewDB(config)
-	if err != nil {
-		t.Fatalf("could not setup beaconDB: %v", err)
-
-	}
-	endpoint := "ws://127.0.0.1"
-	client := &mockClient{}
-	web3Service, err := powchain.NewWeb3Service(ctx, &powchain.Web3ServiceConfig{Endpoint: endpoint, Pubkey: "", VrcAddr: common.Address{}}, client, client, client)
-	if err != nil {
-		t.Fatalf("unable to set up web3 service: %v", err)
-	}
-	beaconChain, err := NewBeaconChain(db.DB())
-	if err != nil {
-		t.Fatalf("could not register blockchain service: %v", err)
-	}
-	cfg := &Config{
-		BeaconBlockBuf:   0,
-		IncomingBlockBuf: 0,
-		BeaconDB:         db.DB(),
-		Chain:            beaconChain,
-		Web3Service:      web3Service,
-	}
-	chainService, _ := NewChainService(ctx, cfg)
-
-	active := types.NewGenesisActiveState()
-	crystallized, err := types.NewGenesisCrystallizedState()
-	if err != nil {
-		t.Fatalf("Can't generate genesis state: %v", err)
-	}
-	activeStateHash, _ := active.Hash()
-	crystallizedStateHash, _ := crystallized.Hash()
-
-	parentHash := [32]byte{'a'}
-
-	block := types.NewBlock(&pb.BeaconBlock{
-		SlotNumber:            64,
-		ActiveStateHash:       activeStateHash[:],
-		CrystallizedStateHash: crystallizedStateHash[:],
-		ParentHash:            parentHash[:],
-		PowChainRef:           []byte("a"),
-	})
-
-	chainService.candidateBlock = block
-	chainService.candidateActiveState = active
-	chainService.candidateCrystallizedState = crystallized
-
-	chainService.updateHead()
-	testutil.AssertLogsContain(t, hook, "Canonical block determined")
-
-	if chainService.candidateBlock != nilBlock {
-		t.Error("Candidate Block unable to be reset")
-	}
-}
-
->>>>>>> 75262ab8
 func TestProcessingBlocks(t *testing.T) {
 	ctx := context.Background()
 	config := &database.DBConfig{DataDir: "", Name: "", InMemory: true}
@@ -468,7 +389,7 @@
 
 	exitRoutine := make(chan bool)
 	go func() {
-		chainService.blockProcessing(chainService.ctx.Done())
+		chainService.blockProcessing()
 		<-exitRoutine
 	}()
 
@@ -494,9 +415,8 @@
 			ShardId:          0,
 		}},
 	})
-<<<<<<< HEAD
-
-	exitRoutine := make(chan bool)
+
+	exitRoutine = make(chan bool)
 	go func() {
 		chainService.blockProcessing()
 		<-exitRoutine
@@ -504,8 +424,6 @@
 
 	chainService.incomingBlockChan <- block1
 
-=======
->>>>>>> 75262ab8
 	block1Hash, err := block1.Hash()
 	if err != nil {
 		t.Fatalf("unable to get hash of block 1: %v", err)
@@ -614,244 +532,5 @@
 	chainService.cancel()
 	exitRoutine <- true
 
-<<<<<<< HEAD
-	testutil.AssertLogsContain(t, hook, "attestation slot number can't be higher than block slot number")
-=======
 	testutil.AssertLogsContain(t, hook, "attestation slot number can't be higher than parent block's slot number. Found: 10, Needed lower than: 5")
-}
-
-func TestEnterCycleTransition(t *testing.T) {
-	hook := logTest.NewGlobal()
-	ctx := context.Background()
-	config := &database.DBConfig{DataDir: "", Name: "", InMemory: true}
-	db, err := database.NewDB(config)
-	if err != nil {
-		t.Fatalf("could not setup beaconDB: %v", err)
-	}
-
-	endpoint := "ws://127.0.0.1"
-	client := &mockClient{}
-	web3Service, err := powchain.NewWeb3Service(ctx, &powchain.Web3ServiceConfig{Endpoint: endpoint, Pubkey: "", VrcAddr: common.Address{}}, client, client, client)
-	if err != nil {
-		t.Fatalf("unable to set up web3 service: %v", err)
-	}
-	beaconChain, err := NewBeaconChain(db.DB())
-	if err != nil {
-		t.Fatalf("could not register blockchain service: %v", err)
-	}
-
-	cfg := &Config{
-		BeaconBlockBuf: 0,
-		BeaconDB:       db.DB(),
-		Chain:          beaconChain,
-		Web3Service:    web3Service,
-	}
-
-	chainService, _ := NewChainService(ctx, cfg)
-
-	genesisBlock, _ := beaconChain.GenesisBlock()
-	active := beaconChain.ActiveState()
-	crystallized := beaconChain.CrystallizedState()
-
-	parentHash, _ := genesisBlock.Hash()
-	activeStateHash, _ := active.Hash()
-	crystallizedStateHash, _ := crystallized.Hash()
-
-	block1 := types.NewBlock(&pb.BeaconBlock{
-		ParentHash:            parentHash[:],
-		SlotNumber:            64,
-		ActiveStateHash:       activeStateHash[:],
-		CrystallizedStateHash: crystallizedStateHash[:],
-		Attestations: []*pb.AggregatedAttestation{{
-			Slot:             0,
-			AttesterBitfield: []byte{128, 0},
-			ShardId:          0,
-		}},
-	})
-
-	exitRoutine := make(chan bool)
-	go func() {
-		chainService.blockProcessing(chainService.ctx.Done())
-		<-exitRoutine
-	}()
-
-	chainService.incomingBlockChan <- block1
-
-	chainService.cancel()
-	exitRoutine <- true
-
-	testutil.AssertLogsContain(t, hook, "Entering cycle transition")
-}
-
-func TestEnterDynastyTransition(t *testing.T) {
-	hook := logTest.NewGlobal()
-	ctx := context.Background()
-	config := &database.DBConfig{DataDir: "", Name: "", InMemory: true}
-	db, err := database.NewDB(config)
-	if err != nil {
-		t.Fatalf("could not setup beaconDB: %v", err)
-	}
-
-	endpoint := "ws://127.0.0.1"
-	client := &mockClient{}
-	web3Service, err := powchain.NewWeb3Service(ctx, &powchain.Web3ServiceConfig{Endpoint: endpoint, Pubkey: "", VrcAddr: common.Address{}}, client, client, client)
-	if err != nil {
-		t.Fatalf("unable to set up web3 service: %v", err)
-	}
-	beaconChain, err := NewBeaconChain(db.DB())
-	if err != nil {
-		t.Fatalf("could not register blockchain service: %v", err)
-	}
-
-	cfg := &Config{
-		BeaconBlockBuf: 0,
-		BeaconDB:       db.DB(),
-		Chain:          beaconChain,
-		Web3Service:    web3Service,
-	}
-	var shardCommitteeForSlots []*pb.ShardAndCommitteeArray
-	for i := 0; i < 300; i++ {
-		shardCommittee := &pb.ShardAndCommitteeArray{
-			ArrayShardAndCommittee: []*pb.ShardAndCommittee{
-				{ShardId: 0, Committee: []uint32{0, 1, 2, 3}},
-				{ShardId: 1, Committee: []uint32{0, 1, 2, 3}},
-				{ShardId: 2, Committee: []uint32{0, 1, 2, 3}},
-				{ShardId: 3, Committee: []uint32{0, 1, 2, 3}},
-			},
-		}
-		shardCommitteeForSlots = append(shardCommitteeForSlots, shardCommittee)
-	}
-
-	var validators []*pb.ValidatorRecord
-	for i := 0; i < 5; i++ {
-		validators = append(validators, &pb.ValidatorRecord{StartDynasty: 0, EndDynasty: params.DefaultEndDynasty})
-	}
-
-	chainService, _ := NewChainService(ctx, cfg)
-	crystallized := types.NewCrystallizedState(
-		&pb.CrystallizedState{
-			DynastyStart:               1,
-			LastFinalizedSlot:          2,
-			ShardAndCommitteesForSlots: shardCommitteeForSlots,
-			Validators:                 validators,
-			LastStateRecalc:            150,
-			CrosslinkRecords: []*pb.CrosslinkRecord{
-				{Slot: 2},
-				{Slot: 2},
-				{Slot: 2},
-				{Slot: 2},
-			},
-		},
-	)
-
-	var recentBlockhashes [][]byte
-	for i := 0; i < 257; i++ {
-		recentBlockhashes = append(recentBlockhashes, []byte{'A'})
-	}
-	active := types.NewActiveState(
-		&pb.ActiveState{
-			RecentBlockHashes: recentBlockhashes,
-			PendingAttestations: []*pb.AggregatedAttestation{
-				{Slot: 100, AttesterBitfield: []byte{0}},
-				{Slot: 101, AttesterBitfield: []byte{0}},
-				{Slot: 102, AttesterBitfield: []byte{0}},
-				{Slot: 103, AttesterBitfield: []byte{0}},
-			},
-		}, nil,
-	)
-
-	block0 := types.NewBlock(&pb.BeaconBlock{
-		SlotNumber: 202,
-	})
-	if saveErr := beaconChain.saveBlock(block0); saveErr != nil {
-		t.Fatalf("Cannot save block: %v", saveErr)
-	}
-	block0Hash, err := block0.Hash()
-	if err != nil {
-		t.Fatalf("Failed to compute block's hash: %v", err)
-	}
-
-	activeStateHash, _ := active.Hash()
-	crystallizedStateHash, _ := crystallized.Hash()
-	if err := chainService.chain.SetCrystallizedState(crystallized); err != nil {
-		t.Fatalf("unable to save crystallized state %v", err)
-	}
-	if err := chainService.chain.SetActiveState(active); err != nil {
-		t.Fatalf("unable to save active state %v", err)
-	}
-
-	block1 := types.NewBlock(&pb.BeaconBlock{
-		ParentHash:            block0Hash[:],
-		SlotNumber:            params.MinDynastyLength + 1,
-		ActiveStateHash:       activeStateHash[:],
-		CrystallizedStateHash: crystallizedStateHash[:],
-		Attestations: []*pb.AggregatedAttestation{{
-			Slot:             200,
-			AttesterBitfield: []byte{32},
-			ShardId:          0,
-		}},
-	})
-
-	exitRoutine := make(chan bool)
-	go func() {
-		chainService.blockProcessing(chainService.ctx.Done())
-		<-exitRoutine
-	}()
-
-	chainService.incomingBlockChan <- block1
-
-	chainService.cancel()
-	exitRoutine <- true
-
-	testutil.AssertLogsContain(t, hook, "Entering dynasty transition")
-}
-
-func TestIncomingAttestation(t *testing.T) {
-	hook := logTest.NewGlobal()
-	ctx := context.Background()
-	config := &database.DBConfig{DataDir: "", Name: "", InMemory: true}
-	db, err := database.NewDB(config)
-	if err != nil {
-		t.Fatalf("could not setup beaconDB: %v", err)
-	}
-
-	endpoint := "ws://127.0.0.1"
-	client := &mockClient{}
-	web3Service, err := powchain.NewWeb3Service(ctx, &powchain.Web3ServiceConfig{Endpoint: endpoint, Pubkey: "", VrcAddr: common.Address{}}, client, client, client)
-	if err != nil {
-		t.Fatalf("unable to set up web3 service: %v", err)
-	}
-	beaconChain, err := NewBeaconChain(db.DB())
-	if err != nil {
-		t.Fatalf("could not register blockchain service: %v", err)
-	}
-
-	cfg := &Config{
-		BeaconBlockBuf: 0,
-		BeaconDB:       db.DB(),
-		Chain:          beaconChain,
-		Web3Service:    web3Service,
-	}
-
-	chainService, _ := NewChainService(ctx, cfg)
-
-	exitRoutine := make(chan bool)
-	go func() {
-		chainService.blockProcessing(chainService.ctx.Done())
-		<-exitRoutine
-	}()
-
-	attestation := types.NewAttestation(
-		&pb.AggregatedAttestation{
-			Slot:           1,
-			ShardId:        1,
-			ShardBlockHash: []byte{'A'},
-		})
-
-	chainService.incomingAttestationChan <- attestation
-	chainService.cancel()
-	exitRoutine <- true
-
-	testutil.AssertLogsContain(t, hook, "Relaying attestation")
->>>>>>> 75262ab8
 }