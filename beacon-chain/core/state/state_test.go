package state_test

import (
	"bytes"
	"reflect"
	"testing"

	"github.com/prysmaticlabs/go-ssz"
	"github.com/prysmaticlabs/prysm/beacon-chain/core/helpers"
	"github.com/prysmaticlabs/prysm/beacon-chain/core/state"
	pb "github.com/prysmaticlabs/prysm/proto/beacon/p2p/v1"
	"github.com/prysmaticlabs/prysm/shared/featureconfig"
	"github.com/prysmaticlabs/prysm/shared/hashutil"
	"github.com/prysmaticlabs/prysm/shared/params"
	"github.com/prysmaticlabs/prysm/shared/testutil"
)

func init() {
	featureconfig.InitFeatureConfig(&featureconfig.FeatureFlagConfig{
		CacheTreeHash: false,
	})
}

func TestGenesisBeaconState_OK(t *testing.T) {
	if params.BeaconConfig().SlotsPerEpoch != 64 {
		t.Errorf("SlotsPerEpoch should be 64 for these tests to pass")
	}

	genesisEpochNumber := uint64(0)

	if !bytes.Equal(params.BeaconConfig().GenesisForkVersion, []byte{0, 0, 0, 0}) {
		t.Error("GenesisSlot( should be {0,0,0,0} for these tests to pass")
	}
	genesisForkVersion := params.BeaconConfig().GenesisForkVersion

	if params.BeaconConfig().ZeroHash != [32]byte{} {
		t.Error("ZeroHash should be all 0s for these tests to pass")
	}

	if params.BeaconConfig().EpochsPerHistoricalVector != 65536 {
		t.Error("EpochsPerHistoricalVector should be 8192 for these tests to pass")
	}
	latestRandaoMixesLength := int(params.BeaconConfig().EpochsPerHistoricalVector)

	if params.BeaconConfig().ShardCount != 1024 {
		t.Error("ShardCount should be 1024 for these tests to pass")
	}
	shardCount := int(params.BeaconConfig().ShardCount)

	if params.BeaconConfig().HistoricalRootsLimit != 8192 {
		t.Error("HistoricalRootsLimit should be 8192 for these tests to pass")
	}

	if params.BeaconConfig().DepositsForChainStart != 16384 {
		t.Error("DepositsForChainStart should be 16384 for these tests to pass")
	}
	depositsForChainStart := int(params.BeaconConfig().DepositsForChainStart)

	if params.BeaconConfig().EpochsPerSlashingsVector != 8192 {
		t.Error("EpochsPerSlashingsVector should be 8192 for these tests to pass")
	}

	genesisTime := uint64(99999)
	deposits, _ := testutil.SetupInitialDeposits(t, uint64(depositsForChainStart), false)
	eth1Data := testutil.GenerateEth1Data(t, deposits)

	newState, err := state.GenesisBeaconState(
		deposits,
		genesisTime,
		eth1Data,
	)
	if err != nil {
		t.Fatalf("could not execute GenesisBeaconState: %v", err)
	}

	// Misc fields checks.
	if newState.Slot != 0 {
		t.Error("Slot was not correctly initialized")
	}
	if newState.GenesisTime != genesisTime {
		t.Error("GenesisTime was not correctly initialized")
	}
	if !reflect.DeepEqual(*newState.Fork, pb.Fork{
		PreviousVersion: genesisForkVersion,
		CurrentVersion:  genesisForkVersion,
		Epoch:           genesisEpochNumber,
	}) {
		t.Error("Fork was not correctly initialized")
	}

	// Validator registry fields checks.
	if len(newState.Validators) != depositsForChainStart {
		t.Error("Validators was not correctly initialized")
	}
	if newState.Validators[0].ActivationEpoch != 0 {
		t.Error("Validators was not correctly initialized")
	}
	if newState.Validators[0].ActivationEligibilityEpoch != 0 {
		t.Error("Validators was not correctly initialized")
	}
	if len(newState.Balances) != depositsForChainStart {
		t.Error("Balances was not correctly initialized")
	}

	// Randomness and committees fields checks.
	if len(newState.RandaoMixes) != latestRandaoMixesLength {
		t.Error("Length of RandaoMixes was not correctly initialized")
	}
	if !bytes.Equal(newState.RandaoMixes[0], make([]byte, 32)) {
		t.Error("RandaoMixes was not correctly initialized")
	}

	// Finality fields checks.
	if newState.PreviousJustifiedCheckpoint.Epoch != genesisEpochNumber {
		t.Error("PreviousJustifiedCheckpoint.Epoch was not correctly initialized")
	}
	if newState.CurrentJustifiedCheckpoint.Epoch != genesisEpochNumber {
		t.Error("JustifiedEpoch was not correctly initialized")
	}
	if newState.FinalizedCheckpoint.Epoch != genesisEpochNumber {
		t.Error("FinalizedSlot was not correctly initialized")
	}
	if newState.JustificationBits[0] != 0x00 {
		t.Error("JustificationBits was not correctly initialized")
	}

	// Recent state checks.
	if len(newState.CurrentCrosslinks) != shardCount {
		t.Error("Length of CurrentCrosslinks was not correctly initialized")
	}
	if len(newState.PreviousCrosslinks) != shardCount {
		t.Error("Length of PreviousCrosslinks was not correctly initialized")
	}
	if !reflect.DeepEqual(newState.Slashings, make([]uint64, params.BeaconConfig().EpochsPerSlashingsVector)) {
		t.Error("Slashings was not correctly initialized")
	}
	if !reflect.DeepEqual(newState.CurrentEpochAttestations, []*pb.PendingAttestation{}) {
		t.Error("CurrentEpochAttestations was not correctly initialized")
	}
	if !reflect.DeepEqual(newState.PreviousEpochAttestations, []*pb.PendingAttestation{}) {
		t.Error("PreviousEpochAttestations was not correctly initialized")
	}

<<<<<<< HEAD
	activeValidators, _ := helpers.ActiveValidatorIndices(newState, 0)
	genesisActiveIndexRoot, err := ssz.HashTreeRoot(activeValidators)
	if err != nil {
		t.Errorf("could not hash tree root: %v", err)
=======
	activeValidators, err := helpers.ActiveValidatorIndices(newState, 0)
	if err != nil {
		t.Error(err)
	}
	indicesBytes := []byte{}
	for _, val := range activeValidators {
		buf := make([]byte, 8)
		binary.LittleEndian.PutUint64(buf, val)
		indicesBytes = append(indicesBytes, buf...)
>>>>>>> 921b5652
	}
	if !bytes.Equal(newState.ActiveIndexRoots[0], genesisActiveIndexRoot[:]) {
		t.Errorf(
			"Expected index roots to be the tree hash root of active validator indices, received %#x",
			newState.ActiveIndexRoots[0],
		)
	}
	if !bytes.Equal(newState.ActiveIndexRoots[0], genesisActiveIndexRoot[:]) {
		t.Errorf(
			"Expected index roots to be the tree hash root of active validator indices, received %#x",
			newState.ActiveIndexRoots[0],
		)
	}

	zeroHash := params.BeaconConfig().ZeroHash[:]
	// History root checks.
	if !bytes.Equal(newState.StateRoots[0], zeroHash) {
		t.Error("StateRoots was not correctly initialized")
	}
	if bytes.Equal(newState.ActiveIndexRoots[0], zeroHash) || bytes.Equal(newState.ActiveIndexRoots[0], []byte{}) {
		t.Error("ActiveIndexRoots was not correctly initialized")
	}
	if !bytes.Equal(newState.BlockRoots[0], zeroHash) {
		t.Error("BlockRoots was not correctly initialized")
	}

	// Deposit root checks.
	if !bytes.Equal(newState.Eth1Data.DepositRoot, eth1Data.DepositRoot) {
		t.Error("Eth1Data DepositRoot was not correctly initialized")
	}
	if !reflect.DeepEqual(newState.Eth1DataVotes, []*pb.Eth1Data{}) {
		t.Error("Eth1DataVotes was not correctly initialized")
	}
}

func TestGenesisState_HashEquality(t *testing.T) {
	helpers.ClearAllCaches()
	deposits, _ := testutil.SetupInitialDeposits(t, 100, false)
	state1, err := state.GenesisBeaconState(deposits, 0, &pb.Eth1Data{})
	if err != nil {
		t.Error(err)
	}
	state2, err := state.GenesisBeaconState(deposits, 0, &pb.Eth1Data{})
	if err != nil {
		t.Error(err)
	}

	root1, err1 := hashutil.HashProto(state1)
	root2, err2 := hashutil.HashProto(state2)

	if err1 != nil || err2 != nil {
		t.Fatalf("Failed to marshal state to bytes: %v %v", err1, err2)
	}

	if root1 != root2 {
		t.Fatalf("Tree hash of two genesis states should be equal, received %#x == %#x", root1, root2)
	}
}

func TestGenesisState_InitializesLatestBlockHashes(t *testing.T) {
	helpers.ClearAllCaches()
	s, err := state.GenesisBeaconState(nil, 0, nil)
	if err != nil {
		t.Error(err)
	}
	want, got := len(s.BlockRoots), int(params.BeaconConfig().HistoricalRootsLimit)
	if want != got {
		t.Errorf("Wrong number of recent block hashes. Got: %d Want: %d", got, want)
	}

	want = cap(s.BlockRoots)
	if want != got {
		t.Errorf("The slice underlying array capacity is wrong. Got: %d Want: %d", got, want)
	}

	for _, h := range s.BlockRoots {
		if !bytes.Equal(h, params.BeaconConfig().ZeroHash[:]) {
			t.Errorf("Unexpected non-zero hash data: %v", h)
		}
	}
}<|MERGE_RESOLUTION|>--- conflicted
+++ resolved
@@ -141,22 +141,10 @@
 		t.Error("PreviousEpochAttestations was not correctly initialized")
 	}
 
-<<<<<<< HEAD
 	activeValidators, _ := helpers.ActiveValidatorIndices(newState, 0)
 	genesisActiveIndexRoot, err := ssz.HashTreeRoot(activeValidators)
 	if err != nil {
 		t.Errorf("could not hash tree root: %v", err)
-=======
-	activeValidators, err := helpers.ActiveValidatorIndices(newState, 0)
-	if err != nil {
-		t.Error(err)
-	}
-	indicesBytes := []byte{}
-	for _, val := range activeValidators {
-		buf := make([]byte, 8)
-		binary.LittleEndian.PutUint64(buf, val)
-		indicesBytes = append(indicesBytes, buf...)
->>>>>>> 921b5652
 	}
 	if !bytes.Equal(newState.ActiveIndexRoots[0], genesisActiveIndexRoot[:]) {
 		t.Errorf(
