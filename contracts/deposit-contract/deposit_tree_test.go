--- conflicted
+++ resolved
@@ -41,15 +41,8 @@
 		require.NoError(t, err, "Could not deposit to deposit contract")
 
 		testAcc.Backend.Commit()
-<<<<<<< HEAD
 		item, err := data.HashTreeRoot()
-		if err != nil {
-			t.Fatal(err)
-		}
-=======
-		item, err := ssz.HashTreeRoot(data)
 		require.NoError(t, err)
->>>>>>> e95393f6
 
 		localTrie.Insert(item[:], i)
 		depRoot, err = testAcc.Contract.GetDepositRoot(&bind.CallOpts{})
@@ -88,15 +81,8 @@
 		copy(data.PublicKey, strconv.Itoa(i+10))
 
 		testAcc.Backend.Commit()
-<<<<<<< HEAD
 		item, err := data.HashTreeRoot()
-		if err != nil {
-			t.Fatal(err)
-		}
-=======
-		item, err := ssz.HashTreeRoot(data)
 		require.NoError(t, err)
->>>>>>> e95393f6
 
 		localTrie.Insert(item[:], i)
 
