--- conflicted
+++ resolved
@@ -18,6 +18,7 @@
 	p2pt "github.com/prysmaticlabs/prysm/beacon-chain/p2p/testing"
 	"github.com/prysmaticlabs/prysm/beacon-chain/sync"
 	p2ppb "github.com/prysmaticlabs/prysm/proto/beacon/p2p/v1"
+	pb "github.com/prysmaticlabs/prysm/proto/beacon/p2p/v1"
 	"github.com/prysmaticlabs/prysm/shared/hashutil"
 	"github.com/prysmaticlabs/prysm/shared/params"
 	"github.com/prysmaticlabs/prysm/shared/roughtime"
@@ -423,27 +424,4 @@
 	if !reflect.DeepEqual(got, want) {
 		t.Fatalf("Wanted %v, got %v", want, got)
 	}
-<<<<<<< HEAD
-=======
-}
-
-func TestBestFinalized_returnsMaxValue(t *testing.T) {
-	p := p2pt.NewTestP2P(t)
-	s := &Service{
-		p2p: p,
-	}
-
-	for i := 0; i <= maxPeersToSync+100; i++ {
-		s.p2p.Peers().Add(peer.ID(i), nil, network.DirOutbound)
-		s.p2p.Peers().SetConnectionState(peer.ID(i), peers.PeerConnected)
-		s.p2p.Peers().SetChainState(peer.ID(i), &pb.Status{
-			FinalizedEpoch: 10,
-		})
-	}
-
-	_, _, pids := s.bestFinalized()
-	if len(pids) != maxPeersToSync {
-		t.Fatalf("returned wrong number of peers, wanted %d, got %d", maxPeersToSync, len(pids))
-	}
->>>>>>> 4fe31cf1
 }