--- conflicted
+++ resolved
@@ -168,11 +168,7 @@
 
 		// If the slot is marked as skipped in the configuration options,
 		// we simply run the state transition with a nil block argument.
-<<<<<<< HEAD
-		if slices.Contains(i, testCase.Config.SkipSlots) {
-=======
 		if slices.IsInUint64(i, testCase.Config.SkipSlots) {
->>>>>>> 5258f3d3
 			newState, err := state.ExecuteStateTransition(beaconState, nil, prevBlockRoot)
 			if err != nil {
 				return fmt.Errorf("could not execute state transition: %v", err)
@@ -182,7 +178,6 @@
 			continue
 		}
 
-<<<<<<< HEAD
 		// If the slot is not skipped, we check if we are simulating a deposit at the current slot.
 		var simulatedDeposit *StateTestDeposit
 		for _, deposit := range testCase.Config.Deposits {
@@ -192,8 +187,6 @@
 			}
 		}
 
-=======
->>>>>>> 5258f3d3
 		layersPeeled := layersPeeledForProposer[proposerIndex]
 		blockRandaoReveal := determineSimulatedBlockRandaoReveal(layersPeeled, hashOnions)
 
@@ -202,32 +195,23 @@
 			beaconState,
 			prevBlockRoot,
 			blockRandaoReveal,
-<<<<<<< HEAD
 			lastRandaoLayer,
 			simulatedDeposit,
 			depositsTrie,
-=======
->>>>>>> 5258f3d3
 		)
 		if err != nil {
 			return fmt.Errorf("could not generate simulated beacon block %v", err)
 		}
-<<<<<<< HEAD
 		latestRoot := depositsTrie.Root()
 		beaconState.LatestDepositRootHash32 = latestRoot[:]
 
 		startTime := time.Now()
-=======
->>>>>>> 5258f3d3
 		newState, err := state.ExecuteStateTransition(beaconState, newBlock, prevBlockRoot)
 		if err != nil {
 			return fmt.Errorf("could not execute state transition: %v", err)
 		}
-<<<<<<< HEAD
 		endTime := time.Now()
 		averageTimesPerTransition = append(averageTimesPerTransition, endTime.Sub(startTime))
-=======
->>>>>>> 5258f3d3
 
 		// We then keep track of information about the state after the
 		// state transition was applied.
@@ -236,10 +220,6 @@
 		layersPeeledForProposer[proposerIndex]++
 	}
 
-<<<<<<< HEAD
-=======
-	endTime := time.Now()
->>>>>>> 5258f3d3
 	log.Infof(
 		"with %d initial deposits, each state transition took average time = %v",
 		testCase.Config.DepositsForChainStart,
