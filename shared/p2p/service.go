package p2p

import (
	"context"
	"errors"
	"fmt"
	"io"
	"net"
	"reflect"
	"sync"
	"time"

	ggio "github.com/gogo/protobuf/io"
	"github.com/gogo/protobuf/proto"
	ds "github.com/ipfs/go-datastore"
	dsync "github.com/ipfs/go-datastore/sync"
	"github.com/libp2p/go-libp2p"
	host "github.com/libp2p/go-libp2p-host"
	kaddht "github.com/libp2p/go-libp2p-kad-dht"
	libp2pnet "github.com/libp2p/go-libp2p-net"
	peer "github.com/libp2p/go-libp2p-peer"
	protocol "github.com/libp2p/go-libp2p-protocol"
	pubsub "github.com/libp2p/go-libp2p-pubsub"
	rhost "github.com/libp2p/go-libp2p/p2p/host/routed"
	pb "github.com/prysmaticlabs/prysm/proto/beacon/p2p/v1"
	"github.com/prysmaticlabs/prysm/shared/event"
	"github.com/prysmaticlabs/prysm/shared/featureconfig"
	"github.com/prysmaticlabs/prysm/shared/iputils"
	"github.com/sirupsen/logrus"
	"go.opencensus.io/trace"
	"go.opencensus.io/trace/propagation"
)

const prysmProtocolPrefix = "/prysm/0.0.0"

// We accommodate p2p message sizes as large as ~17Mb as we are transmitting
// full beacon states over the wire for our current implementation.
const maxMessageSize = 1 << 24

// Sender represents a struct that is able to relay information via p2p.
// Server implements this interface.
type Sender interface {
	Send(ctx context.Context, msg proto.Message, peer peer.ID) error
}

// Server is a placeholder for a p2p service. To be designed.
type Server struct {
	ctx           context.Context
	cancel        context.CancelFunc
	mutex         *sync.Mutex
	feeds         map[reflect.Type]Feed
	host          host.Host
	dht           *kaddht.IpfsDHT
	gsub          *pubsub.PubSub
	topicMapping  map[reflect.Type]string
	bootstrapNode string
	relayNodeAddr string
	noDiscovery   bool
}

// ServerConfig for peer to peer networking.
type ServerConfig struct {
	NoDiscovery            bool
	BootstrapNodeAddr      string
	RelayNodeAddr          string
	Port                   int
	DepositContractAddress string
}

// NewServer creates a new p2p server instance.
func NewServer(cfg *ServerConfig) (*Server, error) {
	ctx, cancel := context.WithCancel(context.Background())
	opts := buildOptions(cfg.Port)
	if cfg.RelayNodeAddr != "" {
		opts = append(opts, libp2p.AddrsFactory(withRelayAddrs(cfg.RelayNodeAddr)))
	}
	if !checkAvailablePort(cfg.Port) {
		cancel()
		return nil, fmt.Errorf("error listening on p2p, port %d already taken", cfg.Port)
	}
	h, err := libp2p.New(ctx, opts...)
	if err != nil {
		cancel()
		return nil, err
	}

	dht := kaddht.NewDHT(ctx, h, dsync.MutexWrap(ds.NewMapDatastore()))
	// Wrap host with a routed host so that peers can be looked up in the
	// distributed hash table by their peer ID.
	h = rhost.Wrap(h, dht)

	psOpts := []pubsub.Option{
		pubsub.WithMessageSigning(false),
		pubsub.WithStrictSignatureVerification(false),
	}
	var gsub *pubsub.PubSub
	if featureconfig.FeatureConfig().DisableGossipSub {
		gsub, err = pubsub.NewFloodSub(ctx, h, psOpts...)
	} else {
		gsub, err = pubsub.NewGossipSub(ctx, h, psOpts...)
	}
	if err != nil {
		cancel()
		return nil, err
	}

<<<<<<< HEAD
	// Blockchain peering negitiation; excludes negotiating with bootstrap or
=======
	// Blockchain peering negotiation; excludes negotiating with bootstrap or
>>>>>>> b1334c61
	// relay nodes.
	exclusions := []peer.ID{}
	for _, addr := range []string{cfg.BootstrapNodeAddr, cfg.RelayNodeAddr} {
		if addr == "" {
			continue
		}
		info, err := peerInfoFromAddr(addr)
		if err != nil {
			return nil, err
		}
		exclusions = append(exclusions, info.ID)
	}
	setupPeerNegotiation(h, cfg.DepositContractAddress, exclusions)
	setHandshakeHandler(h, cfg.DepositContractAddress)

	return &Server{
		ctx:           ctx,
		cancel:        cancel,
		feeds:         make(map[reflect.Type]Feed),
		host:          h,
		dht:           dht,
		gsub:          gsub,
		mutex:         &sync.Mutex{},
		topicMapping:  make(map[reflect.Type]string),
		bootstrapNode: cfg.BootstrapNodeAddr,
		relayNodeAddr: cfg.RelayNodeAddr,
		noDiscovery:   cfg.NoDiscovery,
	}, nil
}

func checkAvailablePort(port int) bool {
	ip, err := iputils.ExternalIPv4()
	if err != nil {
		log.Errorf("Could not get IPv4 address: %v", err)
	}

	ln, err := net.Listen("tcp", fmt.Sprintf("%s:%d", ip, port))
	if err != nil {
		return false
	}

	if err := ln.Close(); err != nil {
		log.Errorf("Could not close listener %v", err)
	}

	return true
}

// Start the main routine for an p2p server.
func (s *Server) Start() {
	ctx, span := trace.StartSpan(s.ctx, "p2p_server_start")
	defer span.End()
	log.Info("Starting service")

	if !s.noDiscovery && s.bootstrapNode != "" {
		if err := startDHTDiscovery(ctx, s.host, s.bootstrapNode); err != nil {
			log.Errorf("Could not start peer discovery via DHT: %v", err)
		}
		bcfg := kaddht.DefaultBootstrapConfig
		bcfg.Period = time.Duration(30 * time.Second)
		if err := s.dht.BootstrapWithConfig(ctx, bcfg); err != nil {
			log.Errorf("Failed to bootstrap DHT: %v", err)
		}
	}
	if !s.noDiscovery && s.relayNodeAddr != "" {
		if err := dialRelayNode(ctx, s.host, s.relayNodeAddr); err != nil {
			log.Errorf("Could not dial relay node: %v", err)
		}
	}

	if err := startmDNSDiscovery(ctx, s.host); err != nil {
		log.Errorf("Could not start peer discovery via mDNS: %v", err)
		return
	}

	if !s.noDiscovery {
		startPeerWatcher(ctx, s.host, s.bootstrapNode, s.relayNodeAddr)
	}
}

// Stop the main p2p loop.
func (s *Server) Stop() error {
	log.Info("Stopping service")

	s.cancel()
	return nil
}

// Status returns an error if the p2p service does not have sufficient peers.
func (s *Server) Status() error {
	if peerCount(s.host) < 3 {
		return errors.New("less than 3 peers")
	}
	return nil
}

// RegisterTopic with a message and the adapter stack for the given topic. The
// message type provided will be feed selector for emitting messages received
// on a given topic.
//
// The topics can originate from multiple sources. In other words, messages on
// TopicA may come from direct peer communication or a pub/sub channel.
func (s *Server) RegisterTopic(topic string, message proto.Message, adapters ...Adapter) {
	log.WithFields(logrus.Fields{
		"topic": topic,
	}).Debug("Subscribing to topic")

	msgType := messageType(message)
	s.topicMapping[msgType] = topic

	sub, err := s.gsub.Subscribe(topic)
	if err != nil {
		log.Errorf("Failed to subscribe to topic: %v", err)
		return
	}
	feed := s.Feed(message)

	// Reverse adapter order
	for i := len(adapters)/2 - 1; i >= 0; i-- {
		opp := len(adapters) - 1 - i
		adapters[i], adapters[opp] = adapters[opp], adapters[i]
	}

	handler := func(msg *pb.Envelope, peerID peer.ID) {
		log.WithField("topic", topic).Debug("Processing incoming message")
		var h Handler = func(pMsg Message) {
			s.emit(pMsg, feed)
		}

		ctx := context.Background()

		spanCtx, ok := propagation.FromBinary(msg.SpanContext)
		if !ok {
			log.Error("Invalid span context from p2p message")
			return
		}
		ctx, span := trace.StartSpanWithRemoteParent(ctx, "beacon-chain.p2p.receiveMessage", spanCtx)
		defer span.End()
		span.AddAttributes(
			trace.StringAttribute("topic", topic),
			trace.StringAttribute("peerID", peerID.String()),
		)

		data := proto.Clone(message)
		if err := proto.Unmarshal(msg.Payload, data); err != nil {
			log.Error("Could not unmarshal payload")
		}
		pMsg := Message{Ctx: ctx, Data: data, Peer: peerID}
		for _, adapter := range adapters {
			h = adapter(h)
		}

		h(pMsg)
	}

	s.host.SetStreamHandler(protocol.ID(prysmProtocolPrefix+"/"+topic), func(stream libp2pnet.Stream) {
		log.WithField("topic", topic).Debug("Received new stream")
		defer stream.Close()
		r := ggio.NewDelimitedReader(stream, maxMessageSize)
		defer r.Close()

		msg := &pb.Envelope{}
		for {
			err := r.ReadMsg(msg)
			if err == io.EOF {
				return // end of stream
			}
			if err != nil {
				log.WithError(err).Error("Could not read message from stream")
				return
			}

			handler(msg, stream.Conn().RemotePeer())
		}
	})

	go func() {
		defer sub.Cancel()

		var msg *pubsub.Message
		var err error

		// Recover from any panic as part of the receive p2p msg process.
		defer func() {
			if r := recover(); r != nil {
				log.WithFields(logrus.Fields{
					"r":        r,
					"msg.Data": attemptToConvertPbToString(msg.Data, message),
				}).Error("P2P message caused a panic! Recovering...")
			}
		}()

		for {
			msg, err = sub.Next(s.ctx)

			if s.ctx.Err() != nil {
				log.WithError(s.ctx.Err()).Debug("Context error")
				return
			}
			if err != nil {
				log.Errorf("Failed to get next message: %v", err)
				continue
			}

			if msg == nil || msg.GetFrom() == s.host.ID() {
				continue
			}

			d := &pb.Envelope{}
			if err := proto.Unmarshal(msg.Data, d); err != nil {
				log.WithError(err).Error("Failed to decode data")
				continue
			}

			handler(d, msg.GetFrom())
		}
	}()
}

// Attempts to convert some proto.Message to a string in a panic safe method.
func attemptToConvertPbToString(b []byte, msg proto.Message) string {
	defer func() {
		if r := recover(); r != nil {
			log.WithField("r", r).Error("Panicked when trying to log PB")
		}
	}()
	if err := proto.Unmarshal(b, msg); err != nil {
		log.WithError(err).Error("Failed to decode data")
		return ""
	}

	return proto.MarshalTextString(msg)
}

func (s *Server) emit(msg Message, feed Feed) {
	i := feed.Send(msg)
	log.WithFields(logrus.Fields{
		"numSubs": i,
		"msgType": fmt.Sprintf("%T", msg.Data),
		"msgName": proto.MessageName(msg.Data),
	}).Debug("Emit p2p message to feed subscribers")
	if span := trace.FromContext(msg.Ctx); span != nil {
		span.AddAttributes(trace.Int64Attribute("feedSubscribers", int64(i)))
	}
}

// Subscribe returns a subscription to a feed of msg's Type and adds the channels to the feed.
func (s *Server) Subscribe(msg proto.Message, channel chan Message) event.Subscription {
	return s.Feed(msg).Subscribe(channel)
}

// Send a message to a specific peer. If the peerID is set to p2p.AnyPeer, then
// this method will act as a broadcast.
func (s *Server) Send(ctx context.Context, msg proto.Message, peerID peer.ID) error {
	isPeer := false
	for _, p := range s.host.Network().Peers() {
		if p == peerID {
			isPeer = true
			break
		}
	}

	if peerID == AnyPeer || s.host.Network().Connectedness(peerID) == libp2pnet.CannotConnect || !isPeer {
		s.Broadcast(ctx, msg)
		return nil
	}

	ctx, span := trace.StartSpan(ctx, "p2p.Send")
	defer span.End()
	ctx, cancel := context.WithTimeout(ctx, 30*time.Second)
	defer cancel()

	topic := s.topicMapping[messageType(msg)]
	pid := protocol.ID(prysmProtocolPrefix + "/" + topic)
	stream, err := s.host.NewStream(ctx, peerID, pid)
	if err != nil {
		return err
	}
	defer stream.Close()

	w := ggio.NewDelimitedWriter(stream)
	defer w.Close()

	b, err := proto.Marshal(msg)
	if err != nil {
		return err
	}

	envelope := &pb.Envelope{
		SpanContext: propagation.Binary(span.SpanContext()),
		Payload:     b,
	}

	return w.WriteMsg(envelope)
}

// Broadcast publishes a message to all localized peers using gossipsub.
// msg must be a proto.Message that can be encoded into a byte array.
// It publishes the first 100 chars of msg over the msg's mapped topic.
// To map a messageType to a topic, use RegisterTopic.
//
// It logs an error if msg is not a protobuf message,
// if msg cannot be encoded into a byte array,
// or if the server is unable to publish the message over gossipsub.
//
//   msg := make(chan p2p.Message, 100) // Choose a reasonable buffer size!
//   ps.RegisterTopic("message_topic_here", msg)
//   ps.Broadcast(msg)
func (s *Server) Broadcast(ctx context.Context, msg proto.Message) {
	defer func() {
		if r := recover(); r != nil {
			log.WithField("r", r).Error("Panicked when broadcasting!")
		}
	}()

	ctx, span := trace.StartSpan(ctx, "beacon-chain.p2p.Broadcast")
	defer span.End()

	topic := s.topicMapping[messageType(msg)]
	span.AddAttributes(trace.StringAttribute("topic", topic))

	// Shorten message if it is too long to avoid
	// polluting the logs.
	if len(msg.String()) > 100 {
		newMessage := msg.String()[:100]

		log.WithFields(logrus.Fields{
			"topic": topic,
		}).Debugf("Broadcasting msg %+v --Message too long to be displayed", newMessage)

	} else {
		log.WithFields(logrus.Fields{
			"topic": topic,
			"msg":   msg,
		}).Debug("Broadcasting msg")
	}

	if topic == "" {
		log.Warnf("Topic is unknown for message type %T. %v", msg, msg)
	}

	m, ok := msg.(proto.Message)
	if !ok {
		log.Errorf("Message to broadcast (type: %T) is not a protobuf message: %v", msg, msg)
		return
	}

	b, err := proto.Marshal(m)
	if err != nil {
		log.Errorf("Failed to marshal data for broadcast: %v", err)
		return
	}

	envelope := &pb.Envelope{
		SpanContext: propagation.Binary(span.SpanContext()),
		Payload:     b,
	}

	data, err := proto.Marshal(envelope)
	if err != nil {
		log.Errorf("Failed to marshal data for broadcast: %v", err)
		return
	}

	if err := s.gsub.Publish(topic, data); err != nil {
		log.Errorf("Failed to publish to gossipsub topic: %v", err)
	}
}<|MERGE_RESOLUTION|>--- conflicted
+++ resolved
@@ -104,11 +104,7 @@
 		return nil, err
 	}
 
-<<<<<<< HEAD
-	// Blockchain peering negitiation; excludes negotiating with bootstrap or
-=======
 	// Blockchain peering negotiation; excludes negotiating with bootstrap or
->>>>>>> b1334c61
 	// relay nodes.
 	exclusions := []peer.ID{}
 	for _, addr := range []string{cfg.BootstrapNodeAddr, cfg.RelayNodeAddr} {
