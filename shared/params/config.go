--- conflicted
+++ resolved
@@ -50,18 +50,11 @@
 	MinAttestationInclusionDelay uint64 // MinAttestationInclusionDelay defines how long validator has to wait to include attestation for beacon block.
 	EpochLength                  uint64 // EpochLength is the number of slots in an epoch.
 	SeedLookahead                uint64 // SeedLookahead is the duration of randao look ahead seed.
-<<<<<<< HEAD
-	EntryExitDelay               uint64 // EntryExitDelay is the duration a validator has to wait for entry and exit in epoch.
-	Eth1DataVotingPeriod         uint64 // Eth1DataVotingPeriod defines how often the merkle root of deposit receipts get updated in beacon node.
-	MinValidatorWithdrawalEpochs uint64 // MinValidatorWithdrawalEpochs is the shortest amount of time a validator can get the deposit out.
-	FarFutureEpoch               uint64 // FarFutureEpoch represents a epoch extremely far away in the future used as the default penalization slot for validators.
-=======
 	EntryExitDelay               uint64 // EntryExitDelay is the duration a validator has to wait for entry and exit.
 	Eth1DataVotingPeriod         uint64 // Eth1DataVotingPeriod defines how often (epochs) the merkle root of deposit receipts get updated in beacon node.
 	Eth1FollowDistance           uint64 // Eth1FollowDistance is the number of eth1.0 blocks to wait before considering a new deposit for voting. This only applies after the chain as been started.
 	MinValidatorWithdrawalTime   uint64 // MinValidatorWithdrawalTime is the shortest amount of time a validator can get the deposit out.
-	FarFutureSlot                uint64 // FarFutureSlot represents a slot extremely far away in the future used as the default penalization slot for validators.
->>>>>>> bf12a14d
+	FarFutureEpoch               uint64 // FarFutureEpoch represents a epoch extremely far away in the future used as the default penalization slot for validators.
 
 	// Reward and penalty quotients constants.
 	BaseRewardQuotient           uint64 // BaseRewardQuotient is used to calculate validator per-slot interest rate.
@@ -131,14 +124,9 @@
 	MinAttestationInclusionDelay: 4,
 	EpochLength:                  64,
 	SeedLookahead:                64,
-<<<<<<< HEAD
 	EntryExitDelay:               4,
-	Eth1DataVotingPeriod:      1024,
-=======
-	EntryExitDelay:               256,
 	Eth1DataVotingPeriod:         16,
 	Eth1FollowDistance:           1024,
->>>>>>> bf12a14d
 
 	// Reward and penalty quotients constants.
 	BaseRewardQuotient:           32,
