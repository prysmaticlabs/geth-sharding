// Package node is the main service which launches a beacon node and manages
// the lifecycle of all its associated services at runtime, such as p2p, RPC, sync,
// gracefully closing them if the process ends.
package node

import (
	"bytes"
	"context"
	"fmt"
	"io/ioutil"
	"os"
	"os/signal"
	"path/filepath"
	"strings"
	"sync"
	"syscall"

	"github.com/ethereum/go-ethereum/common"
	"github.com/pkg/errors"
	"github.com/prysmaticlabs/prysm/beacon-chain/blockchain"
	"github.com/prysmaticlabs/prysm/beacon-chain/cache/depositcache"
	"github.com/prysmaticlabs/prysm/beacon-chain/core/helpers"
	"github.com/prysmaticlabs/prysm/beacon-chain/db"
	"github.com/prysmaticlabs/prysm/beacon-chain/db/kv"
	"github.com/prysmaticlabs/prysm/beacon-chain/forkchoice"
	"github.com/prysmaticlabs/prysm/beacon-chain/forkchoice/protoarray"
	"github.com/prysmaticlabs/prysm/beacon-chain/gateway"
	interopcoldstart "github.com/prysmaticlabs/prysm/beacon-chain/interop-cold-start"
	"github.com/prysmaticlabs/prysm/beacon-chain/node/registration"
	"github.com/prysmaticlabs/prysm/beacon-chain/operations/attestations"
	"github.com/prysmaticlabs/prysm/beacon-chain/operations/slashings"
	"github.com/prysmaticlabs/prysm/beacon-chain/operations/voluntaryexits"
	"github.com/prysmaticlabs/prysm/beacon-chain/p2p"
	"github.com/prysmaticlabs/prysm/beacon-chain/powchain"
	"github.com/prysmaticlabs/prysm/beacon-chain/rpc"
	"github.com/prysmaticlabs/prysm/beacon-chain/state/stategen"
	regularsync "github.com/prysmaticlabs/prysm/beacon-chain/sync"
	initialsync "github.com/prysmaticlabs/prysm/beacon-chain/sync/initial-sync"
	"github.com/prysmaticlabs/prysm/cmd/beacon-chain/flags"
	"github.com/prysmaticlabs/prysm/shared"
	"github.com/prysmaticlabs/prysm/shared/backuputil"
	"github.com/prysmaticlabs/prysm/shared/cmd"
	"github.com/prysmaticlabs/prysm/shared/debug"
	"github.com/prysmaticlabs/prysm/shared/event"
	"github.com/prysmaticlabs/prysm/shared/featureconfig"
	"github.com/prysmaticlabs/prysm/shared/httputils"
	"github.com/prysmaticlabs/prysm/shared/params"
	"github.com/prysmaticlabs/prysm/shared/prereq"
	"github.com/prysmaticlabs/prysm/shared/prometheus"
	"github.com/prysmaticlabs/prysm/shared/sliceutil"
	"github.com/prysmaticlabs/prysm/shared/version"
	"github.com/sirupsen/logrus"
	"github.com/urfave/cli/v2"
	"gopkg.in/yaml.v2"
)

const testSkipPowFlag = "test-skip-pow"

// BeaconNode defines a struct that handles the services running a random beacon chain
// full PoS node. It handles the lifecycle of the entire system and registers
// services to a service registry.
type BeaconNode struct {
	cliCtx          *cli.Context
	ctx             context.Context
	cancel          context.CancelFunc
	services        *shared.ServiceRegistry
	lock            sync.RWMutex
	stop            chan struct{} // Channel to wait for termination notifications.
	db              db.Database
	attestationPool attestations.Pool
	exitPool        voluntaryexits.PoolManager
	slashingsPool   slashings.PoolManager
	depositCache    *depositcache.DepositCache
	stateFeed       *event.Feed
	blockFeed       *event.Feed
	opFeed          *event.Feed
	forkChoiceStore forkchoice.ForkChoicer
	stateGen        *stategen.State
}

// New creates a new node instance, sets up configuration options, and registers
// every required service to the node.
func New(cliCtx *cli.Context) (*BeaconNode, error) {
	if err := configureTracing(cliCtx); err != nil {
		return nil, err
	}
	prereq.WarnIfPlatformNotSupported(cliCtx.Context)
	featureconfig.ConfigureBeaconChain(cliCtx)
	cmd.ConfigureBeaconChain(cliCtx)
	flags.ConfigureGlobalFlags(cliCtx)
	configureChainConfig(cliCtx)
	configureHistoricalSlasher(cliCtx)
	configureSlotsPerArchivedPoint(cliCtx)
	configureProofOfWork(cliCtx)
	configureNetwork(cliCtx)

	registry := shared.NewServiceRegistry()

	ctx, cancel := context.WithCancel(cliCtx.Context)
	beacon := &BeaconNode{
		cliCtx:          cliCtx,
		ctx:             ctx,
		cancel:          cancel,
		services:        registry,
		stop:            make(chan struct{}),
		stateFeed:       new(event.Feed),
		blockFeed:       new(event.Feed),
		opFeed:          new(event.Feed),
		attestationPool: attestations.NewPool(),
		exitPool:        voluntaryexits.NewPool(),
		slashingsPool:   slashings.NewPool(),
	}

	if err := beacon.startDB(cliCtx); err != nil {
		return nil, err
	}

	beacon.startStateGen()

	if err := beacon.registerP2P(cliCtx); err != nil {
		return nil, err
	}

	if err := beacon.registerPOWChainService(); err != nil {
		return nil, err
	}

	if err := beacon.registerAttestationPool(); err != nil {
		return nil, err
	}

	if err := beacon.registerInteropServices(); err != nil {
		return nil, err
	}

	beacon.startForkChoice()

	if err := beacon.registerBlockchainService(); err != nil {
		return nil, err
	}

	if err := beacon.registerInitialSyncService(); err != nil {
		return nil, err
	}

	if err := beacon.registerSyncService(); err != nil {
		return nil, err
	}

	if err := beacon.registerRPCService(); err != nil {
		return nil, err
	}

	if err := beacon.registerGRPCGateway(); err != nil {
		return nil, err
	}

	if !cliCtx.Bool(cmd.DisableMonitoringFlag.Name) {
		if err := beacon.registerPrometheusService(cliCtx); err != nil {
			return nil, err
		}
	}

	return beacon, nil
}

// StateFeed implements statefeed.Notifier.
func (b *BeaconNode) StateFeed() *event.Feed {
	return b.stateFeed
}

// BlockFeed implements blockfeed.Notifier.
func (b *BeaconNode) BlockFeed() *event.Feed {
	return b.blockFeed
}

// OperationFeed implements opfeed.Notifier.
func (b *BeaconNode) OperationFeed() *event.Feed {
	return b.opFeed
}

// Start the BeaconNode and kicks off every registered service.
func (b *BeaconNode) Start() {
	b.lock.Lock()

	log.WithFields(logrus.Fields{
		"version": version.Version(),
	}).Info("Starting beacon node")

	b.services.StartAll()

	stop := b.stop
	b.lock.Unlock()

	go func() {
		sigc := make(chan os.Signal, 1)
		signal.Notify(sigc, syscall.SIGINT, syscall.SIGTERM)
		defer signal.Stop(sigc)
		<-sigc
		log.Info("Got interrupt, shutting down...")
		debug.Exit(b.cliCtx) // Ensure trace and CPU profile data are flushed.
		go b.Close()
		for i := 10; i > 0; i-- {
			<-sigc
			if i > 1 {
				log.WithField("times", i-1).Info("Already shutting down, interrupt more to panic")
			}
		}
		panic("Panic closing the beacon node")
	}()

	// Wait for stop channel to be closed.
	<-stop
}

// Close handles graceful shutdown of the system.
func (b *BeaconNode) Close() {
	b.lock.Lock()
	defer b.lock.Unlock()

	log.Info("Stopping beacon node")
	b.services.StopAll()
	if err := b.db.Close(); err != nil {
		log.Errorf("Failed to close database: %v", err)
	}
	b.cancel()
	close(b.stop)
}

func (b *BeaconNode) startForkChoice() {
	f := protoarray.New(0, 0, params.BeaconConfig().ZeroHash)
	b.forkChoiceStore = f
}

func (b *BeaconNode) startDB(cliCtx *cli.Context) error {
	baseDir := cliCtx.String(cmd.DataDirFlag.Name)
	dbPath := filepath.Join(baseDir, kv.BeaconNodeDbDirName)
	clearDB := cliCtx.Bool(cmd.ClearDB.Name)
	forceClearDB := cliCtx.Bool(cmd.ForceClearDB.Name)

	log.WithField("database-path", dbPath).Info("Checking DB")

	d, err := db.NewDB(b.ctx, dbPath, &kv.Config{
		InitialMMapSize: cliCtx.Int(cmd.BoltMMapInitialSizeFlag.Name),
	})
	if err != nil {
		return err
	}
	clearDBConfirmed := false
	if clearDB && !forceClearDB {
		actionText := "This will delete your beacon chain database stored in your data directory. " +
			"Your database backups will not be removed - do you want to proceed? (Y/N)"
		deniedText := "Database will not be deleted. No changes have been made."
		clearDBConfirmed, err = cmd.ConfirmAction(actionText, deniedText)
		if err != nil {
			return err
		}
	}
	if clearDBConfirmed || forceClearDB {
		log.Warning("Removing database")
		if err := d.Close(); err != nil {
			return errors.Wrap(err, "could not close db prior to clearing")
		}
		if err := d.ClearDB(); err != nil {
			return errors.Wrap(err, "could not clear database")
		}
		d, err = db.NewDB(b.ctx, dbPath, &kv.Config{
			InitialMMapSize: cliCtx.Int(cmd.BoltMMapInitialSizeFlag.Name),
		})
		if err != nil {
			return errors.Wrap(err, "could not create new database")
		}
	}

	if err := d.RunMigrations(b.ctx); err != nil {
		return err
	}

	b.db = d

	depositCache, err := depositcache.New()
	if err != nil {
		return errors.Wrap(err, "could not create deposit cache")
	}

	b.depositCache = depositCache

	if cliCtx.IsSet(flags.GenesisStatePath.Name) {
		r, err := os.Open(cliCtx.String(flags.GenesisStatePath.Name))
		if err != nil {
			return err
		}
		defer func() {
			if err := r.Close(); err != nil {
				log.WithError(err).Error("Failed to close genesis file")
			}
		}()
		if err := b.db.LoadGenesis(b.ctx, r); err != nil {
			if err == db.ErrExistingGenesisState {
				return errors.New("Genesis state flag specified but a genesis state " +
					"exists already. Run again with --clear-db and/or ensure you are using the " +
					"appropriate testnet flag to load the given genesis state.")
			}
			return errors.Wrap(err, "could not load genesis from file")
		}
	}

	return b.db.EnsureEmbeddedGenesis(b.ctx)
}

func (b *BeaconNode) startStateGen() {
	b.stateGen = stategen.New(b.db)
}

func readbootNodes(fileName string) ([]string, error) {
	fileContent, err := ioutil.ReadFile(fileName)
	if err != nil {
		return nil, err
	}
	listNodes := make([]string, 0)
	err = yaml.Unmarshal(fileContent, &listNodes)
	if err != nil {
		return nil, err
	}
	return listNodes, nil
}

func (b *BeaconNode) registerP2P(cliCtx *cli.Context) error {
	bootstrapNodeAddrs, dataDir, err := registration.P2PPreregistration(cliCtx)
	if err != nil {
		return err
	}

	svc, err := p2p.NewService(b.ctx, &p2p.Config{
		NoDiscovery:       cliCtx.Bool(cmd.NoDiscovery.Name),
		StaticPeers:       sliceutil.SplitCommaSeparated(cliCtx.StringSlice(cmd.StaticPeers.Name)),
		BootstrapNodeAddr: bootstrapNodeAddrs,
		RelayNodeAddr:     cliCtx.String(cmd.RelayNode.Name),
		DataDir:           dataDir,
		LocalIP:           cliCtx.String(cmd.P2PIP.Name),
		HostAddress:       cliCtx.String(cmd.P2PHost.Name),
		HostDNS:           cliCtx.String(cmd.P2PHostDNS.Name),
		PrivateKey:        cliCtx.String(cmd.P2PPrivKey.Name),
		MetaDataDir:       cliCtx.String(cmd.P2PMetadata.Name),
		TCPPort:           cliCtx.Uint(cmd.P2PTCPPort.Name),
		UDPPort:           cliCtx.Uint(cmd.P2PUDPPort.Name),
		MaxPeers:          cliCtx.Uint(cmd.P2PMaxPeers.Name),
		AllowListCIDR:     cliCtx.String(cmd.P2PAllowList.Name),
		DenyListCIDR:      sliceutil.SplitCommaSeparated(cliCtx.StringSlice(cmd.P2PDenyList.Name)),
		EnableUPnP:        cliCtx.Bool(cmd.EnableUPnPFlag.Name),
		DisableDiscv5:     cliCtx.Bool(flags.DisableDiscv5.Name),
		StateNotifier:     b,
		DB:                b.db,
	})
	if err != nil {
		return err
	}
	return b.services.RegisterService(svc)
}

func (b *BeaconNode) fetchP2P() p2p.P2P {
	var p *p2p.Service
	if err := b.services.FetchService(&p); err != nil {
		panic(err)
	}
	return p
}

func (b *BeaconNode) registerAttestationPool() error {
	s, err := attestations.NewService(b.ctx, &attestations.Config{
		Pool: b.attestationPool,
	})
	if err != nil {
		return errors.Wrap(err, "could not register atts pool service")
	}
	return b.services.RegisterService(s)
}

func (b *BeaconNode) registerBlockchainService() error {
	var web3Service *powchain.Service
	if err := b.services.FetchService(&web3Service); err != nil {
		return err
	}

	var opsService *attestations.Service
	if err := b.services.FetchService(&opsService); err != nil {
		return err
	}

	wsp := b.cliCtx.String(flags.WeakSubjectivityCheckpt.Name)
	wsCheckpt, err := helpers.ParseWeakSubjectivityInputString(wsp)
	if err != nil {
		return err
	}

	maxRoutines := b.cliCtx.Int(cmd.MaxGoroutines.Name)
	blockchainService, err := blockchain.NewService(b.ctx, &blockchain.Config{
		BeaconDB:                b.db,
		DepositCache:            b.depositCache,
		ChainStartFetcher:       web3Service,
		AttPool:                 b.attestationPool,
		ExitPool:                b.exitPool,
		SlashingPool:            b.slashingsPool,
		P2p:                     b.fetchP2P(),
		MaxRoutines:             maxRoutines,
		StateNotifier:           b,
		ForkChoiceStore:         b.forkChoiceStore,
		OpsService:              opsService,
		StateGen:                b.stateGen,
		WeakSubjectivityCheckpt: wsCheckpt,
	})
	if err != nil {
		return errors.Wrap(err, "could not register blockchain service")
	}
	return b.services.RegisterService(blockchainService)
}

func (b *BeaconNode) registerPOWChainService() error {
	if b.cliCtx.Bool(testSkipPowFlag) {
		return b.services.RegisterService(&powchain.Service{})
	}
	depAddress := params.BeaconConfig().DepositContractAddress
	if depAddress == "" {
		log.Fatal("Valid deposit contract is required")
	}

	if !common.IsHexAddress(depAddress) {
		log.Fatalf("Invalid deposit contract address given: %s", depAddress)
	}

	if b.cliCtx.String(flags.HTTPWeb3ProviderFlag.Name) == "" {
<<<<<<< HEAD
		log.Error("No ETH1 node specified to run with the beacon node. Please consider running your own ETH1 node for better uptime, security, and decentralization of ETH2. Visit https://docs.prylabs.network/docs/prysm-usage/setup-eth1 for more information.")
		log.Error("You will need to specify --http-web3provider to attach an ETH1 node to the Prysm node. Without an ETH1 node block proposals for your validator will be affected and the beacon node will not be able to initialize the genesis state.")
	}

	primaryEndpoint := powchain.HttpEndpoint(b.cliCtx.String(flags.HTTPWeb3ProviderFlag.Name))
	endpoints := []httputils.Endpoint{primaryEndpoint}
	for _, value := range b.cliCtx.StringSlice(flags.FallbackWeb3ProviderFlag.Name) {
		e := powchain.HttpEndpoint(value)
		endpoints = append(endpoints, e)
=======
		log.Error(
			"No ETH1 node specified to run with the beacon node. Please consider running your own ETH1 node for better uptime, security, and decentralization of ETH2. Visit https://docs.prylabs.network/docs/prysm-usage/setup-eth1 for more information.",
		)
		log.Error(
			"You will need to specify --http-web3provider to attach an eth1 node to the prysm node. Without an eth1 node block proposals for your validator will be affected and the beacon node will not be able to initialize the genesis state.",
		)
>>>>>>> 52170815
	}

	cfg := &powchain.Web3ServiceConfig{
		HttpEndpoints:      endpoints,
		DepositContract:    common.HexToAddress(depAddress),
		BeaconDB:           b.db,
		DepositCache:       b.depositCache,
		StateNotifier:      b,
		StateGen:           b.stateGen,
		Eth1HeaderReqLimit: b.cliCtx.Uint64(flags.Eth1HeaderReqLimit.Name),
	}
	web3Service, err := powchain.NewService(b.ctx, cfg)
	if err != nil {
		return errors.Wrap(err, "could not register proof-of-work chain web3Service")
	}
	knownContract, err := b.db.DepositContractAddress(b.ctx)
	if err != nil {
		return err
	}
	if len(knownContract) == 0 {
		if err := b.db.SaveDepositContractAddress(b.ctx, cfg.DepositContract); err != nil {
			return errors.Wrap(err, "could not save deposit contract")
		}
	}
	if len(knownContract) > 0 && !bytes.Equal(cfg.DepositContract.Bytes(), knownContract) {
		return fmt.Errorf("database contract is %#x but tried to run with %#x. This likely means "+
			"you are trying to run on a different network than what the database contains. You can run once with "+
			"'--clear-db' to wipe the old database or use an alternative data directory with '--datadir'",
			knownContract, cfg.DepositContract.Bytes())
	}

	log.Infof("Deposit contract: %#x", cfg.DepositContract.Bytes())
	return b.services.RegisterService(web3Service)
}

func (b *BeaconNode) registerSyncService() error {
	var web3Service *powchain.Service
	if err := b.services.FetchService(&web3Service); err != nil {
		return err
	}

	var chainService *blockchain.Service
	if err := b.services.FetchService(&chainService); err != nil {
		return err
	}

	var initSync *initialsync.Service
	if err := b.services.FetchService(&initSync); err != nil {
		return err
	}

	rs := regularsync.NewService(b.ctx, &regularsync.Config{
		DB:                  b.db,
		P2P:                 b.fetchP2P(),
		Chain:               chainService,
		InitialSync:         initSync,
		StateNotifier:       b,
		BlockNotifier:       b,
		AttestationNotifier: b,
		AttPool:             b.attestationPool,
		ExitPool:            b.exitPool,
		SlashingPool:        b.slashingsPool,
		StateGen:            b.stateGen,
	})

	return b.services.RegisterService(rs)
}

func (b *BeaconNode) registerInitialSyncService() error {
	var chainService *blockchain.Service
	if err := b.services.FetchService(&chainService); err != nil {
		return err
	}

	is := initialsync.NewService(b.ctx, &initialsync.Config{
		DB:            b.db,
		Chain:         chainService,
		P2P:           b.fetchP2P(),
		StateNotifier: b,
		BlockNotifier: b,
	})
	return b.services.RegisterService(is)
}

func (b *BeaconNode) registerRPCService() error {
	var chainService *blockchain.Service
	if err := b.services.FetchService(&chainService); err != nil {
		return err
	}

	var web3Service *powchain.Service
	if err := b.services.FetchService(&web3Service); err != nil {
		return err
	}

	var syncService *initialsync.Service
	if err := b.services.FetchService(&syncService); err != nil {
		return err
	}

	genesisValidators := b.cliCtx.Uint64(flags.InteropNumValidatorsFlag.Name)
	genesisStatePath := b.cliCtx.String(flags.InteropGenesisStateFlag.Name)
	var depositFetcher depositcache.DepositFetcher
	var chainStartFetcher powchain.ChainStartFetcher
	if genesisValidators > 0 || genesisStatePath != "" {
		var interopService *interopcoldstart.Service
		if err := b.services.FetchService(&interopService); err != nil {
			return err
		}
		depositFetcher = interopService
		chainStartFetcher = interopService
	} else {
		depositFetcher = b.depositCache
		chainStartFetcher = web3Service
	}

	host := b.cliCtx.String(flags.RPCHost.Name)
	port := b.cliCtx.String(flags.RPCPort.Name)
	beaconMonitoringHost := b.cliCtx.String(cmd.MonitoringHostFlag.Name)
	beaconMonitoringPort := b.cliCtx.Int(flags.MonitoringPortFlag.Name)
	cert := b.cliCtx.String(flags.CertFlag.Name)
	key := b.cliCtx.String(flags.KeyFlag.Name)
	mockEth1DataVotes := b.cliCtx.Bool(flags.InteropMockEth1DataVotesFlag.Name)
	enableDebugRPCEndpoints := b.cliCtx.Bool(flags.EnableDebugRPCEndpoints.Name)
	maxMsgSize := b.cliCtx.Int(cmd.GrpcMaxCallRecvMsgSizeFlag.Name)
	p2pService := b.fetchP2P()
	rpcService := rpc.NewService(b.ctx, &rpc.Config{
		Host:                    host,
		Port:                    port,
		BeaconMonitoringHost:    beaconMonitoringHost,
		BeaconMonitoringPort:    beaconMonitoringPort,
		CertFlag:                cert,
		KeyFlag:                 key,
		BeaconDB:                b.db,
		Broadcaster:             p2pService,
		PeersFetcher:            p2pService,
		PeerManager:             p2pService,
		MetadataProvider:        p2pService,
		ChainInfoFetcher:        chainService,
		HeadFetcher:             chainService,
		CanonicalFetcher:        chainService,
		ForkFetcher:             chainService,
		FinalizationFetcher:     chainService,
		BlockReceiver:           chainService,
		AttestationReceiver:     chainService,
		GenesisTimeFetcher:      chainService,
		GenesisFetcher:          chainService,
		AttestationsPool:        b.attestationPool,
		ExitPool:                b.exitPool,
		SlashingsPool:           b.slashingsPool,
		POWChainService:         web3Service,
		ChainStartFetcher:       chainStartFetcher,
		MockEth1Votes:           mockEth1DataVotes,
		SyncService:             syncService,
		DepositFetcher:          depositFetcher,
		PendingDepositFetcher:   b.depositCache,
		BlockNotifier:           b,
		StateNotifier:           b,
		OperationNotifier:       b,
		StateGen:                b.stateGen,
		EnableDebugRPCEndpoints: enableDebugRPCEndpoints,
		MaxMsgSize:              maxMsgSize,
	})

	return b.services.RegisterService(rpcService)
}

func (b *BeaconNode) registerPrometheusService(cliCtx *cli.Context) error {
	var additionalHandlers []prometheus.Handler
	var p *p2p.Service
	if err := b.services.FetchService(&p); err != nil {
		panic(err)
	}
	additionalHandlers = append(additionalHandlers, prometheus.Handler{Path: "/p2p", Handler: p.InfoHandler})

	var c *blockchain.Service
	if err := b.services.FetchService(&c); err != nil {
		panic(err)
	}

	if cliCtx.IsSet(cmd.EnableBackupWebhookFlag.Name) {
		additionalHandlers = append(
			additionalHandlers,
			prometheus.Handler{
				Path:    "/db/backup",
				Handler: backuputil.BackupHandler(b.db, cliCtx.String(cmd.BackupWebhookOutputDir.Name)),
			},
		)
	}

	additionalHandlers = append(additionalHandlers, prometheus.Handler{Path: "/tree", Handler: c.TreeHandler})

	service := prometheus.NewService(
		fmt.Sprintf("%s:%d", b.cliCtx.String(cmd.MonitoringHostFlag.Name), b.cliCtx.Int(flags.MonitoringPortFlag.Name)),
		b.services,
		additionalHandlers...,
	)
	hook := prometheus.NewLogrusCollector()
	logrus.AddHook(hook)
	return b.services.RegisterService(service)
}

func (b *BeaconNode) registerGRPCGateway() error {
	if b.cliCtx.Bool(flags.DisableGRPCGateway.Name) {
		return nil
	}
	gatewayPort := b.cliCtx.Int(flags.GRPCGatewayPort.Name)
	gatewayHost := b.cliCtx.String(flags.GRPCGatewayHost.Name)
	rpcHost := b.cliCtx.String(flags.RPCHost.Name)
	selfAddress := fmt.Sprintf("%s:%d", rpcHost, b.cliCtx.Int(flags.RPCPort.Name))
	gatewayAddress := fmt.Sprintf("%s:%d", gatewayHost, gatewayPort)
	allowedOrigins := strings.Split(b.cliCtx.String(flags.GPRCGatewayCorsDomain.Name), ",")
	enableDebugRPCEndpoints := b.cliCtx.Bool(flags.EnableDebugRPCEndpoints.Name)
	selfCert := b.cliCtx.String(flags.CertFlag.Name)
	return b.services.RegisterService(
		gateway.New(
			b.ctx,
			selfAddress,
			selfCert,
			gatewayAddress,
			nil, /*optional mux*/
			allowedOrigins,
			enableDebugRPCEndpoints,
			b.cliCtx.Uint64(cmd.GrpcMaxCallRecvMsgSizeFlag.Name),
		),
	)
}

func (b *BeaconNode) registerInteropServices() error {
	genesisTime := b.cliCtx.Uint64(flags.InteropGenesisTimeFlag.Name)
	genesisValidators := b.cliCtx.Uint64(flags.InteropNumValidatorsFlag.Name)
	genesisStatePath := b.cliCtx.String(flags.InteropGenesisStateFlag.Name)

	if genesisValidators > 0 || genesisStatePath != "" {
		svc := interopcoldstart.NewService(b.ctx, &interopcoldstart.Config{
			GenesisTime:   genesisTime,
			NumValidators: genesisValidators,
			BeaconDB:      b.db,
			DepositCache:  b.depositCache,
			GenesisPath:   genesisStatePath,
		})

		return b.services.RegisterService(svc)
	}
	return nil
}<|MERGE_RESOLUTION|>--- conflicted
+++ resolved
@@ -429,24 +429,14 @@
 	}
 
 	if b.cliCtx.String(flags.HTTPWeb3ProviderFlag.Name) == "" {
-<<<<<<< HEAD
-		log.Error("No ETH1 node specified to run with the beacon node. Please consider running your own ETH1 node for better uptime, security, and decentralization of ETH2. Visit https://docs.prylabs.network/docs/prysm-usage/setup-eth1 for more information.")
-		log.Error("You will need to specify --http-web3provider to attach an ETH1 node to the Prysm node. Without an ETH1 node block proposals for your validator will be affected and the beacon node will not be able to initialize the genesis state.")
-	}
-
-	primaryEndpoint := powchain.HttpEndpoint(b.cliCtx.String(flags.HTTPWeb3ProviderFlag.Name))
-	endpoints := []httputils.Endpoint{primaryEndpoint}
-	for _, value := range b.cliCtx.StringSlice(flags.FallbackWeb3ProviderFlag.Name) {
-		e := powchain.HttpEndpoint(value)
-		endpoints = append(endpoints, e)
-=======
 		log.Error(
 			"No ETH1 node specified to run with the beacon node. Please consider running your own ETH1 node for better uptime, security, and decentralization of ETH2. Visit https://docs.prylabs.network/docs/prysm-usage/setup-eth1 for more information.",
 		)
 		log.Error(
 			"You will need to specify --http-web3provider to attach an eth1 node to the prysm node. Without an eth1 node block proposals for your validator will be affected and the beacon node will not be able to initialize the genesis state.",
 		)
->>>>>>> 52170815
+	}
+	endpoints := []string{b.cliCtx.String(flags.HTTPWeb3ProviderFlag.Name)}
 	}
 
 	cfg := &powchain.Web3ServiceConfig{
