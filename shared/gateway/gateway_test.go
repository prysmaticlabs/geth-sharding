package gateway

import (
	"context"
	"flag"
	"fmt"
	"net/http"
	"testing"

	"github.com/prysmaticlabs/prysm/cmd/beacon-chain/flags"
	"github.com/prysmaticlabs/prysm/shared/testutil/assert"
	"github.com/prysmaticlabs/prysm/shared/testutil/require"
	logTest "github.com/sirupsen/logrus/hooks/test"
	"github.com/urfave/cli/v2"
)

func TestGateway_Customized(t *testing.T) {
	mux := http.NewServeMux()
	cert := "cert"
	origins := []string{"origin"}
	size := uint64(100)

	g := New(
		context.Background(),
		[]PbHandlerRegistration{},
		func(handler http.Handler, writer http.ResponseWriter, request *http.Request) {

		},
		"",
		"",
	).WithMux(mux).WithRemoteCert(cert).WithAllowedOrigins(origins).WithMaxCallRecvMsgSize(size)

	assert.Equal(t, mux, g.mux)
	assert.Equal(t, cert, g.remoteCert)
	require.Equal(t, 1, len(g.allowedOrigins))
	assert.Equal(t, origins[0], g.allowedOrigins[0])
	assert.Equal(t, size, g.maxCallRecvMsgSize)
}

func TestGateway_StartStop(t *testing.T) {
	hook := logTest.NewGlobal()

	app := cli.App{}
	set := flag.NewFlagSet("test", 0)
	ctx := cli.NewContext(&app, set, nil)

	gatewayPort := ctx.Int(flags.GRPCGatewayPort.Name)
	apiMiddlewarePort := ctx.Int(flags.ApiMiddlewarePort.Name)
	gatewayHost := ctx.String(flags.GRPCGatewayHost.Name)
	rpcHost := ctx.String(flags.RPCHost.Name)
	selfAddress := fmt.Sprintf("%s:%d", rpcHost, ctx.Int(flags.RPCPort.Name))
	gatewayAddress := fmt.Sprintf("%s:%d", gatewayHost, gatewayPort)
<<<<<<< HEAD
=======
	apiMiddlewareAddress := fmt.Sprintf("%s:%d", gatewayHost, apiMiddlewarePort)
	allowedOrigins := strings.Split(ctx.String(flags.GPRCGatewayCorsDomain.Name), ",")
	enableDebugRPCEndpoints := ctx.Bool(flags.EnableDebugRPCEndpoints.Name)
	selfCert := ctx.String(flags.CertFlag.Name)
>>>>>>> 6971245e

	g := New(
		ctx.Context,
<<<<<<< HEAD
		[]PbHandlerRegistration{},
		func(handler http.Handler, writer http.ResponseWriter, request *http.Request) {
=======
		selfAddress,
		selfCert,
		gatewayAddress,
		apiMiddlewareAddress,
		nil,
		nil, /*optional mux*/
		allowedOrigins,
		enableDebugRPCEndpoints,
		ctx.Uint64("grpc-max-msg-size"),
	)

	beaconGateway.Start()
	go func() {
		require.LogsContain(t, hook, "Starting gRPC gateway")
		require.LogsContain(t, hook, "Starting API middleware")
	}()

	err := beaconGateway.Stop()
	require.NoError(t, err)
>>>>>>> 6971245e

		},
		selfAddress,
		gatewayAddress,
	)

	g.Start()
	go func() {
		require.LogsContain(t, hook, "Starting gRPC gateway")
	}()

	err := g.Stop()
	require.NoError(t, err)
}<|MERGE_RESOLUTION|>--- conflicted
+++ resolved
@@ -14,27 +14,47 @@
 	"github.com/urfave/cli/v2"
 )
 
+type mockEndpointFactory struct {
+}
+
+func (*mockEndpointFactory) Paths() []string {
+	return []string{}
+}
+
+func (*mockEndpointFactory) Create(_ string) (*Endpoint, error) {
+	return nil, nil
+}
+
 func TestGateway_Customized(t *testing.T) {
 	mux := http.NewServeMux()
 	cert := "cert"
 	origins := []string{"origin"}
 	size := uint64(100)
+	middlewareAddr := "middleware"
+	endpointFactory := &mockEndpointFactory{}
 
 	g := New(
 		context.Background(),
+		[]PbHandlerRegistration{},
 		[]PbHandlerRegistration{},
 		func(handler http.Handler, writer http.ResponseWriter, request *http.Request) {
 
 		},
 		"",
 		"",
-	).WithMux(mux).WithRemoteCert(cert).WithAllowedOrigins(origins).WithMaxCallRecvMsgSize(size)
+	).WithMux(mux).
+		WithRemoteCert(cert).
+		WithAllowedOrigins(origins).
+		WithMaxCallRecvMsgSize(size).
+		WithApiMiddleware(middlewareAddr, endpointFactory)
 
 	assert.Equal(t, mux, g.mux)
 	assert.Equal(t, cert, g.remoteCert)
 	require.Equal(t, 1, len(g.allowedOrigins))
 	assert.Equal(t, origins[0], g.allowedOrigins[0])
 	assert.Equal(t, size, g.maxCallRecvMsgSize)
+	assert.Equal(t, middlewareAddr, g.apiMiddlewareAddr)
+	assert.Equal(t, endpointFactory, g.apiMiddlewareEndpointFactory)
 }
 
 func TestGateway_StartStop(t *testing.T) {
@@ -45,45 +65,16 @@
 	ctx := cli.NewContext(&app, set, nil)
 
 	gatewayPort := ctx.Int(flags.GRPCGatewayPort.Name)
-	apiMiddlewarePort := ctx.Int(flags.ApiMiddlewarePort.Name)
 	gatewayHost := ctx.String(flags.GRPCGatewayHost.Name)
 	rpcHost := ctx.String(flags.RPCHost.Name)
 	selfAddress := fmt.Sprintf("%s:%d", rpcHost, ctx.Int(flags.RPCPort.Name))
 	gatewayAddress := fmt.Sprintf("%s:%d", gatewayHost, gatewayPort)
-<<<<<<< HEAD
-=======
-	apiMiddlewareAddress := fmt.Sprintf("%s:%d", gatewayHost, apiMiddlewarePort)
-	allowedOrigins := strings.Split(ctx.String(flags.GPRCGatewayCorsDomain.Name), ",")
-	enableDebugRPCEndpoints := ctx.Bool(flags.EnableDebugRPCEndpoints.Name)
-	selfCert := ctx.String(flags.CertFlag.Name)
->>>>>>> 6971245e
 
 	g := New(
 		ctx.Context,
-<<<<<<< HEAD
+		[]PbHandlerRegistration{},
 		[]PbHandlerRegistration{},
 		func(handler http.Handler, writer http.ResponseWriter, request *http.Request) {
-=======
-		selfAddress,
-		selfCert,
-		gatewayAddress,
-		apiMiddlewareAddress,
-		nil,
-		nil, /*optional mux*/
-		allowedOrigins,
-		enableDebugRPCEndpoints,
-		ctx.Uint64("grpc-max-msg-size"),
-	)
-
-	beaconGateway.Start()
-	go func() {
-		require.LogsContain(t, hook, "Starting gRPC gateway")
-		require.LogsContain(t, hook, "Starting API middleware")
-	}()
-
-	err := beaconGateway.Stop()
-	require.NoError(t, err)
->>>>>>> 6971245e
 
 		},
 		selfAddress,
@@ -93,6 +84,7 @@
 	g.Start()
 	go func() {
 		require.LogsContain(t, hook, "Starting gRPC gateway")
+		require.LogsContain(t, hook, "Starting API middleware")
 	}()
 
 	err := g.Stop()
