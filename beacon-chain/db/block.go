--- conflicted
+++ resolved
@@ -175,14 +175,11 @@
 	if err != nil {
 		return fmt.Errorf("failed to tree hash block: %v", err)
 	}
-<<<<<<< HEAD
-=======
 
 	// Delete the block from the cache.
 	delete(db.blocks, root)
 	blockCacheSize.Set(float64(len(db.blocks)))
 
->>>>>>> 3871be00
 	slotRootBinary := encodeSlotNumberRoot(block.Slot, root)
 
 	return db.update(func(tx *bolt.Tx) error {
@@ -362,11 +359,7 @@
 	}
 	_, span := trace.StartSpan(ctx, "BeaconDB.BlocksBySlot")
 	defer span.End()
-<<<<<<< HEAD
 	span.AddAttributes(trace.Int64Attribute("slot", int64(slot)))
-=======
-	span.AddAttributes(trace.Int64Attribute("slot", int64(slot-params.BeaconConfig().GenesisSlot)))
->>>>>>> 3871be00
 
 	blocks := []*pb.BeaconBlock{}
 	slotEnc := encodeSlotNumber(slot)
