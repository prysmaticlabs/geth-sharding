package slasher

import (
	"context"

	"github.com/pkg/errors"
	types "github.com/prysmaticlabs/eth2-types"
	slashertypes "github.com/prysmaticlabs/prysm/beacon-chain/slasher/types"
	"go.opencensus.io/trace"
)

// Given a list of blocks, check if they are slashable for the validators involved.
func (s *Service) detectSlashableBlocks(
	ctx context.Context,
	proposedBlocks []*slashertypes.SignedBlockHeaderWrapper,
) error {
	ctx, span := trace.StartSpan(ctx, "Slasher.detectSlashableBlocks")
	defer span.End()
	// We check if there are any slashable double proposals in the input list
	// of proposals with respect to each other.
	existingProposals := make(map[string]*slashertypes.SignedBlockHeaderWrapper)
	for i, proposal := range proposedBlocks {
		key := proposalKey(proposal)
		existingProposal, ok := existingProposals[key]
		if !ok {
			existingProposals[key] = proposal
			continue
		}
<<<<<<< HEAD
		if isDoubleProposal(proposedBlocks[i].SigningRoot, existingProposal.SigningRoot) {
			logDoubleProposal(proposedBlocks[i], existingProposal)
=======
		if isDoubleProposal(proposedBlocks[i].SigningRoot, existingSigningRoot) {
			doubleProposalsTotal.Inc()
			logDoubleProposal(proposedBlocks[i], existingSigningRoot)
>>>>>>> 5259a4b6
		}
	}
	// We check if there are any slashable double proposals in the input list
	// of proposals with respect to our database.
	return s.checkDoubleProposalsOnDisk(ctx, proposedBlocks)
}

// Check for double proposals in our database given a list of incoming block proposals.
// For the proposals that were not slashable, we save them to the database.
func (s *Service) checkDoubleProposalsOnDisk(
	ctx context.Context, proposedBlocks []*slashertypes.SignedBlockHeaderWrapper,
) error {
	ctx, span := trace.StartSpan(ctx, "Slasher.checkDoubleProposalsOnDisk")
	defer span.End()
	doubleProposals, err := s.serviceCfg.Database.CheckDoubleBlockProposals(ctx, proposedBlocks)
	if err != nil {
		return errors.Wrap(err, "could not check for double proposals on disk")
	}
	// We initialize a map of proposers that are safe from slashing.
	safeProposers := make(map[types.ValidatorIndex]*slashertypes.SignedBlockHeaderWrapper, len(proposedBlocks))
	for _, proposal := range proposedBlocks {
		safeProposers[proposal.SignedBeaconBlockHeader.Header.ProposerIndex] = proposal
	}
	for i, doubleProposal := range doubleProposals {
<<<<<<< HEAD
		logDoubleProposal(proposedBlocks[i], doubleProposal.PrevBeaconBlockWrapper)
=======
		doubleProposalsTotal.Inc()
		logDoubleProposal(proposedBlocks[i], doubleProposal.ExistingSigningRoot)
>>>>>>> 5259a4b6
		// If a proposer is found to have committed a slashable offense, we delete
		// them from the safe proposers map.
		delete(safeProposers, doubleProposal.ValidatorIndex)
	}
	// We save all the proposals that are determined "safe" and not-slashable to our database.
	safeProposals := make([]*slashertypes.SignedBlockHeaderWrapper, 0, len(safeProposers))
	for _, proposal := range safeProposers {
		safeProposals = append(safeProposals, proposal)
	}
	return s.serviceCfg.Database.SaveBlockProposals(ctx, safeProposals)
}

func proposalKey(proposal *slashertypes.SignedBlockHeaderWrapper) string {
	header := proposal.SignedBeaconBlockHeader.Header
	return uintToString(uint64(header.Slot)) + ":" + uintToString(uint64(header.ProposerIndex))
}<|MERGE_RESOLUTION|>--- conflicted
+++ resolved
@@ -26,14 +26,9 @@
 			existingProposals[key] = proposal
 			continue
 		}
-<<<<<<< HEAD
 		if isDoubleProposal(proposedBlocks[i].SigningRoot, existingProposal.SigningRoot) {
+			doubleProposalsTotal.Inc()
 			logDoubleProposal(proposedBlocks[i], existingProposal)
-=======
-		if isDoubleProposal(proposedBlocks[i].SigningRoot, existingSigningRoot) {
-			doubleProposalsTotal.Inc()
-			logDoubleProposal(proposedBlocks[i], existingSigningRoot)
->>>>>>> 5259a4b6
 		}
 	}
 	// We check if there are any slashable double proposals in the input list
@@ -58,12 +53,8 @@
 		safeProposers[proposal.SignedBeaconBlockHeader.Header.ProposerIndex] = proposal
 	}
 	for i, doubleProposal := range doubleProposals {
-<<<<<<< HEAD
+		doubleProposalsTotal.Inc()
 		logDoubleProposal(proposedBlocks[i], doubleProposal.PrevBeaconBlockWrapper)
-=======
-		doubleProposalsTotal.Inc()
-		logDoubleProposal(proposedBlocks[i], doubleProposal.ExistingSigningRoot)
->>>>>>> 5259a4b6
 		// If a proposer is found to have committed a slashable offense, we delete
 		// them from the safe proposers map.
 		delete(safeProposers, doubleProposal.ValidatorIndex)
