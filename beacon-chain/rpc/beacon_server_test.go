package rpc

import (
	"context"
	"errors"
	"fmt"
	"math/big"
	"sort"
	"strings"
	"testing"
	"time"

	"github.com/ethereum/go-ethereum/common"
	"github.com/gogo/protobuf/proto"
	ptypes "github.com/gogo/protobuf/types"
	"github.com/golang/mock/gomock"
	"github.com/prysmaticlabs/prysm/beacon-chain/internal"
	pbp2p "github.com/prysmaticlabs/prysm/proto/beacon/p2p/v1"
	pb "github.com/prysmaticlabs/prysm/proto/beacon/rpc/v1"
	"github.com/prysmaticlabs/prysm/shared/bytesutil"
	"github.com/prysmaticlabs/prysm/shared/event"
	"github.com/prysmaticlabs/prysm/shared/hashutil"
	"github.com/prysmaticlabs/prysm/shared/params"
	"github.com/prysmaticlabs/prysm/shared/testutil"
	"github.com/prysmaticlabs/prysm/shared/trieutil"
	logTest "github.com/sirupsen/logrus/hooks/test"
)

var closedContext = "context closed"

type faultyPOWChainService struct {
	chainStartFeed *event.Feed
	hashesByHeight map[int][]byte
}

func (f *faultyPOWChainService) HasChainStartLogOccurred() (bool, error) {
	return false, nil
}
func (f *faultyPOWChainService) ETH2GenesisTime() (uint64, error) {
	return 0, nil
}

func (f *faultyPOWChainService) ChainStartFeed() *event.Feed {
	return f.chainStartFeed
}
func (f *faultyPOWChainService) LatestBlockHeight() *big.Int {
	return big.NewInt(0)
}

func (f *faultyPOWChainService) BlockExists(_ context.Context, hash common.Hash) (bool, *big.Int, error) {
	if f.hashesByHeight == nil {
		return false, big.NewInt(1), errors.New("failed")
	}

	return true, big.NewInt(1), nil
}

func (f *faultyPOWChainService) BlockHashByHeight(_ context.Context, height *big.Int) (common.Hash, error) {
	return [32]byte{}, errors.New("failed")
}

func (f *faultyPOWChainService) BlockTimeByHeight(_ context.Context, height *big.Int) (uint64, error) {
	return 0, errors.New("failed")
}

func (f *faultyPOWChainService) DepositRoot() [32]byte {
	return [32]byte{}
}

func (f *faultyPOWChainService) DepositTrie() *trieutil.MerkleTrie {
	return &trieutil.MerkleTrie{}
}

func (f *faultyPOWChainService) ChainStartDeposits() []*pbp2p.Deposit {
	return []*pbp2p.Deposit{}
}

func (f *faultyPOWChainService) ChainStartDepositHashes() ([][]byte, error) {
	return [][]byte{}, errors.New("hashing failed")
}

type mockPOWChainService struct {
	chainStartFeed    *event.Feed
	latestBlockNumber *big.Int
	hashesByHeight    map[int][]byte
	blockTimeByHeight map[int]uint64
}

func (m *mockPOWChainService) HasChainStartLogOccurred() (bool, error) {
	return true, nil
}

func (m *mockPOWChainService) ETH2GenesisTime() (uint64, error) {
	return uint64(time.Unix(0, 0).Unix()), nil
}
func (m *mockPOWChainService) ChainStartFeed() *event.Feed {
	return m.chainStartFeed
}
func (m *mockPOWChainService) LatestBlockHeight() *big.Int {
	return m.latestBlockNumber
}

func (m *mockPOWChainService) DepositTrie() *trieutil.MerkleTrie {
	return &trieutil.MerkleTrie{}
}

func (m *mockPOWChainService) BlockExists(_ context.Context, hash common.Hash) (bool, *big.Int, error) {
	// Reverse the map of heights by hash.
	heightsByHash := make(map[[32]byte]int)
	for k, v := range m.hashesByHeight {
		h := bytesutil.ToBytes32(v)
		heightsByHash[h] = k
	}
	val, ok := heightsByHash[hash]
	if !ok {
		return false, nil, fmt.Errorf("could not fetch height for hash: %#x", hash)
	}
	return true, big.NewInt(int64(val)), nil
}

func (m *mockPOWChainService) BlockHashByHeight(_ context.Context, height *big.Int) (common.Hash, error) {
	k := int(height.Int64())
	val, ok := m.hashesByHeight[k]
	if !ok {
		return [32]byte{}, fmt.Errorf("could not fetch hash for height: %v", height)
	}
	return bytesutil.ToBytes32(val), nil
}

func (m *mockPOWChainService) BlockTimeByHeight(_ context.Context, height *big.Int) (uint64, error) {
	h := int(height.Int64())
	return m.blockTimeByHeight[h], nil
}

func (m *mockPOWChainService) DepositRoot() [32]byte {
	root := []byte("depositroot")
	return bytesutil.ToBytes32(root)
}

func (m *mockPOWChainService) ChainStartDeposits() []*pbp2p.Deposit {
	return []*pbp2p.Deposit{}
}

func (m *mockPOWChainService) ChainStartDepositHashes() ([][]byte, error) {
	return [][]byte{}, nil
}

func TestWaitForChainStart_ContextClosed(t *testing.T) {
	ctx, cancel := context.WithCancel(context.Background())
	beaconServer := &BeaconServer{
		ctx: ctx,
		powChainService: &faultyPOWChainService{
			chainStartFeed: new(event.Feed),
		},
		chainService: newMockChainService(),
	}
	exitRoutine := make(chan bool)
	ctrl := gomock.NewController(t)
	defer ctrl.Finish()
	mockStream := internal.NewMockBeaconService_WaitForChainStartServer(ctrl)
	go func(tt *testing.T) {
		if err := beaconServer.WaitForChainStart(&ptypes.Empty{}, mockStream); !strings.Contains(err.Error(), closedContext) {
			tt.Errorf("Could not call RPC method: %v", err)
		}
		<-exitRoutine
	}(t)
	cancel()
	exitRoutine <- true
}

func TestWaitForChainStart_AlreadyStarted(t *testing.T) {
	beaconServer := &BeaconServer{
		ctx: context.Background(),
		powChainService: &mockPOWChainService{
			chainStartFeed: new(event.Feed),
		},
		chainService: newMockChainService(),
	}
	ctrl := gomock.NewController(t)
	defer ctrl.Finish()
	mockStream := internal.NewMockBeaconService_WaitForChainStartServer(ctrl)
	mockStream.EXPECT().Send(
		&pb.ChainStartResponse{
			Started:     true,
			GenesisTime: uint64(time.Unix(0, 0).Unix()),
		},
	).Return(nil)
	if err := beaconServer.WaitForChainStart(&ptypes.Empty{}, mockStream); err != nil {
		t.Errorf("Could not call RPC method: %v", err)
	}
}

func TestWaitForChainStart_NotStartedThenLogFired(t *testing.T) {
	hook := logTest.NewGlobal()
	beaconServer := &BeaconServer{
		ctx:            context.Background(),
		chainStartChan: make(chan time.Time, 1),
		powChainService: &faultyPOWChainService{
			chainStartFeed: new(event.Feed),
		},
		chainService: newMockChainService(),
	}
	exitRoutine := make(chan bool)
	ctrl := gomock.NewController(t)
	defer ctrl.Finish()
	mockStream := internal.NewMockBeaconService_WaitForChainStartServer(ctrl)
	mockStream.EXPECT().Send(
		&pb.ChainStartResponse{
			Started:     true,
			GenesisTime: uint64(time.Unix(0, 0).Unix()),
		},
	).Return(nil)
	go func(tt *testing.T) {
		if err := beaconServer.WaitForChainStart(&ptypes.Empty{}, mockStream); err != nil {
			tt.Errorf("Could not call RPC method: %v", err)
		}
		<-exitRoutine
	}(t)
	beaconServer.chainStartChan <- time.Unix(0, 0)
	exitRoutine <- true
	testutil.AssertLogsContain(t, hook, "Sending ChainStart log and genesis time to connected validator clients")
}

func TestBlockTree_OK(t *testing.T) {
	db := internal.SetupDB(t)
	defer internal.TeardownDB(t, db)
	ctx := context.Background()
	// We want to ensure that if our block tree looks as follows, the RPC response
	// returns the correct information.
	//                   /->[A, Slot 3, 3 Votes]->[B, Slot 4, 3 Votes]
	// [Justified Block]->[C, Slot 3, 2 Votes]
	//                   \->[D, Slot 3, 2 Votes]->[SKIP SLOT]->[E, Slot 5, 1 Vote]
	var validators []*pbp2p.Validator
	for i := 0; i < 13; i++ {
		validators = append(validators, &pbp2p.Validator{ExitEpoch: params.BeaconConfig().FarFutureEpoch})
	}
	justifiedState := &pbp2p.BeaconState{
		Slot:              0,
		Balances:          make([]uint64, 11),
		ValidatorRegistry: validators,
	}
	for i := 0; i < len(justifiedState.Balances); i++ {
		justifiedState.Balances[i] = params.BeaconConfig().MaxDepositAmount
	}
	if err := db.SaveJustifiedState(justifiedState); err != nil {
		t.Fatal(err)
	}
	justifiedBlock := &pbp2p.BeaconBlock{
		Slot: 0,
	}
	if err := db.SaveJustifiedBlock(justifiedBlock); err != nil {
		t.Fatal(err)
	}
	justifiedRoot, _ := hashutil.HashBeaconBlock(justifiedBlock)

	balances := []uint64{params.BeaconConfig().MaxDepositAmount}
	b1 := &pbp2p.BeaconBlock{
		Slot:       3,
		ParentRoot: justifiedRoot[:],
		StateRoot:  []byte{0x1},
	}
	b1Root, _ := hashutil.HashBeaconBlock(b1)
	if err := db.SaveHistoricalState(ctx, &pbp2p.BeaconState{
		Slot:              3,
		ValidatorRegistry: validators,
		Balances:          balances,
	}, b1Root); err != nil {
		t.Fatal(err)
	}
	b2 := &pbp2p.BeaconBlock{
		Slot:       3,
		ParentRoot: justifiedRoot[:],
		StateRoot:  []byte{0x2},
	}
	b2Root, _ := hashutil.HashBeaconBlock(b2)
	if err := db.SaveHistoricalState(ctx, &pbp2p.BeaconState{
		Slot:              3,
		ValidatorRegistry: validators,
		Balances:          balances,
	}, b2Root); err != nil {
		t.Fatal(err)
	}
<<<<<<< HEAD
	depositTrie, err := trieutil.NewTrie(int(params.BeaconConfig().DepositContractTreeDepth))
	if err != nil {
		t.Fatal(fmt.Errorf("could not setup deposit trie: %v", err))
	}
	for _, dp := range append(readyDeposits, recentDeposits...) {
		depositHash, err := hashutil.DepositHash(dp.Data)
		if err != nil {
			t.Fatalf("Unable to determine hashed value of deposit %v", err)
		}

		if err := depositTrie.InsertIntoTrie(depositHash[:], int(dp.Index)); err != nil {
			t.Fatalf("Unable to insert deposit into trie %v", err)
		}

		d.InsertDeposit(ctx, dp, big.NewInt(int64(dp.Index)), depositTrie.Root())
	}

	for _, dp := range recentDeposits {
		depositHash, err := hashutil.DepositHash(dp.Data)
		if err != nil {
			t.Fatalf("Unable to determine hashed value of deposit %v", err)
		}

		if err := depositTrie.InsertIntoTrie(depositHash[:], int(dp.Index)); err != nil {
			t.Fatalf("Unable to insert deposit into trie %v", err)

		}
		d.InsertPendingDeposit(ctx, dp, big.NewInt(int64(dp.Index)), depositTrie.Root())
=======
	b3 := &pbp2p.BeaconBlock{
		Slot:       3,
		ParentRoot: justifiedRoot[:],
		StateRoot:  []byte{0x3},
	}
	b3Root, _ := hashutil.HashBeaconBlock(b3)
	if err := db.SaveHistoricalState(ctx, &pbp2p.BeaconState{
		Slot:              3,
		ValidatorRegistry: validators,
		Balances:          balances,
	}, b3Root); err != nil {
		t.Fatal(err)
>>>>>>> f02afa20
	}
	b4 := &pbp2p.BeaconBlock{
		Slot:       4,
		ParentRoot: b1Root[:],
		StateRoot:  []byte{0x4},
	}
	b4Root, _ := hashutil.HashBeaconBlock(b4)
	if err := db.SaveHistoricalState(ctx, &pbp2p.BeaconState{
		Slot:              4,
		ValidatorRegistry: validators,
		Balances:          balances,
	}, b4Root); err != nil {
		t.Fatal(err)
	}
	b5 := &pbp2p.BeaconBlock{
		Slot:       5,
		ParentRoot: b3Root[:],
		StateRoot:  []byte{0x5},
	}
	b5Root, _ := hashutil.HashBeaconBlock(b5)
	if err := db.SaveHistoricalState(ctx, &pbp2p.BeaconState{
		Slot:              5,
		ValidatorRegistry: validators,
		Balances:          balances,
	}, b5Root); err != nil {
		t.Fatal(err)
	}
	attestationTargets := make(map[uint64]*pbp2p.AttestationTarget)
	// We give block A 3 votes.
	attestationTargets[0] = &pbp2p.AttestationTarget{
		Slot:       b1.Slot,
		ParentRoot: b1.ParentRoot,
		BlockRoot:  b1Root[:],
	}
	attestationTargets[1] = &pbp2p.AttestationTarget{
		Slot:       b1.Slot,
		ParentRoot: b1.ParentRoot,
		BlockRoot:  b1Root[:],
	}
	attestationTargets[2] = &pbp2p.AttestationTarget{
		Slot:       b1.Slot,
		ParentRoot: b1.ParentRoot,
		BlockRoot:  b1Root[:],
	}

	// We give block C 2 votes.
	attestationTargets[3] = &pbp2p.AttestationTarget{
		Slot:       b2.Slot,
		ParentRoot: b2.ParentRoot,
		BlockRoot:  b2Root[:],
	}
	attestationTargets[4] = &pbp2p.AttestationTarget{
		Slot:       b2.Slot,
		ParentRoot: b2.ParentRoot,
		BlockRoot:  b2Root[:],
	}

	// We give block D 2 votes.
	attestationTargets[5] = &pbp2p.AttestationTarget{
		Slot:       b3.Slot,
		ParentRoot: b3.ParentRoot,
		BlockRoot:  b3Root[:],
	}
	attestationTargets[6] = &pbp2p.AttestationTarget{
		Slot:       b3.Slot,
		ParentRoot: b3.ParentRoot,
		BlockRoot:  b3Root[:],
	}

	// We give block B 3 votes.
	attestationTargets[7] = &pbp2p.AttestationTarget{
		Slot:       b4.Slot,
		ParentRoot: b4.ParentRoot,
		BlockRoot:  b4Root[:],
	}
	attestationTargets[8] = &pbp2p.AttestationTarget{
		Slot:       b4.Slot,
		ParentRoot: b4.ParentRoot,
		BlockRoot:  b4Root[:],
	}
	attestationTargets[9] = &pbp2p.AttestationTarget{
		Slot:       b4.Slot,
		ParentRoot: b4.ParentRoot,
		BlockRoot:  b4Root[:],
	}

	// We give block E 1 vote.
	attestationTargets[10] = &pbp2p.AttestationTarget{
		Slot:       b5.Slot,
		ParentRoot: b5.ParentRoot,
		BlockRoot:  b5Root[:],
	}

	tree := []*pb.BlockTreeResponse_TreeNode{
		{
			Block:             b1,
			ParticipatedVotes: 3 * params.BeaconConfig().MaxDepositAmount,
			TotalVotes:        params.BeaconConfig().MaxDepositAmount,
		},
		{
			Block:             b2,
			ParticipatedVotes: 2 * params.BeaconConfig().MaxDepositAmount,
			TotalVotes:        params.BeaconConfig().MaxDepositAmount,
		},
		{
			Block:             b3,
			ParticipatedVotes: 2 * params.BeaconConfig().MaxDepositAmount,
			TotalVotes:        params.BeaconConfig().MaxDepositAmount,
		},
		{
			Block:             b4,
			ParticipatedVotes: 3 * params.BeaconConfig().MaxDepositAmount,
			TotalVotes:        params.BeaconConfig().MaxDepositAmount,
		},
		{
			Block:             b5,
			ParticipatedVotes: 1 * params.BeaconConfig().MaxDepositAmount,
			TotalVotes:        params.BeaconConfig().MaxDepositAmount,
		},
	}
	for _, node := range tree {
		if err := db.SaveBlock(node.Block); err != nil {
			t.Fatal(err)
		}
	}

<<<<<<< HEAD
	depositTrie, err := trieutil.NewTrie(int(params.BeaconConfig().DepositContractTreeDepth))
	if err != nil {
		t.Fatal(fmt.Errorf("could not setup deposit trie: %v", err))
	}
	for _, dp := range append(readyDeposits, recentDeposits...) {
		depositHash, err := hashutil.DepositHash(dp.Data)
		if err != nil {
			t.Fatalf("Unable to determine hashed value of deposit %v", err)
		}

		if err := depositTrie.InsertIntoTrie(depositHash[:], int(dp.Index)); err != nil {
			t.Fatalf("Unable to insert deposit into trie %v", err)
		}

		d.InsertDeposit(ctx, dp, big.NewInt(int64(dp.Index)), depositTrie.Root())
	}

	for _, dp := range recentDeposits {
		d.InsertPendingDeposit(ctx, dp, big.NewInt(int64(dp.Index)), depositTrie.Root())
=======
	headState := &pbp2p.BeaconState{
		Slot: b4.Slot,
	}
	if err := db.UpdateChainHead(ctx, b4, headState); err != nil {
		t.Fatal(err)
>>>>>>> f02afa20
	}

	bs := &BeaconServer{
		beaconDB:       db,
		targetsFetcher: &mockChainService{targets: attestationTargets},
	}
	sort.Slice(tree, func(i, j int) bool {
		return string(tree[i].Block.StateRoot) < string(tree[j].Block.StateRoot)
	})

	resp, err := bs.BlockTree(ctx, &ptypes.Empty{})
	if err != nil {
		t.Fatal(err)
	}
	sort.Slice(resp.Tree, func(i, j int) bool {
		return string(resp.Tree[i].Block.StateRoot) < string(resp.Tree[j].Block.StateRoot)
	})
	for i := range resp.Tree {
		if !proto.Equal(resp.Tree[i].Block, tree[i].Block) {
			t.Errorf("Expected %v, received %v", tree[i].Block, resp.Tree[i].Block)
		}
	}
}

func TestBlockTreeBySlots_ArgsValildation(t *testing.T) {
	db := internal.SetupDB(t)
	defer internal.TeardownDB(t, db)
	ctx := context.Background()
	// We want to ensure that if our block tree looks as follows, the RPC response
	// returns the correct information.
	//                   /->[A, Slot 3, 3 Votes]->[B, Slot 4, 3 Votes]
	// [Justified Block]->[C, Slot 3, 2 Votes]
	//                   \->[D, Slot 3, 2 Votes]->[SKIP SLOT]->[E, Slot 5, 1 Vote]
	justifiedState := &pbp2p.BeaconState{
		Slot:     0,
		Balances: make([]uint64, 11),
	}
	for i := 0; i < len(justifiedState.Balances); i++ {
		justifiedState.Balances[i] = params.BeaconConfig().MaxDepositAmount
	}
	if err := db.SaveJustifiedState(justifiedState); err != nil {
		t.Fatal(err)
	}
	justifiedBlock := &pbp2p.BeaconBlock{
		Slot: 0,
	}
	if err := db.SaveJustifiedBlock(justifiedBlock); err != nil {
		t.Fatal(err)
	}
<<<<<<< HEAD

	depositTrie, err := trieutil.NewTrie(int(params.BeaconConfig().DepositContractTreeDepth))
	if err != nil {
		t.Fatal(fmt.Errorf("could not setup deposit trie: %v", err))
	}
	for _, dp := range append(readyDeposits, recentDeposits...) {
		depositHash, err := hashutil.DepositHash(dp.Data)
		if err != nil {
			t.Fatalf("Unable to determine hashed value of deposit %v", err)
		}

		if err := depositTrie.InsertIntoTrie(depositHash[:], int(dp.Index)); err != nil {
			t.Fatalf("Unable to insert deposit into trie %v", err)
		}

		d.InsertDeposit(ctx, dp, big.NewInt(int64(dp.Index)), depositTrie.Root())
	}

	for _, dp := range recentDeposits {
		d.InsertPendingDeposit(ctx, dp, big.NewInt(int64(dp.Index)), depositTrie.Root())
=======
	justifiedRoot, _ := hashutil.HashBeaconBlock(justifiedBlock)
	validators := []*pbp2p.Validator{{ExitEpoch: params.BeaconConfig().FarFutureEpoch}}
	balances := []uint64{params.BeaconConfig().MaxDepositAmount}
	b1 := &pbp2p.BeaconBlock{
		Slot:       3,
		ParentRoot: justifiedRoot[:],
	}
	b1Root, _ := hashutil.HashBeaconBlock(b1)
	if err := db.SaveHistoricalState(ctx, &pbp2p.BeaconState{
		Slot:              3,
		ValidatorRegistry: validators,
		Balances:          balances,
	}, b1Root); err != nil {
		t.Fatal(err)
>>>>>>> f02afa20
	}
	b2 := &pbp2p.BeaconBlock{
		Slot:       3,
		ParentRoot: justifiedRoot[:],
	}
	b2Root, _ := hashutil.HashBeaconBlock(b2)
	if err := db.SaveHistoricalState(ctx, &pbp2p.BeaconState{
		Slot:              3,
		ValidatorRegistry: validators,
		Balances:          balances,
	}, b2Root); err != nil {
		t.Fatal(err)
	}
	b3 := &pbp2p.BeaconBlock{
		Slot:       3,
		ParentRoot: justifiedRoot[:],
	}
<<<<<<< HEAD
}

func TestEth1Data_EmptyVotesFetchBlockHashFailure(t *testing.T) {
	db := internal.SetupDB(t)
	defer internal.TeardownDB(t, db)
	ctx := context.Background()

	beaconServer := &BeaconServer{
		beaconDB: db,
		powChainService: &faultyPOWChainService{
			hashesByHeight: make(map[int][]byte),
		},
=======
	b3Root, _ := hashutil.HashBeaconBlock(b3)
	if err := db.SaveHistoricalState(ctx, &pbp2p.BeaconState{
		Slot:              3,
		ValidatorRegistry: validators,
		Balances:          balances,
	}, b3Root); err != nil {
		t.Fatal(err)
>>>>>>> f02afa20
	}
	b4 := &pbp2p.BeaconBlock{
		Slot:       4,
		ParentRoot: b1Root[:],
	}
	b4Root, _ := hashutil.HashBeaconBlock(b4)
	if err := db.SaveHistoricalState(ctx, &pbp2p.BeaconState{
		Slot:              4,
		ValidatorRegistry: validators,
		Balances:          balances,
	}, b4Root); err != nil {
		t.Fatal(err)
	}
	b5 := &pbp2p.BeaconBlock{
		Slot:       5,
		ParentRoot: b3Root[:],
	}
<<<<<<< HEAD
}

func TestEth1Data_EmptyVotesOk(t *testing.T) {
	db := internal.SetupDB(t)
	defer internal.TeardownDB(t, db)
	ctx := context.Background()

	height := big.NewInt(int64(params.BeaconConfig().Eth1FollowDistance))
	deps := []*pbp2p.Deposit{
		{Index: 0, Data: &pbp2p.DepositData{
			Pubkey:                []byte("a"),
			WithdrawalCredentials: make([]byte, 32),
			Signature:             make([]byte, 96),
		}},
		{Index: 1, Data: &pbp2p.DepositData{
			Pubkey:                []byte("b"),
			WithdrawalCredentials: make([]byte, 32),
			Signature:             make([]byte, 96),
		}},
	}
	depsData := [][]byte{}
	depositTrie, err := trieutil.NewTrie(int(params.BeaconConfig().DepositContractTreeDepth))
	if err != nil {
		t.Fatalf("could not setup deposit trie: %v", err)
	}
	for _, dp := range deps {
		db.InsertDeposit(context.Background(), dp, big.NewInt(0), depositTrie.Root())
		depHash, err := hashutil.DepositHash(dp.Data)
		if err != nil {
			t.Errorf("Could not hash deposit")
		}
		depsData = append(depsData, depHash[:])
	}
	depositRoot := depositTrie.Root()
	beaconState := &pbp2p.BeaconState{
		LatestEth1Data: &pbp2p.Eth1Data{
			BlockRoot:   []byte("hash0"),
			DepositRoot: depositRoot[:],
		},
		Eth1DataVotes: []*pbp2p.Eth1Data{},
=======
	b5Root, _ := hashutil.HashBeaconBlock(b5)
	if err := db.SaveHistoricalState(ctx, &pbp2p.BeaconState{
		Slot:              5,
		ValidatorRegistry: validators,
		Balances:          balances,
	}, b5Root); err != nil {
		t.Fatal(err)
	}
	attestationTargets := make(map[uint64]*pbp2p.AttestationTarget)
	// We give block A 3 votes.
	attestationTargets[0] = &pbp2p.AttestationTarget{
		Slot:       b1.Slot,
		ParentRoot: b1.ParentRoot,
		BlockRoot:  b1Root[:],
	}
	attestationTargets[1] = &pbp2p.AttestationTarget{
		Slot:       b1.Slot,
		ParentRoot: b1.ParentRoot,
		BlockRoot:  b1Root[:],
	}
	attestationTargets[2] = &pbp2p.AttestationTarget{
		Slot:       b1.Slot,
		ParentRoot: b1.ParentRoot,
		BlockRoot:  b1Root[:],
	}

	// We give block C 2 votes.
	attestationTargets[3] = &pbp2p.AttestationTarget{
		Slot:       b2.Slot,
		ParentRoot: b2.ParentRoot,
		BlockRoot:  b2Root[:],
	}
	attestationTargets[4] = &pbp2p.AttestationTarget{
		Slot:       b2.Slot,
		ParentRoot: b2.ParentRoot,
		BlockRoot:  b2Root[:],
>>>>>>> f02afa20
	}

	// We give block D 2 votes.
	attestationTargets[5] = &pbp2p.AttestationTarget{
		Slot:       b3.Slot,
		ParentRoot: b3.ParentRoot,
		BlockRoot:  b3Root[:],
	}
	attestationTargets[6] = &pbp2p.AttestationTarget{
		Slot:       b3.Slot,
		ParentRoot: b3.ParentRoot,
		BlockRoot:  b3Root[:],
	}

	// We give block B 3 votes.
	attestationTargets[7] = &pbp2p.AttestationTarget{
		Slot:       b4.Slot,
		ParentRoot: b4.ParentRoot,
		BlockRoot:  b4Root[:],
	}
	attestationTargets[8] = &pbp2p.AttestationTarget{
		Slot:       b4.Slot,
		ParentRoot: b4.ParentRoot,
		BlockRoot:  b4Root[:],
	}
	attestationTargets[9] = &pbp2p.AttestationTarget{
		Slot:       b4.Slot,
		ParentRoot: b4.ParentRoot,
		BlockRoot:  b4Root[:],
	}

<<<<<<< HEAD
func TestEth1Data_NonEmptyVotesSelectsBestVote(t *testing.T) {
	db := internal.SetupDB(t)
	defer internal.TeardownDB(t, db)

	ctx := context.Background()
	eth1DataVotes := []*pbp2p.Eth1Data{
		&pbp2p.Eth1Data{
			BlockRoot:    []byte("block0"),
			DepositRoot:  []byte("deposit0001234567890123456789012"),
			DepositCount: 2,
		},
		&pbp2p.Eth1Data{
			BlockRoot:    []byte("block1"),
			DepositRoot:  []byte("deposit1001234567890123456789012"),
			DepositCount: 2,
		},
		&pbp2p.Eth1Data{
			BlockRoot:    []byte("block1"),
			DepositRoot:  []byte("deposit1001234567890123456789012"),
			DepositCount: 2,
		},
		// We include the case in which the vote counts might match, and in that
		// case we break ties by checking which block hash has the highest
		// block height in the eth1.0 chain.
		&pbp2p.Eth1Data{
			BlockRoot:    []byte("block2"),
			DepositRoot:  []byte("deposit2001234567890123456789012"),
			DepositCount: 2,
		},
		&pbp2p.Eth1Data{
			BlockRoot:    []byte("block2"),
			DepositRoot:  []byte("deposit2001234567890123456789012"),
			DepositCount: 2,
		},
		&pbp2p.Eth1Data{
			BlockRoot:    []byte("block2"),
			DepositRoot:  []byte("deposit2001234567890123456789012"),
			DepositCount: 2,
		},
		&pbp2p.Eth1Data{
			BlockRoot:    []byte("block4"),
			DepositRoot:  []byte("deposit3001234567890123456789012"),
			DepositCount: 2,
		},
		&pbp2p.Eth1Data{
			BlockRoot:    []byte("block4"),
			DepositRoot:  []byte("deposit3001234567890123456789012"),
			DepositCount: 2,
		},
		&pbp2p.Eth1Data{
			BlockRoot:    []byte("block4"),
			DepositRoot:  []byte("deposit3001234567890123456789012"),
			DepositCount: 2,
		},
		// We include a case with higher vote count but wrong deposit count
		// that shouldnt be counted at all.
		&pbp2p.Eth1Data{
			BlockRoot:    []byte("block4"),
			DepositRoot:  []byte("deposit4001234567890123456789012"),
			DepositCount: 1,
		},
		&pbp2p.Eth1Data{
			BlockRoot:    []byte("block4"),
			DepositRoot:  []byte("deposit4001234567890123456789012"),
			DepositCount: 1,
		},
		&pbp2p.Eth1Data{
			BlockRoot:    []byte("block4"),
			DepositRoot:  []byte("deposit4001234567890123456789012"),
			DepositCount: 1,
		},
		&pbp2p.Eth1Data{
			BlockRoot:    []byte("block4"),
			DepositRoot:  []byte("deposit4001234567890123456789012"),
			DepositCount: 1,
		},
	}
	beaconState := &pbp2p.BeaconState{
		Eth1DataVotes: eth1DataVotes,
		LatestEth1Data: &pbp2p.Eth1Data{
			BlockRoot: []byte("stub"),
=======
	// We give block E 1 vote.
	attestationTargets[10] = &pbp2p.AttestationTarget{
		Slot:       b5.Slot,
		ParentRoot: b5.ParentRoot,
		BlockRoot:  b5Root[:],
	}

	tree := []*pb.BlockTreeResponse_TreeNode{
		{
			Block:             b1,
			ParticipatedVotes: 3 * params.BeaconConfig().MaxDepositAmount,
			TotalVotes:        params.BeaconConfig().MaxDepositAmount,
		},
		{
			Block:             b2,
			ParticipatedVotes: 2 * params.BeaconConfig().MaxDepositAmount,
			TotalVotes:        params.BeaconConfig().MaxDepositAmount,
		},
		{
			Block:             b3,
			ParticipatedVotes: 2 * params.BeaconConfig().MaxDepositAmount,
			TotalVotes:        params.BeaconConfig().MaxDepositAmount,
		},
		{
			Block:             b4,
			ParticipatedVotes: 3 * params.BeaconConfig().MaxDepositAmount,
			TotalVotes:        params.BeaconConfig().MaxDepositAmount,
		},
		{
			Block:             b5,
			ParticipatedVotes: 1 * params.BeaconConfig().MaxDepositAmount,
			TotalVotes:        params.BeaconConfig().MaxDepositAmount,
>>>>>>> f02afa20
		},
	}
	for _, node := range tree {
		if err := db.SaveBlock(node.Block); err != nil {
			t.Fatal(err)
		}
	}
	headState := &pbp2p.BeaconState{
		Slot: b4.Slot,
	}
	if err := db.UpdateChainHead(ctx, b4, headState); err != nil {
		t.Fatal(err)
	}
<<<<<<< HEAD

	var mockSig [96]byte
	var mockCreds [32]byte
	deposits := []*pbp2p.Deposit{
		{
			Index: 1,
			Data: &pbp2p.DepositData{
				Pubkey:                []byte("b"),
				Signature:             mockSig[:],
				WithdrawalCredentials: mockCreds[:],
			},
		},
		{
			Index: 0,
			Data: &pbp2p.DepositData{
				Pubkey:                []byte("a"),
				Signature:             mockSig[:],
				WithdrawalCredentials: mockCreds[:],
			},
		},
	}

	for _, dp := range deposits {
		var root [32]byte
		copy(root[:], eth1DataVotes[dp.Index].DepositRoot)
		db.InsertDeposit(ctx, dp, big.NewInt(int64(dp.Index)), root)
	}
	currentHeight := params.BeaconConfig().Eth1FollowDistance + 5
	beaconServer := &BeaconServer{
		beaconDB: db,
		powChainService: &mockPOWChainService{
			latestBlockNumber: big.NewInt(int64(currentHeight)),
			hashesByHeight: map[int][]byte{
				0: beaconState.LatestEth1Data.BlockRoot,
				// adding some not relevant blocks heights to test that search works
				1: []byte{1},
				2: beaconState.Eth1DataVotes[0].BlockRoot,
				3: []byte{3},
				4: beaconState.Eth1DataVotes[1].BlockRoot,
				5: []byte{5},
				6: beaconState.Eth1DataVotes[3].BlockRoot,
				7: []byte{7},
				// We will give the hash at index 2 in the beacon state's latest eth1 votes
				// priority in being selected as the best vote by giving it the highest block number.
				8: beaconState.Eth1DataVotes[2].BlockRoot,
				9: []byte{9},
			},
		},
=======
	bs := &BeaconServer{
		beaconDB:       db,
		targetsFetcher: &mockChainService{targets: attestationTargets},
>>>>>>> f02afa20
	}
	if _, err := bs.BlockTreeBySlots(ctx, nil); err == nil {
		// There should be a "argument 'TreeBlockSlotRequest' cannot be nil" error
		t.Fatal(err)
	}
	slotRange := &pb.TreeBlockSlotRequest{
		SlotFrom: 4,
		SlotTo:   3,
	}
	if _, err := bs.BlockTreeBySlots(ctx, slotRange); err == nil {
		// There should be a 'Upper limit of slot range cannot be lower than the lower limit' error.
		t.Fatal(err)
	}
}
func TestBlockTreeBySlots_OK(t *testing.T) {
	db := internal.SetupDB(t)
	defer internal.TeardownDB(t, db)
	ctx := context.Background()
	// We want to ensure that if our block tree looks as follows, the RPC response
	// returns the correct information.
	//                   /->[A, Slot 3, 3 Votes]->[B, Slot 4, 3 Votes]
	// [Justified Block]->[C, Slot 3, 2 Votes]
	//                   \->[D, Slot 3, 2 Votes]->[SKIP SLOT]->[E, Slot 5, 1 Vote]
	justifiedState := &pbp2p.BeaconState{
		Slot:     0,
		Balances: make([]uint64, 11),
	}
	for i := 0; i < len(justifiedState.Balances); i++ {
		justifiedState.Balances[i] = params.BeaconConfig().MaxDepositAmount
	}
	var validators []*pbp2p.Validator
	for i := 0; i < 11; i++ {
		validators = append(validators, &pbp2p.Validator{ExitEpoch: params.BeaconConfig().FarFutureEpoch, EffectiveBalance: params.BeaconConfig().MaxDepositAmount})
	}
	justifiedState.ValidatorRegistry = validators
	if err := db.SaveJustifiedState(justifiedState); err != nil {
		t.Fatal(err)
	}
	justifiedBlock := &pbp2p.BeaconBlock{
		Slot: 0,
	}
	if err := db.SaveJustifiedBlock(justifiedBlock); err != nil {
		t.Fatal(err)
	}
	justifiedRoot, _ := hashutil.HashBeaconBlock(justifiedBlock)
	balances := []uint64{params.BeaconConfig().MaxDepositAmount}
	b1 := &pbp2p.BeaconBlock{
		Slot:       3,
		ParentRoot: justifiedRoot[:],
	}
	b1Root, _ := hashutil.HashBeaconBlock(b1)
	if err := db.SaveHistoricalState(ctx, &pbp2p.BeaconState{
		Slot:              3,
		ValidatorRegistry: validators,
		Balances:          balances,
	}, b1Root); err != nil {
		t.Fatal(err)
	}
	b2 := &pbp2p.BeaconBlock{
		Slot:       3,
		ParentRoot: justifiedRoot[:],
	}
	b2Root, _ := hashutil.HashBeaconBlock(b2)
	if err := db.SaveHistoricalState(ctx, &pbp2p.BeaconState{
		Slot:              3,
		ValidatorRegistry: validators,
		Balances:          balances,
	}, b2Root); err != nil {
		t.Fatal(err)
	}
	b3 := &pbp2p.BeaconBlock{
		Slot:       3,
		ParentRoot: justifiedRoot[:],
	}
	b3Root, _ := hashutil.HashBeaconBlock(b3)
	if err := db.SaveHistoricalState(ctx, &pbp2p.BeaconState{
		Slot:              3,
		ValidatorRegistry: validators,
		Balances:          balances,
	}, b3Root); err != nil {
		t.Fatal(err)
	}
	b4 := &pbp2p.BeaconBlock{
		Slot:       4,
		ParentRoot: b1Root[:],
	}
	b4Root, _ := hashutil.HashBeaconBlock(b4)
	if err := db.SaveHistoricalState(ctx, &pbp2p.BeaconState{
		Slot:              4,
		ValidatorRegistry: validators,
		Balances:          balances,
	}, b4Root); err != nil {
		t.Fatal(err)
	}
	b5 := &pbp2p.BeaconBlock{
		Slot:       5,
		ParentRoot: b3Root[:],
	}
	b5Root, _ := hashutil.HashBeaconBlock(b5)
	if err := db.SaveHistoricalState(ctx, &pbp2p.BeaconState{
		Slot:              5,
		ValidatorRegistry: validators,
		Balances:          balances,
	}, b5Root); err != nil {
		t.Fatal(err)
	}
	attestationTargets := make(map[uint64]*pbp2p.AttestationTarget)
	// We give block A 3 votes.
	attestationTargets[0] = &pbp2p.AttestationTarget{
		Slot:       b1.Slot,
		ParentRoot: b1.ParentRoot,
		BlockRoot:  b1Root[:],
	}
	attestationTargets[1] = &pbp2p.AttestationTarget{
		Slot:       b1.Slot,
		ParentRoot: b1.ParentRoot,
		BlockRoot:  b1Root[:],
	}
	attestationTargets[2] = &pbp2p.AttestationTarget{
		Slot:       b1.Slot,
		ParentRoot: b1.ParentRoot,
		BlockRoot:  b1Root[:],
	}

	// We give block C 2 votes.
	attestationTargets[3] = &pbp2p.AttestationTarget{
		Slot:       b2.Slot,
		ParentRoot: b2.ParentRoot,
		BlockRoot:  b2Root[:],
	}
	attestationTargets[4] = &pbp2p.AttestationTarget{
		Slot:       b2.Slot,
		ParentRoot: b2.ParentRoot,
		BlockRoot:  b2Root[:],
	}

	// We give block D 2 votes.
	attestationTargets[5] = &pbp2p.AttestationTarget{
		Slot:       b3.Slot,
		ParentRoot: b3.ParentRoot,
		BlockRoot:  b3Root[:],
	}
	attestationTargets[6] = &pbp2p.AttestationTarget{
		Slot:       b3.Slot,
		ParentRoot: b3.ParentRoot,
		BlockRoot:  b3Root[:],
	}

	// We give block B 3 votes.
	attestationTargets[7] = &pbp2p.AttestationTarget{
		Slot:       b4.Slot,
		ParentRoot: b4.ParentRoot,
		BlockRoot:  b4Root[:],
	}
	attestationTargets[8] = &pbp2p.AttestationTarget{
		Slot:       b4.Slot,
		ParentRoot: b4.ParentRoot,
		BlockRoot:  b4Root[:],
	}
	attestationTargets[9] = &pbp2p.AttestationTarget{
		Slot:       b4.Slot,
		ParentRoot: b4.ParentRoot,
		BlockRoot:  b4Root[:],
	}

	// We give block E 1 vote.
	attestationTargets[10] = &pbp2p.AttestationTarget{
		Slot:       b5.Slot,
		ParentRoot: b5.ParentRoot,
		BlockRoot:  b5Root[:],
	}

	tree := []*pb.BlockTreeResponse_TreeNode{
		{
			Block:             b1,
			ParticipatedVotes: 3 * params.BeaconConfig().MaxDepositAmount,
			TotalVotes:        params.BeaconConfig().MaxDepositAmount,
		},
		{
			Block:             b2,
			ParticipatedVotes: 2 * params.BeaconConfig().MaxDepositAmount,
			TotalVotes:        params.BeaconConfig().MaxDepositAmount,
		},
		{
			Block:             b3,
			ParticipatedVotes: 2 * params.BeaconConfig().MaxDepositAmount,
			TotalVotes:        params.BeaconConfig().MaxDepositAmount,
		},
		{
			Block:             b4,
			ParticipatedVotes: 3 * params.BeaconConfig().MaxDepositAmount,
			TotalVotes:        params.BeaconConfig().MaxDepositAmount,
		},
		{
			Block:             b5,
			ParticipatedVotes: 1 * params.BeaconConfig().MaxDepositAmount,
			TotalVotes:        params.BeaconConfig().MaxDepositAmount,
		},
	}
	for _, node := range tree {
		if err := db.SaveBlock(node.Block); err != nil {
			t.Fatal(err)
		}
	}

	headState := &pbp2p.BeaconState{
		Slot: b4.Slot,
	}
	if err := db.UpdateChainHead(ctx, b4, headState); err != nil {
		t.Fatal(err)
	}

	bs := &BeaconServer{
		beaconDB:       db,
		targetsFetcher: &mockChainService{targets: attestationTargets},
	}
	slotRange := &pb.TreeBlockSlotRequest{
		SlotFrom: 3,
		SlotTo:   4,
	}
	resp, err := bs.BlockTreeBySlots(ctx, slotRange)
	if err != nil {
		t.Fatal(err)
	}
<<<<<<< HEAD
	sort.Slice(resp.Tree, func(i, j int) bool {
		return string(resp.Tree[i].Block.StateRoot) < string(resp.Tree[j].Block.StateRoot)
	})
	for i := range resp.Tree {
		if !proto.Equal(resp.Tree[i].Block, tree[i].Block) {
			t.Errorf("Expected %v, received %v", tree[i].Block, resp.Tree[i].Block)
		}
	}
}

func Benchmark_Eth1Data(b *testing.B) {
	db := internal.SetupDB(b)
	defer internal.TeardownDB(b, db)
	ctx := context.Background()

	hashesByHeight := make(map[int][]byte)

	beaconState := &pbp2p.BeaconState{
		Eth1DataVotes: []*pbp2p.Eth1Data{},
		LatestEth1Data: &pbp2p.Eth1Data{
			BlockRoot: []byte("stub"),
		},
	}
	var mockSig [96]byte
	var mockCreds [32]byte
	deposits := []*pbp2p.Deposit{
		{
			Index: 0,
			Data: &pbp2p.DepositData{
				Pubkey:                []byte("a"),
				Signature:             mockSig[:],
				WithdrawalCredentials: mockCreds[:],
			},
		},
		{
			Index: 1,
			Data: &pbp2p.DepositData{
				Pubkey:                []byte("b"),
				Signature:             mockSig[:],
				WithdrawalCredentials: mockCreds[:],
			},
		},
	}

	for i, dp := range deposits {
		var root [32]byte
		copy(root[:], []byte{'d', 'e', 'p', 'o', 's', 'i', 't', byte(i)})
		db.InsertDeposit(ctx, dp, big.NewInt(int64(dp.Index)), root)
	}
	numOfVotes := 1000
	for i := 0; i < numOfVotes; i++ {
		blockhash := []byte{'b', 'l', 'o', 'c', 'k', byte(i)}
		deposit := []byte{'d', 'e', 'p', 'o', 's', 'i', 't', byte(i)}
		beaconState.Eth1DataVotes = append(beaconState.Eth1DataVotes, &pbp2p.Eth1Data{
			BlockRoot:   blockhash,
			DepositRoot: deposit,
		})
		hashesByHeight[i] = blockhash
	}
	hashesByHeight[numOfVotes+1] = []byte("stub")

	if err := db.SaveState(ctx, beaconState); err != nil {
		b.Fatal(err)
	}
	currentHeight := params.BeaconConfig().Eth1FollowDistance + 5
	beaconServer := &BeaconServer{
		beaconDB: db,
		powChainService: &mockPOWChainService{
			latestBlockNumber: big.NewInt(int64(currentHeight)),
			hashesByHeight:    hashesByHeight,
		},
	}
	b.ResetTimer()
	for i := 0; i < b.N; i++ {
		_, err := beaconServer.Eth1Data(context.Background(), nil)
		if err != nil {
			b.Fatal(err)
		}
=======
	if len(resp.Tree) != 2 {
		t.Logf("Incorrect number of nodes in tree, expected: %d, actual: %d", 2, len(resp.Tree))
>>>>>>> f02afa20
	}
}<|MERGE_RESOLUTION|>--- conflicted
+++ resolved
@@ -280,7 +280,6 @@
 	}, b2Root); err != nil {
 		t.Fatal(err)
 	}
-<<<<<<< HEAD
 	depositTrie, err := trieutil.NewTrie(int(params.BeaconConfig().DepositContractTreeDepth))
 	if err != nil {
 		t.Fatal(fmt.Errorf("could not setup deposit trie: %v", err))
@@ -309,20 +308,6 @@
 
 		}
 		d.InsertPendingDeposit(ctx, dp, big.NewInt(int64(dp.Index)), depositTrie.Root())
-=======
-	b3 := &pbp2p.BeaconBlock{
-		Slot:       3,
-		ParentRoot: justifiedRoot[:],
-		StateRoot:  []byte{0x3},
-	}
-	b3Root, _ := hashutil.HashBeaconBlock(b3)
-	if err := db.SaveHistoricalState(ctx, &pbp2p.BeaconState{
-		Slot:              3,
-		ValidatorRegistry: validators,
-		Balances:          balances,
-	}, b3Root); err != nil {
-		t.Fatal(err)
->>>>>>> f02afa20
 	}
 	b4 := &pbp2p.BeaconBlock{
 		Slot:       4,
@@ -449,7 +434,6 @@
 		}
 	}
 
-<<<<<<< HEAD
 	depositTrie, err := trieutil.NewTrie(int(params.BeaconConfig().DepositContractTreeDepth))
 	if err != nil {
 		t.Fatal(fmt.Errorf("could not setup deposit trie: %v", err))
@@ -469,13 +453,6 @@
 
 	for _, dp := range recentDeposits {
 		d.InsertPendingDeposit(ctx, dp, big.NewInt(int64(dp.Index)), depositTrie.Root())
-=======
-	headState := &pbp2p.BeaconState{
-		Slot: b4.Slot,
-	}
-	if err := db.UpdateChainHead(ctx, b4, headState); err != nil {
-		t.Fatal(err)
->>>>>>> f02afa20
 	}
 
 	bs := &BeaconServer{
@@ -525,7 +502,6 @@
 	if err := db.SaveJustifiedBlock(justifiedBlock); err != nil {
 		t.Fatal(err)
 	}
-<<<<<<< HEAD
 
 	depositTrie, err := trieutil.NewTrie(int(params.BeaconConfig().DepositContractTreeDepth))
 	if err != nil {
@@ -546,22 +522,6 @@
 
 	for _, dp := range recentDeposits {
 		d.InsertPendingDeposit(ctx, dp, big.NewInt(int64(dp.Index)), depositTrie.Root())
-=======
-	justifiedRoot, _ := hashutil.HashBeaconBlock(justifiedBlock)
-	validators := []*pbp2p.Validator{{ExitEpoch: params.BeaconConfig().FarFutureEpoch}}
-	balances := []uint64{params.BeaconConfig().MaxDepositAmount}
-	b1 := &pbp2p.BeaconBlock{
-		Slot:       3,
-		ParentRoot: justifiedRoot[:],
-	}
-	b1Root, _ := hashutil.HashBeaconBlock(b1)
-	if err := db.SaveHistoricalState(ctx, &pbp2p.BeaconState{
-		Slot:              3,
-		ValidatorRegistry: validators,
-		Balances:          balances,
-	}, b1Root); err != nil {
-		t.Fatal(err)
->>>>>>> f02afa20
 	}
 	b2 := &pbp2p.BeaconBlock{
 		Slot:       3,
@@ -579,7 +539,6 @@
 		Slot:       3,
 		ParentRoot: justifiedRoot[:],
 	}
-<<<<<<< HEAD
 }
 
 func TestEth1Data_EmptyVotesFetchBlockHashFailure(t *testing.T) {
@@ -592,15 +551,6 @@
 		powChainService: &faultyPOWChainService{
 			hashesByHeight: make(map[int][]byte),
 		},
-=======
-	b3Root, _ := hashutil.HashBeaconBlock(b3)
-	if err := db.SaveHistoricalState(ctx, &pbp2p.BeaconState{
-		Slot:              3,
-		ValidatorRegistry: validators,
-		Balances:          balances,
-	}, b3Root); err != nil {
-		t.Fatal(err)
->>>>>>> f02afa20
 	}
 	b4 := &pbp2p.BeaconBlock{
 		Slot:       4,
@@ -618,7 +568,6 @@
 		Slot:       5,
 		ParentRoot: b3Root[:],
 	}
-<<<<<<< HEAD
 }
 
 func TestEth1Data_EmptyVotesOk(t *testing.T) {
@@ -659,44 +608,6 @@
 			DepositRoot: depositRoot[:],
 		},
 		Eth1DataVotes: []*pbp2p.Eth1Data{},
-=======
-	b5Root, _ := hashutil.HashBeaconBlock(b5)
-	if err := db.SaveHistoricalState(ctx, &pbp2p.BeaconState{
-		Slot:              5,
-		ValidatorRegistry: validators,
-		Balances:          balances,
-	}, b5Root); err != nil {
-		t.Fatal(err)
-	}
-	attestationTargets := make(map[uint64]*pbp2p.AttestationTarget)
-	// We give block A 3 votes.
-	attestationTargets[0] = &pbp2p.AttestationTarget{
-		Slot:       b1.Slot,
-		ParentRoot: b1.ParentRoot,
-		BlockRoot:  b1Root[:],
-	}
-	attestationTargets[1] = &pbp2p.AttestationTarget{
-		Slot:       b1.Slot,
-		ParentRoot: b1.ParentRoot,
-		BlockRoot:  b1Root[:],
-	}
-	attestationTargets[2] = &pbp2p.AttestationTarget{
-		Slot:       b1.Slot,
-		ParentRoot: b1.ParentRoot,
-		BlockRoot:  b1Root[:],
-	}
-
-	// We give block C 2 votes.
-	attestationTargets[3] = &pbp2p.AttestationTarget{
-		Slot:       b2.Slot,
-		ParentRoot: b2.ParentRoot,
-		BlockRoot:  b2Root[:],
-	}
-	attestationTargets[4] = &pbp2p.AttestationTarget{
-		Slot:       b2.Slot,
-		ParentRoot: b2.ParentRoot,
-		BlockRoot:  b2Root[:],
->>>>>>> f02afa20
 	}
 
 	// We give block D 2 votes.
@@ -727,8 +638,8 @@
 		ParentRoot: b4.ParentRoot,
 		BlockRoot:  b4Root[:],
 	}
-
-<<<<<<< HEAD
+}
+
 func TestEth1Data_NonEmptyVotesSelectsBestVote(t *testing.T) {
 	db := internal.SetupDB(t)
 	defer internal.TeardownDB(t, db)
@@ -810,40 +721,6 @@
 		Eth1DataVotes: eth1DataVotes,
 		LatestEth1Data: &pbp2p.Eth1Data{
 			BlockRoot: []byte("stub"),
-=======
-	// We give block E 1 vote.
-	attestationTargets[10] = &pbp2p.AttestationTarget{
-		Slot:       b5.Slot,
-		ParentRoot: b5.ParentRoot,
-		BlockRoot:  b5Root[:],
-	}
-
-	tree := []*pb.BlockTreeResponse_TreeNode{
-		{
-			Block:             b1,
-			ParticipatedVotes: 3 * params.BeaconConfig().MaxDepositAmount,
-			TotalVotes:        params.BeaconConfig().MaxDepositAmount,
-		},
-		{
-			Block:             b2,
-			ParticipatedVotes: 2 * params.BeaconConfig().MaxDepositAmount,
-			TotalVotes:        params.BeaconConfig().MaxDepositAmount,
-		},
-		{
-			Block:             b3,
-			ParticipatedVotes: 2 * params.BeaconConfig().MaxDepositAmount,
-			TotalVotes:        params.BeaconConfig().MaxDepositAmount,
-		},
-		{
-			Block:             b4,
-			ParticipatedVotes: 3 * params.BeaconConfig().MaxDepositAmount,
-			TotalVotes:        params.BeaconConfig().MaxDepositAmount,
-		},
-		{
-			Block:             b5,
-			ParticipatedVotes: 1 * params.BeaconConfig().MaxDepositAmount,
-			TotalVotes:        params.BeaconConfig().MaxDepositAmount,
->>>>>>> f02afa20
 		},
 	}
 	for _, node := range tree {
@@ -857,7 +734,6 @@
 	if err := db.UpdateChainHead(ctx, b4, headState); err != nil {
 		t.Fatal(err)
 	}
-<<<<<<< HEAD
 
 	var mockSig [96]byte
 	var mockCreds [32]byte
@@ -906,11 +782,6 @@
 				9: []byte{9},
 			},
 		},
-=======
-	bs := &BeaconServer{
-		beaconDB:       db,
-		targetsFetcher: &mockChainService{targets: attestationTargets},
->>>>>>> f02afa20
 	}
 	if _, err := bs.BlockTreeBySlots(ctx, nil); err == nil {
 		// There should be a "argument 'TreeBlockSlotRequest' cannot be nil" error
@@ -1135,7 +1006,6 @@
 	if err != nil {
 		t.Fatal(err)
 	}
-<<<<<<< HEAD
 	sort.Slice(resp.Tree, func(i, j int) bool {
 		return string(resp.Tree[i].Block.StateRoot) < string(resp.Tree[j].Block.StateRoot)
 	})
@@ -1214,9 +1084,5 @@
 		if err != nil {
 			b.Fatal(err)
 		}
-=======
-	if len(resp.Tree) != 2 {
-		t.Logf("Incorrect number of nodes in tree, expected: %d, actual: %d", 2, len(resp.Tree))
->>>>>>> f02afa20
 	}
 }