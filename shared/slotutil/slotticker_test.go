--- conflicted
+++ resolved
@@ -98,12 +98,7 @@
 	// Tick twice.
 	tick <- time.Now()
 	slot = <-ticker.C()
-<<<<<<< HEAD
-	if slot != 1 {
-		t.Fatalf("Expected %d, got %d", 1, slot)
-=======
 	if slot != 1+params.BeaconConfig().GenesisSlot {
 		t.Fatalf("Expected %d, got %d", params.BeaconConfig().GenesisSlot+1, slot)
->>>>>>> bae78a7f
 	}
 }