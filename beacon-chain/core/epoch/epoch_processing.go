--- conflicted
+++ resolved
@@ -24,15 +24,9 @@
 // MatchedAttestations is an object that contains the correctly
 // voted attestations based on source, target and head criteria.
 type MatchedAttestations struct {
-<<<<<<< HEAD
-	Source []*pb.PendingAttestation
-	Target []*pb.PendingAttestation
-	Head   []*pb.PendingAttestation
-=======
 	source []*pb.PendingAttestation
 	Target []*pb.PendingAttestation
 	head   []*pb.PendingAttestation
->>>>>>> 6d86d0b3
 }
 
 // CanProcessEpoch checks the eligibility to process epoch.
@@ -44,7 +38,6 @@
 	return (state.Slot+1)%params.BeaconConfig().SlotsPerEpoch == 0
 }
 
-<<<<<<< HEAD
 // MatchAttestations matches the attestations gathered in a span of an epoch
 // and categorize them whether they correctly voted for source, target and head.
 // We combined the individual helpers from spec for efficiency and to achieve O(N) run time.
@@ -128,8 +121,6 @@
 	return helpers.TotalBalance(state, indices), nil
 }
 
-=======
->>>>>>> 6d86d0b3
 // ProcessJustificationAndFinalization processes justification and finalization during
 // epoch processing. This is where a beacon node can justify and finalize a new epoch.
 //
@@ -765,15 +756,9 @@
 		return nil, nil, fmt.Errorf("could not get source, target and head attestations: %v", err)
 	}
 	var attsPackage [][]*pb.PendingAttestation
-<<<<<<< HEAD
-	attsPackage = append(attsPackage, atts.Source)
-	attsPackage = append(attsPackage, atts.Target)
-	attsPackage = append(attsPackage, atts.Head)
-=======
 	attsPackage = append(attsPackage, atts.source)
 	attsPackage = append(attsPackage, atts.Target)
 	attsPackage = append(attsPackage, atts.head)
->>>>>>> 6d86d0b3
 	// Compute rewards / penalties for each attestation in the list and update
 	// the rewards and penalties lists.
 	for _, matchAtt := range attsPackage {
@@ -822,11 +807,7 @@
 	// based on the finality delay.
 	finalityDelay := prevEpoch - state.FinalizedEpoch
 	if finalityDelay > params.BeaconConfig().MinEpochsToInactivityPenalty {
-<<<<<<< HEAD
 		targetIndices, err := unslashedAttestingIndices(state, atts.Target)
-=======
-		targetIndices, err := UnslashedAttestingIndices(state, atts.Target)
->>>>>>> 6d86d0b3
 		if err != nil {
 			return nil, nil, fmt.Errorf("could not get attestation indices: %v", err)
 		}
@@ -905,51 +886,6 @@
 	return rewards, penalties, nil
 }
 
-<<<<<<< HEAD
-=======
-// UnslashedAttestingIndices returns all the attesting indices from a list of attestations,
-// it sorts the indices and filters out the slashed ones.
-//
-// Spec pseudocode definition:
-//  def get_unslashed_attesting_indices(state: BeaconState, attestations: List[PendingAttestation]) -> List[ValidatorIndex]:
-//    output = set()
-//    for a in attestations:
-//        output = output.union(get_attesting_indices(state, a.data, a.aggregation_bitfield))
-//    return sorted(filter(lambda index: not state.validator_registry[index].slashed, list(output)))
-func UnslashedAttestingIndices(state *pb.BeaconState, atts []*pb.PendingAttestation) ([]uint64, error) {
-	var setIndices []uint64
-	for _, att := range atts {
-		indices, err := helpers.AttestingIndices(state, att.Data, att.AggregationBitfield)
-		if err != nil {
-			return nil, fmt.Errorf("could not get attester indices: %v", err)
-		}
-		setIndices = sliceutil.UnionUint64(setIndices, indices)
-	}
-	// Sort the attesting set indices by increasing order.
-	sort.Slice(setIndices, func(i, j int) bool { return setIndices[i] < setIndices[j] })
-	// Remove the slashed validator indices.
-	for i := 0; i < len(setIndices); i++ {
-		if state.ValidatorRegistry[setIndices[i]].Slashed {
-			setIndices = append(setIndices[:i], setIndices[i+1:]...)
-		}
-	}
-	return setIndices, nil
-}
-
-// AttestingBalance returns the total balance from all the attesting indices.
-//
-// Spec pseudocode definition:
-//  def get_attesting_balance(state: BeaconState, attestations: List[PendingAttestation]) -> Gwei:
-//    return get_total_balance(state, get_unslashed_attesting_indices(state, attestations))
-func AttestingBalance(state *pb.BeaconState, atts []*pb.PendingAttestation) (uint64, error) {
-	indices, err := UnslashedAttestingIndices(state, atts)
-	if err != nil {
-		return 0, fmt.Errorf("could not get attesting indices: %v", err)
-	}
-	return helpers.TotalBalance(state, indices), nil
-}
-
->>>>>>> 6d86d0b3
 // EarlistAttestation returns attestation with the earliest inclusion slot.
 //
 // Spec pseudocode definition:
@@ -977,81 +913,7 @@
 	return earliest, nil
 }
 
-<<<<<<< HEAD
 // crosslinkFromAttsData returns a constructed crosslink from attestation data.
-=======
-// MatchAttestations matches the attestations gathered in a span of an epoch
-// and categorize them whether they correctly voted for source, target and head.
-// We combined the individual helpers from spec for efficiency and to achieve O(N) run time.
-//
-// Spec pseudocode definition:
-//  def get_matching_source_attestations(state: BeaconState, epoch: Epoch) -> List[PendingAttestation]:
-//    assert epoch in (get_current_epoch(state), get_previous_epoch(state))
-//    return state.current_epoch_attestations if epoch == get_current_epoch(state) else state.previous_epoch_attestations
-//
-//  def get_matching_target_attestations(state: BeaconState, epoch: Epoch) -> List[PendingAttestation]:
-//    return [
-//        a for a in get_matching_source_attestations(state, epoch)
-//        if a.data.target_root == get_block_root(state, epoch)
-//    ]
-//
-//  def get_matching_head_attestations(state: BeaconState, epoch: Epoch) -> List[PendingAttestation]:
-//    return [
-//        a for a in get_matching_source_attestations(state, epoch)
-//        if a.data.beacon_block_root == get_block_root_at_slot(state, a.data.slot)
-//    ]
-func MatchAttestations(state *pb.BeaconState, epoch uint64) (*MatchedAttestations, error) {
-	currentEpoch := helpers.CurrentEpoch(state)
-	previousEpoch := helpers.PrevEpoch(state)
-
-	// Input epoch for matching the source attestations has to be within range
-	// of current epoch & previous epoch.
-	if epoch != currentEpoch && epoch != previousEpoch {
-		return nil, fmt.Errorf("input epoch: %d != current epoch: %d or previous epoch: %d",
-			epoch, currentEpoch, previousEpoch)
-	}
-
-	// Decide if the source attestations are coming from current or previous epoch.
-	var srcAtts []*pb.PendingAttestation
-	if epoch == currentEpoch {
-		srcAtts = state.CurrentEpochAttestations
-	} else {
-		srcAtts = state.PreviousEpochAttestations
-	}
-	targetRoot, err := helpers.BlockRoot(state, epoch)
-	if err != nil {
-		return nil, fmt.Errorf("could not get block root for epoch %d: %v", epoch, err)
-	}
-
-	tgtAtts := make([]*pb.PendingAttestation, 0, len(srcAtts))
-	headAtts := make([]*pb.PendingAttestation, 0, len(srcAtts))
-	for _, srcAtt := range srcAtts {
-		// If the target root matches attestation's target root,
-		// then we know this attestation has correctly voted for target.
-		if bytes.Equal(srcAtt.Data.TargetRoot, targetRoot) {
-			tgtAtts = append(tgtAtts, srcAtt)
-		}
-
-		// If the block root at slot matches attestation's block root at slot,
-		// then we know this attestation has correctly voted for head.
-		headRoot, err := helpers.BlockRootAtSlot(state, srcAtt.Data.Slot)
-		if err != nil {
-			return nil, fmt.Errorf("could not get block root for slot %d: %v", srcAtt.Data.Slot, err)
-		}
-		if bytes.Equal(srcAtt.Data.BeaconBlockRoot, headRoot) {
-			headAtts = append(headAtts, srcAtt)
-		}
-	}
-
-	return &MatchedAttestations{
-		source: srcAtts,
-		Target: tgtAtts,
-		head:   headAtts,
-	}, nil
-}
-
-// CrosslinkFromAttsData returns a constructed crosslink from attestation data.
->>>>>>> 6d86d0b3
 //
 // Spec pseudocode definition:
 //  def get_crosslink_from_attestation_data(state: BeaconState, data: AttestationData) -> Crosslink:
