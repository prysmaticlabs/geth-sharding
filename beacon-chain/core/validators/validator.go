--- conflicted
+++ resolved
@@ -29,10 +29,6 @@
 		pubkey := hashutil.Hash([]byte{byte(i)})
 		validators[i] = &pb.ValidatorRecord{
 			ExitEpoch:              config.FarFutureEpoch,
-<<<<<<< HEAD
-			Balance:                config.MaxDeposit,
-=======
->>>>>>> 174067ae
 			Pubkey:                 pubkey[:],
 			RandaoCommitmentHash32: randaoReveal[:],
 			RandaoLayers:           1,
@@ -642,9 +638,5 @@
 		penalizedWithdrawalEpochs := config.LatestPenalizedExitLength / 2
 		return currentEpoch >= validator.PenalizedEpoch+penalizedWithdrawalEpochs
 	}
-<<<<<<< HEAD
 	return currentEpoch >= validator.ExitEpoch+config.MinValidatorWithdrawalTime
-=======
-	return currentEpoch >= validator.ExitEpoch+config.MinValidatorWithdrawalEpochs
->>>>>>> 174067ae
 }