// Package initialsync is run by the beacon node when the local chain is
// behind the network's longest chain. Initial sync works as follows:
// The node requests for the slot number of the most recent finalized block.
// The node then builds from the most recent finalized block by requesting for subsequent
// blocks by slot number. Once the service detects that the local chain is caught up with
// the network, the service hands over control to the regular sync service.
// Note: The behavior of initialsync will likely change as the specification changes.
// The most significant and highly probable change will be determining where to sync from.
// The beacon chain may sync from a block in the pasts X months in order to combat long-range attacks
// (see here: https://github.com/ethereum/wiki/wiki/Proof-of-Stake-FAQs#what-is-weak-subjectivity)
package initialsync

import (
	"context"
	"errors"
	"fmt"
	"sync"
	"time"

	"github.com/gogo/protobuf/proto"
	"github.com/prysmaticlabs/prysm/beacon-chain/db"
	pb "github.com/prysmaticlabs/prysm/proto/beacon/p2p/v1"
	"github.com/prysmaticlabs/prysm/shared/bytesutil"
	"github.com/prysmaticlabs/prysm/shared/event"
	"github.com/prysmaticlabs/prysm/shared/hashutil"
	"github.com/prysmaticlabs/prysm/shared/p2p"
	"github.com/prysmaticlabs/prysm/shared/params"
	"github.com/sirupsen/logrus"
	"go.opencensus.io/trace"
)

var log = logrus.WithField("prefix", "initial-sync")

// Config defines the configurable properties of InitialSync.
//
type Config struct {
	SyncPollingInterval     time.Duration
	BlockBufferSize         int
	BlockAnnounceBufferSize int
	BatchedBlockBufferSize  int
	StateBufferSize         int
	BeaconDB                *db.BeaconDB
	P2P                     p2pAPI
	SyncService             syncService
	ChainService            chainService
}

// DefaultConfig provides the default configuration for a sync service.
// SyncPollingInterval determines how frequently the service checks that initial sync is complete.
// BlockBufferSize determines that buffer size of the `blockBuf` channel.
// StateBufferSize determines the buffer size of thhe `stateBuf` channel.
func DefaultConfig() *Config {
	return &Config{
		SyncPollingInterval:     time.Duration(params.BeaconConfig().SyncPollingInterval) * time.Second,
		BlockBufferSize:         100,
		BatchedBlockBufferSize:  100,
		BlockAnnounceBufferSize: 100,
		StateBufferSize:         100,
	}
}

type p2pAPI interface {
	Subscribe(msg proto.Message, channel chan p2p.Message) event.Subscription
	Send(msg proto.Message, peer p2p.Peer)
	Broadcast(msg proto.Message)
}

type chainService interface {
	IncomingBlockFeed() *event.Feed
}

// SyncService is the interface for the Sync service.
// InitialSync calls `Start` when initial sync completes.
type syncService interface {
	Start()
	ResumeSync()
}

// InitialSync defines the main class in this package.
// See the package comments for a general description of the service's functions.
type InitialSync struct {
	ctx                            context.Context
	cancel                         context.CancelFunc
	p2p                            p2pAPI
	syncService                    syncService
	chainService                   chainService
	db                             *db.BeaconDB
	blockAnnounceBuf               chan p2p.Message
	batchedBlockBuf                chan p2p.Message
	blockBuf                       chan p2p.Message
	stateBuf                       chan p2p.Message
	currentSlot                    uint64
	highestObservedSlot            uint64
	beaconStateSlot                uint64
	syncPollingInterval            time.Duration
	inMemoryBlocks                 map[uint64]*pb.BeaconBlock
	syncedFeed                     *event.Feed
	reqState                       bool
	stateRootOfHighestObservedSlot [32]byte
	mutex                          *sync.Mutex
}

// NewInitialSyncService constructs a new InitialSyncService.
// This method is normally called by the main node.
func NewInitialSyncService(ctx context.Context,
	cfg *Config,
) *InitialSync {
	ctx, cancel := context.WithCancel(ctx)

	blockBuf := make(chan p2p.Message, cfg.BlockBufferSize)
	stateBuf := make(chan p2p.Message, cfg.StateBufferSize)
	blockAnnounceBuf := make(chan p2p.Message, cfg.BlockAnnounceBufferSize)
	batchedBlockBuf := make(chan p2p.Message, cfg.BatchedBlockBufferSize)

	return &InitialSync{
		ctx:                            ctx,
		cancel:                         cancel,
		p2p:                            cfg.P2P,
		syncService:                    cfg.SyncService,
		chainService:                   cfg.ChainService,
		db:                             cfg.BeaconDB,
		currentSlot:                    params.BeaconConfig().GenesisSlot,
		highestObservedSlot:            params.BeaconConfig().GenesisSlot,
		beaconStateSlot:                params.BeaconConfig().GenesisSlot,
		blockBuf:                       blockBuf,
		stateBuf:                       stateBuf,
		batchedBlockBuf:                batchedBlockBuf,
		blockAnnounceBuf:               blockAnnounceBuf,
		syncPollingInterval:            cfg.SyncPollingInterval,
		inMemoryBlocks:                 map[uint64]*pb.BeaconBlock{},
		syncedFeed:                     new(event.Feed),
		reqState:                       false,
		stateRootOfHighestObservedSlot: [32]byte{},
		mutex:                          new(sync.Mutex),
	}
}

// Start begins the goroutine.
func (s *InitialSync) Start() {
	cHead, err := s.db.ChainHead()
	if err != nil {
		log.Errorf("Unable to get chain head %v", err)
	}
	s.currentSlot = cHead.Slot

	var reqState bool
	// setting genesis bool
	if cHead.Slot == params.BeaconConfig().GenesisSlot || s.isSlotDiffLarge() {
		reqState = true
	}
	s.reqState = reqState

	go func() {
		ticker := time.NewTicker(s.syncPollingInterval)
		s.run(ticker.C)
		ticker.Stop()
	}()
	go s.checkInMemoryBlocks()
}

// Stop kills the initial sync goroutine.
func (s *InitialSync) Stop() error {
	log.Info("Stopping service")
	s.cancel()
	return nil
}

// InitializeObservedSlot sets the highest observed slot.
func (s *InitialSync) InitializeObservedSlot(slot uint64) {
	s.highestObservedSlot = slot
}

// InitializeStateRoot sets the state root of the highest observed slot.
func (s *InitialSync) InitializeStateRoot(root [32]byte) {
	s.stateRootOfHighestObservedSlot = root
}

// SyncedFeed returns a feed which fires a message once the node is synced
func (s *InitialSync) SyncedFeed() *event.Feed {
	return s.syncedFeed
}

// run is the main goroutine for the initial sync service.
// delayChan is explicitly passed into this function to facilitate tests that don't require a timeout.
// It is assumed that the goroutine `run` is only called once per instance.
func (s *InitialSync) run(delayChan <-chan time.Time) {

	blockSub := s.p2p.Subscribe(&pb.BeaconBlockResponse{}, s.blockBuf)
	batchedBlocksub := s.p2p.Subscribe(&pb.BatchedBeaconBlockResponse{}, s.batchedBlockBuf)
	blockAnnounceSub := s.p2p.Subscribe(&pb.BeaconBlockAnnounce{}, s.blockAnnounceBuf)
	beaconStateSub := s.p2p.Subscribe(&pb.BeaconStateResponse{}, s.stateBuf)
	defer func() {
		blockSub.Unsubscribe()
		blockAnnounceSub.Unsubscribe()
		beaconStateSub.Unsubscribe()
		batchedBlocksub.Unsubscribe()
		close(s.batchedBlockBuf)
		close(s.blockBuf)
		close(s.stateBuf)
	}()

<<<<<<< HEAD
	if s.atGenesis {
		if err := s.requestStateFromPeer(s.ctx, s.stateRootOfHighestObservedSlot[:], p2p.Peer{}); err != nil {
=======
	if s.reqState {
		if err := s.requestStateFromPeer(s.stateRootOfHighestObservedSlot[:], p2p.Peer{}); err != nil {
>>>>>>> b264cdc5
			log.Errorf("Could not request state from peer %v", err)
		}
	} else {
		// Send out a batch request
		s.requestBatchedBlocks(s.currentSlot+1, s.highestObservedSlot)
	}

	for {
		select {
		case <-s.ctx.Done():
			log.Debug("Exiting goroutine")
			return
		case <-delayChan:
<<<<<<< HEAD
			if s.checkSyncStatus() {
=======
			if s.reqState {
				if err := s.requestStateFromPeer(s.stateRootOfHighestObservedSlot[:], p2p.Peer{}); err != nil {
					log.Errorf("Could not request state from peer %v", err)
				}
				continue
			}
			if s.highestObservedSlot == s.currentSlot {
				log.Info("Exiting initial sync and starting normal sync")
				s.syncedFeed.Send(s.currentSlot)
				s.syncService.ResumeSync()
>>>>>>> b264cdc5
				return
			}
		case msg := <-s.blockAnnounceBuf:
<<<<<<< HEAD
			s.processBlockAnnounce(msg)
=======
			data := msg.Data.(*pb.BeaconBlockAnnounce)

			if s.reqState {
				if err := s.requestStateFromPeer(s.stateRootOfHighestObservedSlot[:], p2p.Peer{}); err != nil {
					log.Errorf("Could not request state from peer %v", err)
				}
				continue
			}

			if data.SlotNumber > s.highestObservedSlot {
				s.highestObservedSlot = data.SlotNumber
			}

			s.requestBatchedBlocks(s.currentSlot+1, s.highestObservedSlot)
			log.Debugf("Successfully requested the next block with slot: %d", data.SlotNumber)
>>>>>>> b264cdc5
		case msg := <-s.blockBuf:
			data := msg.Data.(*pb.BeaconBlockResponse)
			s.processBlock(msg.Ctx, data.Block, msg.Peer)
		case msg := <-s.stateBuf:
<<<<<<< HEAD
			s.processState(msg)
=======
			data := msg.Data.(*pb.BeaconStateResponse)
			beaconState := data.BeaconState

			if s.currentSlot > beaconState.FinalizedEpoch*params.BeaconConfig().SlotsPerEpoch {
				continue
			}

			if err := s.db.SaveState(beaconState); err != nil {
				log.Errorf("Unable to set beacon state for initial sync %v", err)
			}

			h, err := hashutil.HashProto(beaconState)
			if err != nil {
				log.Error(err)
				continue
			}

			if h == s.stateRootOfHighestObservedSlot {
				s.reqState = false
			}

			// sets the current slot to the last finalized slot of the
			// beacon state to begin our sync from.
			s.currentSlot = beaconState.FinalizedEpoch * params.BeaconConfig().SlotsPerEpoch
			s.beaconStateSlot = beaconState.Slot
			log.Debugf("Successfully saved beacon state with the last finalized slot: %d", beaconState.FinalizedEpoch*params.BeaconConfig().SlotsPerEpoch)

			s.requestBatchedBlocks(s.currentSlot+1, s.highestObservedSlot)

>>>>>>> b264cdc5
		case msg := <-s.batchedBlockBuf:
			s.processBatchedBlocks(msg)
		}
	}
}

// checkInMemoryBlocks is another routine which will run concurrently with the
// main routine for initial sync, where it checks the blocks saved in memory regularly
// to see if the blocks are valid enough to be processed.
func (s *InitialSync) checkInMemoryBlocks() {
	for {
		select {
		case <-s.ctx.Done():
			return
		default:
			if s.currentSlot == s.highestObservedSlot {
				return
			}
			s.mutex.Lock()
			if block, ok := s.inMemoryBlocks[s.currentSlot+1]; ok && s.currentSlot+1 <= s.highestObservedSlot {
				s.processBlock(s.ctx, block, p2p.Peer{})
			}
			s.mutex.Unlock()
		}
	}
}

// checkSyncStatus verifies if the beacon node is correctly synced with its peers up to their
// latest canonical head. If not, then it requests batched blocks up to the highest observed slot.
func (s *InitialSync) checkSyncStatus() bool {
	if s.atGenesis {
		if err := s.requestStateFromPeer(s.ctx, s.stateRootOfHighestObservedSlot[:], p2p.Peer{}); err != nil {
			log.Errorf("Could not request state from peer %v", err)
		}
		return false
	}
	if s.highestObservedSlot == s.currentSlot {
		log.Info("Exiting initial sync and starting normal sync")
		s.syncedFeed.Send(s.currentSlot)
		s.syncService.ResumeSync()
		return true
	}
	// requests multiple blocks so as to save and sync quickly.
	s.requestBatchedBlocks(s.currentSlot+1, s.highestObservedSlot)
	return false
}

func (s *InitialSync) processBlockAnnounce(msg p2p.Message) {
	ctx, span := trace.StartSpan(msg.Ctx, "beacon-chain.sync.initial-sync.processBlockAnnounce")
	defer span.End()
	data := msg.Data.(*pb.BeaconBlockAnnounce)
	recBlockAnnounce.Inc()

	if s.atGenesis {
		if err := s.requestStateFromPeer(ctx, s.stateRootOfHighestObservedSlot[:], p2p.Peer{}); err != nil {
			log.Errorf("Could not request state from peer %v", err)
		}
		return
	}

	if data.SlotNumber > s.highestObservedSlot {
		s.highestObservedSlot = data.SlotNumber
	}

	s.requestBatchedBlocks(s.currentSlot+1, s.highestObservedSlot)
	log.Debugf("Successfully requested the next block with slot: %d", data.SlotNumber)
}

// processBlock is the main method that validates each block which is received
// for initial sync. It checks if the blocks are valid and then will continue to
// process and save it into the db.
func (s *InitialSync) processBlock(ctx context.Context, block *pb.BeaconBlock, peer p2p.Peer) {
	ctx, span := trace.StartSpan(ctx, "beacon-chain.sync.initial-sync.processBlock")
	defer span.End()
	recBlock.Inc()
	if block.Slot > s.highestObservedSlot {
		s.highestObservedSlot = block.Slot
		s.stateRootOfHighestObservedSlot = bytesutil.ToBytes32(block.StateRootHash32)
	}

	if block.Slot < s.currentSlot {
		return
	}

	// requesting beacon state if there is no saved state.
<<<<<<< HEAD
	if s.atGenesis {
		if err := s.requestStateFromPeer(ctx, block.StateRootHash32, peer); err != nil {
=======
	if s.reqState {
		if err := s.requestStateFromPeer(block.StateRootHash32, peer); err != nil {
>>>>>>> b264cdc5
			log.Errorf("Could not request beacon state from peer: %v", err)
		}
		return
	}
	// if it isn't the block in the next slot it saves it in memory.
	if block.Slot != (s.currentSlot + 1) {
		s.mutex.Lock()
		defer s.mutex.Unlock()
		if _, ok := s.inMemoryBlocks[block.Slot]; !ok {
			s.inMemoryBlocks[block.Slot] = block
		}
		return
	}

	if err := s.validateAndSaveNextBlock(ctx, block); err != nil {
		log.Errorf("Unable to save block: %v", err)
	}
}

// processBatchedBlocks processes all the received blocks from
// the p2p message.
func (s *InitialSync) processBatchedBlocks(msg p2p.Message) {
	ctx, span := trace.StartSpan(msg.Ctx, "beacon-chain.sync.initial-sync.processBatchedBlocks")
	defer span.End()
	batchedBlockReq.Inc()
	log.Debug("Processing batched block response")

	response := msg.Data.(*pb.BatchedBeaconBlockResponse)
	batchedBlocks := response.BatchedBlocks

	for _, block := range batchedBlocks {
		s.processBlock(ctx, block, msg.Peer)
	}
	log.Debug("Finished processing batched blocks")
}

func (s *InitialSync) processState(msg p2p.Message) {
	_, span := trace.StartSpan(msg.Ctx, "beacon-chain.sync.initial-sync.processState")
	defer span.End()
	data := msg.Data.(*pb.BeaconStateResponse)
	beaconState := data.BeaconState
	recState.Inc()

	if s.currentSlot > beaconState.FinalizedEpoch*params.BeaconConfig().SlotsPerEpoch {
		return
	}

	if err := s.db.SaveState(beaconState); err != nil {
		log.Errorf("Unable to set beacon state for initial sync %v", err)
	}

	h, err := hashutil.HashProto(beaconState)
	if err != nil {
		log.Error(err)
		return
	}

	if h == s.stateRootOfHighestObservedSlot {
		s.atGenesis = false
	}

	// sets the current slot to the last finalized slot of the
	// beacon state to begin our sync from.
	s.currentSlot = beaconState.FinalizedEpoch * params.BeaconConfig().SlotsPerEpoch
	s.beaconStateSlot = beaconState.Slot
	log.Debugf("Successfully saved beacon state with the last finalized slot: %d", beaconState.FinalizedEpoch*params.BeaconConfig().SlotsPerEpoch)

	s.requestBatchedBlocks(s.currentSlot+1, s.highestObservedSlot)
}

// requestStateFromPeer sends a request to a peer for the corresponding state
// for a beacon block.
func (s *InitialSync) requestStateFromPeer(ctx context.Context, stateRoot []byte, peer p2p.Peer) error {
	_, span := trace.StartSpan(ctx, "beacon-chain.sync.initial-sync.requestStateFromPeer")
	defer span.End()
	stateReq.Inc()
	log.Debugf("Successfully processed incoming block with state hash: %#x", stateRoot)
	s.p2p.Send(&pb.BeaconStateRequest{Hash: stateRoot}, peer)
	return nil
}

// requestNextBlock broadcasts a request for a block with the entered slotnumber.
func (s *InitialSync) requestNextBlockBySlot(ctx context.Context, slotNumber uint64) {
	ctx, span := trace.StartSpan(ctx, "beacon-chain.sync.initial-sync.requestBlockBySlot")
	defer span.End()
	log.Debugf("Requesting block %d ", slotNumber)
	blockReqSlot.Inc()
	s.mutex.Lock()
	defer s.mutex.Unlock()
	if block, ok := s.inMemoryBlocks[slotNumber]; ok {
		s.processBlock(ctx, block, p2p.Peer{})
		return
	}
	s.p2p.Broadcast(&pb.BeaconBlockRequestBySlotNumber{SlotNumber: slotNumber})
}

// requestBatchedBlocks sends out a request for multiple blocks till a
// specified bound slot number.
func (s *InitialSync) requestBatchedBlocks(startSlot uint64, endSlot uint64) {
	_, span := trace.StartSpan(context.Background(), "beacon-chain.sync.initial-sync.requestBatchedBlocks")
	defer span.End()
	sentBatchedBlockReq.Inc()
	blockLimit := params.BeaconConfig().BatchBlockLimit
	if startSlot+blockLimit < endSlot {
		endSlot = startSlot + blockLimit
	}
	log.Debugf("Requesting batched blocks from slot %d to %d", startSlot, endSlot)
	s.p2p.Broadcast(&pb.BatchedBeaconBlockRequest{
		StartSlot: startSlot,
		EndSlot:   endSlot,
	})
}

// validateAndSaveNextBlock will validate whether blocks received from the blockfetcher
// routine can be added to the chain.
func (s *InitialSync) validateAndSaveNextBlock(ctx context.Context, block *pb.BeaconBlock) error {
	ctx, span := trace.StartSpan(ctx, "beacon-chain.sync.initial-sync.validateAndSaveNextBlock")
	defer span.End()
	root, err := hashutil.HashBeaconBlock(block)
	if err != nil {
		return err
	}

	if (s.currentSlot + 1) == block.Slot {

		if err := s.checkBlockValidity(ctx, block); err != nil {
			return err
		}

		log.Infof("Saved block with root %#x and slot %d for initial sync", root, block.Slot)
		s.currentSlot = block.Slot

		s.mutex.Lock()
		defer s.mutex.Unlock()
		// delete block from memory
		if _, ok := s.inMemoryBlocks[block.Slot]; ok {
			delete(s.inMemoryBlocks, block.Slot)
		}
		// Send block to main chain service to be processed
		s.chainService.IncomingBlockFeed().Send(block)

		// since the block will not be processed by chainservice.
		if s.beaconStateSlot >= block.Slot {
			if err := s.db.SaveBlock(block); err != nil {
				return err
			}
		}
	}
	return nil
}

func (s *InitialSync) checkBlockValidity(ctx context.Context, block *pb.BeaconBlock) error {
	ctx, span := trace.StartSpan(ctx, "beacon-chain.sync.initial-sync.checkBlockValidity")
	defer span.End()
	blockRoot, err := hashutil.HashBeaconBlock(block)
	if err != nil {
		return fmt.Errorf("could not tree hash received block: %v", err)
	}

	log.Debugf("Processing response to block request: %#x", blockRoot)

	if s.db.HasBlock(blockRoot) {
		return errors.New("received a block that already exists. Exiting")
	}

	beaconState, err := s.db.State(ctx)
	if err != nil {
		return fmt.Errorf("failed to get beacon state: %v", err)
	}

	if block.Slot < beaconState.FinalizedEpoch*params.BeaconConfig().SlotsPerEpoch {
		return errors.New("discarding received block with a slot number smaller than the last finalized slot")
	}
	// Attestation from proposer not verified as, other nodes only store blocks not proposer
	// attestations.
	return nil
}

// isSlotDiff large checks if the difference between the current slot and highest observed
// slot isnt too large.
func (s *InitialSync) isSlotDiffLarge() bool {
	slotsPerEpoch := params.BeaconConfig().SlotsPerEpoch
	epochLimit := params.BeaconConfig().SyncEpochLimit
	return s.currentSlot+slotsPerEpoch*epochLimit < s.highestObservedSlot
}<|MERGE_RESOLUTION|>--- conflicted
+++ resolved
@@ -199,13 +199,8 @@
 		close(s.stateBuf)
 	}()
 
-<<<<<<< HEAD
-	if s.atGenesis {
+	if s.reqState {
 		if err := s.requestStateFromPeer(s.ctx, s.stateRootOfHighestObservedSlot[:], p2p.Peer{}); err != nil {
-=======
-	if s.reqState {
-		if err := s.requestStateFromPeer(s.stateRootOfHighestObservedSlot[:], p2p.Peer{}); err != nil {
->>>>>>> b264cdc5
 			log.Errorf("Could not request state from peer %v", err)
 		}
 	} else {
@@ -219,79 +214,16 @@
 			log.Debug("Exiting goroutine")
 			return
 		case <-delayChan:
-<<<<<<< HEAD
 			if s.checkSyncStatus() {
-=======
-			if s.reqState {
-				if err := s.requestStateFromPeer(s.stateRootOfHighestObservedSlot[:], p2p.Peer{}); err != nil {
-					log.Errorf("Could not request state from peer %v", err)
-				}
-				continue
-			}
-			if s.highestObservedSlot == s.currentSlot {
-				log.Info("Exiting initial sync and starting normal sync")
-				s.syncedFeed.Send(s.currentSlot)
-				s.syncService.ResumeSync()
->>>>>>> b264cdc5
 				return
 			}
 		case msg := <-s.blockAnnounceBuf:
-<<<<<<< HEAD
 			s.processBlockAnnounce(msg)
-=======
-			data := msg.Data.(*pb.BeaconBlockAnnounce)
-
-			if s.reqState {
-				if err := s.requestStateFromPeer(s.stateRootOfHighestObservedSlot[:], p2p.Peer{}); err != nil {
-					log.Errorf("Could not request state from peer %v", err)
-				}
-				continue
-			}
-
-			if data.SlotNumber > s.highestObservedSlot {
-				s.highestObservedSlot = data.SlotNumber
-			}
-
-			s.requestBatchedBlocks(s.currentSlot+1, s.highestObservedSlot)
-			log.Debugf("Successfully requested the next block with slot: %d", data.SlotNumber)
->>>>>>> b264cdc5
 		case msg := <-s.blockBuf:
 			data := msg.Data.(*pb.BeaconBlockResponse)
 			s.processBlock(msg.Ctx, data.Block, msg.Peer)
 		case msg := <-s.stateBuf:
-<<<<<<< HEAD
 			s.processState(msg)
-=======
-			data := msg.Data.(*pb.BeaconStateResponse)
-			beaconState := data.BeaconState
-
-			if s.currentSlot > beaconState.FinalizedEpoch*params.BeaconConfig().SlotsPerEpoch {
-				continue
-			}
-
-			if err := s.db.SaveState(beaconState); err != nil {
-				log.Errorf("Unable to set beacon state for initial sync %v", err)
-			}
-
-			h, err := hashutil.HashProto(beaconState)
-			if err != nil {
-				log.Error(err)
-				continue
-			}
-
-			if h == s.stateRootOfHighestObservedSlot {
-				s.reqState = false
-			}
-
-			// sets the current slot to the last finalized slot of the
-			// beacon state to begin our sync from.
-			s.currentSlot = beaconState.FinalizedEpoch * params.BeaconConfig().SlotsPerEpoch
-			s.beaconStateSlot = beaconState.Slot
-			log.Debugf("Successfully saved beacon state with the last finalized slot: %d", beaconState.FinalizedEpoch*params.BeaconConfig().SlotsPerEpoch)
-
-			s.requestBatchedBlocks(s.currentSlot+1, s.highestObservedSlot)
-
->>>>>>> b264cdc5
 		case msg := <-s.batchedBlockBuf:
 			s.processBatchedBlocks(msg)
 		}
@@ -322,7 +254,7 @@
 // checkSyncStatus verifies if the beacon node is correctly synced with its peers up to their
 // latest canonical head. If not, then it requests batched blocks up to the highest observed slot.
 func (s *InitialSync) checkSyncStatus() bool {
-	if s.atGenesis {
+	if s.reqState {
 		if err := s.requestStateFromPeer(s.ctx, s.stateRootOfHighestObservedSlot[:], p2p.Peer{}); err != nil {
 			log.Errorf("Could not request state from peer %v", err)
 		}
@@ -345,7 +277,7 @@
 	data := msg.Data.(*pb.BeaconBlockAnnounce)
 	recBlockAnnounce.Inc()
 
-	if s.atGenesis {
+	if s.reqState {
 		if err := s.requestStateFromPeer(ctx, s.stateRootOfHighestObservedSlot[:], p2p.Peer{}); err != nil {
 			log.Errorf("Could not request state from peer %v", err)
 		}
@@ -377,13 +309,8 @@
 	}
 
 	// requesting beacon state if there is no saved state.
-<<<<<<< HEAD
-	if s.atGenesis {
-		if err := s.requestStateFromPeer(ctx, block.StateRootHash32, peer); err != nil {
-=======
 	if s.reqState {
-		if err := s.requestStateFromPeer(block.StateRootHash32, peer); err != nil {
->>>>>>> b264cdc5
+		if err := s.requestStateFromPeer(s.ctx, block.StateRootHash32, peer); err != nil {
 			log.Errorf("Could not request beacon state from peer: %v", err)
 		}
 		return
@@ -442,7 +369,7 @@
 	}
 
 	if h == s.stateRootOfHighestObservedSlot {
-		s.atGenesis = false
+		s.reqState = false
 	}
 
 	// sets the current slot to the last finalized slot of the
