package blocks

import (
	"bytes"
	"encoding/binary"
	"errors"
	"fmt"

	"github.com/gogo/protobuf/proto"
	"github.com/prysmaticlabs/go-ssz"
	"github.com/prysmaticlabs/prysm/beacon-chain/cache"
	"github.com/prysmaticlabs/prysm/beacon-chain/core/helpers"
	"github.com/prysmaticlabs/prysm/beacon-chain/core/state/stateutils"
	v "github.com/prysmaticlabs/prysm/beacon-chain/core/validators"
	pb "github.com/prysmaticlabs/prysm/proto/beacon/p2p/v1"
	"github.com/prysmaticlabs/prysm/shared/bls"
	"github.com/prysmaticlabs/prysm/shared/bytesutil"
	"github.com/prysmaticlabs/prysm/shared/hashutil"
	"github.com/prysmaticlabs/prysm/shared/params"
	"github.com/prysmaticlabs/prysm/shared/sliceutil"
	"github.com/prysmaticlabs/prysm/shared/trieutil"
	"github.com/sirupsen/logrus"
)

var eth1DataCache = cache.NewEth1DataVoteCache()

// VerifyProposerSignature uses BLS signature verification to ensure
// the correct proposer created an incoming beacon block during state
// transition processing.
//
// WIP - this is stubbed out until BLS is integrated into Prysm.
func VerifyProposerSignature(
	_ *pb.BeaconBlock,
) error {
	return nil
}

// ProcessEth1DataInBlock is an operation performed on each
// beacon block to ensure the ETH1 data votes are processed
// into the beacon state.
//
// Official spec definition:
//   def process_eth1_data(state: BeaconState, body: BeaconBlockBody) -> None:
//    state.eth1_data_votes.append(body.eth1_data)
//    if state.eth1_data_votes.count(body.eth1_data) * 2 > SLOTS_PER_ETH1_VOTING_PERIOD:
//        state.latest_eth1_data = body.eth1_data
func ProcessEth1DataInBlock(beaconState *pb.BeaconState, block *pb.BeaconBlock) (*pb.BeaconState, error) {
	beaconState.Eth1DataVotes = append(beaconState.Eth1DataVotes, block.Body.Eth1Data)

	voteCount, err := eth1DataCache.Eth1DataVote(block.Body.Eth1Data.DepositRoot)
	if err != nil {
		return nil, fmt.Errorf("could not retrieve eth1 data vote cache: %v", err)
	}

	if voteCount == 0 {
		for _, vote := range beaconState.Eth1DataVotes {
			if proto.Equal(vote, block.Body.Eth1Data) {
				voteCount++
			}
		}
	} else {
		voteCount++
	}

	if err := eth1DataCache.AddEth1DataVote(&cache.Eth1DataVote{
		DepositRoot: block.Body.Eth1Data.DepositRoot,
		VoteCount:   voteCount,
	}); err != nil {
		return nil, fmt.Errorf("could not save eth1 data vote cache: %v", err)
	}

	if voteCount*2 > params.BeaconConfig().SlotsPerEth1VotingPeriod {
		beaconState.Eth1Data = block.Body.Eth1Data
	}

	return beaconState, nil
}

// ProcessBlockHeader validates a block by its header.
//
// Spec pseudocode definition:
//
//  def process_block_header(state: BeaconState, block: BeaconBlock) -> None:
//     # Verify that the slots match
//     assert block.slot == state.slot
//     # Verify that the parent matches
//     assert block.parent_root == signing_root(state.latest_block_header)
//     # Save current block as the new latest block
//     state.latest_block_header = BeaconBlockHeader(
//         slot=block.slot,
//         parent_root=block.parent_root,
//         body_root=hash_tree_root(block.body),
//     )
//     # Verify proposer is not slashed
//     proposer = state.validator_registry[get_beacon_proposer_index(state)]
//     assert not proposer.slashed
//     # Verify proposer signature
//     assert bls_verify(proposer.pubkey, signing_root(block), block.signature, get_domain(state, DOMAIN_BEACON_PROPOSER))
func ProcessBlockHeader(
	beaconState *pb.BeaconState,
	block *pb.BeaconBlock,
) (*pb.BeaconState, error) {
	if beaconState.Slot != block.Slot {
		return nil, fmt.Errorf("state slot: %d is different then block slot: %d", beaconState.Slot, block.Slot)
	}

	parentRoot, err := ssz.SigningRoot(beaconState.LatestBlockHeader)
	if err != nil {
		return nil, err
	}

	if !bytes.Equal(block.ParentRoot, parentRoot[:]) {
		return nil, fmt.Errorf(
			"parent root %#x does not match the latest block header signing root in state %#x",
			block.ParentRoot, parentRoot)
	}

	bodyRoot, err := ssz.HashTreeRoot(block.Body)
	if err != nil {
		return nil, err
	}
	emptySig := make([]byte, 96)
	beaconState.LatestBlockHeader = &pb.BeaconBlockHeader{
		Slot:       block.Slot,
		ParentRoot: block.ParentRoot,
		StateRoot:  params.BeaconConfig().ZeroHash[:],
		BodyRoot:   bodyRoot[:],
		Signature:  emptySig,
	}
	// Verify proposer is not slashed.
	idx, err := helpers.BeaconProposerIndex(beaconState)
	if err != nil {
		return nil, err
	}
	proposer := beaconState.Validators[idx]
	if proposer.Slashed {
		return nil, fmt.Errorf("proposer at index %d was previously slashed", idx)
	}
	// TODO(#2307) Verify proposer signature.
	return beaconState, nil
}

// ProcessRandao checks the block proposer's
// randao commitment and generates a new randao mix to update
// in the beacon state's latest randao mixes slice.
//
// Spec pseudocode definition:
//   def process_randao(state: BeaconState, body: BeaconBlockBody) -> None:
//     proposer = state.validator_registry[get_beacon_proposer_index(state)]
//     # Verify that the provided randao value is valid
//     assert bls_verify(
//         proposer.pubkey,
//         hash_tree_root(get_current_epoch(state)),
//         body.randao_reveal,
//         get_domain(state, DOMAIN_RANDAO),
//     )
//     # Mix it in
//     state.latest_randao_mixes[get_current_epoch(state) % LATEST_RANDAO_MIXES_LENGTH] = (
//         xor(get_randao_mix(state, get_current_epoch(state)),
//             hash(body.randao_reveal))
//     )
func ProcessRandao(
	beaconState *pb.BeaconState,
	body *pb.BeaconBlockBody,
	verifySignatures bool,
	enableLogging bool,
) (*pb.BeaconState, error) {
	if verifySignatures {
		proposerIdx, err := helpers.BeaconProposerIndex(beaconState)
		if err != nil {
			return nil, fmt.Errorf("could not get beacon proposer index: %v", err)
		}

		if err := verifyBlockRandao(beaconState, body, proposerIdx, enableLogging); err != nil {
			return nil, fmt.Errorf("could not verify block randao: %v", err)
		}
	}
	// If block randao passed verification, we XOR the state's latest randao mix with the block's
	// randao and update the state's corresponding latest randao mix value.
	latestMixesLength := params.BeaconConfig().EpochsPerHistoricalVector
	currentEpoch := helpers.CurrentEpoch(beaconState)
	latestMixSlice := beaconState.RandaoMixes[currentEpoch%latestMixesLength]
	blockRandaoReveal := hashutil.Hash(body.RandaoReveal)
	for i, x := range blockRandaoReveal {
		latestMixSlice[i] ^= x
	}
	beaconState.RandaoMixes[currentEpoch%latestMixesLength] = latestMixSlice
	return beaconState, nil
}

// Verify that bls_verify(proposer.pubkey, hash_tree_root(get_current_epoch(state)),
//   block.body.randao_reveal, domain=get_domain(state.fork, get_current_epoch(state), DOMAIN_RANDAO))
func verifyBlockRandao(beaconState *pb.BeaconState, body *pb.BeaconBlockBody, proposerIdx uint64, enableLogging bool) error {
	proposer := beaconState.Validators[proposerIdx]
	pub, err := bls.PublicKeyFromBytes(proposer.Pubkey)
	if err != nil {
		return fmt.Errorf("could not deserialize proposer public key: %v", err)
	}
	currentEpoch := helpers.CurrentEpoch(beaconState)
	buf := make([]byte, 32)
	binary.LittleEndian.PutUint64(buf, currentEpoch)
	domain := helpers.Domain(beaconState, currentEpoch, params.BeaconConfig().DomainRandao)
	sig, err := bls.SignatureFromBytes(body.RandaoReveal)
	if err != nil {
		return fmt.Errorf("could not deserialize block randao reveal: %v", err)
	}
	if enableLogging {
		log.WithFields(logrus.Fields{
			"epoch":         helpers.CurrentEpoch(beaconState),
			"proposerIndex": proposerIdx,
		}).Info("Verifying randao")
	}
	if !sig.Verify(buf, pub, domain) {
		return fmt.Errorf("block randao reveal signature did not verify")
	}
	return nil
}

// ProcessProposerSlashings is one of the operations performed
// on each processed beacon block to slash proposers based on
// slashing conditions if any slashable events occurred.
//
// Spec pseudocode definition:
//   def process_proposer_slashing(state: BeaconState, proposer_slashing: ProposerSlashing) -> None:
//    """
//    Process ``ProposerSlashing`` operation.
//    """
//    proposer = state.validator_registry[proposer_slashing.proposer_index]
//    # Verify that the epoch is the same
//    assert slot_to_epoch(proposer_slashing.header_1.slot) == slot_to_epoch(proposer_slashing.header_2.slot)
//    # But the headers are different
//    assert proposer_slashing.header_1 != proposer_slashing.header_2
//    # Check proposer is slashable
//    assert is_slashable_validator(proposer, get_current_epoch(state))
//    # Signatures are valid
//    for header in (proposer_slashing.header_1, proposer_slashing.header_2):
//        domain = get_domain(state, DOMAIN_BEACON_PROPOSER, slot_to_epoch(header.slot))
//        assert bls_verify(proposer.pubkey, signing_root(header), header.signature, domain)
//
//    slash_validator(state, proposer_slashing.proposer_index)
func ProcessProposerSlashings(
	beaconState *pb.BeaconState,
	body *pb.BeaconBlockBody,
	verifySignatures bool,
) (*pb.BeaconState, error) {
	registry := beaconState.Validators

	var err error
	for idx, slashing := range body.ProposerSlashings {
		proposer := registry[slashing.ProposerIndex]
		if err = verifyProposerSlashing(beaconState, proposer, slashing, verifySignatures); err != nil {
			return nil, fmt.Errorf("could not verify proposer slashing %d: %v", idx, err)
		}
		beaconState, err = v.SlashValidator(
			beaconState, slashing.ProposerIndex, 0, /* proposer is whistleblower */
		)
		if err != nil {
			return nil, fmt.Errorf("could not slash proposer index %d: %v",
				slashing.ProposerIndex, err)
		}
	}
	return beaconState, nil
}

func verifyProposerSlashing(
	beaconState *pb.BeaconState,
	proposer *pb.Validator,
	slashing *pb.ProposerSlashing,
	verifySignatures bool,
) error {
	headerEpoch1 := helpers.SlotToEpoch(slashing.Header_1.Slot)
	headerEpoch2 := helpers.SlotToEpoch(slashing.Header_2.Slot)
	if headerEpoch1 != headerEpoch2 {
		return fmt.Errorf("mismatched header epochs, received %d == %d", headerEpoch1, headerEpoch2)
	}
	if proto.Equal(slashing.Header_1, slashing.Header_2) {
		return errors.New("expected slashing headers to differ")
	}
	if !helpers.IsSlashableValidator(proposer, helpers.CurrentEpoch(beaconState)) {
		return fmt.Errorf("validator with key %#x is not slashable", proposer.Pubkey)
	}
	if verifySignatures {
		// TODO(#258): Implement BLS verify of header signatures.
		return nil
	}
	return nil
}

// ProcessAttesterSlashings is one of the operations performed
// on each processed beacon block to slash attesters based on
// Casper FFG slashing conditions if any slashable events occurred.
//
// Spec pseudocode definition:
//   def process_attester_slashing(state: BeaconState, attester_slashing: AttesterSlashing) -> None:
//    """
//    Process ``AttesterSlashing`` operation.
//    """
//    attestation_1 = attester_slashing.attestation_1
//    attestation_2 = attester_slashing.attestation_2
//    assert is_slashable_attestation_data(attestation_1.data, attestation_2.data)
//    validate_indexed_attestation(state, attestation_1)
//    validate_indexed_attestation(state, attestation_2)
//
//    slashed_any = False
//    attesting_indices_1 = attestation_1.custody_bit_0_indices + attestation_1.custody_bit_1_indices
//    attesting_indices_2 = attestation_2.custody_bit_0_indices + attestation_2.custody_bit_1_indices
//    for index in sorted(set(attesting_indices_1).intersection(attesting_indices_2)):
//        if is_slashable_validator(state.validator_registry[index], get_current_epoch(state)):
//            slash_validator(state, index)
//            slashed_any = True
//    assert slashed_any
func ProcessAttesterSlashings(
	beaconState *pb.BeaconState,
	body *pb.BeaconBlockBody,
	verifySignatures bool,
) (*pb.BeaconState, error) {

	for idx, slashing := range body.AttesterSlashings {
		if err := verifyAttesterSlashing(slashing, verifySignatures); err != nil {
			return nil, fmt.Errorf("could not verify attester slashing #%d: %v", idx, err)
		}
		slashableIndices := slashableAttesterIndices(slashing)
		currentEpoch := helpers.CurrentEpoch(beaconState)
		var err error
		var slashedAny bool
		for _, validatorIndex := range slashableIndices {
			if helpers.IsSlashableValidator(beaconState.Validators[validatorIndex], currentEpoch) {
				beaconState, err = v.SlashValidator(beaconState, validatorIndex, 0)
				if err != nil {
					return nil, fmt.Errorf("could not slash validator index %d: %v",
						validatorIndex, err)
				}
				slashedAny = true
			}
		}
		if !slashedAny {
			return nil, errors.New("unable to slash any validator despite confirmed attester slashing")
		}
	}
	return beaconState, nil
}

func verifyAttesterSlashing(slashing *pb.AttesterSlashing, verifySignatures bool) error {
	att1 := slashing.Attestation_1
	att2 := slashing.Attestation_2
	data1 := att1.Data
	data2 := att2.Data
	if !IsSlashableAttestationData(data1, data2) {
		return errors.New("attestations are not slashable")
	}
	if err := VerifyIndexedAttestation(att1, verifySignatures); err != nil {
		return fmt.Errorf("could not validate indexed attestation: %v", err)
	}
	if err := VerifyIndexedAttestation(att2, verifySignatures); err != nil {
		return fmt.Errorf("could not validate indexed attestation: %v", err)
	}
	return nil
}

// IsSlashableAttestationData verifies a slashing against the Casper Proof of Stake FFG rules.
//
// Spec pseudocode definition:
//   def is_slashable_attestation_data(data_1: AttestationData, data_2: AttestationData) -> bool:
//    """
//    Check if ``data_1`` and ``data_2`` are slashable according to Casper FFG rules.
//    """
//    return (
//        # Double vote
//        (data_1 != data_2 and data_1.target.epoch == data_2.target.epoch) or
//        # Surround vote
//        (data_1.source.epoch < data_2.source.epoch and data_2.target.epoch < data_1.target.epoch)
//    )
func IsSlashableAttestationData(data1 *pb.AttestationData, data2 *pb.AttestationData) bool {
	isDoubleVote := !proto.Equal(data1, data2) && data1.TargetEpoch == data2.TargetEpoch
	isSurroundVote := data1.SourceEpoch < data2.SourceEpoch && data2.TargetEpoch < data1.TargetEpoch
	return isDoubleVote || isSurroundVote
}

func slashableAttesterIndices(slashing *pb.AttesterSlashing) []uint64 {
	att1 := slashing.Attestation_1
	att2 := slashing.Attestation_1
	indices1 := append(att1.CustodyBit_0Indices, att1.CustodyBit_1Indices...)
	indices2 := append(att2.CustodyBit_0Indices, att2.CustodyBit_1Indices...)
	return sliceutil.IntersectionUint64(indices1, indices2)
}

// ProcessAttestations applies processing operations to a block's inner attestation
// records. This function returns a list of pending attestations which can then be
// appended to the BeaconState's latest attestations.
func ProcessAttestations(
	beaconState *pb.BeaconState,
	body *pb.BeaconBlockBody,
	verifySignatures bool,
) (*pb.BeaconState, error) {
	atts := body.Attestations

	var err error
	for idx, attestation := range atts {
		beaconState, err = ProcessAttestation(beaconState, attestation, verifySignatures)
		if err != nil {
			return nil, fmt.Errorf("could not verify attestation at index %d in block: %v", idx, err)
		}
	}

	return beaconState, nil
}

// ProcessAttestation verifies an input attestation can pass through processing using the given beacon state.
//
// Spec pseudocode definition:
//  def process_attestation(state: BeaconState, attestation: Attestation) -> None:
//    """
//    Process ``Attestation`` operation.
//    """
//    data = attestation.data
//    attestation_slot = get_attestation_data_slot(state, data)
//    assert attestation_slot + MIN_ATTESTATION_INCLUSION_DELAY <= state.slot <= attestation_slot + SLOTS_PER_EPOCH
//
//    pending_attestation = PendingAttestation(
//        data=data,
//        aggregation_bitfield=attestation.aggregation_bitfield,
//        inclusion_delay=state.slot - attestation_slot,
//        proposer_index=get_beacon_proposer_index(state),
//    )
//
//    assert data.target_epoch in (get_previous_epoch(state), get_current_epoch(state))
//    if data.target_epoch == get_current_epoch(state):
//        ffg_data = (state.current_justified_epoch, state.current_justified_root, get_current_epoch(state))
//        parent_crosslink = state.current_crosslinks[data.crosslink.shard]
//        state.current_epoch_attestations.append(pending_attestation)
//    else:
//        ffg_data = (state.previous_justified_epoch, state.previous_justified_root, get_previous_epoch(state))
//        parent_crosslink = state.previous_crosslinks[data.crosslink.shard]
//        state.previous_epoch_attestations.append(pending_attestation)
//
//    # Check FFG data, crosslink data, and signature
//    assert ffg_data == (data.source_epoch, data.source_root, data.target_epoch)
//    assert data.crosslink.start_epoch == parent_crosslink.end_epoch
//    assert data.crosslink.end_epoch == min(data.target_epoch, parent_crosslink.end_epoch + MAX_EPOCHS_PER_CROSSLINK)
//    assert data.crosslink.parent_root == hash_tree_root(parent_crosslink)
//    assert data.crosslink.data_root == ZERO_HASH  # [to be removed in phase 1]
//    validate_indexed_attestation(state, convert_to_indexed(state, attestation))
func ProcessAttestation(beaconState *pb.BeaconState, att *pb.Attestation, verifySignatures bool) (*pb.BeaconState, error) {
	data := att.Data
	attestationSlot, err := helpers.AttestationDataSlot(beaconState, data)
	if err != nil {
		return nil, fmt.Errorf("could not get attestation slot: %v", err)
	}
	minInclusionCheck := attestationSlot+params.BeaconConfig().MinAttestationInclusionDelay <= beaconState.Slot
	epochInclusionCheck := beaconState.Slot <= attestationSlot+params.BeaconConfig().SlotsPerEpoch

	if !minInclusionCheck {
		return nil, fmt.Errorf(
			"attestation slot %d + inclusion delay %d > state slot %d",
			attestationSlot,
			params.BeaconConfig().MinAttestationInclusionDelay,
			beaconState.Slot,
		)
	}
	if !epochInclusionCheck {
		return nil, fmt.Errorf(
			"state slot %d > attestation slot %d + SLOTS_PER_EPOCH %d",
			beaconState.Slot,
			attestationSlot,
			params.BeaconConfig().SlotsPerEpoch,
		)
	}
	proposerIndex, err := helpers.BeaconProposerIndex(beaconState)
	if err != nil {
		return nil, err
	}
	pendingAtt := &pb.PendingAttestation{
		Data:            data,
		AggregationBits: att.AggregationBits,
		InclusionDelay:  beaconState.Slot - attestationSlot,
		ProposerIndex:   proposerIndex,
	}

	if !(data.TargetEpoch == helpers.PrevEpoch(beaconState) || data.TargetEpoch == helpers.CurrentEpoch(beaconState)) {
		return nil, fmt.Errorf(
			"expected target epoch %d == %d or %d",
			data.TargetEpoch,
			helpers.PrevEpoch(beaconState),
			helpers.CurrentEpoch(beaconState),
		)
	}

	var ffgSourceEpoch uint64
	var ffgSourceRoot []byte
	var ffgTargetEpoch uint64
	var parentCrosslink *pb.Crosslink
	if data.TargetEpoch == helpers.CurrentEpoch(beaconState) {
		ffgSourceEpoch = beaconState.CurrentJustifiedCheckpoint.Epoch
		ffgSourceRoot = beaconState.CurrentJustifiedCheckpoint.Root
		ffgTargetEpoch = helpers.CurrentEpoch(beaconState)
		parentCrosslink = beaconState.CurrentCrosslinks[data.Crosslink.Shard]
		beaconState.CurrentEpochAttestations = append(beaconState.CurrentEpochAttestations, pendingAtt)
	} else {
		ffgSourceEpoch = beaconState.PreviousJustifiedCheckpoint.Epoch
		ffgSourceRoot = beaconState.PreviousJustifiedCheckpoint.Root
		ffgTargetEpoch = helpers.PrevEpoch(beaconState)
		parentCrosslink = beaconState.PreviousCrosslinks[data.Crosslink.Shard]
		beaconState.PreviousEpochAttestations = append(beaconState.PreviousEpochAttestations, pendingAtt)
	}
	if data.SourceEpoch != ffgSourceEpoch {
		return nil, fmt.Errorf("expected source epoch %d, received %d", ffgSourceEpoch, data.SourceEpoch)
	}
	if !bytes.Equal(data.SourceRoot, ffgSourceRoot) {
		return nil, fmt.Errorf("expected source root %#x, received %#x", ffgSourceRoot, data.SourceRoot)
	}
	if data.TargetEpoch != ffgTargetEpoch {
		return nil, fmt.Errorf("expected target epoch %d, received %d", ffgTargetEpoch, data.TargetEpoch)
	}
	endEpoch := parentCrosslink.EndEpoch + params.BeaconConfig().MaxEpochsPerCrosslink
	if data.TargetEpoch < endEpoch {
		endEpoch = data.TargetEpoch
	}
	if data.Crosslink.StartEpoch != parentCrosslink.EndEpoch {
		return nil, fmt.Errorf("expected crosslink start epoch %d, received %d",
			parentCrosslink.EndEpoch, data.Crosslink.StartEpoch)
	}
	if data.Crosslink.EndEpoch != endEpoch {
		return nil, fmt.Errorf("expected crosslink end epoch %d, received %d",
			endEpoch, data.Crosslink.EndEpoch)
	}
	crosslinkParentRoot, err := ssz.HashTreeRoot(parentCrosslink)
	if err != nil {
		return nil, fmt.Errorf("could not tree hash parent crosslink: %v", err)
	}
	if !bytes.Equal(data.Crosslink.ParentRoot, crosslinkParentRoot[:]) {
		return nil, fmt.Errorf(
			"mismatched parent crosslink root, expected %#x, received %#x",
			crosslinkParentRoot,
			data.Crosslink.ParentRoot,
		)
	}
	// To be removed in Phase 1
	if !bytes.Equal(data.Crosslink.DataRoot, params.BeaconConfig().ZeroHash[:]) {
		return nil, fmt.Errorf("expected data root %#x == ZERO_HASH", data.Crosslink.DataRoot)
	}
	indexedAtt, err := ConvertToIndexed(beaconState, att)
	if err != nil {
		return nil, fmt.Errorf("could not convert to indexed attestation: %v", err)
	}
	if err := VerifyIndexedAttestation(indexedAtt, verifySignatures); err != nil {
		return nil, fmt.Errorf("could not verify indexed attestation: %v", err)
	}
	return beaconState, nil
}

// ConvertToIndexed converts attestation to (almost) indexed-verifiable form.
//
// Spec pseudocode definition:
//   def convert_to_indexed(state: BeaconState, attestation: Attestation) -> IndexedAttestation:
//    """
//    Convert ``attestation`` to (almost) indexed-verifiable form.
//    """
//    attesting_indices = get_attesting_indices(state, attestation.data, attestation.aggregation_bitfield)
//    custody_bit_1_indices = get_attesting_indices(state, attestation.data, attestation.custody_bitfield)
//    assert custody_bit_1_indices.issubset(attesting_indices)
//    custody_bit_0_indices = attesting_indices.difference(custody_bit_1_indices)
//
//    return IndexedAttestation(
//        custody_bit_0_indices=sorted(custody_bit_0_indices),
//        custody_bit_1_indices=sorted(custody_bit_1_indices),
//        data=attestation.data,
//        signature=attestation.signature,
//    )
func ConvertToIndexed(state *pb.BeaconState, attestation *pb.Attestation) (*pb.IndexedAttestation, error) {
	attIndices, err := helpers.AttestingIndices(state, attestation.Data, attestation.AggregationBits)
	if err != nil {
		return nil, fmt.Errorf("could not get attesting indices: %v", err)
	}
	cb1i, _ := helpers.AttestingIndices(state, attestation.Data, attestation.CustodyBits)
	if !sliceutil.SubsetUint64(cb1i, attIndices) {
		return nil, fmt.Errorf("%v is not a subset of %v", cb1i, attIndices)
	}
	cb1Map := make(map[uint64]bool)
	for _, idx := range cb1i {
		cb1Map[idx] = true
	}
	cb0i := []uint64{}
	for _, idx := range attIndices {
		if !cb1Map[idx] {
			cb0i = append(cb0i, idx)
		}
	}
	inAtt := &pb.IndexedAttestation{
		Data:                attestation.Data,
		Signature:           attestation.Signature,
		CustodyBit_0Indices: cb0i,
		CustodyBit_1Indices: cb1i,
	}
	return inAtt, nil
}

// VerifyIndexedAttestation determines the validity of an indexed attestation.
// WIP - signing is not implemented until BLS is integrated into Prysm.
//
// Spec pseudocode definition:
//  def is_valid_indexed_attestation(state: BeaconState, indexed_attestation: IndexedAttestation) -> bool:
//    """
//    Verify validity of ``indexed_attestation``.
//    """
//    bit_0_indices = indexed_attestation.custody_bit_0_indices
//    bit_1_indices = indexed_attestation.custody_bit_1_indices
//
//    # Verify no index has custody bit equal to 1 [to be removed in phase 1]
//    if not len(bit_1_indices) == 0:
//        return False
<<<<<<< HEAD
//
//    if not (1 <= len(custody_bit_0_indices) + len(custody_bit_1_indices) <= MAX_VALIDATORS_PER_COMMITTEE):
=======
//    # Verify max number of indices
//    if not len(bit_0_indices) + len(bit_1_indices) <= MAX_VALIDATORS_PER_COMMITTEE:
>>>>>>> 24f630d7
//        return False
//    # Verify index sets are disjoint
//    if not len(set(bit_0_indices).intersection(bit_1_indices)) == 0:
//        return False
//    # Verify indices are sorted
//    if not (bit_0_indices == sorted(bit_0_indices) and bit_1_indices == sorted(bit_1_indices)):
//        return False
//    # Verify aggregate signature
//    if not bls_verify_multiple(
//        pubkeys=[
//            bls_aggregate_pubkeys([state.validators[i].pubkey for i in bit_0_indices]),
//            bls_aggregate_pubkeys([state.validators[i].pubkey for i in bit_1_indices]),
//        ],
//        message_hashes=[
//            hash_tree_root(AttestationDataAndCustodyBit(data=indexed_attestation.data, custody_bit=0b0)),
//            hash_tree_root(AttestationDataAndCustodyBit(data=indexed_attestation.data, custody_bit=0b1)),
//        ],
//        signature=indexed_attestation.signature,
//        domain=get_domain(state, DOMAIN_ATTESTATION, indexed_attestation.data.target.epoch),
//    ):
//        return False
//    return True
func VerifyIndexedAttestation(indexedAtt *pb.IndexedAttestation, verifySignatures bool) error {
	custodyBit0Indices := indexedAtt.CustodyBit_0Indices
	custodyBit1Indices := indexedAtt.CustodyBit_1Indices

	// To be removed in phase 1
	if len(custodyBit1Indices) > 0 {
		return fmt.Errorf("expected no bit 1 indices, received %v", len(custodyBit1Indices))
	}

	maxIndices := params.BeaconConfig().MaxValidatorsPerCommittee
	totalIndicesLength := uint64(len(custodyBit0Indices) + len(custodyBit1Indices))
	if maxIndices < totalIndicesLength || totalIndicesLength < 1 {
		return fmt.Errorf("over max number of allowed indices per attestation: %d", totalIndicesLength)
	}
	custodyBitIntersection := sliceutil.IntersectionUint64(custodyBit0Indices, custodyBit1Indices)
	if len(custodyBitIntersection) != 0 {
		return fmt.Errorf("expected disjoint indices intersection, received %v", custodyBitIntersection)
	}

	if verifySignatures {
		// TODO(#2307): Update using BLS signature verification.
	}
	return nil
}

// ProcessDeposits is one of the operations performed on each processed
// beacon block to verify queued validators from the Ethereum 1.0 Deposit Contract
// into the beacon chain.
//
// Spec pseudocode definition:
//   For each deposit in block.body.deposits:
//     process_deposit(state, deposit)
func ProcessDeposits(
	beaconState *pb.BeaconState,
	body *pb.BeaconBlockBody,
	verifySignatures bool,
) (*pb.BeaconState, error) {
	var err error
	deposits := body.Deposits

	valIndexMap := stateutils.ValidatorIndexMap(beaconState)
	for _, deposit := range deposits {
		beaconState, err = ProcessDeposit(beaconState, deposit, valIndexMap, verifySignatures, true)
		if err != nil {
			return nil, fmt.Errorf("could not process deposit from %#x: %v", bytesutil.Trunc(deposit.Data.Pubkey), err)
		}
	}
	return beaconState, nil
}

// ProcessDeposit takes in a deposit object and inserts it
// into the registry as a new validator or balance change.
//
// Spec pseudocode definition:
//   def process_deposit(state: BeaconState, deposit: Deposit) -> None:
//     """
//     Process an Eth1 deposit, registering a validator or increasing its balance.
//     """
//     # Verify the Merkle branch
//     assert verify_merkle_branch(
//         leaf=hash_tree_root(deposit.data),
//         proof=deposit.proof,
//         depth=DEPOSIT_CONTRACT_TREE_DEPTH,
//         index=deposit.index,
//         root=state.latest_eth1_data.deposit_root,
//     )
//
//     # Deposits must be processed in order
//     assert deposit.index == state.deposit_index
//     state.deposit_index += 1
//
//     pubkey = deposit.data.pubkey
//     amount = deposit.data.amount
//     validator_pubkeys = [v.pubkey for v in state.validator_registry]
//     if pubkey not in validator_pubkeys:
//         # Verify the deposit signature (proof of possession).
//         # Invalid signatures are allowed by the deposit contract, and hence included on-chain, but must not be processed.
//         if not bls_verify(pubkey, signing_root(deposit.data), deposit.data.signature, get_domain(state, DOMAIN_DEPOSIT)):
//             return
//
//         # Add validator and balance entries
//         state.validator_registry.append(Validator(
//             pubkey=pubkey,
//             withdrawal_credentials=deposit.data.withdrawal_credentials,
//             activation_eligibility_epoch=FAR_FUTURE_EPOCH,
//             activation_epoch=FAR_FUTURE_EPOCH,
//             exit_epoch=FAR_FUTURE_EPOCH,
//             withdrawable_epoch=FAR_FUTURE_EPOCH,
//             effective_balance=min(amount - amount % EFFECTIVE_BALANCE_INCREMENT, MAX_EFFECTIVE_BALANCE)
//         ))
//         state.balances.append(amount)
//     else:
//         # Increase balance by deposit amount
//         index = validator_pubkeys.index(pubkey)
//         increase_balance(state, index, amount)
func ProcessDeposit(
	beaconState *pb.BeaconState,
	deposit *pb.Deposit,
	valIndexMap map[[32]byte]int,
	verifySignatures bool,
	verifyTree bool,
) (*pb.BeaconState, error) {
	if err := verifyDeposit(beaconState, deposit, verifyTree); err != nil {
		return nil, fmt.Errorf("could not verify deposit from #%x: %v", bytesutil.Trunc(deposit.Data.Pubkey), err)
	}
	beaconState.Eth1DepositIndex++
	pubKey := deposit.Data.Pubkey
	amount := deposit.Data.Amount
	index, ok := valIndexMap[bytesutil.ToBytes32(pubKey)]
	if !ok {
		if verifySignatures {
			// TODO(#2307): Use BLS verification of proof of possession.
		}
		effectiveBalance := amount - (amount % params.BeaconConfig().EffectiveBalanceIncrement)
		if params.BeaconConfig().MaxEffectiveBalance < effectiveBalance {
			effectiveBalance = params.BeaconConfig().MaxEffectiveBalance
		}
		beaconState.Validators = append(beaconState.Validators, &pb.Validator{
			Pubkey:                     pubKey,
			WithdrawalCredentials:      deposit.Data.WithdrawalCredentials,
			ActivationEligibilityEpoch: params.BeaconConfig().FarFutureEpoch,
			ActivationEpoch:            params.BeaconConfig().FarFutureEpoch,
			ExitEpoch:                  params.BeaconConfig().FarFutureEpoch,
			WithdrawableEpoch:          params.BeaconConfig().FarFutureEpoch,
			EffectiveBalance:           effectiveBalance,
		})
		beaconState.Balances = append(beaconState.Balances, amount)
	} else {
		beaconState = helpers.IncreaseBalance(beaconState, uint64(index), amount)
	}

	return beaconState, nil
}

func verifyDeposit(beaconState *pb.BeaconState, deposit *pb.Deposit, verifyTree bool) error {
	if verifyTree {
		// Verify Merkle proof of deposit and deposit trie root.
		receiptRoot := beaconState.Eth1Data.DepositRoot
		leaf, err := ssz.HashTreeRoot(deposit.Data)
		if err != nil {
			return fmt.Errorf("could not tree hash deposit data: %v", err)
		}
		if ok := trieutil.VerifyMerkleProof(
			receiptRoot,
			leaf[:],
			int(beaconState.Eth1DepositIndex),
			deposit.Proof,
		); !ok {
			return fmt.Errorf(
				"deposit merkle branch of deposit root did not verify for root: %#x",
				receiptRoot,
			)
		}
	}

	return nil
}

// ProcessVolundaryExits is one of the operations performed
// on each processed beacon block to determine which validators
// should exit the state's validator registry.
//
// Spec pseudocode definition:
//   def process_voluntary_exit(state: BeaconState, exit: VoluntaryExit) -> None:
//    """
//    Process ``VoluntaryExit`` operation.
//    """
//    validator = state.validator_registry[exit.validator_index]
//    # Verify the validator is active
//    assert is_active_validator(validator, get_current_epoch(state))
//    # Verify the validator has not yet exited
//    assert validator.exit_epoch == FAR_FUTURE_EPOCH
//    # Exits must specify an epoch when they become valid; they are not valid before then
//    assert get_current_epoch(state) >= exit.epoch
//    # Verify the validator has been active long enough
//    assert get_current_epoch(state) >= validator.activation_epoch + PERSISTENT_COMMITTEE_PERIOD
//    # Verify signature
//    domain = get_domain(state, DOMAIN_VOLUNTARY_EXIT, exit.epoch)
//    assert bls_verify(validator.pubkey, signing_root(exit), exit.signature, domain)
//    # Initiate exit
//    initiate_validator_exit(state, exit.validator_index)
func ProcessVolundaryExits(
	beaconState *pb.BeaconState,
	body *pb.BeaconBlockBody,
	verifySignatures bool,
) (*pb.BeaconState, error) {
	var err error
	exits := body.VoluntaryExits

	for idx, exit := range exits {
		if err := verifyExit(beaconState, exit, verifySignatures); err != nil {
			return nil, fmt.Errorf("could not verify exit #%d: %v", idx, err)
		}
		beaconState, err = v.InitiateValidatorExit(beaconState, exit.ValidatorIndex)
		if err != nil {
			return nil, err
		}
	}
	return beaconState, nil
}

func verifyExit(beaconState *pb.BeaconState, exit *pb.VoluntaryExit, verifySignatures bool) error {
	validator := beaconState.Validators[exit.ValidatorIndex]
	currentEpoch := helpers.CurrentEpoch(beaconState)
	// Verify the validator is active.
	if !helpers.IsActiveValidator(validator, currentEpoch) {
		return errors.New("non-active validator cannot exit")
	}
	// Verify the validator has not yet exited.
	if validator.ExitEpoch != params.BeaconConfig().FarFutureEpoch {
		return fmt.Errorf("validator has already exited at epoch: %v", validator.ExitEpoch)
	}
	// Exits must specify an epoch when they become valid; they are not valid before then.
	if currentEpoch < exit.Epoch {
		return fmt.Errorf("expected current epoch >= exit epoch, received %d < %d", currentEpoch, exit.Epoch)
	}
	// Verify the validator has been active long enough.
	if currentEpoch < validator.ActivationEpoch+params.BeaconConfig().PersistentCommitteePeriod {
		return fmt.Errorf(
			"validator has not been active long enough to exit, wanted epoch %d >= %d",
			currentEpoch,
			validator.ActivationEpoch+params.BeaconConfig().PersistentCommitteePeriod,
		)
	}
	if verifySignatures {
		// TODO(#258): Integrate BLS signature verification for exits.
		// domain = get_domain(state, DOMAIN_VOLUNTARY_EXIT, exit.epoch)
		// assert bls_verify(validator.pubkey, signing_root(exit), exit.signature, domain)
		return nil
	}
	return nil
}

// ProcessTransfers is one of the operations performed
// on each processed beacon block to determine transfers between beacon chain balances.
//
// Spec pseudocode definition:
//   def process_transfer(state: BeaconState, transfer: Transfer) -> None:
//    """
//    Process ``Transfer`` operation.
//    """
//    # Verify the amount and fee are not individually too big (for anti-overflow purposes)
//    assert state.balances[transfer.sender] >= max(transfer.amount, transfer.fee)
//    # A transfer is valid in only one slot
//    assert state.slot == transfer.slot
//    # Sender must satisfy at least one of the following conditions in the parenthesis:
//    assert (
//		  # * Has not been activated
//        state.validator_registry[transfer.sender].activation_eligibility_epoch == FAR_FUTURE_EPOCH or
//        # * Is withdrawable
//        get_current_epoch(state) >= state.validator_registry[transfer.sender].withdrawable_epoch or
//        # * Balance after transfer is more than the effective balance threshold
//        transfer.amount + transfer.fee + MAX_EFFECTIVE_BALANCE <= state.balances[transfer.sender]
//    )
//    # Verify that the pubkey is valid
//    assert (
//        state.validator_registry[transfer.sender].withdrawal_credentials ==
//        int_to_bytes(BLS_WITHDRAWAL_PREFIX, length=1) + hash(transfer.pubkey)[1:]
//    )
//    # Verify that the signature is valid
//    assert bls_verify(transfer.pubkey, signing_root(transfer), transfer.signature, get_domain(state, DOMAIN_TRANSFER))
//    # Process the transfer
//    decrease_balance(state, transfer.sender, transfer.amount + transfer.fee)
//    increase_balance(state, transfer.recipient, transfer.amount)
//    increase_balance(state, get_beacon_proposer_index(state), transfer.fee)
//    # Verify balances are not dust
//    assert not (0 < state.balances[transfer.sender] < MIN_DEPOSIT_AMOUNT)
//    assert not (0 < state.balances[transfer.recipient] < MIN_DEPOSIT_AMOUNT)
func ProcessTransfers(
	beaconState *pb.BeaconState,
	body *pb.BeaconBlockBody,
	verifySignatures bool,
) (*pb.BeaconState, error) {
	transfers := body.Transfers

	for idx, transfer := range transfers {
		if err := verifyTransfer(beaconState, transfer, verifySignatures); err != nil {
			return nil, fmt.Errorf("could not verify transfer %d: %v", idx, err)
		}
		// Process the transfer between accounts.
		beaconState = helpers.DecreaseBalance(beaconState, transfer.Sender, transfer.Amount+transfer.Fee)
		beaconState = helpers.IncreaseBalance(beaconState, transfer.Recipient, transfer.Amount)
		proposerIndex, err := helpers.BeaconProposerIndex(beaconState)
		if err != nil {
			return nil, fmt.Errorf("could not determine beacon proposer index: %v", err)
		}
		beaconState = helpers.IncreaseBalance(beaconState, proposerIndex, transfer.Fee)

		// Finally, we verify balances will not go below the mininum.
		if beaconState.Balances[transfer.Sender] < params.BeaconConfig().MinDepositAmount &&
			0 < beaconState.Balances[transfer.Sender] {
			return nil, fmt.Errorf(
				"sender balance below critical level: %v",
				beaconState.Balances[transfer.Sender],
			)
		}
		if beaconState.Balances[transfer.Recipient] < params.BeaconConfig().MinDepositAmount &&
			0 < beaconState.Balances[transfer.Recipient] {
			return nil, fmt.Errorf(
				"recipient balance below critical level: %v",
				beaconState.Balances[transfer.Recipient],
			)
		}
	}
	return beaconState, nil
}

func verifyTransfer(beaconState *pb.BeaconState, transfer *pb.Transfer, verifySignatures bool) error {
	maxVal := transfer.Fee
	if transfer.Amount > maxVal {
		maxVal = transfer.Amount
	}
	sender := beaconState.Validators[transfer.Sender]
	senderBalance := beaconState.Balances[transfer.Sender]
	// Verify the amount and fee are not individually too big (for anti-overflow purposes).
	if senderBalance < maxVal {
		return fmt.Errorf("expected sender balance %d >= %d", senderBalance, maxVal)
	}
	// A transfer is valid in only one slot.
	if beaconState.Slot != transfer.Slot {
		return fmt.Errorf("expected beacon state slot %d == transfer slot %d", beaconState.Slot, transfer.Slot)
	}

	// Sender must be not yet eligible for activation, withdrawn, or transfer balance over MAX_EFFECTIVE_BALANCE.
	senderNotActivationEligible := sender.ActivationEligibilityEpoch == params.BeaconConfig().FarFutureEpoch
	senderNotWithdrawn := helpers.CurrentEpoch(beaconState) >= sender.WithdrawableEpoch
	underMaxTransfer := transfer.Amount+transfer.Fee+params.BeaconConfig().MaxEffectiveBalance <= senderBalance

	if !(senderNotActivationEligible || senderNotWithdrawn || underMaxTransfer) {
		return fmt.Errorf(
			"expected activation eligiblity: false or withdrawn: false or over max transfer: false, received %v %v %v",
			senderNotActivationEligible,
			senderNotWithdrawn,
			underMaxTransfer,
		)
	}
	// Verify that the pubkey is valid.
	buf := []byte{params.BeaconConfig().BLSWithdrawalPrefixByte}
	hashed := hashutil.Hash(transfer.Pubkey)
	buf = append(buf, hashed[:][1:]...)
	if !bytes.Equal(sender.WithdrawalCredentials, buf) {
		return fmt.Errorf("invalid public key, expected %v, received %v", buf, sender.WithdrawalCredentials)
	}
	if verifySignatures {
		// TODO(#258): Integrate BLS signature verification for transfers.
	}
	return nil
}

// ClearEth1DataVoteCache clears the eth1 data vote count cache.
func ClearEth1DataVoteCache() {
	eth1DataCache = cache.NewEth1DataVoteCache()
}<|MERGE_RESOLUTION|>--- conflicted
+++ resolved
@@ -608,13 +608,8 @@
 //    # Verify no index has custody bit equal to 1 [to be removed in phase 1]
 //    if not len(bit_1_indices) == 0:
 //        return False
-<<<<<<< HEAD
-//
-//    if not (1 <= len(custody_bit_0_indices) + len(custody_bit_1_indices) <= MAX_VALIDATORS_PER_COMMITTEE):
-=======
 //    # Verify max number of indices
 //    if not len(bit_0_indices) + len(bit_1_indices) <= MAX_VALIDATORS_PER_COMMITTEE:
->>>>>>> 24f630d7
 //        return False
 //    # Verify index sets are disjoint
 //    if not len(set(bit_0_indices).intersection(bit_1_indices)) == 0:
