--- conflicted
+++ resolved
@@ -851,7 +851,6 @@
 	}
 }
 
-<<<<<<< HEAD
 func TestReceiveBlock_HandlePanic(t *testing.T) {
 	hook := logTest.NewGlobal()
 	db := internal.SetupDB(t)
@@ -861,7 +860,7 @@
 	// Cause method to panic
 	chainService.ReceiveBlock(nil, nil)
 	testutil.AssertLogsContain(t, hook, "Panicked when handling block!")
-=======
+}
 func TestBlockChildren_2InARow(t *testing.T) {
 	beaconDB := internal.SetupDB(t)
 	defer internal.TeardownDB(t, beaconDB)
@@ -1084,5 +1083,4 @@
 	if !reflect.DeepEqual(wanted, childrenBlock) {
 		t.Errorf("Wrong children block received")
 	}
->>>>>>> 23072983
 }