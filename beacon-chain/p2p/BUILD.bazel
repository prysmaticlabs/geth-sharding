load("@io_bazel_rules_go//go:def.bzl", "go_library", "go_test")

go_library(
    name = "go_default_library",
    srcs = [
        "broadcaster.go",
        "config.go",
        "discovery.go",
        "doc.go",
        "gossip_topic_mappings.go",
        "handshake.go",
        "interfaces.go",
        "log.go",
        "options.go",
        "service.go",
    ],
    importpath = "github.com/prysmaticlabs/prysm/beacon-chain/p2p",
    visibility = ["//beacon-chain:__subpackages__"],
    deps = [
        "//beacon-chain/p2p/encoder:go_default_library",
        "//proto/beacon/p2p/v1:go_default_library",
        "//proto/eth/v1alpha1:go_default_library",
        "//shared:go_default_library",
<<<<<<< HEAD
        "//shared/iputils:go_default_library",
        "@com_github_ethereum_go_ethereum//crypto:go_default_library",
        "@com_github_ethereum_go_ethereum//p2p/discv5:go_default_library",
=======
        "@com_github_gogo_protobuf//proto:go_default_library",
>>>>>>> 78bf39af
        "@com_github_libp2p_go_libp2p//:go_default_library",
        "@com_github_libp2p_go_libp2p_core//crypto:go_default_library",
        "@com_github_libp2p_go_libp2p_core//host:go_default_library",
<<<<<<< HEAD
        "@com_github_libp2p_go_libp2p_core//peer:go_default_library",
=======
        "@com_github_libp2p_go_libp2p_core//network:go_default_library",
        "@com_github_libp2p_go_libp2p_core//peer:go_default_library",
        "@com_github_libp2p_go_libp2p_core//protocol:go_default_library",
>>>>>>> 78bf39af
        "@com_github_libp2p_go_libp2p_pubsub//:go_default_library",
        "@com_github_multiformats_go_multiaddr//:go_default_library",
        "@com_github_pkg_errors//:go_default_library",
        "@com_github_sirupsen_logrus//:go_default_library",
        "@org_uber_go_automaxprocs//:go_default_library",
    ],
)

go_test(
    name = "go_default_test",
    srcs = [
        "discovery_test.go",
        "options_test.go",
        "parameter_test.go",
        "service_test.go",
    ],
    embed = [":go_default_library"],
    deps = [
        "//shared/testutil:go_default_library",
        "@com_github_ethereum_go_ethereum//crypto:go_default_library",
        "@com_github_libp2p_go_libp2p_pubsub//:go_default_library",
        "@com_github_sirupsen_logrus//hooks/test:go_default_library",
    ],
)<|MERGE_RESOLUTION|>--- conflicted
+++ resolved
@@ -21,23 +21,17 @@
         "//proto/beacon/p2p/v1:go_default_library",
         "//proto/eth/v1alpha1:go_default_library",
         "//shared:go_default_library",
-<<<<<<< HEAD
         "//shared/iputils:go_default_library",
         "@com_github_ethereum_go_ethereum//crypto:go_default_library",
         "@com_github_ethereum_go_ethereum//p2p/discv5:go_default_library",
-=======
         "@com_github_gogo_protobuf//proto:go_default_library",
->>>>>>> 78bf39af
         "@com_github_libp2p_go_libp2p//:go_default_library",
         "@com_github_libp2p_go_libp2p_core//crypto:go_default_library",
         "@com_github_libp2p_go_libp2p_core//host:go_default_library",
-<<<<<<< HEAD
         "@com_github_libp2p_go_libp2p_core//peer:go_default_library",
-=======
         "@com_github_libp2p_go_libp2p_core//network:go_default_library",
         "@com_github_libp2p_go_libp2p_core//peer:go_default_library",
         "@com_github_libp2p_go_libp2p_core//protocol:go_default_library",
->>>>>>> 78bf39af
         "@com_github_libp2p_go_libp2p_pubsub//:go_default_library",
         "@com_github_multiformats_go_multiaddr//:go_default_library",
         "@com_github_pkg_errors//:go_default_library",
