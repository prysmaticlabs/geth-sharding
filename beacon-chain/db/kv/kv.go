--- conflicted
+++ resolved
@@ -35,11 +35,7 @@
 	kv := &Store{db: boltDB, DatabasePath: dirPath}
 
 	if err := kv.db.Update(func(tx *bolt.Tx) error {
-<<<<<<< HEAD
-		return createBuckets(tx, validatorsBucket, attestationsBucket)
-=======
 		return createBuckets(tx, validatorsBucket, attestationsBucket, blocksBucket, stateBucket)
->>>>>>> bc1b1e16
 	}); err != nil {
 		return nil, err
 	}
