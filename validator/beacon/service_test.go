--- conflicted
+++ resolved
@@ -112,8 +112,6 @@
 	testutil.AssertLogsContain(t, hook, "Stopping service")
 }
 
-<<<<<<< HEAD
-=======
 func TestWaitForAssignmentProposer(t *testing.T) {
 	hook := logTest.NewGlobal()
 	ctrl := gomock.NewController(t)
@@ -230,7 +228,6 @@
 	testutil.AssertLogsContain(t, hook, "failed")
 }
 
->>>>>>> 7ab4b23b
 func TestListenForCrystallizedStates(t *testing.T) {
 	hook := logTest.NewGlobal()
 	ctrl := gomock.NewController(t)
