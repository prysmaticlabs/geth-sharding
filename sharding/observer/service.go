--- conflicted
+++ resolved
@@ -14,23 +14,14 @@
 // in a sharded system. Must satisfy the Service interface defined in
 // sharding/service.go.
 type Observer struct {
-<<<<<<< HEAD
-	shardp2p     *p2p.Server
-=======
 	p2p          *p2p.Server
->>>>>>> 4673afe7
 	shardChainDb ethdb.Database
 	shardID      int
 }
 
 // NewObserver creates a new observer instance.
-<<<<<<< HEAD
-func NewObserver(shardp2p *p2p.Server, shardChainDb ethdb.Database, shardID int) (*Observer, error) {
-	return &Observer{shardp2p, shardChainDb, shardID}, nil
-=======
 func NewObserver(p2p *p2p.Server, shardChainDb ethdb.Database, shardID int) (*Observer, error) {
 	return &Observer{p2p, shardChainDb, shardID}, nil
->>>>>>> 4673afe7
 }
 
 // Start the main routine for an observer.
