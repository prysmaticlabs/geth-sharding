--- conflicted
+++ resolved
@@ -1190,11 +1190,7 @@
 
 go_repository(
     name = "com_github_prysmaticlabs_go_bitfield",
-<<<<<<< HEAD
-    commit = "44e3229cdca32cba0d83cee78d60007c839359b5",
-=======
     commit = "62c2aee7166951c456888f92237aee4303ba1b9d",
->>>>>>> 5d1c3da8
     importpath = "github.com/prysmaticlabs/go-bitfield",
 )
 
