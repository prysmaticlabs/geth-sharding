/*
Package featureconfig defines which features are enabled for runtime
in order to selectively enable certain features to maintain a stable runtime.

The process for implementing new features using this package is as follows:
	1. Add a new CMD flag in flags.go, and place it in the proper list(s) var for its client.
	2. Add a condition for the flag in the proper Configure function(s) below.
	3. Place any "new" behavior in the `if flagEnabled` statement.
	4. Place any "previous" behavior in the `else` statement.
	5. Ensure any tests using the new feature fail if the flag isn't enabled.
	5a. Use the following to enable your flag for tests:
	cfg := &featureconfig.Flags{
		VerifyAttestationSigs: true,
	}
	resetCfg := featureconfig.InitWithReset(cfg)
	defer resetCfg()
	6. Add the string for the flags that should be running within E2E to E2EValidatorFlags
	and E2EBeaconChainFlags.
*/
package featureconfig

import (
	"github.com/prysmaticlabs/prysm/shared/cmd"
	"github.com/sirupsen/logrus"
	"github.com/urfave/cli/v2"
)

var log = logrus.WithField("prefix", "flags")

// Flags is a struct to represent which features the client will perform on runtime.
type Flags struct {
	// Feature related flags.
	EnableStreamDuties                         bool // Enable streaming of validator duties instead of a polling-based approach.
	WriteSSZStateTransitions                   bool // WriteSSZStateTransitions to tmp directory.
	InitSyncNoVerify                           bool // InitSyncNoVerify when initial syncing w/o verifying block's contents.
	DisableDynamicCommitteeSubnets             bool // Disables dynamic attestation committee subnets via p2p.
	SkipBLSVerify                              bool // Skips BLS verification across the runtime.
	EnableBackupWebhook                        bool // EnableBackupWebhook to allow database backups to trigger from monitoring port /db/backup.
	PruneEpochBoundaryStates                   bool // PruneEpochBoundaryStates prunes the epoch boundary state before last finalized check point.
	EnableSnappyDBCompression                  bool // EnableSnappyDBCompression in the database.
	ProtectProposer                            bool // ProtectProposer prevents the validator client from signing any proposals that would be considered a slashable offense.
	ProtectAttester                            bool // ProtectAttester prevents the validator client from signing any attestations that would be considered a slashable offense.
	SlasherProtection                          bool // SlasherProtection protects validator fron sending over a slashable offense over the network using external slasher.
	DisableStrictAttestationPubsubVerification bool // DisableStrictAttestationPubsubVerification will disabling strict signature verification in pubsub.
	DisableUpdateHeadPerAttestation            bool // DisableUpdateHeadPerAttestation will disabling update head on per attestation basis.
	EnableDomainDataCache                      bool // EnableDomainDataCache caches validator calls to DomainData per epoch.
	EnableStateGenSigVerify                    bool // EnableStateGenSigVerify verifies proposer and randao signatures during state gen.
	CheckHeadState                             bool // CheckHeadState checks the current headstate before retrieving the desired state from the db.
	EnableNoise                                bool // EnableNoise enables the beacon node to use NOISE instead of SECIO when performing a handshake with another peer.
	DontPruneStateStartUp                      bool // DontPruneStateStartUp disables pruning state upon beacon node start up.
	NewStateMgmt                               bool // NewStateMgmt enables the new state mgmt service.
	NoInitSyncBatchSaveBlocks                  bool // NoInitSyncBatchSaveBlocks disables batch save blocks mode during initial syncing.
	EnableStateRefCopy                         bool // EnableStateRefCopy copies the references to objects instead of the objects themselves when copying state fields.
	WaitForSynced                              bool // WaitForSynced uses WaitForSynced in validator startup to ensure it can communicate with the beacon node as soon as possible.
	SkipRegenHistoricalStates                  bool // SkipRegenHistoricalState skips regenerating historical states from genesis to last finalized. This enables a quick switch over to using new-state-mgmt.
	EnableInitSyncWeightedRoundRobin           bool // EnableInitSyncWeightedRoundRobin enables weighted round robin fetching optimization in initial syncing.
	ReduceAttesterStateCopy                    bool // ReduceAttesterStateCopy reduces head state copies for attester rpc.
	// DisableForkChoice disables using LMD-GHOST fork choice to update
	// the head of the chain based on attestations and instead accepts any valid received block
	// as the chain head. UNSAFE, use with caution.
	DisableForkChoice bool

	// Logging related toggles.
	DisableGRPCConnectionLogs bool // Disables logging when a new grpc client has connected.

	// Slasher toggles.
	DisableBroadcastSlashings bool // DisableBroadcastSlashings disables p2p broadcasting of proposer and attester slashings.
	EnableHistoricalDetection bool // EnableHistoricalDetection disables historical attestation detection and performs detection on the chain head immediately.
	DisableLookback           bool // DisableLookback updates slasher to not use the lookback and update validator histories until epoch 0.

	// Cache toggles.
	EnableSSZCache          bool // EnableSSZCache see https://github.com/prysmaticlabs/prysm/pull/4558.
	EnableEth1DataVoteCache bool // EnableEth1DataVoteCache; see https://github.com/prysmaticlabs/prysm/issues/3106.
	EnableSlasherConnection bool // EnableSlasher enable retrieval of slashing events from a slasher instance.
	EnableBlockTreeCache    bool // EnableBlockTreeCache enable fork choice service to maintain latest filtered block tree.

	KafkaBootstrapServers string // KafkaBootstrapServers to find kafka servers to stream blocks, attestations, etc.
<<<<<<< HEAD
=======
	CustomGenesisDelay    uint64 // CustomGenesisDelay signals how long of a delay to set to start the chain.

	AttestationAggregationStrategy string // AttestationAggregationStrategy defines aggregation strategy to be used when aggregating.
>>>>>>> 078c157f
}

var featureConfig *Flags

// Get retrieves feature config.
func Get() *Flags {
	if featureConfig == nil {
		return &Flags{}
	}
	return featureConfig
}

// Init sets the global config equal to the config that is passed in.
func Init(c *Flags) {
	featureConfig = c
}

// InitWithReset sets the global config and returns function that is used to reset configuration.
func InitWithReset(c *Flags) func() {
	resetFunc := func() {
		Init(&Flags{})
	}
	Init(c)
	return resetFunc
}

// ConfigureBeaconChain sets the global config based
// on what flags are enabled for the beacon-chain client.
func ConfigureBeaconChain(ctx *cli.Context) {
	complainOnDeprecatedFlags(ctx)
	cfg := &Flags{}
	if ctx.Bool(devModeFlag.Name) {
		enableDevModeFlags(ctx)
	}
	if ctx.Bool(writeSSZStateTransitionsFlag.Name) {
		log.Warn("Writing SSZ states and blocks after state transitions")
		cfg.WriteSSZStateTransitions = true
	}
	if ctx.Bool(disableForkChoiceUnsafeFlag.Name) {
		log.Warn("UNSAFE: Disabled fork choice for updating chain head")
		cfg.DisableForkChoice = true
	}
	if ctx.Bool(disableDynamicCommitteeSubnets.Name) {
		log.Warn("Disabled dynamic attestation committee subnets")
		cfg.DisableDynamicCommitteeSubnets = true
	}
	cfg.EnableSSZCache = true
	if ctx.Bool(disableSSZCache.Name) {
		log.Warn("Disabled ssz cache")
		cfg.EnableSSZCache = false
	}
	if ctx.Bool(initSyncVerifyEverythingFlag.Name) {
		log.Warn("Initial syncing with verifying all block's content signatures.")
		cfg.InitSyncNoVerify = false
	} else {
		cfg.InitSyncNoVerify = true
	}
	if ctx.Bool(skipBLSVerifyFlag.Name) {
		log.Warn("UNSAFE: Skipping BLS verification at runtime")
		cfg.SkipBLSVerify = true
	}
	if ctx.Bool(enableBackupWebhookFlag.Name) {
		log.Warn("Allowing database backups to be triggered from HTTP webhook.")
		cfg.EnableBackupWebhook = true
	}
	if ctx.String(kafkaBootstrapServersFlag.Name) != "" {
		log.Warn("Enabling experimental kafka streaming.")
		cfg.KafkaBootstrapServers = ctx.String(kafkaBootstrapServersFlag.Name)
	}
	if ctx.Bool(enableSlasherFlag.Name) {
		log.Warn("Enable slasher connection.")
		cfg.EnableSlasherConnection = true
	}
	if ctx.Bool(cacheFilteredBlockTreeFlag.Name) {
		log.Warn("Enabled filtered block tree cache for fork choice.")
		cfg.EnableBlockTreeCache = true
	}
	if ctx.Bool(disableStrictAttestationPubsubVerificationFlag.Name) {
		log.Warn("Disabled strict attestation signature verification in pubsub")
		cfg.DisableStrictAttestationPubsubVerification = true
	}
	if ctx.Bool(disableUpdateHeadPerAttestation.Name) {
		log.Warn("Disabled update head on per attestation basis")
		cfg.DisableUpdateHeadPerAttestation = true
	}
	if ctx.Bool(enableStateGenSigVerify.Name) {
		log.Warn("Enabling sig verify for state gen")
		cfg.EnableStateGenSigVerify = true
	}
	if ctx.Bool(checkHeadState.Name) {
		log.Warn("Enabling check head state for chainservice")
		cfg.CheckHeadState = true
	}
	if ctx.Bool(enableNoiseHandshake.Name) {
		log.Warn("Enabling noise handshake for peer")
		cfg.EnableNoise = true
	}
	if ctx.Bool(dontPruneStateStartUp.Name) {
		log.Warn("Not enabling state pruning upon start up")
		cfg.DontPruneStateStartUp = true
	}
	cfg.NewStateMgmt = true
	if ctx.Bool(disableNewStateMgmt.Name) {
		log.Warn("Disabling new state management service")
		cfg.NewStateMgmt = false
	}
	if ctx.Bool(disableInitSyncBatchSaveBlocks.Name) {
		log.Warn("Disabling init sync batch save blocks mode")
		cfg.NoInitSyncBatchSaveBlocks = true
	}
	if ctx.Bool(disableBroadcastSlashingFlag.Name) {
		log.Warn("Disabling slashing broadcasting to p2p network")
		cfg.DisableBroadcastSlashings = true
	}
	if ctx.Bool(skipRegenHistoricalStates.Name) {
		log.Warn("Enabling skipping of historical states regen")
		cfg.SkipRegenHistoricalStates = true
	}
	cfg.EnableInitSyncWeightedRoundRobin = true
	if ctx.Bool(disableInitSyncWeightedRoundRobin.Name) {
		log.Warn("Disabling weighted round robin in initial syncing")
		cfg.EnableInitSyncWeightedRoundRobin = false
	}
	cfg.EnableStateRefCopy = true
	if ctx.Bool(disableStateRefCopy.Name) {
		log.Warn("Disabling state reference copy")
		cfg.EnableStateRefCopy = false
	}
	if ctx.IsSet(deprecatedP2PWhitelist.Name) {
		log.Warnf("--%s is deprecated, please use --%s", deprecatedP2PWhitelist.Name, cmd.P2PAllowList.Name)
		if err := ctx.Set(cmd.P2PAllowList.Name, ctx.String(deprecatedP2PWhitelist.Name)); err != nil {
			log.WithError(err).Error("Failed to update P2PAllowList flag")
		}
	}
	if ctx.IsSet(deprecatedP2PBlacklist.Name) {
		log.Warnf("--%s is deprecated, please use --%s", deprecatedP2PBlacklist.Name, cmd.P2PDenyList.Name)
		if err := ctx.Set(cmd.P2PDenyList.Name, ctx.String(deprecatedP2PBlacklist.Name)); err != nil {
			log.WithError(err).Error("Failed to update P2PDenyList flag")
		}
	}
	cfg.ReduceAttesterStateCopy = true
	if ctx.Bool(disableReduceAttesterStateCopy.Name) {
		log.Warn("Disabling reducing attester state copy")
		cfg.ReduceAttesterStateCopy = false
	}
	if ctx.IsSet(disableGRPCConnectionLogging.Name) {
		cfg.DisableGRPCConnectionLogs = true
	}
	cfg.AttestationAggregationStrategy = ctx.String(attestationAggregationStrategy.Name)
	Init(cfg)
}

// ConfigureSlasher sets the global config based
// on what flags are enabled for the slasher client.
func ConfigureSlasher(ctx *cli.Context) {
	complainOnDeprecatedFlags(ctx)
	cfg := &Flags{}
	if ctx.Bool(enableHistoricalDetectionFlag.Name) {
		log.Warn("Enabling historical attestation detection")
		cfg.EnableHistoricalDetection = true
	}
	if ctx.Bool(disableLookbackFlag.Name) {
		log.Warn("Disabling slasher lookback")
		cfg.DisableLookback = true
	}
	Init(cfg)
}

// ConfigureValidator sets the global config based
// on what flags are enabled for the validator client.
func ConfigureValidator(ctx *cli.Context) {
	complainOnDeprecatedFlags(ctx)
	cfg := &Flags{}
	if ctx.Bool(enableStreamDuties.Name) {
		log.Warn("Enabled validator duties streaming.")
		cfg.EnableStreamDuties = true
	}
	if ctx.Bool(enableProtectProposerFlag.Name) {
		log.Warn("Enabled validator proposal slashing protection.")
		cfg.ProtectProposer = true
	}
	if ctx.Bool(enableProtectAttesterFlag.Name) {
		log.Warn("Enabled validator attestation slashing protection.")
		cfg.ProtectAttester = true
	}
	if ctx.Bool(enableExternalSlasherProtectionFlag.Name) {
		log.Warn("Enabled validator attestation and block slashing protection using an external slasher.")
		cfg.SlasherProtection = true
	}
	cfg.EnableDomainDataCache = true
	if ctx.Bool(disableDomainDataCacheFlag.Name) {
		log.Warn("Disabled domain data cache.")
		cfg.EnableDomainDataCache = false
	}
	Init(cfg)
}

// enableDevModeFlags switches development mode features on.
func enableDevModeFlags(ctx *cli.Context) {
	log.Warn("Enabling development mode flags")
	for _, f := range devModeFlags {
		log.WithField("flag", f.Names()[0]).Debug("Enabling development mode flag")
		if !ctx.IsSet(f.Names()[0]) {
			if err := ctx.Set(f.Names()[0], "true"); err != nil {
				log.WithError(err).Debug("Error enabling development mode flag")
			}
		}
	}
}

func complainOnDeprecatedFlags(ctx *cli.Context) {
	for _, f := range deprecatedFlags {
		if ctx.IsSet(f.Names()[0]) {
			log.Errorf("%s is deprecated and has no effect. Do not use this flag, it will be deleted soon.", f.Names()[0])
		}
	}
}<|MERGE_RESOLUTION|>--- conflicted
+++ resolved
@@ -75,12 +75,7 @@
 	EnableBlockTreeCache    bool // EnableBlockTreeCache enable fork choice service to maintain latest filtered block tree.
 
 	KafkaBootstrapServers string // KafkaBootstrapServers to find kafka servers to stream blocks, attestations, etc.
-<<<<<<< HEAD
-=======
-	CustomGenesisDelay    uint64 // CustomGenesisDelay signals how long of a delay to set to start the chain.
-
 	AttestationAggregationStrategy string // AttestationAggregationStrategy defines aggregation strategy to be used when aggregating.
->>>>>>> 078c157f
 }
 
 var featureConfig *Flags
