// Package helpers contains helper functions outlined in ETH2.0 spec beacon chain spec
package helpers

import (
	"errors"
	"fmt"
	"sort"

	"github.com/prysmaticlabs/prysm/beacon-chain/cache"
	"github.com/prysmaticlabs/prysm/beacon-chain/utils"
	pb "github.com/prysmaticlabs/prysm/proto/beacon/p2p/v1"
	"github.com/prysmaticlabs/prysm/shared/bitutil"
	"github.com/prysmaticlabs/prysm/shared/mathutil"
	"github.com/prysmaticlabs/prysm/shared/params"
	"google.golang.org/grpc/codes"
	"google.golang.org/grpc/status"
)

var shuffledIndicesCache = cache.NewShuffledIndicesCache()
var startShardCache = cache.NewStartShardCache()

// EpochCommitteeCount returns the number of crosslink committees of an epoch.
//
// Spec pseudocode definition:
//   def get_epoch_committee_count(state: BeaconState, epoch: Epoch) -> int:
//    """
//    Return the number of committees at ``epoch``.
//    """
//    active_validator_indices = get_active_validator_indices(state, epoch)
//    return max(
//        1,
//        min(
//            SHARD_COUNT // SLOTS_PER_EPOCH,
//            len(active_validator_indices) // SLOTS_PER_EPOCH // TARGET_COMMITTEE_SIZE,
//        )
//    ) * SLOTS_PER_EPOCH
func EpochCommitteeCount(state *pb.BeaconState, epoch uint64) (uint64, error) {
	minCommitteePerSlot := uint64(1)
	// Max committee count per slot will be 0 when shard count is less than epoch length, this
	// covers the special case to ensure there's always 1 max committee count per slot.
	var committeeSizesPerSlot = minCommitteePerSlot
	if params.BeaconConfig().ShardCount/params.BeaconConfig().SlotsPerEpoch > minCommitteePerSlot {
		committeeSizesPerSlot = params.BeaconConfig().ShardCount / params.BeaconConfig().SlotsPerEpoch
	}
	count, err := ActiveValidatorCount(state, epoch)
	if err != nil {
		return 0, fmt.Errorf("could not get active count: %v", err)
	}

	var currCommitteePerSlot = count / params.BeaconConfig().SlotsPerEpoch / params.BeaconConfig().TargetCommitteeSize

	if currCommitteePerSlot > committeeSizesPerSlot {
		return committeeSizesPerSlot * params.BeaconConfig().SlotsPerEpoch, nil
	}
	if currCommitteePerSlot < 1 {
		return minCommitteePerSlot * params.BeaconConfig().SlotsPerEpoch, nil
	}
	return currCommitteePerSlot * params.BeaconConfig().SlotsPerEpoch, nil
}

// CrosslinkCommitteeAtEpoch returns the crosslink committee of a given epoch.
//
// Spec pseudocode definition:
//   def get_crosslink_committee(state: BeaconState, epoch: Epoch, shard: Shard) -> List[ValidatorIndex]:
//    return compute_committee(
//        indices=get_active_validator_indices(state, epoch),
//        seed=generate_seed(state, epoch),
//        index=(shard + SHARD_COUNT - get_epoch_start_shard(state, epoch)) % SHARD_COUNT,
//        count=get_epoch_committee_count(state, epoch),
//    )
func CrosslinkCommitteeAtEpoch(state *pb.BeaconState, epoch uint64, shard uint64) ([]uint64, error) {
	seed, err := GenerateSeed(state, epoch)
	if err != nil {
		return nil, fmt.Errorf("could not get seed: %v", err)
	}

	indices, err := ActiveValidatorIndices(state, epoch)
	if err != nil {
		return nil, fmt.Errorf("could not get active indices: %v", err)
	}

	startShard, err := EpochStartShard(state, epoch)
	if err != nil {
		return nil, fmt.Errorf("could not get start shard: %v", err)
	}

	shardCount := params.BeaconConfig().ShardCount
	currentShard := (shard + shardCount - startShard) % shardCount
	committeeCount, err := EpochCommitteeCount(state, epoch)
	if err != nil {
		return nil, fmt.Errorf("could not get committee count: %v", err)
	}

	return ComputeCommittee(indices, seed, currentShard, committeeCount)
}

// ComputeCommittee returns the requested shuffled committee out of the total committees using
// validator indices and seed.
//
// Spec pseudocode definition:
//  def compute_committee(indices: List[ValidatorIndex], seed: Bytes32, index: int, count: int) -> List[ValidatorIndex]:
//    start = (len(indices) * index) // count
//    end = (len(indices) * (index + 1)) // count
//    return [indices[get_shuffled_index(i, len(indices), seed)] for i in range(start, end)]
func ComputeCommittee(
	validatorIndices []uint64,
	seed [32]byte,
	index uint64,
	totalCommittees uint64,
) ([]uint64, error) {
	validatorCount := uint64(len(validatorIndices))
	start := utils.SplitOffset(validatorCount, totalCommittees, index)
	end := utils.SplitOffset(validatorCount, totalCommittees, index+1)

	// Use cached shuffled indices list if we have seen the seed before.
	cachedShuffledList, err := shuffledIndicesCache.IndicesByIndexSeed(index, seed[:])
	if err != nil {
		return nil, err
	}
	if cachedShuffledList != nil {
		return cachedShuffledList, nil
	}

	// Save the shuffled indices in cache, this is only needed once per epoch or once per new shard index.
	shuffledIndices := make([]uint64, end-start)
	for i := start; i < end; i++ {
		permutedIndex, err := utils.ShuffledIndex(i, validatorCount, seed)
		if err != nil {
			return []uint64{}, fmt.Errorf("could not get shuffled index at index %d: %v", i, err)
		}
		shuffledIndices[i-start] = validatorIndices[permutedIndex]
	}
	if err := shuffledIndicesCache.AddShuffledValidatorList(&cache.IndicesByIndexSeed{
		Index:           index,
		Seed:            seed[:],
		ShuffledIndices: shuffledIndices,
	}); err != nil {
		return []uint64{}, fmt.Errorf("could not add shuffled indices list to cache: %v", err)
	}
	return shuffledIndices, nil
}

// AttestingIndices returns the attesting participants indices. We removed sorting because it's irrelevant
// in production, we don't need to reduce the surface of possible valid input.
//
// Spec pseudocode definition:
//   def get_attesting_indices(state: BeaconState,
//                          attestation_data: AttestationData,
//                          bitfield: bytes) -> List[ValidatorIndex]:
//    """
//    Return the sorted attesting indices corresponding to ``attestation_data`` and ``bitfield``.
//    """
//    committee = get_crosslink_committee(state, attestation_data.target_epoch, attestation_data.crosslink.shard)
//    assert verify_bitfield(bitfield, len(committee))
//    return sorted([index for i, index in enumerate(committee) if get_bitfield_bit(bitfield, i) == 0b1])
func AttestingIndices(state *pb.BeaconState, data *pb.AttestationData, bitfield []byte) ([]uint64, error) {
	committee, err := CrosslinkCommitteeAtEpoch(state, data.TargetEpoch, data.Crosslink.Shard)
	if err != nil {
		return nil, fmt.Errorf("could not get committee: %v", err)
	}
	if isValidated, err := VerifyBitfield(bitfield, len(committee)); !isValidated || err != nil {
		if err != nil {
			return nil, err
		}
		return nil, errors.New("bitfield is unable to be verified")
	}

<<<<<<< HEAD
	var attestingIndices []uint64
	for i, indice := range committee {
		if mathutil.CeilDiv8(int(i)) > len(bitfield) {
			continue
		}
		if bitutil.BitfieldBit(bitfield, int(i)) == 1 {
			attestingIndices = append(attestingIndices, indice)
		}
	}
	sort.SliceStable(attestingIndices, func(i, j int) bool {
		return attestingIndices[i] < attestingIndices[j]
	})
	return attestingIndices, nil
=======
	indices := make([]uint64, 0, len(committee))
	for i, idx := range committee {
		if i <= len(bitfield) && bitutil.BitfieldBit(bitfield, i) == 0x1 {
			indices = append(indices, idx)
		}
	}

	return indices, nil
>>>>>>> 123bd349
}

// VerifyBitfield validates a bitfield with a given committee size.
//
// Spec pseudocode definition:
//   def verify_bitfield(bitfield: bytes, committee_size: int) -> bool:
//     """
//     Verify ``bitfield`` against the ``committee_size``.
//     """
//     if len(bitfield) != (committee_size + 7) // 8:
//         return False
//     # Check `bitfield` is padded with zero bits only
//     for i in range(committee_size, len(bitfield) * 8):
//         if get_bitfield_bit(bitfield, i) == 0b1:
//             return False
//     return True
func VerifyBitfield(bitfield []byte, committeeSize int) (bool, error) {
	if len(bitfield) != mathutil.CeilDiv8(committeeSize) {
		return false, fmt.Errorf(
			"wanted participants bitfield length %d, got: %d",
			mathutil.CeilDiv8(committeeSize),
			len(bitfield))
	}
	bitLength := len(bitfield) << 3
	for i := committeeSize; i < bitLength; i++ {
		set, err := bitutil.CheckBit(bitfield, i)
		if err != nil {
			return false, err
		}
		if set {
			return false, nil
		}
	}
	return true, nil
}

// CommitteeAssignment is used to query committee assignment from
// current and previous epoch.
//
// Spec pseudocode definition:
//   def get_committee_assignment(
//        state: BeaconState,
//        epoch: Epoch,
//        validator_index: ValidatorIndex) -> Tuple[List[ValidatorIndex], Shard, Slot]:
//    """
//    Return the committee assignment in the ``epoch`` for ``validator_index``.
//    ``assignment`` returned is a tuple of the following form:
//        * ``assignment[0]`` is the list of validators in the committee
//        * ``assignment[1]`` is the shard to which the committee is assigned
//        * ``assignment[2]`` is the slot at which the committee is assigned
//    """
//    next_epoch = get_current_epoch(state) + 1
//    assert epoch <= next_epoch
//
//    committees_per_slot = get_epoch_committee_count(state, epoch) // SLOTS_PER_EPOCH
//    epoch_start_slot = get_epoch_start_slot(epoch)
//    for slot in range(epoch_start_slot, epoch_start_slot + SLOTS_PER_EPOCH)
//        offset = committees_per_slot * (slot % SLOTS_PER_EPOCH)
//        slot_start_shard = (get_epoch_start_shard(state, epoch) + offset) % SHARD_COUNT
//        for i in range(committees_per_slot):
//            shard = (slot_start_shard + i) % SHARD_COUNT
//            committee = get_crosslink_committee(state, epoch, shard)
//            if validator_index in committee:
//                return committee, shard, slot
func CommitteeAssignment(
	state *pb.BeaconState,
	epoch uint64,
	validatorIndex uint64) ([]uint64, uint64, uint64, bool, error) {

	if epoch > NextEpoch(state) {
		return nil, 0, 0, false, fmt.Errorf(
			"epoch %d can't be greater than next epoch %d",
			epoch, NextEpoch(state))
	}

	committeeCount, err := EpochCommitteeCount(state, epoch)
	if err != nil {
		return nil, 0, 0, false, fmt.Errorf("could not get committee count: %v", err)
	}
	committeesPerSlot := committeeCount / params.BeaconConfig().SlotsPerEpoch

	epochStartShard, err := EpochStartShard(state, epoch)
	if err != nil {
		return nil, 0, 0, false, fmt.Errorf(
			"could not get epoch start shard: %v", err)
	}
	startSlot := StartSlot(epoch)
	for slot := startSlot; slot < startSlot+params.BeaconConfig().SlotsPerEpoch; slot++ {
		offset := committeesPerSlot * (slot % params.BeaconConfig().SlotsPerEpoch)
		slotStatShard := (epochStartShard + offset) % params.BeaconConfig().ShardCount
		for i := uint64(0); i < committeesPerSlot; i++ {
			shard := (slotStatShard + i) % params.BeaconConfig().ShardCount
			committee, err := CrosslinkCommitteeAtEpoch(state, epoch, shard)
			if err != nil {
				return nil, 0, 0, false, fmt.Errorf(
					"could not get crosslink committee: %v", err)
			}
			for _, index := range committee {
				if validatorIndex == index {
					proposerIndex, err := BeaconProposerIndex(state)
					if err != nil {
						return nil, 0, 0, false, fmt.Errorf(
							"could not check proposer index: %v", err)
					}
					isProposer := proposerIndex == validatorIndex
					return committee, shard, slot, isProposer, nil
				}
			}
		}
	}

	return []uint64{}, 0, 0, false, status.Error(codes.NotFound, "validator not found found in assignments")
}

// ShardDelta returns the minimum number of shards get processed in one epoch.
//
// Spec pseudocode definition:
//  def get_shard_delta(state: BeaconState, epoch: Epoch) -> int:
//    return min(get_epoch_committee_count(state, epoch), SHARD_COUNT - SHARD_COUNT // SLOTS_PER_EPOCH)
func ShardDelta(beaconState *pb.BeaconState, epoch uint64) (uint64, error) {
	shardCount := params.BeaconConfig().ShardCount
	minShardDelta := shardCount - shardCount/params.BeaconConfig().SlotsPerEpoch
	committeeCount, err := EpochCommitteeCount(beaconState, epoch)
	if err != nil {
		return 0, fmt.Errorf("could not get committee count: %v", err)
	}
	if committeeCount < minShardDelta {
		return committeeCount, nil
	}
	return minShardDelta, nil
}

// EpochStartShard returns the start shard used to process crosslink
// of a given epoch. The start shard is cached using epoch as key,
// it gets rewritten where there's a reorg or a new finalized block.
//
// Spec pseudocode definition:
//   def get_epoch_start_shard(state: BeaconState, epoch: Epoch) -> Shard:
//    assert epoch <= get_current_epoch(state) + 1
//    check_epoch = get_current_epoch(state) + 1
//    shard = (state.latest_start_shard + get_shard_delta(state, get_current_epoch(state))) % SHARD_COUNT
//    while check_epoch > epoch:
//        check_epoch -= 1
//        shard = (shard + SHARD_COUNT - get_shard_delta(state, check_epoch)) % SHARD_COUNT
//    return shard
func EpochStartShard(state *pb.BeaconState, epoch uint64) (uint64, error) {
	startShard, err := startShardCache.StartShardInEpoch(epoch)
	if err != nil {
		return 0, fmt.Errorf("could not retrieve start shard from cache: %v", err)
	}
	if startShard != params.BeaconConfig().FarFutureEpoch {
		return startShard, nil
	}

	currentEpoch := CurrentEpoch(state)
	checkEpoch := currentEpoch + 1
	if epoch > checkEpoch {
		return 0, fmt.Errorf("epoch %d can't be greater than %d",
			epoch, checkEpoch)
	}
	delta, err := ShardDelta(state, currentEpoch)
	if err != nil {
		return 0, fmt.Errorf("could not get shard delta: %v", err)
	}

	startShard = (state.LatestStartShard + delta) % params.BeaconConfig().ShardCount
	for checkEpoch > epoch {
		checkEpoch--
		delta, err = ShardDelta(state, checkEpoch)
		if err != nil {
			return 0, fmt.Errorf("could not get shard delta: %v", err)
		}
		startShard = (startShard + params.BeaconConfig().ShardCount - delta) % params.BeaconConfig().ShardCount
	}

	if err := startShardCache.AddStartShard(&cache.StartShardByEpoch{
		Epoch:      epoch,
		StartShard: startShard,
	}); err != nil {
		return 0, fmt.Errorf("could not save start shard for cache: %v", err)
	}

	return startShard, nil
}

// VerifyAttestationBitfield verifies that an attestations bitfield is valid in respect
// to the committees at that slot.
func VerifyAttestationBitfield(bState *pb.BeaconState, att *pb.Attestation) (bool, error) {
	committee, err := CrosslinkCommitteeAtEpoch(bState, att.Data.TargetEpoch, att.Data.Crosslink.Shard)
	if err != nil {
		return false, fmt.Errorf("could not retrieve crosslink committees at slot: %v", err)
	}

	if committee == nil {
		return false, fmt.Errorf("no committee exist for shard in the attestation")
	}
	return VerifyBitfield(att.AggregationBitfield, len(committee))
}<|MERGE_RESOLUTION|>--- conflicted
+++ resolved
@@ -4,7 +4,6 @@
 import (
 	"errors"
 	"fmt"
-	"sort"
 
 	"github.com/prysmaticlabs/prysm/beacon-chain/cache"
 	"github.com/prysmaticlabs/prysm/beacon-chain/utils"
@@ -165,21 +164,6 @@
 		return nil, errors.New("bitfield is unable to be verified")
 	}
 
-<<<<<<< HEAD
-	var attestingIndices []uint64
-	for i, indice := range committee {
-		if mathutil.CeilDiv8(int(i)) > len(bitfield) {
-			continue
-		}
-		if bitutil.BitfieldBit(bitfield, int(i)) == 1 {
-			attestingIndices = append(attestingIndices, indice)
-		}
-	}
-	sort.SliceStable(attestingIndices, func(i, j int) bool {
-		return attestingIndices[i] < attestingIndices[j]
-	})
-	return attestingIndices, nil
-=======
 	indices := make([]uint64, 0, len(committee))
 	for i, idx := range committee {
 		if i <= len(bitfield) && bitutil.BitfieldBit(bitfield, i) == 0x1 {
@@ -188,7 +172,6 @@
 	}
 
 	return indices, nil
->>>>>>> 123bd349
 }
 
 // VerifyBitfield validates a bitfield with a given committee size.
