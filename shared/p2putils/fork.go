--- conflicted
+++ resolved
@@ -13,10 +13,7 @@
 	"github.com/prysmaticlabs/prysm/shared/params"
 )
 
-<<<<<<< HEAD
-=======
 // IsForkNextEpoch checks if an alloted fork is in the following epoch.
->>>>>>> fe6c80fe
 func IsForkNextEpoch(genesisTime time.Time, genesisValidatorsRoot []byte) (bool, error) {
 	if genesisTime.IsZero() {
 		return false, errors.New("genesis time is not set")
@@ -39,11 +36,8 @@
 	return isForkEpoch, nil
 }
 
-<<<<<<< HEAD
-=======
 // ForkDigestFromEpoch retrieves the fork digest from the current schedule determined
 // by the provided epoch.
->>>>>>> fe6c80fe
 func ForkDigestFromEpoch(currentEpoch types.Epoch, genesisValidatorsRoot []byte) ([4]byte, error) {
 	if len(genesisValidatorsRoot) == 0 {
 		return [4]byte{}, errors.New("genesis validators root is not set")
@@ -111,11 +105,8 @@
 	}, nil
 }
 
-<<<<<<< HEAD
-=======
 // RetrieveForkDataFromDigest performs the inverse, where it tries to determine the fork version
 // and epoch from a provided digest by looping through our current fork schedule.
->>>>>>> fe6c80fe
 func RetrieveForkDataFromDigest(digest [4]byte, genesisValidatorsRoot []byte) ([4]byte, types.Epoch, error) {
 	fSchedule := params.BeaconConfig().ForkVersionSchedule
 	for v, e := range fSchedule {
