// Package initialsync is run by the beacon node when the local chain is
// behind the network's longest chain. Initial sync works as follows:
// The node requests for the slot number of the most recent finalized block.
// The node then builds from the most recent finalized block by requesting for subsequent
// blocks by slot number. Once the service detects that the local chain is caught up with
// the network, the service hands over control to the regular sync service.
// Note: The behavior of initialsync will likely change as the specification changes.
// The most significant and highly probable change will be determining where to sync from.
// The beacon chain may sync from a block in the pasts X months in order to combat long-range attacks
// (see here: https://github.com/ethereum/wiki/wiki/Proof-of-Stake-FAQs#what-is-weak-subjectivity)
package initialsync

import (
	"context"
	"errors"
	"fmt"
	"sync"
	"time"

	"github.com/gogo/protobuf/proto"
	"github.com/prysmaticlabs/prysm/beacon-chain/db"
	pb "github.com/prysmaticlabs/prysm/proto/beacon/p2p/v1"
	"github.com/prysmaticlabs/prysm/shared/bytesutil"
	"github.com/prysmaticlabs/prysm/shared/event"
	"github.com/prysmaticlabs/prysm/shared/hashutil"
	"github.com/prysmaticlabs/prysm/shared/p2p"
	"github.com/prysmaticlabs/prysm/shared/params"
	"github.com/sirupsen/logrus"
)

var log = logrus.WithField("prefix", "initial-sync")

// Config defines the configurable properties of InitialSync.
//
type Config struct {
	SyncPollingInterval     time.Duration
	BlockBufferSize         int
	BlockAnnounceBufferSize int
	BatchedBlockBufferSize  int
	StateBufferSize         int
	BeaconDB                *db.BeaconDB
	P2P                     p2pAPI
	SyncService             syncService
	ChainService            chainService
}

// DefaultConfig provides the default configuration for a sync service.
// SyncPollingInterval determines how frequently the service checks that initial sync is complete.
// BlockBufferSize determines that buffer size of the `blockBuf` channel.
// StateBufferSize determines the buffer size of thhe `stateBuf` channel.
func DefaultConfig() *Config {
	return &Config{
		SyncPollingInterval:     time.Duration(params.BeaconConfig().SyncPollingInterval) * time.Second,
		BlockBufferSize:         100,
		BatchedBlockBufferSize:  100,
		BlockAnnounceBufferSize: 100,
		StateBufferSize:         100,
	}
}

type p2pAPI interface {
	Subscribe(msg proto.Message, channel chan p2p.Message) event.Subscription
	Send(msg proto.Message, peer p2p.Peer)
	Broadcast(msg proto.Message)
}

type chainService interface {
	IncomingBlockFeed() *event.Feed
}

// SyncService is the interface for the Sync service.
// InitialSync calls `Start` when initial sync completes.
type syncService interface {
	Start()
	ResumeSync()
}

// InitialSync defines the main class in this package.
// See the package comments for a general description of the service's functions.
type InitialSync struct {
	ctx                            context.Context
	cancel                         context.CancelFunc
	p2p                            p2pAPI
	syncService                    syncService
	chainService                   chainService
	db                             *db.BeaconDB
	blockAnnounceBuf               chan p2p.Message
	batchedBlockBuf                chan p2p.Message
	blockBuf                       chan p2p.Message
	stateBuf                       chan p2p.Message
	currentSlot                    uint64
	highestObservedSlot            uint64
	beaconStateSlot                uint64
	syncPollingInterval            time.Duration
	inMemoryBlocks                 map[uint64]*pb.BeaconBlock
	syncedFeed                     *event.Feed
	atGenesis                      bool
	stateRootOfHighestObservedSlot [32]byte
	mutex                          *sync.Mutex
}

// NewInitialSyncService constructs a new InitialSyncService.
// This method is normally called by the main node.
func NewInitialSyncService(ctx context.Context,
	cfg *Config,
) *InitialSync {
	ctx, cancel := context.WithCancel(ctx)

	blockBuf := make(chan p2p.Message, cfg.BlockBufferSize)
	stateBuf := make(chan p2p.Message, cfg.StateBufferSize)
	blockAnnounceBuf := make(chan p2p.Message, cfg.BlockAnnounceBufferSize)
	batchedBlockBuf := make(chan p2p.Message, cfg.BatchedBlockBufferSize)

	return &InitialSync{
		ctx:                            ctx,
		cancel:                         cancel,
		p2p:                            cfg.P2P,
		syncService:                    cfg.SyncService,
		chainService:                   cfg.ChainService,
		db:                             cfg.BeaconDB,
		currentSlot:                    params.BeaconConfig().GenesisSlot,
		highestObservedSlot:            params.BeaconConfig().GenesisSlot,
		beaconStateSlot:                params.BeaconConfig().GenesisSlot,
		blockBuf:                       blockBuf,
		stateBuf:                       stateBuf,
		batchedBlockBuf:                batchedBlockBuf,
		blockAnnounceBuf:               blockAnnounceBuf,
		syncPollingInterval:            cfg.SyncPollingInterval,
		inMemoryBlocks:                 map[uint64]*pb.BeaconBlock{},
		syncedFeed:                     new(event.Feed),
		atGenesis:                      false,
		stateRootOfHighestObservedSlot: [32]byte{},
		mutex:                          new(sync.Mutex),
	}
}

// Start begins the goroutine.
func (s *InitialSync) Start() {
	cHead, err := s.db.ChainHead()
	if err != nil {
		log.Errorf("Unable to get chain head %v", err)
	}

	var atGenesis bool
	// setting genesis bool
	if cHead.Slot == params.BeaconConfig().GenesisSlot {
		atGenesis = true
	}
	s.atGenesis = atGenesis
	s.currentSlot = cHead.Slot

	go func() {
		ticker := time.NewTicker(s.syncPollingInterval)
		s.run(ticker.C)
		ticker.Stop()
	}()
	go s.checkInMemoryBlocks()
}

// Stop kills the initial sync goroutine.
func (s *InitialSync) Stop() error {
	log.Info("Stopping service")
	s.cancel()
	return nil
}

// InitializeObservedSlot sets the highest observed slot.
func (s *InitialSync) InitializeObservedSlot(slot uint64) {
	s.highestObservedSlot = slot
}

// InitializeStateRoot sets the state root of the highest observed slot.
func (s *InitialSync) InitializeStateRoot(root [32]byte) {
	s.stateRootOfHighestObservedSlot = root
}

// SyncedFeed returns a feed which fires a message once the node is synced
func (s *InitialSync) SyncedFeed() *event.Feed {
	return s.syncedFeed
}

// run is the main goroutine for the initial sync service.
// delayChan is explicitly passed into this function to facilitate tests that don't require a timeout.
// It is assumed that the goroutine `run` is only called once per instance.
func (s *InitialSync) run(delayChan <-chan time.Time) {

	blockSub := s.p2p.Subscribe(&pb.BeaconBlockResponse{}, s.blockBuf)
	batchedBlocksub := s.p2p.Subscribe(&pb.BatchedBeaconBlockResponse{}, s.batchedBlockBuf)
	blockAnnounceSub := s.p2p.Subscribe(&pb.BeaconBlockAnnounce{}, s.blockAnnounceBuf)
	beaconStateSub := s.p2p.Subscribe(&pb.BeaconStateResponse{}, s.stateBuf)
	defer func() {
		blockSub.Unsubscribe()
		blockAnnounceSub.Unsubscribe()
		beaconStateSub.Unsubscribe()
		batchedBlocksub.Unsubscribe()
		close(s.batchedBlockBuf)
		close(s.blockBuf)
		close(s.stateBuf)
	}()

	if s.atGenesis {
		if err := s.requestStateFromPeer(s.stateRootOfHighestObservedSlot[:], p2p.Peer{}); err != nil {
			log.Errorf("Could not request state from peer %v", err)
		}
	} else {
		// Send out a batch request
		s.requestBatchedBlocks(s.currentSlot+1, s.highestObservedSlot)
	}

	for {
		select {
		case <-s.ctx.Done():
			log.Debug("Exiting goroutine")
			return
		case <-delayChan:
			if s.atGenesis {
				if err := s.requestStateFromPeer(s.stateRootOfHighestObservedSlot[:], p2p.Peer{}); err != nil {
					log.Errorf("Could not request state from peer %v", err)
				}
				continue
			}
			if s.highestObservedSlot == s.currentSlot {
				log.Info("Exiting initial sync and starting normal sync")
				s.syncedFeed.Send(s.currentSlot)
				s.syncService.ResumeSync()
				return
			}

			// requests multiple blocks so as to save and sync quickly.
			s.requestBatchedBlocks(s.currentSlot+1, s.highestObservedSlot)
		case msg := <-s.blockAnnounceBuf:
			data := msg.Data.(*pb.BeaconBlockAnnounce)

			if s.atGenesis {
				if err := s.requestStateFromPeer(s.stateRootOfHighestObservedSlot[:], p2p.Peer{}); err != nil {
					log.Errorf("Could not request state from peer %v", err)
				}
				continue
			}

			if data.SlotNumber > s.highestObservedSlot {
				s.highestObservedSlot = data.SlotNumber
			}

			s.requestBatchedBlocks(s.currentSlot+1, s.highestObservedSlot)
			log.Debugf("Successfully requested the next block with slot: %d", data.SlotNumber)
		case msg := <-s.blockBuf:
			data := msg.Data.(*pb.BeaconBlockResponse)
			s.processBlock(context.TODO(), data.Block, msg.Peer)
		case msg := <-s.stateBuf:
			data := msg.Data.(*pb.BeaconStateResponse)
			beaconState := data.BeaconState

			if s.currentSlot > beaconState.FinalizedEpoch*params.BeaconConfig().SlotsPerEpoch {
				continue
			}

			if err := s.db.SaveState(beaconState); err != nil {
				log.Errorf("Unable to set beacon state for initial sync %v", err)
			}

			h, err := hashutil.HashProto(beaconState)
			if err != nil {
				log.Error(err)
				continue
			}

			if h == s.stateRootOfHighestObservedSlot {
				s.atGenesis = false
			}

			// sets the current slot to the last finalized slot of the
			// beacon state to begin our sync from.
			s.currentSlot = beaconState.FinalizedEpoch * params.BeaconConfig().SlotsPerEpoch
<<<<<<< HEAD
			log.Debugf("Successfully saved state with the last finalized slot: %d", beaconState.FinalizedEpoch*params.BeaconConfig().SlotsPerEpoch)
=======
			s.beaconStateSlot = beaconState.Slot
			log.Debugf("Successfully saved beacon state with the last finalized slot: %d", beaconState.FinalizedEpoch*params.BeaconConfig().SlotsPerEpoch)
>>>>>>> fe2eb5a8

			s.requestBatchedBlocks(s.currentSlot+1, s.highestObservedSlot)

		case msg := <-s.batchedBlockBuf:
			s.processBatchedBlocks(context.TODO(), msg)
		}
	}
}

// checkInMemoryBlocks is another routine which will run concurrently with the
// main routine for initial sync, where it checks the blocks saved in memory regularly
// to see if the blocks are valid enough to be processed.
func (s *InitialSync) checkInMemoryBlocks() {
	for {
		select {
		case <-s.ctx.Done():
			return
		default:
			if s.currentSlot == s.highestObservedSlot {
				return
			}
			s.mutex.Lock()
			if block, ok := s.inMemoryBlocks[s.currentSlot+1]; ok && s.currentSlot+1 <= s.highestObservedSlot {
				s.processBlock(context.TODO(), block, p2p.Peer{})
			}
			s.mutex.Unlock()
		}
	}
}

// processBlock is the main method that validates each block which is received
// for initial sync. It checks if the blocks are valid and then will continue to
// process and save it into the db.
func (s *InitialSync) processBlock(ctx context.Context, block *pb.BeaconBlock, peer p2p.Peer) {
	if block.Slot > s.highestObservedSlot {
		s.highestObservedSlot = block.Slot
		s.stateRootOfHighestObservedSlot = bytesutil.ToBytes32(block.StateRootHash32)
	}

	if block.Slot < s.currentSlot {
		return
	}

	// requesting beacon state if there is no saved state.
	if s.atGenesis {
		if err := s.requestStateFromPeer(block.StateRootHash32, peer); err != nil {
			log.Errorf("Could not request beacon state from peer: %v", err)
		}
		return
	}
	// if it isn't the block in the next slot it saves it in memory.
	if block.Slot != (s.currentSlot + 1) {
		s.mutex.Lock()
		defer s.mutex.Unlock()
		if _, ok := s.inMemoryBlocks[block.Slot]; !ok {
			s.inMemoryBlocks[block.Slot] = block
		}
		return
	}

	if err := s.validateAndSaveNextBlock(ctx, block); err != nil {
		log.Errorf("Unable to save block: %v", err)
	}
}

// processBatchedBlocks processes all the received blocks from
// the p2p message.
func (s *InitialSync) processBatchedBlocks(ctx context.Context, msg p2p.Message) {
	log.Debug("Processing batched block response")

	response := msg.Data.(*pb.BatchedBeaconBlockResponse)
	batchedBlocks := response.BatchedBlocks

	for _, block := range batchedBlocks {
		s.processBlock(ctx, block, msg.Peer)
	}
	log.Debug("Finished processing batched blocks")
}

// requestStateFromPeer sends a request to a peer for the corresponding state
// for a beacon block.
func (s *InitialSync) requestStateFromPeer(stateRoot []byte, peer p2p.Peer) error {
	log.Debugf("Successfully processed incoming block with state hash: %#x", stateRoot)
	s.p2p.Send(&pb.BeaconStateRequest{Hash: stateRoot}, peer)
	return nil
}

// requestNextBlock broadcasts a request for a block with the entered slotnumber.
func (s *InitialSync) requestNextBlockBySlot(ctx context.Context, slotNumber uint64) {
	log.Debugf("Requesting block %d ", slotNumber)
	s.mutex.Lock()
	defer s.mutex.Unlock()
	if block, ok := s.inMemoryBlocks[slotNumber]; ok {
		s.processBlock(ctx, block, p2p.Peer{})
		return
	}
	s.p2p.Broadcast(&pb.BeaconBlockRequestBySlotNumber{SlotNumber: slotNumber})
}

// requestBatchedBlocks sends out a request for multiple blocks till a
// specified bound slot number.
func (s *InitialSync) requestBatchedBlocks(startSlot uint64, endSlot uint64) {
	blockLimit := params.BeaconConfig().BatchBlockLimit
	if startSlot+blockLimit < endSlot {
		endSlot = startSlot + blockLimit
	}
	log.Debugf("Requesting batched blocks from slot %d to %d", startSlot, endSlot)
	s.p2p.Broadcast(&pb.BatchedBeaconBlockRequest{
		StartSlot: startSlot,
		EndSlot:   endSlot,
	})
}

// validateAndSaveNextBlock will validate whether blocks received from the blockfetcher
// routine can be added to the chain.
func (s *InitialSync) validateAndSaveNextBlock(ctx context.Context, block *pb.BeaconBlock) error {
	root, err := hashutil.HashBeaconBlock(block)
	if err != nil {
		return err
	}

	if (s.currentSlot + 1) == block.Slot {

		if err := s.checkBlockValidity(ctx, block); err != nil {
			return err
		}

		log.Infof("Saved block with root %#x and slot %d for initial sync", root, block.Slot)
		s.currentSlot = block.Slot

		s.mutex.Lock()
		defer s.mutex.Unlock()
		// delete block from memory
		if _, ok := s.inMemoryBlocks[block.Slot]; ok {
			delete(s.inMemoryBlocks, block.Slot)
		}
		// Send block to main chain service to be processed
		s.chainService.IncomingBlockFeed().Send(block)

		// since the block will not be processed by chainservice.
		if s.beaconStateSlot >= block.Slot {
			if err := s.db.SaveBlock(block); err != nil {
				return err
			}
		}
	}
	return nil
}

func (s *InitialSync) checkBlockValidity(ctx context.Context, block *pb.BeaconBlock) error {
	blockRoot, err := hashutil.HashBeaconBlock(block)
	if err != nil {
		return fmt.Errorf("could not tree hash received block: %v", err)
	}

	log.Debugf("Processing response to block request: %#x", blockRoot)

	if s.db.HasBlock(blockRoot) {
		return errors.New("received a block that already exists. Exiting")
	}

	beaconState, err := s.db.State(ctx)
	if err != nil {
		return fmt.Errorf("failed to get beacon state: %v", err)
	}

	if block.Slot < beaconState.FinalizedEpoch*params.BeaconConfig().SlotsPerEpoch {
		return errors.New("discarding received block with a slot number smaller than the last finalized slot")
	}
	// Attestation from proposer not verified as, other nodes only store blocks not proposer
	// attestations.
	return nil
}<|MERGE_RESOLUTION|>--- conflicted
+++ resolved
@@ -272,12 +272,8 @@
 			// sets the current slot to the last finalized slot of the
 			// beacon state to begin our sync from.
 			s.currentSlot = beaconState.FinalizedEpoch * params.BeaconConfig().SlotsPerEpoch
-<<<<<<< HEAD
-			log.Debugf("Successfully saved state with the last finalized slot: %d", beaconState.FinalizedEpoch*params.BeaconConfig().SlotsPerEpoch)
-=======
 			s.beaconStateSlot = beaconState.Slot
 			log.Debugf("Successfully saved beacon state with the last finalized slot: %d", beaconState.FinalizedEpoch*params.BeaconConfig().SlotsPerEpoch)
->>>>>>> fe2eb5a8
 
 			s.requestBatchedBlocks(s.currentSlot+1, s.highestObservedSlot)
 
