--- conflicted
+++ resolved
@@ -3637,15 +3637,14 @@
         version = "v0.0.0-20160331181800-b5bfa59ec0ad",
     )
     go_repository(
-<<<<<<< HEAD
+        name = "com_github_google_shlex",
+        importpath = "github.com/google/shlex",
+        sum = "h1:El6M4kTTCOh6aBiKaUGG7oYTSPP8MxqL4YI3kZKwcP4=",
+        version = "v0.0.0-20191202100458-e7afc7fbc510",
+    )
+    go_repository(
         name = "com_github_wercker_journalhook",
         importpath = "github.com/wercker/journalhook",
         sum = "h1:shC1HB1UogxN5Ech3Yqaaxj1X/P656PPCB4RbojIJqc=",
         version = "v0.0.0-20180428041537-5d0a5ae867b3",
-=======
-        name = "com_github_google_shlex",
-        importpath = "github.com/google/shlex",
-        sum = "h1:El6M4kTTCOh6aBiKaUGG7oYTSPP8MxqL4YI3kZKwcP4=",
-        version = "v0.0.0-20191202100458-e7afc7fbc510",
->>>>>>> e15a0b08
     )