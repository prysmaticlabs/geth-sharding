--- conflicted
+++ resolved
@@ -1030,13 +1030,7 @@
 )
 
 go_repository(
-<<<<<<< HEAD
-    name = "com_github_gbrlsnchs_jwt",
-    commit = "def8ed7bb1d84da6d33b97b1e72d3d5cac0ad5ba",
-    importpath = "github.com/gbrlsnchs/jwt",
-=======
     name = "com_github_multiformats_go_base32",
     commit = "a9c2755c3d1672dbe6a7e4a5d182169fa30b6a8e",
     importpath = "github.com/multiformats/go-base32",
->>>>>>> cfbbc9c6
 )