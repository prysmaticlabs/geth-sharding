--- conflicted
+++ resolved
@@ -171,13 +171,8 @@
 		"State not found in the last %d state roots in head state", len(headState.StateRoots()))
 }
 
-<<<<<<< HEAD
 func (bs *Server) stateRootBySlot(ctx context.Context, slot types.Slot) ([]byte, error) {
-	currentSlot := bs.ChainInfoFetcher.HeadSlot()
-=======
-func (bs *Server) stateRootBySlot(ctx context.Context, slot uint64) ([]byte, error) {
 	currentSlot := bs.GenesisTimeFetcher.CurrentSlot()
->>>>>>> 143d3a32
 	if slot > currentSlot {
 		return nil, status.Errorf(codes.Internal, "Slot cannot be in the future")
 	}
