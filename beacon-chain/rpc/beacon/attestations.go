package beacon

import (
	"context"
	"sort"
	"strconv"
	"strings"

	ptypes "github.com/gogo/protobuf/types"
	ethpb "github.com/prysmaticlabs/ethereumapis/eth/v1alpha1"
	"github.com/prysmaticlabs/go-ssz"
	"github.com/prysmaticlabs/prysm/beacon-chain/core/feed"
	"github.com/prysmaticlabs/prysm/beacon-chain/core/feed/operation"
	"github.com/prysmaticlabs/prysm/beacon-chain/core/helpers"
	"github.com/prysmaticlabs/prysm/beacon-chain/db/filters"
	"github.com/prysmaticlabs/prysm/beacon-chain/flags"
	"github.com/prysmaticlabs/prysm/shared/attestationutil"
	"github.com/prysmaticlabs/prysm/shared/bytesutil"
	"github.com/prysmaticlabs/prysm/shared/featureconfig"
	"github.com/prysmaticlabs/prysm/shared/pagination"
	"github.com/prysmaticlabs/prysm/shared/params"
	"github.com/prysmaticlabs/prysm/shared/slotutil"
	"github.com/sirupsen/logrus"
	"google.golang.org/grpc/codes"
	"google.golang.org/grpc/status"
)

var log = logrus.WithField("prefix", "rpc")

// sortableAttestations implements the Sort interface to sort attestations
// by slot as the canonical sorting attribute.
type sortableAttestations []*ethpb.Attestation

func (s sortableAttestations) Len() int      { return len(s) }
func (s sortableAttestations) Swap(i, j int) { s[i], s[j] = s[j], s[i] }
func (s sortableAttestations) Less(i, j int) bool {
	return s[i].Data.Slot < s[j].Data.Slot
}

func mapAttestationsByTargetRoot(atts []*ethpb.Attestation) map[[32]byte][]*ethpb.Attestation {
	attsMap := make(map[[32]byte][]*ethpb.Attestation)
	if len(atts) == 0 {
		return attsMap
	}
	for _, att := range atts {
		attsMap[bytesutil.ToBytes32(att.Data.Target.Root)] = append(attsMap[bytesutil.ToBytes32(att.Data.Target.Root)], att)
	}
	return attsMap
}

// ListAttestations retrieves attestations by block root, slot, or epoch.
// Attestations are sorted by data slot by default.
//
// The server may return an empty list when no attestations match the given
// filter criteria. This RPC should not return NOT_FOUND. Only one filter
// criteria should be used.
func (bs *Server) ListAttestations(
	ctx context.Context, req *ethpb.ListAttestationsRequest,
) (*ethpb.ListAttestationsResponse, error) {
	if int(req.PageSize) > flags.Get().MaxPageSize {
		return nil, status.Errorf(codes.InvalidArgument, "Requested page size %d can not be greater than max size %d",
			req.PageSize, flags.Get().MaxPageSize)
	}
	var blocks []*ethpb.SignedBeaconBlock
	var err error
	switch q := req.QueryFilter.(type) {
	case *ethpb.ListAttestationsRequest_GenesisEpoch:
		blocks, err = bs.BeaconDB.Blocks(ctx, filters.NewFilter().SetStartEpoch(0).SetEndEpoch(0))
		if err != nil {
			return nil, status.Errorf(codes.Internal, "Could not fetch attestations: %v", err)
		}
	case *ethpb.ListAttestationsRequest_Epoch:
		blocks, err = bs.BeaconDB.Blocks(ctx, filters.NewFilter().SetStartEpoch(q.Epoch).SetEndEpoch(q.Epoch))
		if err != nil {
			return nil, status.Errorf(codes.Internal, "Could not fetch attestations: %v", err)
		}
	default:
		return nil, status.Error(codes.InvalidArgument, "Must specify a filter criteria for fetching attestations")
	}
	atts := make([]*ethpb.Attestation, 0, params.BeaconConfig().MaxAttestations*uint64(len(blocks)))
	for _, block := range blocks {
		atts = append(atts, block.Block.Body.Attestations...)
	}
	// We sort attestations according to the Sortable interface.
	sort.Sort(sortableAttestations(atts))
	numAttestations := len(atts)

	// If there are no attestations, we simply return a response specifying this.
	// Otherwise, attempting to paginate 0 attestations below would result in an error.
	if numAttestations == 0 {
		return &ethpb.ListAttestationsResponse{
			Attestations:  make([]*ethpb.Attestation, 0),
			TotalSize:     int32(0),
			NextPageToken: strconv.Itoa(0),
		}, nil
	}

	start, end, nextPageToken, err := pagination.StartAndEndPage(req.PageToken, int(req.PageSize), numAttestations)
	if err != nil {
		return nil, status.Errorf(codes.Internal, "Could not paginate attestations: %v", err)
	}
	return &ethpb.ListAttestationsResponse{
		Attestations:  atts[start:end],
		TotalSize:     int32(numAttestations),
		NextPageToken: nextPageToken,
	}, nil
}

// ListIndexedAttestations retrieves indexed attestations by block root.
// IndexedAttestationsForEpoch are sorted by data slot by default. Start-end epoch
// filter is used to retrieve blocks with.
//
// The server may return an empty list when no attestations match the given
// filter criteria. This RPC should not return NOT_FOUND.
func (bs *Server) ListIndexedAttestations(
	ctx context.Context, req *ethpb.ListIndexedAttestationsRequest,
) (*ethpb.ListIndexedAttestationsResponse, error) {
	blocks := make([]*ethpb.SignedBeaconBlock, 0)
	var err error
	switch q := req.QueryFilter.(type) {
	case *ethpb.ListIndexedAttestationsRequest_GenesisEpoch:
		blocks, err = bs.BeaconDB.Blocks(ctx, filters.NewFilter().SetStartEpoch(0).SetEndEpoch(0))
		if err != nil {
			return nil, status.Errorf(codes.Internal, "Could not fetch attestations: %v", err)
		}
	case *ethpb.ListIndexedAttestationsRequest_Epoch:
		blocks, err = bs.BeaconDB.Blocks(ctx, filters.NewFilter().SetStartEpoch(q.Epoch).SetEndEpoch(q.Epoch))
		if err != nil {
			return nil, status.Errorf(codes.Internal, "Could not fetch attestations: %v", err)
		}
	default:
		return nil, status.Error(codes.InvalidArgument, "Must specify a filter criteria for fetching attestations")
	}
	if !featureconfig.Get().NewStateMgmt {
		return nil, status.Error(codes.Internal, "New state management must be turned on to support historic attestation. Please run without --disable-new-state-mgmt flag")
	}

	attsArray := make([]*ethpb.Attestation, 0, params.BeaconConfig().MaxAttestations*uint64(len(blocks)))
	for _, block := range blocks {
		attsArray = append(attsArray, block.Block.Body.Attestations...)
	}
	// We sort attestations according to the Sortable interface.
	sort.Sort(sortableAttestations(attsArray))
	numAttestations := len(attsArray)

	// If there are no attestations, we simply return a response specifying this.
	// Otherwise, attempting to paginate 0 attestations below would result in an error.
	if numAttestations == 0 {
		return &ethpb.ListIndexedAttestationsResponse{
			IndexedAttestations: make([]*ethpb.IndexedAttestation, 0),
			TotalSize:           int32(0),
			NextPageToken:       strconv.Itoa(0),
		}, nil
	}
	// We use the retrieved committees for the block root to convert all attestations
	// into indexed form effectively.
	mappedAttestations := mapAttestationsByTargetRoot(attsArray)
	indexedAtts := make([]*ethpb.IndexedAttestation, 0, numAttestations)
	for targetRoot, atts := range mappedAttestations {
		attState, err := bs.StateGen.StateByRoot(ctx, targetRoot)
		if err != nil && strings.Contains(err.Error(), "unknown state summary") {
			// We shouldn't stop the request if we encounter an attestation we don't have the state for.
			log.Debugf("Could not get state for attestation target root %#x", targetRoot)
			continue
		} else if err != nil {
			return nil, status.Errorf(
				codes.Internal,
				"Could not retrieve state for attestation target root %#x: %v",
				targetRoot,
				err,
			)
		}
		for i := 0; i < len(atts); i++ {
			att := atts[i]
			committee, err := helpers.BeaconCommitteeFromState(attState, att.Data.Slot, att.Data.CommitteeIndex)
			if err != nil {
				return nil, status.Errorf(
					codes.Internal,
					"Could not retrieve committees from state %v",
					err,
				)
			}
			idxAtt := attestationutil.ConvertToIndexed(ctx, att, committee)
			indexedAtts = append(indexedAtts, idxAtt)
		}
	}

	start, end, nextPageToken, err := pagination.StartAndEndPage(req.PageToken, int(req.PageSize), len(indexedAtts))
	if err != nil {
		return nil, status.Errorf(codes.Internal, "Could not paginate attestations: %v", err)
	}
	return &ethpb.ListIndexedAttestationsResponse{
		IndexedAttestations: indexedAtts[start:end],
		TotalSize:           int32(len(indexedAtts)),
		NextPageToken:       nextPageToken,
	}, nil
}

// StreamAttestations to clients at the end of every slot. This method retrieves the
// aggregated attestations currently in the pool at the start of a slot and sends
// them over a gRPC stream.
func (bs *Server) StreamAttestations(
	_ *ptypes.Empty, stream ethpb.BeaconChain_StreamAttestationsServer,
) error {
	attestationsChannel := make(chan *feed.Event, 1)
	attSub := bs.AttestationNotifier.OperationFeed().Subscribe(attestationsChannel)
	defer attSub.Unsubscribe()
	for {
		select {
		case event := <-attestationsChannel:
			if event.Type == operation.UnaggregatedAttReceived {
				data, ok := event.Data.(*operation.UnAggregatedAttReceivedData)
				if !ok {
					// Got bad data over the stream.
					continue
				}
				if data.Attestation == nil {
					// One nil attestation shouldn't stop the stream.
					continue
				}
				if err := stream.Send(data.Attestation); err != nil {
					return status.Errorf(codes.Unavailable, "Could not send over stream: %v", err)
				}
			}
		case <-bs.Ctx.Done():
			return status.Error(codes.Canceled, "Context canceled")
		case <-stream.Context().Done():
			return status.Error(codes.Canceled, "Context canceled")
		}
	}
}

// StreamIndexedAttestations to clients at the end of every slot. This method retrieves the
// aggregated attestations currently in the pool, converts them into indexed form, and
// sends them over a gRPC stream.
func (bs *Server) StreamIndexedAttestations(
	_ *ptypes.Empty, stream ethpb.BeaconChain_StreamIndexedAttestationsServer,
) error {
	attestationsChannel := make(chan *feed.Event, 1)
	attSub := bs.AttestationNotifier.OperationFeed().Subscribe(attestationsChannel)
	defer attSub.Unsubscribe()
	go bs.collectReceivedAttestations(stream.Context())
	for {
		select {
		case event, ok := <-attestationsChannel:
			if !ok {
				log.Error("Indexed attestations stream channel closed")
				continue
			}
			if event.Type == operation.UnaggregatedAttReceived {
				data, ok := event.Data.(*operation.UnAggregatedAttReceivedData)
				if !ok {
					// Got bad data over the stream.
					log.Warningf("Indexed attestations stream got data of wrong type on stream expected *UnAggregatedAttReceivedData, received %T", event.Data)
					continue
				}
				if data.Attestation == nil {
					// One nil attestation shouldn't stop the stream.
					log.Debug("Indexed attestations stream got a nil attestation")
					continue
				}
				bs.ReceivedAttestationsBuffer <- data.Attestation
			} else if event.Type == operation.AggregatedAttReceived {
				data, ok := event.Data.(*operation.AggregatedAttReceivedData)
				if !ok {
					// Got bad data over the stream.
					log.Warningf("Indexed attestations stream got data of wrong type on stream expected *AggregatedAttReceivedData, received %T", event.Data)
					continue
				}
				if data.Attestation == nil || data.Attestation.Aggregate == nil {
					// One nil attestation shouldn't stop the stream.
					log.Info("Indexed attestations stream got nil attestation or nil attestation aggregate")
					continue
				}
				bs.ReceivedAttestationsBuffer <- data.Attestation.Aggregate
			}
		case aggAtts, ok := <-bs.CollectedAttestationsBuffer:
			if !ok {
				log.Error("Indexed attestations stream collected attestations channel closed")
				continue
			}
			if len(aggAtts) == 0 {
				continue
			}
			// All attestations we receive have the same target epoch given they
			// have the same data root, so we just use the target epoch from
			// the first one to determine committees for converting into indexed
			// form.
			targetRoot := aggAtts[0].Data.Target.Root
			targetEpoch := aggAtts[0].Data.Target.Epoch
			committeesBySlot, _, err := bs.retrieveCommitteesForRoot(stream.Context(), targetRoot)
			if err != nil {
				return status.Errorf(
					codes.Internal,
					"Could not retrieve committees for target root %#x: %v",
					targetRoot,
					err,
				)
			}
			// We use the retrieved committees for the epoch to convert all attestations
			// into indexed form effectively.
			startSlot := helpers.StartSlot(targetEpoch)
			endSlot := startSlot + params.BeaconConfig().SlotsPerEpoch
			for _, att := range aggAtts {
				// Out of range check, the attestation slot cannot be greater
				// the last slot of the requested epoch or smaller than its start slot
				// given committees are accessed as a map of slot -> commitees list, where there are
				// SLOTS_PER_EPOCH keys in the map.
				if att.Data.Slot < startSlot || att.Data.Slot > endSlot {
					continue
				}
				committeesForSlot, ok := committeesBySlot[att.Data.Slot]
				if !ok || committeesForSlot.Committees == nil {
					continue
				}
				committee := committeesForSlot.Committees[att.Data.CommitteeIndex]
				idxAtt := attestationutil.ConvertToIndexed(stream.Context(), att, committee.ValidatorIndices)
				if err := stream.Send(idxAtt); err != nil {
					return status.Errorf(codes.Unavailable, "Could not send over stream: %v", err)
				}
			}
		case <-bs.Ctx.Done():
			return status.Error(codes.Canceled, "Context canceled")
		case <-stream.Context().Done():
			return status.Error(codes.Canceled, "Context canceled")
		}
	}
}

// TODO(#5031): Instead of doing aggregation here, leverage the aggregation
// already being done by the attestation pool in the operations service.
func (bs *Server) collectReceivedAttestations(ctx context.Context) {
	attsByRoot := make(map[[32]byte][]*ethpb.Attestation)
	twoThirdsASlot := 2 * slotutil.DivideSlotBy(3) /* 2/3 slot duration */
	ticker := slotutil.GetSlotTickerWithOffset(bs.GenesisTimeFetcher.GenesisTime(), twoThirdsASlot, params.BeaconConfig().SecondsPerSlot)
	for {
		select {
<<<<<<< HEAD
		case _ = <-ticker.C():
=======
		case <-ticker.C:
			aggregatedAttsByTarget := make(map[[32]byte][]*ethpb.Attestation)
>>>>>>> ecea979b
			for root, atts := range attsByRoot {
				// We aggregate the received attestations, we know they all have the same data root.
				aggAtts, err := helpers.AggregateAttestations(atts)
				if err != nil {
					log.WithError(err).Error("Could not aggregate collected attestations")
					continue
				}
				if len(aggAtts) == 0 {
					continue
				}
				targetRoot := bytesutil.ToBytes32(atts[0].Data.Target.Root)
				aggregatedAttsByTarget[targetRoot] = append(aggregatedAttsByTarget[targetRoot], aggAtts...)
				attsByRoot[root] = make([]*ethpb.Attestation, 0)
			}
			for _, atts := range aggregatedAttsByTarget {
				bs.CollectedAttestationsBuffer <- atts
			}
		case att := <-bs.ReceivedAttestationsBuffer:
			attDataRoot, err := ssz.HashTreeRoot(att.Data)
			if err != nil {
				log.Errorf("Could not hash tree root data: %v", err)
				continue
			}
			attsByRoot[attDataRoot] = append(attsByRoot[attDataRoot], att)
		case <-ctx.Done():
			return
		case <-bs.Ctx.Done():
			return
		}
	}
}

// AttestationPool retrieves pending attestations.
//
// The server returns a list of attestations that have been seen but not
// yet processed. Pool attestations eventually expire as the slot
// advances, so an attestation missing from this request does not imply
// that it was included in a block. The attestation may have expired.
// Refer to the ethereum 2.0 specification for more details on how
// attestations are processed and when they are no longer valid.
// https://github.com/ethereum/eth2.0-specs/blob/dev/specs/core/0_beacon-chain.md#attestations
func (bs *Server) AttestationPool(
	ctx context.Context, req *ethpb.AttestationPoolRequest,
) (*ethpb.AttestationPoolResponse, error) {
	if int(req.PageSize) > flags.Get().MaxPageSize {
		return nil, status.Errorf(
			codes.InvalidArgument,
			"Requested page size %d can not be greater than max size %d",
			req.PageSize,
			flags.Get().MaxPageSize,
		)
	}
	atts := bs.AttestationsPool.AggregatedAttestations()
	numAtts := len(atts)
	if numAtts == 0 {
		return &ethpb.AttestationPoolResponse{
			Attestations:  make([]*ethpb.Attestation, 0),
			TotalSize:     int32(0),
			NextPageToken: strconv.Itoa(0),
		}, nil
	}
	start, end, nextPageToken, err := pagination.StartAndEndPage(req.PageToken, int(req.PageSize), numAtts)
	if err != nil {
		return nil, status.Errorf(codes.Internal, "Could not paginate attestations: %v", err)
	}
	return &ethpb.AttestationPoolResponse{
		Attestations:  atts[start:end],
		TotalSize:     int32(numAtts),
		NextPageToken: nextPageToken,
	}, nil
}<|MERGE_RESOLUTION|>--- conflicted
+++ resolved
@@ -335,12 +335,8 @@
 	ticker := slotutil.GetSlotTickerWithOffset(bs.GenesisTimeFetcher.GenesisTime(), twoThirdsASlot, params.BeaconConfig().SecondsPerSlot)
 	for {
 		select {
-<<<<<<< HEAD
 		case _ = <-ticker.C():
-=======
-		case <-ticker.C:
 			aggregatedAttsByTarget := make(map[[32]byte][]*ethpb.Attestation)
->>>>>>> ecea979b
 			for root, atts := range attsByRoot {
 				// We aggregate the received attestations, we know they all have the same data root.
 				aggAtts, err := helpers.AggregateAttestations(atts)
