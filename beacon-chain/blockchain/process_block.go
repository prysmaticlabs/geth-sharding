--- conflicted
+++ resolved
@@ -257,11 +257,7 @@
 	}
 
 	// Rate limit how many blocks (2 epochs worth of blocks) a node keeps in the memory.
-<<<<<<< HEAD
-	if len(s.getInitSyncBlocks()) > 2*int(params.BeaconConfig().SlotsPerEpoch) {
-=======
 	if len(s.getInitSyncBlocks()) > int(initialSyncBlockCacheSize) {
->>>>>>> f3b415fc
 		if err := s.beaconDB.SaveBlocks(ctx, s.getInitSyncBlocks()); err != nil {
 			return err
 		}
