--- conflicted
+++ resolved
@@ -2,6 +2,7 @@
 
 import (
 	"fmt"
+	"github.com/prysmaticlabs/prysm/beacon-chain/core/helpers"
 	"strings"
 	"testing"
 
@@ -522,8 +523,6 @@
 	}
 }
 
-<<<<<<< HEAD
-=======
 func TestProcessEpoch_CantGetPrevValidatorIndices(t *testing.T) {
 	latestBlockRoots := make([][]byte, config.LatestBlockRootsLength)
 	for i := 0; i < len(latestBlockRoots); i++ {
@@ -558,7 +557,6 @@
 	}
 }
 
->>>>>>> 2ae40ba9
 func TestProcessEpoch_CantProcessCurrentBoundaryAttestations(t *testing.T) {
 	state := &pb.BeaconState{
 		Slot: 100,
