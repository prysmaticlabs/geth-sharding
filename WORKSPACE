load("@bazel_tools//tools/build_defs/repo:http.bzl", "http_archive")
load("@bazel_tools//tools/build_defs/repo:git.bzl", "git_repository")

http_archive(
    name = "bazel_skylib",
    sha256 = "2ea8a5ed2b448baf4a6855d3ce049c4c452a6470b1efd1504fdb7c1c134d220a",
    strip_prefix = "bazel-skylib-0.8.0",
    url = "https://github.com/bazelbuild/bazel-skylib/archive/0.8.0.tar.gz",
)

http_archive(
    name = "io_bazel_rules_go",
    sha256 = "f04d2373bcaf8aa09bccb08a98a57e721306c8f6043a2a0ee610fd6853dcde3d",
    url = "https://github.com/bazelbuild/rules_go/releases/download/0.18.6/rules_go-0.18.6.tar.gz",
)

http_archive(
    name = "bazel_gazelle",
    sha256 = "3c681998538231a2d24d0c07ed5a7658cb72bfb5fd4bf9911157c0e9ac6a2687",
    urls = ["https://github.com/bazelbuild/bazel-gazelle/releases/download/0.17.0/bazel-gazelle-0.17.0.tar.gz"],
)

http_archive(
    name = "com_github_atlassian_bazel_tools",
    sha256 = "6b438f4d8c698f69ed4473cba12da3c3a7febf90ce8e3c383533d5a64d8c8f19",
    strip_prefix = "bazel-tools-6fbc36c639a8f376182bb0057dd557eb2440d4ed",
    urls = ["https://github.com/atlassian/bazel-tools/archive/6fbc36c639a8f376182bb0057dd557eb2440d4ed.tar.gz"],
)

http_archive(
    name = "io_bazel_rules_docker",
    sha256 = "aed1c249d4ec8f703edddf35cbe9dfaca0b5f5ea6e4cd9e83e99f3b0d1136c3d",
    strip_prefix = "rules_docker-0.7.0",
    url = "https://github.com/bazelbuild/rules_docker/archive/v0.7.0.tar.gz",
)

http_archive(
    name = "build_bazel_rules_nodejs",
    sha256 = "1db950bbd27fb2581866e307c0130983471d4c3cd49c46063a2503ca7b6770a4",
    urls = ["https://github.com/bazelbuild/rules_nodejs/releases/download/0.29.0/rules_nodejs-0.29.0.tar.gz"],
)

http_archive(
    name = "io_bazel_rules_k8s",
    sha256 = "ae72777e383df42f42831413b938f71cbb2fa61637b3246808d75261a2af38a8",
    strip_prefix = "rules_k8s-dda7ab9151cb95f944e59beabaa0d960825ee17c",
    url = "https://github.com/bazelbuild/rules_k8s/archive/dda7ab9151cb95f944e59beabaa0d960825ee17c.tar.gz",
)

# Override default import in rules_go with special patch until
# https://github.com/gogo/protobuf/pull/582 is merged.
git_repository(
    name = "com_github_gogo_protobuf",
    commit = "ba06b47c162d49f2af050fb4c75bcbc86a159d5c",  # v1.2.1, as of 2019-03-03
    patch_args = ["-p1"],
    patches = [
        "@io_bazel_rules_go//third_party:com_github_gogo_protobuf-gazelle.patch",
        "//third_party:com_github_gogo_protobuf-equal.patch",
    ],
    remote = "https://github.com/gogo/protobuf",
    shallow_since = "1550471403 +0200",
    # gazelle args: -go_prefix github.com/gogo/protobuf -proto legacy
)

load(
    "@io_bazel_rules_docker//repositories:repositories.bzl",
    container_repositories = "repositories",
)

container_repositories()

load("@build_bazel_rules_nodejs//:defs.bzl", "node_repositories", "yarn_install")

node_repositories()

yarn_install(
    name = "npm",
    package_json = "//:package.json",
    yarn_lock = "//:yarn.lock",
)

# This requires rules_docker to be fully instantiated before it is pulled in.
load("@io_bazel_rules_k8s//k8s:k8s.bzl", "k8s_defaults", "k8s_repositories")

k8s_repositories()

[k8s_defaults(
    name = "k8s_" + kind,
    cluster = "minikube",  # DO NOT CHANGE THIS!
    kind = kind,
) for kind in [
    "cluster_role",
    "configmap",
    "deploy",
    "ingress",
    "issuer",
    "job",
    "gateway",
    "namespace",
    "pod",
    "priority_class",
    "secret",
    "service",
    "service_account",
]]

load("@io_bazel_rules_go//go:deps.bzl", "go_register_toolchains", "go_rules_dependencies")

go_rules_dependencies()

go_register_toolchains(nogo = "@//:nogo")

load("@bazel_gazelle//:deps.bzl", "gazelle_dependencies", "go_repository")

gazelle_dependencies()

load("@com_github_atlassian_bazel_tools//gometalinter:deps.bzl", "gometalinter_dependencies")

gometalinter_dependencies()

load(
    "@io_bazel_rules_docker//go:image.bzl",
    _go_image_repos = "repositories",
)

_go_image_repos()

http_archive(
    name = "prysm_testnet_site",
    build_file_content = """
proto_library(
  name = "faucet_proto",
  srcs = ["src/proto/faucet.proto"],
  visibility = ["//visibility:public"],
)""",
    sha256 = "92c8e4d408704cd636ae528aeae9b4dd7da8448ae951e76ed93c2700e56d4735",
    strip_prefix = "prysm-testnet-site-5afe7bf22b10a2b65c4c6a7a767280c9f32c49a8",
    url = "https://github.com/prestonvanloon/prysm-testnet-site/archive/5afe7bf22b10a2b65c4c6a7a767280c9f32c49a8.tar.gz",
)

http_archive(
    name = "io_kubernetes_build",
    sha256 = "4a8384320fba401cbf21fef177aa113ed8fe35952ace98e00b796cac87ae7868",
    strip_prefix = "repo-infra-df02ded38f9506e5bbcbf21702034b4fef815f2f",
    url = "https://github.com/kubernetes/repo-infra/archive/df02ded38f9506e5bbcbf21702034b4fef815f2f.tar.gz",
)

http_archive(
    name = "eth2_spec_tests",
    build_file_content = """
filegroup(
    name = "test_data",
    srcs = glob([
        "**/*.yaml",
    ]),
    visibility = ["//visibility:public"],
)
    """,
    sha256 = "4be3a1a065abd46534b5b67d77be76de6ce6dbed27bffe8fcf1b3b6f4a11d9d5",
    url = "https://github.com/prysmaticlabs/eth2.0-spec-tests/releases/download/v0.8.0/base64_encoded_archive.tar.gz",
)

http_archive(
    name = "com_github_bazelbuild_buildtools",
    strip_prefix = "buildtools-bf564b4925ab5876a3f64d8b90fab7f769013d42",
    url = "https://github.com/bazelbuild/buildtools/archive/bf564b4925ab5876a3f64d8b90fab7f769013d42.zip",
)

load("@com_github_bazelbuild_buildtools//buildifier:deps.bzl", "buildifier_dependencies")

buildifier_dependencies()

go_repository(
    name = "com_github_golang_mock",
    commit = "51421b967af1f557f93a59e0057aaf15ca02e29c",  # v1.2.0
    importpath = "github.com/golang/mock",
)

# External dependencies

go_repository(
    name = "com_github_ethereum_go_ethereum",
    commit = "099afb3fd89784f9e3e594b7c2ed11335ca02a9b",
    importpath = "github.com/ethereum/go-ethereum",
    # Note: go-ethereum is not bazel-friendly with regards to cgo. We have a
    # a fork that has resolved these issues by disabling HID/USB support and
    # some manual fixes for c imports in the crypto package. This is forked
    # branch should be updated from time to time with the latest go-ethereum
    # code.
    remote = "https://github.com/prysmaticlabs/bazel-go-ethereum",
    vcs = "git",
)

go_repository(
    name = "com_github_prysmaticlabs_go_ssz",
<<<<<<< HEAD
    commit = "9840134bdfbbf9bd5c84dc7483660e6f169b7617",
=======
    commit = "16d5ea9ff7bfbdf67353d2380fe7fa487056e003",
>>>>>>> bbe004af
    importpath = "github.com/prysmaticlabs/go-ssz",
)

load("@com_github_prysmaticlabs_go_ssz//:deps.bzl", "go_ssz_dependencies")

go_ssz_dependencies()

go_repository(
    name = "com_github_urfave_cli",
    commit = "cfb38830724cc34fedffe9a2a29fb54fa9169cd1",  # v1.20.0
    importpath = "github.com/urfave/cli",
)

go_repository(
    name = "com_github_go_yaml_yaml",
    commit = "51d6538a90f86fe93ac480b35f37b2be17fef232",  # v2.2.2
    importpath = "github.com/go-yaml/yaml",
)

go_repository(
    name = "com_github_x_cray_logrus_prefixed_formatter",
    commit = "bb2702d423886830dee131692131d35648c382e2",  # v0.5.2
    importpath = "github.com/x-cray/logrus-prefixed-formatter",
)

go_repository(
    name = "com_github_mgutz_ansi",
    commit = "9520e82c474b0a04dd04f8a40959027271bab992",
    importpath = "github.com/mgutz/ansi",
)

go_repository(
    name = "com_github_fjl_memsize",
    commit = "2a09253e352a56f419bd88effab0483f52da4c7d",
    importpath = "github.com/fjl/memsize",
)

go_repository(
    name = "com_github_libp2p_go_libp2p",
    commit = "d69c889ad97b02883e04164c6acf77a7381634c2",  # v0.1.1
    importpath = "github.com/libp2p/go-libp2p",
)

go_repository(
    name = "com_github_libp2p_go_libp2p_peer",
    commit = "62676d8fb785a8fc279878cbe8e03b878f005910",  # v0.2.0
    importpath = "github.com/libp2p/go-libp2p-peer",
)

go_repository(
    name = "com_github_libp2p_go_libp2p_crypto",
    build_file_proto_mode = "disable_global",
    commit = "ddb6d72b5ad0ae81bf1ee77b628eac1d7237536a",  # v0.1.0
    importpath = "github.com/libp2p/go-libp2p-crypto",
)

go_repository(
    name = "com_github_multiformats_go_multiaddr",
    commit = "5b1de2f51ff2368d5ce94a659f15ef26be273cd0",  # v0.0.4
    importpath = "github.com/multiformats/go-multiaddr",
)

go_repository(
    name = "com_github_ipfs_go_log",
    commit = "91b837264c0f35dd4e2be341d711316b91d3573d",  # v0.0.1
    importpath = "github.com/ipfs/go-log",
)

go_repository(
    name = "com_github_multiformats_go_multihash",
    commit = "0e239d8fa37b597bd150660e5b6845570aa5b833",  # v0.0.6
    importpath = "github.com/multiformats/go-multihash",
)

go_repository(
    name = "com_github_libp2p_go_libp2p_swarm",
    commit = "99831444e78c8f23c9335c17d8f7c700ba25ca14",  # v0.1.0
    importpath = "github.com/libp2p/go-libp2p-swarm",
)

go_repository(
    name = "com_github_libp2p_go_libp2p_host",
    commit = "fb741ff65522f904e7d46f527c9a823f32346f83",  # v0.1.0
    importpath = "github.com/libp2p/go-libp2p-host",
)

go_repository(
    name = "com_github_libp2p_go_libp2p_peerstore",
    commit = "4353646945045d89f77d0b362cb5e5533cbd117e",  # v0.1.0
    importpath = "github.com/libp2p/go-libp2p-peerstore",
)

go_repository(
    name = "com_github_libp2p_go_libp2p_circuit",
    commit = "e65c36f3bb806cf658db0f0b612879899e2d28dc",  # v0.1.0
    importpath = "github.com/libp2p/go-libp2p-circuit",
)

go_repository(
    name = "com_github_coreos_go_semver",
    commit = "6e25b691b0ebe9657dd0ee60d73a9f8716f0c6f5",  # v0.3.0
    importpath = "github.com/coreos/go-semver",
)

go_repository(
    name = "com_github_libp2p_go_libp2p_interface_connmgr",
    commit = "ad0549099b57dc8a5f0fe2f596467960ed1ed66b",  # v0.1.0
    importpath = "github.com/libp2p/go-libp2p-interface-connmgr",
)

go_repository(
    name = "com_github_libp2p_go_conn_security_multistream",
    commit = "09b4134a655b5fc883a5bdd62ea12db6e0a1b095",  # v0.1.0
    importpath = "github.com/libp2p/go-conn-security-multistream",
)

go_repository(
    name = "com_github_libp2p_go_libp2p_metrics",
    commit = "2551ab4747111d6c216a06d963c575cebdfd5c9f",  # v0.1.0
    importpath = "github.com/libp2p/go-libp2p-metrics",
)

go_repository(
    name = "com_github_libp2p_go_libp2p_net",
    commit = "e8fc79d2ba74e10b386a79ba9176b88680f8acb0",  # v0.1.0
    importpath = "github.com/libp2p/go-libp2p-net",
)

go_repository(
    name = "com_github_whyrusleeping_mafmt",
    commit = "7aa7fad2ede4e7157818e3e7af5061f866a9ae23",  # v1.2.8
    importpath = "github.com/whyrusleeping/mafmt",
)

go_repository(
    name = "com_github_multiformats_go_multiaddr_net",
    commit = "bd61b0499a3cfc893a8eb109c5669342b1671881",  # v0.0.1
    importpath = "github.com/multiformats/go-multiaddr-net",
)

go_repository(
    name = "com_github_minio_blake2b_simd",
    commit = "3f5f724cb5b182a5c278d6d3d55b40e7f8c2efb4",
    importpath = "github.com/minio/blake2b-simd",
)

go_repository(
    name = "com_github_mattn_go_colorable",
    commit = "8029fb3788e5a4a9c00e415f586a6d033f5d38b3",  # v0.1.2
    importpath = "github.com/mattn/go-colorable",
)

go_repository(
    name = "com_github_whyrusleeping_mdns",
    commit = "ef14215e6b30606f4ce84174ed7a644a05cb1af3",
    importpath = "github.com/whyrusleeping/mdns",
)

go_repository(
    name = "com_github_btcsuite_btcd",
    commit = "306aecffea325e97f513b3ff0cf7895a5310651d",
    importpath = "github.com/btcsuite/btcd",
)

go_repository(
    name = "com_github_minio_sha256_simd",
    commit = "05b4dd3047e5d6e86cb4e0477164b850cd896261",  # v0.1.0
    importpath = "github.com/minio/sha256-simd",
)

go_repository(
    name = "com_github_mr_tron_base58",
    commit = "89529c6904fcd077434931b4eac8b4b2f0991baf",  # v1.1.0
    importpath = "github.com/mr-tron/base58",
)

go_repository(
    name = "com_github_libp2p_go_libp2p_secio",
    build_file_proto_mode = "disable_global",
    commit = "a158134b5708e33fa36545d8ba8e27ea1c8ae54e",  # v0.1.0
    importpath = "github.com/libp2p/go-libp2p-secio",
)

go_repository(
    name = "com_github_libp2p_go_tcp_transport",
    commit = "415627e90148700bf97890e54b193a42125c3b66",  # v0.1.0
    importpath = "github.com/libp2p/go-tcp-transport",
)

go_repository(
    name = "com_github_libp2p_go_libp2p_protocol",
    commit = "25288782ae7dd539248ffa7dc62d521027ea311b",  # v0.1.0
    importpath = "github.com/libp2p/go-libp2p-protocol",
)

go_repository(
    name = "com_github_jbenet_goprocess",
    commit = "1dc239722b2ba3784472fb5301f62640fa5a8bc3",  # v0.1.3
    importpath = "github.com/jbenet/goprocess",
)

go_repository(
    name = "com_github_multiformats_go_multistream",
    commit = "039807e4901c4b2041f40a0e4aa32d72939608aa",  # v0.1.0
    importpath = "github.com/multiformats/go-multistream",
)

go_repository(
    name = "com_github_libp2p_go_libp2p_loggables",
    commit = "814642b01726ff6f9302e8ce9eeeb00d25409520",  # v0.1.0
    importpath = "github.com/libp2p/go-libp2p-loggables",
)

go_repository(
    name = "com_github_libp2p_go_libp2p_nat",
    commit = "c50c291a61bceccb914366d93eb24f58594e9134",  # v0.0.4
    importpath = "github.com/libp2p/go-libp2p-nat",
)

go_repository(
    name = "com_github_multiformats_go_multiaddr_dns",
    commit = "e7c544d7a325c57bdbd7e9ba9c035a6701c5c7d2",  # v0.0.2
    importpath = "github.com/multiformats/go-multiaddr-dns",
)

go_repository(
    name = "com_github_whyrusleeping_go_logging",
    commit = "0457bb6b88fc1973573aaf6b5145d8d3ae972390",
    importpath = "github.com/whyrusleeping/go-logging",
)

go_repository(
    name = "com_github_mattn_go_isatty",
    commit = "1311e847b0cb909da63b5fecfb5370aa66236465",  # v0.0.8
    importpath = "github.com/mattn/go-isatty",
)

go_repository(
    name = "com_github_libp2p_go_libp2p_transport_upgrader",
    commit = "07ed92ccf9aba3a2e4b2fddc4c17ced060524922",  # v0.1.1
    importpath = "github.com/libp2p/go-libp2p-transport-upgrader",
)

go_repository(
    name = "com_github_libp2p_go_testutil",
    commit = "9a5d4c55819de9fd3e07181003d1e722621f6b84",  # v0.1.0
    importpath = "github.com/libp2p/go-testutil",
)

go_repository(
    name = "com_github_libp2p_go_maddr_filter",
    commit = "e3cdd802c04babcbec2c4711721d105cfe822cd3",  # v0.0.4
    importpath = "github.com/libp2p/go-maddr-filter",
)

go_repository(
    name = "com_github_libp2p_go_libp2p_transport",
    commit = "2406e91c260757c7cf63c70ad20073f5a7b29af4",  # v0.1.0
    importpath = "github.com/libp2p/go-libp2p-transport",
)

go_repository(
    name = "com_github_libp2p_go_addr_util",
    commit = "4cd36c0f325f9e38f1e31ff7a10b9d94d53a11cf",  # v0.0.1
    importpath = "github.com/libp2p/go-addr-util",
)

go_repository(
    name = "com_github_libp2p_go_libp2p_interface_pnet",
    commit = "1357b4bb4b863afcc688f7820c88564ad79818be",  # v0.1.0
    importpath = "github.com/libp2p/go-libp2p-interface-pnet",
)

go_repository(
    name = "com_github_whyrusleeping_timecache",
    commit = "cfcb2f1abfee846c430233aef0b630a946e0a5a6",
    importpath = "github.com/whyrusleeping/timecache",
)

go_repository(
    name = "com_github_miekg_dns",
    commit = "8fc2e5773bbd308ca2fcc962fd8d25c1bd0f6743",  # v1.1.4
    importpath = "github.com/miekg/dns",
)

go_repository(
    name = "com_github_opentracing_opentracing_go",
    commit = "1949ddbfd147afd4d964a9f00b24eb291e0e7c38",  # v1.0.2
    importpath = "github.com/opentracing/opentracing-go",
)

go_repository(
    name = "com_github_libp2p_go_reuseport",
    commit = "3e6d618acfdfacbbeff71cb2bd70fc188f897a0f",  # v0.0.1
    importpath = "github.com/libp2p/go-reuseport",
)

go_repository(
    name = "com_github_huin_goupnp",
    commit = "656e61dfadd241c7cbdd22a023fa81ecb6860ea8",  # v1.0.0
    importpath = "github.com/huin/goupnp",
)

go_repository(
    name = "com_github_spaolacci_murmur3",
    commit = "f09979ecbc725b9e6d41a297405f65e7e8804acc",  # v1.1.0
    importpath = "github.com/spaolacci/murmur3",
)

go_repository(
    name = "com_github_jbenet_go_temp_err_catcher",
    commit = "aac704a3f4f27190b4ccc05f303a4931fd1241ff",
    importpath = "github.com/jbenet/go-temp-err-catcher",
)

go_repository(
    name = "com_github_sirupsen_logrus",
    commit = "e1e72e9de974bd926e5c56f83753fba2df402ce5",  # v1.3.0
    importpath = "github.com/sirupsen/logrus",
)

go_repository(
    name = "org_golang_x_sys",
    commit = "a34e9553db1e492c9a76e60db2296ae7e5fbb772",
    importpath = "golang.org/x/sys",
)

go_repository(
    name = "com_github_libp2p_go_flow_metrics",
    commit = "1f5b3acc846b2c8ce4c4e713296af74f5c24df55",  # v0.0.1
    importpath = "github.com/libp2p/go-flow-metrics",
)

go_repository(
    name = "com_github_libp2p_go_msgio",
    commit = "9142103f7d8dc5a74a91116b8f927fe8d8bf4a96",  # v0.0.4
    importpath = "github.com/libp2p/go-msgio",
)

go_repository(
    name = "com_github_jackpal_gateway",
    commit = "bfe829fefc91f676644aee0dc057097c605ae5ab",  # v1.0.5
    importpath = "github.com/jackpal/gateway",
)

go_repository(
    name = "com_github_whyrusleeping_multiaddr_filter",
    commit = "e903e4adabd70b78bc9293b6ee4f359afb3f9f59",
    importpath = "github.com/whyrusleeping/multiaddr-filter",
)

go_repository(
    name = "com_github_libp2p_go_ws_transport",
    commit = "6efd965516262a6b6e46ea987b94904ef13e59bc",  # v0.1.0
    importpath = "github.com/libp2p/go-ws-transport",
)

go_repository(
    name = "org_golang_x_crypto",
    commit = "8dd112bcdc25174059e45e07517d9fc663123347",
    importpath = "golang.org/x/crypto",
)

go_repository(
    name = "com_github_jackpal_go_nat_pmp",
    commit = "d89d09f6f3329bc3c2479aa3cafd76a5aa93a35c",
    importpath = "github.com/jackpal/go-nat-pmp",
)

go_repository(
    name = "com_github_libp2p_go_reuseport_transport",
    commit = "c7583c88df654a2ecd621e863f661783d79b64d1",  # v0.0.2
    importpath = "github.com/libp2p/go-reuseport-transport",
)

go_repository(
    name = "com_github_whyrusleeping_go_notifier",
    commit = "097c5d47330ff6a823f67e3515faa13566a62c6f",
    importpath = "github.com/whyrusleeping/go-notifier",
)

go_repository(
    name = "com_github_gorilla_websocket",
    commit = "66b9c49e59c6c48f0ffce28c2d8b8a5678502c6d",  # v1.4.0
    importpath = "github.com/gorilla/websocket",
)

go_repository(
    name = "com_github_syndtr_goleveldb",
    commit = "9d007e481048296f09f59bd19bb7ae584563cd95",  # v1.0.0
    importpath = "github.com/syndtr/goleveldb",
)

go_repository(
    name = "com_github_libp2p_go_libp2p_blankhost",
    commit = "faf05082a8ce97f46ab18c0455e141b28bcf0318",  # v0.1.1
    importpath = "github.com/libp2p/go-libp2p-blankhost",
)

go_repository(
    name = "com_github_steakknife_hamming",
    commit = "c99c65617cd3d686aea8365fe563d6542f01d940",
    importpath = "github.com/steakknife/hamming",
)

go_repository(
    name = "io_opencensus_go",
    commit = "7bbec1755a8162b5923fc214a494773a701d506a",  # v0.22.0
    importpath = "go.opencensus.io",
)

go_repository(
    name = "io_opencensus_go_contrib_exporter_jaeger",
    commit = "5b8293c22f362562285c2acbc52f4a1870a47a33",
    importpath = "contrib.go.opencensus.io/exporter/jaeger",
    remote = "http://github.com/census-ecosystem/opencensus-go-exporter-jaeger",
    vcs = "git",
)

go_repository(
    name = "org_golang_google_api",
    commit = "aac82e61c0c8fe133c297b4b59316b9f481e1f0a",  # v0.6.0
    importpath = "google.golang.org/api",
)

go_repository(
    name = "org_golang_x_sync",
    commit = "e225da77a7e68af35c70ccbf71af2b83e6acac3c",
    importpath = "golang.org/x/sync",
)

go_repository(
    name = "com_github_golang_lint",
    commit = "5b3e6a55c961c61f4836ae6868c17b070744c590",
    importpath = "github.com/golang/lint",
)

go_repository(
    name = "org_golang_x_lint",
    commit = "5b3e6a55c961c61f4836ae6868c17b070744c590",
    importpath = "golang.org/x/lint",
)

go_repository(
    name = "com_github_aristanetworks_goarista",
    commit = "728bce664cf5dfb921941b240828f989a2c8f8e3",
    importpath = "github.com/aristanetworks/goarista",
)

go_repository(
    name = "com_github_prometheus_client_golang",
    commit = "4ab88e80c249ed361d3299e2930427d9ac43ef8d",  # v1.0.0
    importpath = "github.com/prometheus/client_golang",
)

go_repository(
    name = "com_github_prometheus_client_model",
    commit = "fd36f4220a901265f90734c3183c5f0c91daa0b8",
    importpath = "github.com/prometheus/client_model",
)

go_repository(
    name = "com_github_prometheus_common",
    commit = "31bed53e4047fd6c510e43a941f90cb31be0972a",  # v0.6.0
    importpath = "github.com/prometheus/common",
)

go_repository(
    name = "com_github_prometheus_procfs",
    commit = "fc7f7514de80507d58d5359759cb9e5fb48b35d4",  # v0.0.2
    importpath = "github.com/prometheus/procfs",
)

go_repository(
    name = "com_github_beorn7_perks",
    commit = "4ded152d4a3e2847f17f185a27b2041ae7b63979",  # v1.0.0
    importpath = "github.com/beorn7/perks",
)

go_repository(
    name = "com_github_matttproud_golang_protobuf_extensions",
    commit = "c12348ce28de40eed0136aa2b644d0ee0650e56c",  # v1.0.1
    importpath = "github.com/matttproud/golang_protobuf_extensions",
)

go_repository(
    name = "com_github_boltdb_bolt",
    commit = "2f1ce7a837dcb8da3ec595b1dac9d0632f0f99e8",  # v1.3.1
    importpath = "github.com/boltdb/bolt",
)

go_repository(
    name = "com_github_pborman_uuid",
    commit = "8b1b92947f46224e3b97bb1a3a5b0382be00d31e",  # v1.2.0
    importpath = "github.com/pborman/uuid",
)

go_repository(
    name = "com_github_libp2p_go_buffer_pool",
    commit = "c4a5988a1e475884367015e1a2d0bd5fa4c491f4",  # v0.0.2
    importpath = "github.com/libp2p/go-buffer-pool",
)

go_repository(
    name = "com_github_libp2p_go_mplex",
    commit = "62fe9554facaec3f80333b61ea8d694fe615705f",  # v0.1.0
    importpath = "github.com/libp2p/go-mplex",
)

go_repository(
    name = "com_github_libp2p_go_libp2p_pubsub",
    build_file_proto_mode = "disable_global",
    commit = "49274b0e8aecdf6cad59d768e5702ff00aa48488",  # v0.1.0
    importpath = "github.com/libp2p/go-libp2p-pubsub",
)

go_repository(
    name = "com_github_ipfs_go_ipfs_util",
    commit = "a4bb5361e49427531f9a716ead2ce4bd9bdd7959",  # v0.0.1
    importpath = "github.com/ipfs/go-ipfs-util",
)

go_repository(
    name = "com_github_google_uuid",
    commit = "0cd6bf5da1e1c83f8b45653022c74f71af0538a4",  # v1.1.1
    importpath = "github.com/google/uuid",
)

go_repository(
    name = "com_github_libp2p_go_libp2p_kad_dht",
    build_file_proto_mode = "disable_global",
    commit = "31765355df17ef818381169dc36180c84c119928",  # v0.1.0
    importpath = "github.com/libp2p/go-libp2p-kad-dht",
)

go_repository(
    name = "com_github_ipfs_go_datastore",
    commit = "aa9190c18f1576be98e974359fd08c64ca0b5a94",  # v0.0.5
    importpath = "github.com/ipfs/go-datastore",
)

go_repository(
    name = "com_github_whyrusleeping_base32",
    commit = "c30ac30633ccdabefe87eb12465113f06f1bab75",
    importpath = "github.com/whyrusleeping/base32",
)

go_repository(
    name = "com_github_ipfs_go_cid",
    commit = "b1cc3e404d48791056147f118ea7e7ea94eb946f",  # v0.0.2
    importpath = "github.com/ipfs/go-cid",
)

go_repository(
    name = "com_github_libp2p_go_libp2p_record",
    build_file_proto_mode = "disable_global",
    commit = "4837430afd8f3864d4805d7a1675521abb1096b4",  # v0.1.0
    importpath = "github.com/libp2p/go-libp2p-record",
)

go_repository(
    name = "com_github_libp2p_go_libp2p_routing",
    commit = "f4ece6c1baa8e77ee488b25014fcb1059955ed0f",  # v0.1.0
    importpath = "github.com/libp2p/go-libp2p-routing",
)

go_repository(
    name = "com_github_libp2p_go_libp2p_kbucket",
    commit = "3752ea0128fd84b4fef0a66739b8ca95c8a471b6",  # v0.2.0
    importpath = "github.com/libp2p/go-libp2p-kbucket",
)

go_repository(
    name = "com_github_ipfs_go_todocounter",
    commit = "bc75efcf13e6e50fbba27679ba5451585d70c954",  # v0.0.1
    importpath = "github.com/ipfs/go-todocounter",
)

go_repository(
    name = "com_github_whyrusleeping_go_keyspace",
    commit = "5b898ac5add1da7178a4a98e69cb7b9205c085ee",
    importpath = "github.com/whyrusleeping/go-keyspace",
)

go_repository(
    name = "com_github_multiformats_go_multibase",
    commit = "d63641945dc1749baa23686ad0564ad63fef0493",  # v0.0.1
    importpath = "github.com/multiformats/go-multibase",
)

go_repository(
    name = "com_github_hashicorp_golang_lru",
    commit = "7087cb70de9f7a8bc0a10c375cb0d2280a8edf9c",
    importpath = "github.com/hashicorp/golang-lru",
)

go_repository(
    name = "com_github_ipfs_go_ipfs_addr",
    commit = "ac4881d4db36effbbeebf93d9172fcb20ed04c15",  # v0.0.1
    importpath = "github.com/ipfs/go-ipfs-addr",
)

go_repository(
    name = "com_github_libp2p_go_libp2p_discovery",
    commit = "d248d63b0af8c023307da18ad7000a12020e06f0",  # v0.1.0
    importpath = "github.com/libp2p/go-libp2p-discovery",
)

go_repository(
    name = "com_github_libp2p_go_libp2p_autonat",
    commit = "3464f9b4f7bfbd7bb008813eacb626c7ab7fb9a3",  # v0.1.0
    importpath = "github.com/libp2p/go-libp2p-autonat",
)

go_repository(
    name = "com_github_konsorten_go_windows_terminal_sequences",
    commit = "f55edac94c9bbba5d6182a4be46d86a2c9b5b50e",
    importpath = "github.com/konsorten/go-windows-terminal-sequences",
)

go_repository(
    name = "com_github_libp2p_go_libp2p_interface_conn",
    commit = "c7cda99284db0bea441058da8fd1f1373c763ed6",
    importpath = "github.com/libp2p/go-libp2p-interface-conn",
)

go_repository(
    name = "io_k8s_client_go",
    commit = "8abb21031259350aad0799bb42ba213ee8bb3399",
    importpath = "k8s.io/client-go",
)

go_repository(
    name = "io_k8s_apimachinery",
    build_file_proto_mode = "disable_global",
    commit = "4a9a8137c0a17bc4594f544987b3f0d48b2e3d3a",
    importpath = "k8s.io/apimachinery",
)

go_repository(
    name = "io_k8s_klog",
    commit = "9be023858d57e1beb4d7c29fa54093cea2cf9583",
    importpath = "k8s.io/klog",
)

go_repository(
    name = "com_github_google_gofuzz",
    commit = "f140a6486e521aad38f5917de355cbf147cc0496",  # v1.0.0
    importpath = "github.com/google/gofuzz",
)

go_repository(
    name = "io_k8s_api",
    build_file_proto_mode = "disable_global",
    commit = "b7bd5f2d334ce968edc54f5fdb2ac67ce39c56d5",
    importpath = "k8s.io/api",
)

go_repository(
    name = "com_github_shyiko_kubesec",
    commit = "7718facdb5e5529cecff1fe42fc3aaa4cc837d5d",
    importpath = "github.com/shyiko/kubesec",
)

go_repository(
    name = "in_gopkg_yaml_v2",
    commit = "51d6538a90f86fe93ac480b35f37b2be17fef232",  # v2.2.2
    importpath = "gopkg.in/yaml.v2",
)

go_repository(
    name = "com_github_spf13_pflag",
    commit = "298182f68c66c05229eb03ac171abe6e309ee79a",  # v1.0.3
    importpath = "github.com/spf13/pflag",
)

go_repository(
    name = "com_github_spf13_cobra",
    commit = "f2b07da1e2c38d5f12845a4f607e2e1018cbb1f5",  # v0.0.5
    importpath = "github.com/spf13/cobra",
)

go_repository(
    name = "com_github_aws_aws_sdk_go",
    commit = "36cc7fd7051ac4707bd56c8774825df9e8de5918",
    importpath = "github.com/aws/aws-sdk-go",
)

go_repository(
    name = "com_github_posener_complete",
    commit = "699ede78373dfb0168f00170591b698042378437",
    importpath = "github.com/posener/complete",
    remote = "https://github.com/shyiko/complete",
    vcs = "git",
)

go_repository(
    name = "org_golang_x_oauth2",
    commit = "e64efc72b421e893cbf63f17ba2221e7d6d0b0f3",
    importpath = "golang.org/x/oauth2",
)

go_repository(
    name = "com_github_hashicorp_go_multierror",
    commit = "886a7fbe3eb1c874d46f623bfa70af45f425b3d1",  # v1.0.0
    importpath = "github.com/hashicorp/go-multierror",
)

go_repository(
    name = "com_github_hashicorp_errwrap",
    commit = "8a6fb523712970c966eefc6b39ed2c5e74880354",  # v1.0.0
    importpath = "github.com/hashicorp/errwrap",
)

go_repository(
    name = "com_google_cloud_go",
    commit = "457ea5c15ccf3b87db582c450e80101989da35f7",  # v0.40.0
    importpath = "cloud.google.com/go",
)

go_repository(
    name = "com_github_inconshreveable_mousetrap",
    commit = "76626ae9c91c4f2a10f34cad8ce83ea42c93bb75",  # v1.0.0
    importpath = "github.com/inconshreveable/mousetrap",
)

go_repository(
    name = "com_github_deckarep_golang_set",
    commit = "cbaa98ba5575e67703b32b4b19f73c91f3c4159e",  # v1.7.1
    importpath = "github.com/deckarep/golang-set",
)

go_repository(
    name = "com_github_go_stack_stack",
    commit = "f66e05c21cd224e01c8a3ee7bc867aa79439e207",  # v1.8.0
    importpath = "github.com/go-stack/stack",
)

go_repository(
    name = "com_github_rs_cors",
    commit = "9a47f48565a795472d43519dd49aac781f3034fb",  # v1.6.0
    importpath = "github.com/rs/cors",
)

go_repository(
    name = "com_github_golang_snappy",
    commit = "2a8bb927dd31d8daada140a5d09578521ce5c36a",  # v0.0.1
    importpath = "github.com/golang/snappy",
)

go_repository(
    name = "com_github_rjeczalik_notify",
    commit = "69d839f37b13a8cb7a78366f7633a4071cb43be7",  # v0.9.2
    importpath = "github.com/rjeczalik/notify",
)

go_repository(
    name = "com_github_edsrzf_mmap_go",
    commit = "188cc3b666ba704534fa4f96e9e61f21f1e1ba7c",  # v1.0.0
    importpath = "github.com/edsrzf/mmap-go",
)

go_repository(
    name = "com_github_pkg_errors",
    commit = "27936f6d90f9c8e1145f11ed52ffffbfdb9e0af7",
    importpath = "github.com/pkg/errors",
)

go_repository(
    name = "in_gopkg_natefinch_npipe_v2",
    commit = "c1b8fa8bdccecb0b8db834ee0b92fdbcfa606dd6",
    importpath = "gopkg.in/natefinch/npipe.v2",
)

go_repository(
    name = "org_gonum_v1_gonum",
    commit = "70a1e933af10e87000d2ccabdd509b87d8626153",
    importpath = "gonum.org/v1/gonum",
)

go_repository(
    name = "org_golang_x_exp",
    commit = "438050ddec5e7f808979ed57d041cebbc8e2d8a9",
    importpath = "golang.org/x/exp",
)

go_repository(
    name = "com_github_prestonvanloon_go_recaptcha",
    commit = "0834cef6e8bd3a7ebdb3ac7def9440ee47d501a4",
    importpath = "github.com/prestonvanloon/go-recaptcha",
)

go_repository(
    name = "com_github_phoreproject_bls",
    commit = "b495094dc72c7043b549f511a798391201624b14",
    importpath = "github.com/phoreproject/bls",
)

go_repository(
    name = "com_github_multiformats_go_base32",
    commit = "a9c2755c3d1672dbe6a7e4a5d182169fa30b6a8e",  # v0.0.3
    importpath = "github.com/multiformats/go-base32",
)

go_repository(
    name = "org_golang_x_xerrors",
    commit = "a5947ffaace3e882f334c1750858b4a6a7e52422",
    importpath = "golang.org/x/xerrors",
)

go_repository(
    name = "com_github_grpc_ecosystem_go_grpc_middleware",
    commit = "c250d6563d4d4c20252cd865923440e829844f4e",  # v1.0.0
    importpath = "github.com/grpc-ecosystem/go-grpc-middleware",
)

go_repository(
    name = "com_github_apache_thrift",
    commit = "384647d290e2e4a55a14b1b7ef1b7e66293a2c33",  # v0.12.0
    importpath = "github.com/apache/thrift",
)

go_repository(
    name = "com_github_grpc_ecosystem_go_grpc_prometheus",
    commit = "502116f1a0a0c1140aab04fd3787489209b357d3",  # v1.2.0
    importpath = "github.com/grpc-ecosystem/go-grpc-prometheus",
)

go_repository(
    name = "com_github_karlseguin_ccache",
    commit = "ec06cd93a07565b373789b0078ba88fe697fddd9",
    importpath = "github.com/karlseguin/ccache",
)

go_repository(
    name = "com_github_libp2p_go_libp2p_connmgr",
    commit = "152025a671fcc297333095f8e4afc98d90b30df7",  # v0.1.0
    importpath = "github.com/libp2p/go-libp2p-connmgr",
)

go_repository(
    name = "com_github_joonix_log",
    commit = "13fe31bbdd7a6f706b9114e188cdb53856be4d64",
    importpath = "github.com/joonix/log",
)

go_repository(
    name = "grpc_ecosystem_grpc_gateway",
    commit = "8fd5fd9d19ce68183a6b0934519dfe7fe6269612",  # v1.9.0
    importpath = "github.com/grpc-ecosystem/grpc-gateway",
)

go_repository(
    name = "com_github_ghodss_yaml",
    commit = "0ca9ea5df5451ffdf184b4428c902747c2c11cd7",  # v1.0.0
    importpath = "github.com/ghodss/yaml",
)

go_repository(
    name = "org_uber_go_automaxprocs",
    commit = "946a8391268aea0a60a86403988ff3ab4b604a83",  # v1.2.0
    importpath = "go.uber.org/automaxprocs",
)

go_repository(
    name = "com_github_libp2p_go_libp2p_core",
    build_file_proto_mode = "disable_global",
    commit = "8f222f4b5a872d9af86f74f2ec0982c7356adce6",  # v0.0.3
    importpath = "github.com/libp2p/go-libp2p-core",
)

go_repository(
    name = "com_github_libp2p_go_libp2p_testing",
    commit = "6d4ca71943f35271918e28f9a9950002e17b4f16",  # v0.0.4
    importpath = "github.com/libp2p/go-libp2p-testing",
)

go_repository(
    name = "com_github_libp2p_go_libp2p_yamux",
    commit = "a61e80cb5770aa0d9b1bafe94da1278f58baa2c5",  # v0.2.1
    importpath = "github.com/libp2p/go-libp2p-yamux",
)

go_repository(
    name = "com_github_libp2p_go_libp2p_mplex",
    commit = "811729f15f0af13fe3f0d9e410c22f6a4bc5c686",  # v0.2.1
    importpath = "github.com/libp2p/go-libp2p-mplex",
)

go_repository(
    name = "com_github_libp2p_go_stream_muxer_multistream",
    commit = "2439b02deee2de8bb1fe24473d3d8333008a714a",  # v0.2.0
    importpath = "github.com/libp2p/go-stream-muxer-multistream",
)

go_repository(
    name = "com_github_multiformats_go_multiaddr_fmt",
    commit = "7d8102a98552c80f8a5ccb9c01e670fac17fd6df",  # v0.0.1
    importpath = "github.com/multiformats/go-multiaddr-fmt",
)

go_repository(
    name = "com_github_libp2p_go_yamux",
    commit = "663972181d409e7263040f0b668462f87c85e1bd",  # v1.2.3
    importpath = "github.com/libp2p/go-yamux",
)

go_repository(
    name = "com_github_libp2p_go_nat",
    commit = "d13fdefb3bbb2fde2c6fc090a7ea992cec8b26df",  # v0.0.3
    importpath = "github.com/libp2p/go-nat",
)

go_repository(
    name = "com_github_koron_go_ssdp",
    commit = "4a0ed625a78b6858dc8d3a55fb7728968b712122",
    importpath = "github.com/koron/go-ssdp",
)

go_repository(
    name = "in_gopkg_d4l3k_messagediff_v1",
    commit = "29f32d820d112dbd66e58492a6ffb7cc3106312b",
    importpath = "gopkg.in/d4l3k/messagediff.v1",
)

go_repository(
    name = "com_github_prysmaticlabs_go_bitfield",
    commit = "cd890717bc502a748147a74326e011b8319fcfe5",
    importpath = "github.com/prysmaticlabs/go-bitfield",
)<|MERGE_RESOLUTION|>--- conflicted
+++ resolved
@@ -193,11 +193,7 @@
 
 go_repository(
     name = "com_github_prysmaticlabs_go_ssz",
-<<<<<<< HEAD
-    commit = "9840134bdfbbf9bd5c84dc7483660e6f169b7617",
-=======
     commit = "16d5ea9ff7bfbdf67353d2380fe7fa487056e003",
->>>>>>> bbe004af
     importpath = "github.com/prysmaticlabs/go-ssz",
 )
 
@@ -1125,6 +1121,6 @@
 
 go_repository(
     name = "com_github_prysmaticlabs_go_bitfield",
-    commit = "cd890717bc502a748147a74326e011b8319fcfe5",
+    commit = "d2859ca5b9187125ce7f3694a4f7e18564724217",
     importpath = "github.com/prysmaticlabs/go-bitfield",
 )