--- conflicted
+++ resolved
@@ -29,13 +29,8 @@
 
 // Eth2GenesisPowchainInfo retrieves the genesis time and eth1 block number of the beacon chain
 // from the deposit contract.
-<<<<<<< HEAD
-func (w *Web3Service) Eth2GenesisPowchainInfo() (uint64, *big.Int) {
+func (w *Service) Eth2GenesisPowchainInfo() (uint64, *big.Int) {
 	return w.eth2GenesisTime, w.chainStartBlockNumber
-=======
-func (s *Service) ETH2GenesisTime() (uint64, *big.Int) {
-	return s.eth2GenesisTime, s.chainStartBlockNumber
->>>>>>> 42359805
 }
 
 // ProcessLog is the main method which handles the processing of all
