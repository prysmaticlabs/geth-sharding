# The following flags enable the remote cache so action results can be shared
# across machines, developers, and workspaces.
# 
# This config is loaded from https://github.com/bazelbuild/bazel-toolchains/blob/master/bazelrc/latest.bazelrc
build:remote-cache --remote_timeout=3600
#build:remote-cache --spawn_strategy=standalone
#build:remote-cache --strategy=Javac=standalone
#build:remote-cache --strategy=Closure=standalone
#build:remote-cache --strategy=Genrule=standalone

# Prysm specific remote-cache properties.
#build:remote-cache --disk_cache=
build:remote-cache --remote_download_minimal

# Import workspace options.
import %workspace%/.bazelrc

startup --host_jvm_args=-Xmx1000m --host_jvm_args=-Xms1000m
query --repository_cache=/tmp/repositorycache
query --experimental_repository_cache_hardlinks
build --repository_cache=/tmp/repositorycache
build --experimental_repository_cache_hardlinks
build --experimental_strict_action_env
build --disk_cache=/tmp/bazelbuilds
build --experimental_multi_threaded_digest
build --sandbox_tmpfs_path=/tmp
build --verbose_failures
build --announce_rc
build --show_progress_rate_limit=5
build --curses=yes --color=no
build --keep_going
build --test_output=errors
build --flaky_test_attempts=5
# Disabled race detection due to unstable test results under constrained environment build kite
# build --features=race

<<<<<<< HEAD
build --bes_backend=grpcs://builds.prylabs.net:1985
build --bes_results_url=https://builds.prylabs.net/invocation/
=======
# Enable kafka for CI tests only.
test --config=kafka_enabled

# Disable blst for CI tests.
test --define blst_enabled=true
>>>>>>> a66f4342

# Disable flaky test detection for fuzzing.
test:fuzz --flaky_test_attempts=1<|MERGE_RESOLUTION|>--- conflicted
+++ resolved
@@ -34,16 +34,5 @@
 # Disabled race detection due to unstable test results under constrained environment build kite
 # build --features=race
 
-<<<<<<< HEAD
-build --bes_backend=grpcs://builds.prylabs.net:1985
-build --bes_results_url=https://builds.prylabs.net/invocation/
-=======
-# Enable kafka for CI tests only.
-test --config=kafka_enabled
-
-# Disable blst for CI tests.
-test --define blst_enabled=true
->>>>>>> a66f4342
-
 # Disable flaky test detection for fuzzing.
 test:fuzz --flaky_test_attempts=1