// Package beacon-chain defines the entire runtime of an eth2 beacon node.
package main

import (
	"fmt"
	"os"
	"runtime"
	runtimeDebug "runtime/debug"

	gethlog "github.com/ethereum/go-ethereum/log"
	golog "github.com/ipfs/go-log/v2"
	joonix "github.com/joonix/log"
	"github.com/prysmaticlabs/prysm/beacon-chain/flags"
	"github.com/prysmaticlabs/prysm/beacon-chain/node"
	"github.com/prysmaticlabs/prysm/shared/cmd"
	"github.com/prysmaticlabs/prysm/shared/debug"
	"github.com/prysmaticlabs/prysm/shared/featureconfig"
	"github.com/prysmaticlabs/prysm/shared/logutil"
	"github.com/prysmaticlabs/prysm/shared/version"
	"github.com/sirupsen/logrus"
	"github.com/urfave/cli/v2"
	"github.com/urfave/cli/v2/altsrc"
	prefixed "github.com/x-cray/logrus-prefixed-formatter"
	_ "go.uber.org/automaxprocs"
)

var appFlags = []cli.Flag{
	flags.DepositContractFlag,
	flags.HTTPWeb3ProviderFlag,
	flags.RPCHost,
	flags.RPCPort,
	flags.CertFlag,
	flags.KeyFlag,
	flags.DisableGRPCGateway,
	flags.GRPCGatewayHost,
	flags.GRPCGatewayPort,
	flags.MinSyncPeers,
	flags.ContractDeploymentBlock,
	flags.SetGCPercent,
	flags.UnsafeSync,
	flags.SlasherCertFlag,
	flags.SlasherProviderFlag,
	flags.DisableDiscv5,
	flags.BlockBatchLimit,
	flags.BlockBatchLimitBurstFactor,
	flags.InteropMockEth1DataVotesFlag,
	flags.InteropGenesisStateFlag,
	flags.InteropNumValidatorsFlag,
	flags.InteropGenesisTimeFlag,
	flags.ArchiveEnableFlag,
	flags.ArchiveValidatorSetChangesFlag,
	flags.ArchiveBlocksFlag,
	flags.ArchiveAttestationsFlag,
	flags.SlotsPerArchivedPoint,
	flags.EnableDebugRPCEndpoints,
	cmd.MinimalConfigFlag,
	cmd.E2EConfigFlag,
	cmd.CustomGenesisDelayFlag,
	cmd.RPCMaxPageSizeFlag,
	cmd.BootstrapNode,
	cmd.NoDiscovery,
	cmd.StaticPeers,
	cmd.RelayNode,
	cmd.P2PUDPPort,
	cmd.P2PTCPPort,
	cmd.P2PIP,
	cmd.P2PHost,
	cmd.P2PHostDNS,
	cmd.P2PMaxPeers,
	cmd.P2PPrivKey,
	cmd.P2PMetadata,
	cmd.P2PAllowList,
	cmd.P2PDenyList,
<<<<<<< HEAD
	cmd.P2PPubsub,
=======
	cmd.P2PEncoding,
>>>>>>> 6c7131cb
	cmd.DataDirFlag,
	cmd.VerbosityFlag,
	cmd.EnableTracingFlag,
	cmd.TracingProcessNameFlag,
	cmd.TracingEndpointFlag,
	cmd.TraceSampleFractionFlag,
	cmd.MonitoringHostFlag,
	flags.MonitoringPortFlag,
	cmd.DisableMonitoringFlag,
	cmd.ClearDB,
	cmd.ForceClearDB,
	cmd.LogFormat,
	cmd.MaxGoroutines,
	debug.PProfFlag,
	debug.PProfAddrFlag,
	debug.PProfPortFlag,
	debug.MemProfileRateFlag,
	debug.CPUProfileFlag,
	debug.TraceFlag,
	cmd.LogFileName,
	cmd.EnableUPnPFlag,
	cmd.ConfigFileFlag,
	cmd.ChainConfigFileFlag,
	cmd.GrpcMaxCallRecvMsgSizeFlag,
}

func init() {
	appFlags = cmd.WrapFlags(append(appFlags, featureconfig.BeaconChainFlags...))
}

func main() {
	log := logrus.WithField("prefix", "main")
	app := cli.App{}
	app.Name = "beacon-chain"
	app.Usage = "this is a beacon chain implementation for Ethereum 2.0"
	app.Action = startNode
	app.Version = version.GetVersion()

	app.Flags = appFlags

	app.Before = func(ctx *cli.Context) error {
		// Load any flags from file, if specified.
		if ctx.IsSet(cmd.ConfigFileFlag.Name) {
			if err := altsrc.InitInputSourceWithContext(appFlags, altsrc.NewYamlSourceFromFlagFunc(cmd.ConfigFileFlag.Name))(ctx); err != nil {
				return err
			}
		}

		format := ctx.String(cmd.LogFormat.Name)
		switch format {
		case "text":
			formatter := new(prefixed.TextFormatter)
			formatter.TimestampFormat = "2006-01-02 15:04:05"
			formatter.FullTimestamp = true
			// If persistent log files are written - we disable the log messages coloring because
			// the colors are ANSI codes and seen as gibberish in the log files.
			formatter.DisableColors = ctx.String(cmd.LogFileName.Name) != ""
			logrus.SetFormatter(formatter)
		case "fluentd":
			f := joonix.NewFormatter()
			if err := joonix.DisableTimestampFormat(f); err != nil {
				panic(err)
			}
			logrus.SetFormatter(f)
		case "json":
			logrus.SetFormatter(&logrus.JSONFormatter{})
		default:
			return fmt.Errorf("unknown log format %s", format)
		}

		logFileName := ctx.String(cmd.LogFileName.Name)
		if logFileName != "" {
			if err := logutil.ConfigurePersistentLogging(logFileName); err != nil {
				log.WithError(err).Error("Failed to configuring logging to disk.")
			}
		}

		if ctx.IsSet(flags.SetGCPercent.Name) {
			runtimeDebug.SetGCPercent(ctx.Int(flags.SetGCPercent.Name))
		}
		runtime.GOMAXPROCS(runtime.NumCPU())
		return debug.Setup(ctx)
	}

	defer func() {
		if x := recover(); x != nil {
			log.Errorf("Runtime panic: %v\n%v", x, string(runtimeDebug.Stack()))
			panic(x)
		}
	}()

	if err := app.Run(os.Args); err != nil {
		log.Error(err.Error())
		os.Exit(1)
	}
}

func startNode(ctx *cli.Context) error {
	verbosity := ctx.String(cmd.VerbosityFlag.Name)
	level, err := logrus.ParseLevel(verbosity)
	if err != nil {
		return err
	}
	logrus.SetLevel(level)
	if level == logrus.TraceLevel {
		// libp2p specific logging.
		golog.SetAllLoggers(golog.LevelDebug)
		// Geth specific logging.
		glogger := gethlog.NewGlogHandler(gethlog.StreamHandler(os.Stderr, gethlog.TerminalFormat(true)))
		glogger.Verbosity(gethlog.LvlTrace)
		gethlog.Root().SetHandler(glogger)
	}

	beacon, err := node.NewBeaconNode(ctx)
	if err != nil {
		return err
	}
	beacon.Start()
	return nil
}<|MERGE_RESOLUTION|>--- conflicted
+++ resolved
@@ -71,11 +71,6 @@
 	cmd.P2PMetadata,
 	cmd.P2PAllowList,
 	cmd.P2PDenyList,
-<<<<<<< HEAD
-	cmd.P2PPubsub,
-=======
-	cmd.P2PEncoding,
->>>>>>> 6c7131cb
 	cmd.DataDirFlag,
 	cmd.VerbosityFlag,
 	cmd.EnableTracingFlag,
