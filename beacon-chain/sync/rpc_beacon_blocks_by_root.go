package sync

import (
	"context"
	"io"

	libp2pcore "github.com/libp2p/go-libp2p-core"
	"github.com/libp2p/go-libp2p-core/helpers"
	"github.com/libp2p/go-libp2p-core/mux"
	"github.com/libp2p/go-libp2p-core/peer"
	"github.com/pkg/errors"
	"github.com/prysmaticlabs/prysm/beacon-chain/p2p"
	"github.com/prysmaticlabs/prysm/beacon-chain/state/stateutil"
	pbp2p "github.com/prysmaticlabs/prysm/proto/beacon/p2p/v1"
	"github.com/prysmaticlabs/prysm/shared/params"
)

// sendRecentBeaconBlocksRequest sends a recent beacon blocks request to a peer to get
// those corresponding blocks from that peer.
func (s *Service) sendRecentBeaconBlocksRequest(ctx context.Context, blockRoots [][32]byte, id peer.ID) error {
	ctx, cancel := context.WithTimeout(ctx, respTimeout)
	defer cancel()

	stream, err := s.p2p.Send(ctx, blockRoots, p2p.RPCBlocksByRootTopic, id)
	if err != nil {
		return err
	}
	defer func() {
		if err := helpers.FullClose(stream); err != nil {
			log.WithError(err).Debugf("Failed to reset stream with protocol %s", stream.Protocol())
		}
	}()
	for i := 0; i < len(blockRoots); i++ {
		isFirstChunk := i == 0
		blk, err := ReadChunkedBlock(stream, s.p2p, isFirstChunk)
		// Return error until #6408 is resolved.
		if err == io.EOF {
			return err
		}
		// Exit if peer sends more than max request blocks.
		if uint64(i) >= params.BeaconNetworkConfig().MaxRequestBlocks {
			break
		}
		if err != nil {
			log.WithError(err).Error("Unable to retrieve block from stream")
			return err
		}

		blkRoot, err := stateutil.BlockRoot(blk.Block)
		if err != nil {
			return err
		}
		s.pendingQueueLock.Lock()
		s.slotToPendingBlocks[blk.Block.Slot] = blk
		s.seenPendingBlocks[blkRoot] = true
		s.pendingQueueLock.Unlock()

	}
	return nil
}

// Deprecated: sendRecentBeaconBlocksRequestFallback sends a recent beacon blocks request to a peer to get
// those corresponding blocks from that peer. This is a method implemented so that we are eventually
// backward compatible with old Onyx nodes.
// TODO(#6408)
func (s *Service) sendRecentBeaconBlocksRequestFallback(ctx context.Context, blockRoots [][32]byte, id peer.ID) error {
	ctx, cancel := context.WithTimeout(ctx, respTimeout)
	defer cancel()
	req := &pbp2p.BeaconBlocksByRootRequest{}
	for _, root := range blockRoots {
		req.BlockRoots = append(req.BlockRoots, root[:])
	}
	stream, err := s.p2p.Send(ctx, req, p2p.RPCBlocksByRootTopic, id)
	if err != nil {
		return err
	}
	defer func() {
		if err := helpers.FullClose(stream); err != nil && err.Error() != mux.ErrReset.Error() {
			log.WithError(err).Debugf("Failed to reset stream with protocol %s", stream.Protocol())
		}
	}()
	for i := 0; i < len(blockRoots); i++ {
		isFirstChunk := i == 0
		blk, err := ReadChunkedBlock(stream, s.p2p, isFirstChunk)
		if err == io.EOF {
			break
		}
		// Exit if peer sends more than max request blocks.
		if uint64(i) >= params.BeaconNetworkConfig().MaxRequestBlocks {
			break
		}
		if err != nil {
			log.WithError(err).Error("Unable to retrieve block from stream")
			return err
		}

		blkRoot, err := stateutil.BlockRoot(blk.Block)
		if err != nil {
			return err
		}
		s.pendingQueueLock.Lock()
		s.slotToPendingBlocks[blk.Block.Slot] = blk
		s.seenPendingBlocks[blkRoot] = true
		s.pendingQueueLock.Unlock()

	}
	return nil
}

// beaconBlocksRootRPCHandler looks up the request blocks from the database from the given block roots.
func (s *Service) beaconBlocksRootRPCHandler(ctx context.Context, msg interface{}, stream libp2pcore.Stream) error {
	defer func() {
		if err := stream.Close(); err != nil {
			log.WithError(err).Error("Failed to close stream")
		}
	}()
	ctx, cancel := context.WithTimeout(ctx, ttfbTimeout)
	defer cancel()
	SetRPCStreamDeadlines(stream)
	log := log.WithField("handler", "beacon_blocks_by_root")

	blockRoots, ok := msg.([][32]byte)
	if !ok {
		return errors.New("message is not type BeaconBlocksByRootRequest")
	}
	if len(blockRoots) == 0 {
		resp, err := s.generateErrorResponse(responseCodeInvalidRequest, "no block roots provided in request")
		if err != nil {
			log.WithError(err).Error("Failed to generate a response error")
		} else {
			if _, err := stream.Write(resp); err != nil {
				log.WithError(err).Errorf("Failed to write to stream")
			}
		}
		return errors.New("no block roots provided")
	}
<<<<<<< HEAD

	if int64(len(blockRoots)) > s.blocksRateLimiter.Remaining(stream.Conn().RemotePeer().String()) {
		s.p2p.Peers().Scorer().IncrementBadResponses(stream.Conn().RemotePeer())
		if s.p2p.Peers().IsBad(stream.Conn().RemotePeer()) {
			log.Debug("Disconnecting bad peer")
			defer func() {
				if err := s.p2p.Disconnect(stream.Conn().RemotePeer()); err != nil {
					log.WithError(err).Error("Failed to disconnect peer")
				}
			}()
		}
		resp, err := s.generateErrorResponse(responseCodeInvalidRequest, rateLimitedError)
		if err != nil {
			log.WithError(err).Error("Failed to generate a response error")
		} else {
			if _, err := stream.Write(resp); err != nil {
				log.WithError(err).Errorf("Failed to write to stream")
			}
		}
		return errors.New(rateLimitedError)
=======
	if err := s.rateLimiter.validateRequest(stream, uint64(len(blockRoots))); err != nil {
		return err
>>>>>>> cc3c3a0c
	}

	if uint64(len(blockRoots)) > params.BeaconNetworkConfig().MaxRequestBlocks {
		resp, err := s.generateErrorResponse(responseCodeInvalidRequest, "requested more than the max block limit")
		if err != nil {
			log.WithError(err).Error("Failed to generate a response error")
		} else {
			if _, err := stream.Write(resp); err != nil {
				log.WithError(err).Errorf("Failed to write to stream")
			}
		}
		return errors.New("requested more than the max block limit")
	}
	s.rateLimiter.add(stream, int64(len(blockRoots)))

	for _, root := range blockRoots {
		blk, err := s.db.Block(ctx, root)
		if err != nil {
			log.WithError(err).Error("Failed to fetch block")
			resp, err := s.generateErrorResponse(responseCodeServerError, genericError)
			if err != nil {
				log.WithError(err).Error("Failed to generate a response error")
			} else {
				if _, err := stream.Write(resp); err != nil {
					log.WithError(err).Errorf("Failed to write to stream")
				}
			}
			return err
		}
		if blk == nil {
			continue
		}
		if err := s.chunkWriter(stream, blk); err != nil {
			return err
		}
	}
	return nil
}<|MERGE_RESOLUTION|>--- conflicted
+++ resolved
@@ -134,31 +134,8 @@
 		}
 		return errors.New("no block roots provided")
 	}
-<<<<<<< HEAD
-
-	if int64(len(blockRoots)) > s.blocksRateLimiter.Remaining(stream.Conn().RemotePeer().String()) {
-		s.p2p.Peers().Scorer().IncrementBadResponses(stream.Conn().RemotePeer())
-		if s.p2p.Peers().IsBad(stream.Conn().RemotePeer()) {
-			log.Debug("Disconnecting bad peer")
-			defer func() {
-				if err := s.p2p.Disconnect(stream.Conn().RemotePeer()); err != nil {
-					log.WithError(err).Error("Failed to disconnect peer")
-				}
-			}()
-		}
-		resp, err := s.generateErrorResponse(responseCodeInvalidRequest, rateLimitedError)
-		if err != nil {
-			log.WithError(err).Error("Failed to generate a response error")
-		} else {
-			if _, err := stream.Write(resp); err != nil {
-				log.WithError(err).Errorf("Failed to write to stream")
-			}
-		}
-		return errors.New(rateLimitedError)
-=======
 	if err := s.rateLimiter.validateRequest(stream, uint64(len(blockRoots))); err != nil {
 		return err
->>>>>>> cc3c3a0c
 	}
 
 	if uint64(len(blockRoots)) > params.BeaconNetworkConfig().MaxRequestBlocks {
