--- conflicted
+++ resolved
@@ -5,11 +5,8 @@
 	"reflect"
 
 	"github.com/prysmaticlabs/prysm/shared/bytesutil"
-
 	"github.com/prysmaticlabs/prysm/beacon-chain/core/helpers"
-
 	"github.com/prysmaticlabs/prysm/beacon-chain/p2p/types"
-
 	libp2pcore "github.com/libp2p/go-libp2p-core"
 	eth "github.com/prysmaticlabs/ethereumapis/eth/v1alpha1"
 	"github.com/prysmaticlabs/prysm/beacon-chain/blockchain"
@@ -41,11 +38,7 @@
 
 // ReadChunkedBlock handles each response chunk that is sent by the
 // peer and converts it into a beacon block.
-<<<<<<< HEAD
-func ReadChunkedBlock(stream libp2pcore.Stream, chain blockchain.ChainInfoFetcher, p2p p2p.P2P, isFirstChunk bool) (interface{}, error) {
-=======
 func ReadChunkedBlock(stream libp2pcore.Stream, chain blockchain.ChainInfoFetcher, p2p p2p.P2P, isFirstChunk bool) (interfaces.SignedBeaconBlock, error) {
->>>>>>> 98f8ab33
 	// Handle deadlines differently for first chunk
 	if isFirstChunk {
 		return readFirstChunkedBlock(stream, chain, p2p)
@@ -59,12 +52,7 @@
 
 // readFirstChunkedBlock reads the first chunked block and applies the appropriate deadlines to
 // it.
-<<<<<<< HEAD
 func readFirstChunkedBlock(stream libp2pcore.Stream, chain blockchain.ChainInfoFetcher, p2p p2p.P2P) (interface{}, error) {
-=======
-func readFirstChunkedBlock(stream libp2pcore.Stream, chain blockchain.ChainInfoFetcher, p2p p2p.P2P) (interfaces.SignedBeaconBlock, error) {
-	blk := &eth.SignedBeaconBlock{}
->>>>>>> 98f8ab33
 	code, errMsg, err := ReadStatusCode(stream, p2p.Encoding())
 	if err != nil {
 		return nil, err
