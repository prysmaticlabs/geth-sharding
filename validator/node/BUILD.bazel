load("@io_bazel_rules_go//go:def.bzl", "go_library", "go_test")

go_test(
    name = "go_default_test",
    srcs = ["node_test.go"],
    embed = [":go_default_library"],
    deps = [
        "//shared/testutil:go_default_library",
        "//validator/accounts:go_default_library",
        "@com_github_urfave_cli//:go_default_library",
    ],
)

go_library(
    name = "go_default_library",
    srcs = ["node.go"],
    importpath = "github.com/prysmaticlabs/prysm/validator/node",
    visibility = ["//validator:__subpackages__"],
    deps = [
        "//shared:go_default_library",
        "//shared/cmd:go_default_library",
        "//shared/debug:go_default_library",
<<<<<<< HEAD
        "//shared/featureflags:go_default_library",
=======
        "//shared/featureconfig:go_default_library",
>>>>>>> 14321521
        "//shared/params:go_default_library",
        "//shared/prometheus:go_default_library",
        "//shared/tracing:go_default_library",
        "//shared/version:go_default_library",
        "//validator/client:go_default_library",
        "//validator/types:go_default_library",
        "@com_github_sirupsen_logrus//:go_default_library",
        "@com_github_urfave_cli//:go_default_library",
    ],
)<|MERGE_RESOLUTION|>--- conflicted
+++ resolved
@@ -20,11 +20,7 @@
         "//shared:go_default_library",
         "//shared/cmd:go_default_library",
         "//shared/debug:go_default_library",
-<<<<<<< HEAD
-        "//shared/featureflags:go_default_library",
-=======
         "//shared/featureconfig:go_default_library",
->>>>>>> 14321521
         "//shared/params:go_default_library",
         "//shared/prometheus:go_default_library",
         "//shared/tracing:go_default_library",
