// Package initialsync is run by the beacon node when the local chain is
// behind the network's longest chain. Initial sync works as follows:
// The node requests for the slot number of the most recent finalized block.
// The node then builds from the most recent finalized block by requesting for subsequent
// blocks by slot number. Once the service detects that the local chain is caught up with
// the network, the service hands over control to the regular sync service.
// Note: The behavior of initialsync will likely change as the specification changes.
// The most significant and highly probable change will be determining where to sync from.
// The beacon chain may sync from a block in the pasts X months in order to combat long-range attacks
// (see here: https://github.com/ethereum/wiki/wiki/Proof-of-Stake-FAQs#what-is-weak-subjectivity)
package initialsync

import (
	"context"
	"errors"
	"fmt"
	"time"

	"github.com/golang/protobuf/proto"
	"github.com/prysmaticlabs/prysm/beacon-chain/params"
	"github.com/prysmaticlabs/prysm/beacon-chain/types"
	pb "github.com/prysmaticlabs/prysm/proto/beacon/p2p/v1"
	"github.com/prysmaticlabs/prysm/shared/event"
	"github.com/prysmaticlabs/prysm/shared/p2p"
	"github.com/sirupsen/logrus"
)

var log = logrus.WithField("prefix", "initial-sync")

// Config defines the configurable properties of InitialSync.
//
type Config struct {
	SyncPollingInterval         time.Duration
	BlockBufferSize             int
	BlockAnnounceBufferSize     int
	CrystallizedStateBufferSize int
	BeaconDB                    beaconDB
	P2P                         p2pAPI
	SyncService                 syncService
	QueryService                queryService
}

// DefaultConfig provides the default configuration for a sync service.
// SyncPollingInterval determines how frequently the service checks that initial sync is complete.
// BlockBufferSize determines that buffer size of the `blockBuf` channel.
// CrystallizedStateBufferSize determines the buffer size of thhe `crystallizedStateBuf` channel.
func DefaultConfig() Config {
	return Config{
		SyncPollingInterval:         time.Duration(int64(params.GetConfig().SlotDuration)) * time.Second * 4,
		BlockBufferSize:             100,
		BlockAnnounceBufferSize:     100,
		CrystallizedStateBufferSize: 100,
	}
}

type p2pAPI interface {
	Subscribe(msg proto.Message, channel chan p2p.Message) event.Subscription
	Send(msg proto.Message, peer p2p.Peer)
	Broadcast(msg proto.Message)
}

type beaconDB interface {
	SaveBlock(*types.Block) error
	SaveCrystallizedState(*types.CrystallizedState) error
}

// SyncService is the interface for the Sync service.
// InitialSync calls `Start` when initial sync completes.
type syncService interface {
	Start()
	ResumeSync()
	IsSyncedWithNetwork() bool
}

type queryService interface {
	IsSynced() (bool, error)
}

// InitialSync defines the main class in this package.
// See the package comments for a general description of the service's functions.
type InitialSync struct {
	ctx                          context.Context
	cancel                       context.CancelFunc
	p2p                          p2pAPI
	syncService                  syncService
	queryService                 queryService
	db                           beaconDB
	blockAnnounceBuf             chan p2p.Message
	blockBuf                     chan p2p.Message
	crystallizedStateBuf         chan p2p.Message
	currentSlot                  uint64
	highestObservedSlot          uint64
	syncPollingInterval          time.Duration
	initialCrystallizedStateRoot [32]byte
	inMemoryBlocks               map[uint64]*pb.BeaconBlockResponse
}

// NewInitialSyncService constructs a new InitialSyncService.
// This method is normally called by the main node.
func NewInitialSyncService(ctx context.Context,
	cfg Config,
) *InitialSync {
	ctx, cancel := context.WithCancel(ctx)

	blockBuf := make(chan p2p.Message, cfg.BlockBufferSize)
	crystallizedStateBuf := make(chan p2p.Message, cfg.CrystallizedStateBufferSize)
	blockAnnounceBuf := make(chan p2p.Message, cfg.BlockAnnounceBufferSize)

	return &InitialSync{
		ctx:                  ctx,
		cancel:               cancel,
		p2p:                  cfg.P2P,
		syncService:          cfg.SyncService,
		db:                   cfg.BeaconDB,
		currentSlot:          0,
		highestObservedSlot:  0,
		blockBuf:             blockBuf,
		crystallizedStateBuf: crystallizedStateBuf,
		blockAnnounceBuf:     blockAnnounceBuf,
		syncPollingInterval:  cfg.SyncPollingInterval,
<<<<<<< HEAD
		inMemoryBlocks:       map[uint64]*pb.BeaconBlockResponse{},
=======
		queryService:         cfg.QueryService,
>>>>>>> f46ee335
	}
}

// Start begins the goroutine.
func (s *InitialSync) Start() {
	synced, err := s.queryService.IsSynced()
	if err != nil {
		log.Error(err)
	}

	if synced {
		// TODO(#661): Bail out of the sync service if the chain is only partially synced.
		log.Info("Chain fully synced, exiting initial sync")
		return
	}

	go func() {
		ticker := time.NewTicker(s.syncPollingInterval)
		s.run(ticker.C)
		ticker.Stop()
	}()
}

// Stop kills the initial sync goroutine.
func (s *InitialSync) Stop() error {
	log.Info("Stopping service")
	s.cancel()
	return nil
}

// run is the main goroutine for the initial sync service.
// delayChan is explicitly passed into this function to facilitate tests that don't require a timeout.
// It is assumed that the goroutine `run` is only called once per instance.
func (s *InitialSync) run(delaychan <-chan time.Time) {

	blockSub := s.p2p.Subscribe(&pb.BeaconBlockResponse{}, s.blockBuf)
	blockAnnounceSub := s.p2p.Subscribe(&pb.BeaconBlockAnnounce{}, s.blockAnnounceBuf)
	crystallizedStateSub := s.p2p.Subscribe(&pb.CrystallizedStateResponse{}, s.crystallizedStateBuf)
	defer func() {
		blockSub.Unsubscribe()
		blockAnnounceSub.Unsubscribe()
		crystallizedStateSub.Unsubscribe()
		close(s.blockBuf)
		close(s.crystallizedStateBuf)
	}()

	for {
		select {
		case <-s.ctx.Done():
			log.Debug("Exiting goroutine")
			return
		case <-delaychan:
			if s.currentSlot == 0 {
				continue
			}
			if s.highestObservedSlot == s.currentSlot {
				log.Info("Exiting initial sync and starting normal sync")
<<<<<<< HEAD
				s.syncService.Start()
=======
				s.syncService.ResumeSync()
>>>>>>> f46ee335
				// TODO(#661): Resume sync after completion of initial sync.
				return
			}

			// requests multiple blocks so as to save and sync quickly.
			s.requestBatchedBlocks(s.highestObservedSlot)
		case msg := <-s.blockAnnounceBuf:
			data := msg.Data.(*pb.BeaconBlockAnnounce)

			if data.GetSlotNumber() > s.highestObservedSlot {
				s.highestObservedSlot = data.GetSlotNumber()
			}

			s.requestBatchedBlocks(s.highestObservedSlot)
			log.Debugf("Successfully requested the next block with slot: %d", data.GetSlotNumber())
		case msg := <-s.blockBuf:
			data := msg.Data.(*pb.BeaconBlockResponse)

			if data.Block.GetSlot() > s.highestObservedSlot {
				s.highestObservedSlot = data.Block.GetSlot()
			}

			if s.currentSlot == 0 {
				if s.initialCrystallizedStateRoot != [32]byte{} {
					continue
				}
				if data.GetBlock().GetSlot() != 1 {

					// saves block in memory if it isn't the initial block.
					if _, ok := s.inMemoryBlocks[data.Block.GetSlot()]; !ok {
						s.inMemoryBlocks[data.Block.GetSlot()] = data
					}
					s.requestNextBlockBySlot(1)
					continue
				}
				if err := s.setBlockForInitialSync(data); err != nil {
					log.Errorf("Could not set block for initial sync: %v", err)
				}
				if err := s.requestCrystallizedStateFromPeer(data, msg.Peer); err != nil {
					log.Errorf("Could not request crystallized state from peer: %v", err)
				}

				continue
			}
			// if it isn't the block in the next slot it saves it in memory.
			if data.Block.GetSlot() != (s.currentSlot + 1) {
				if _, ok := s.inMemoryBlocks[data.Block.GetSlot()]; !ok {
					s.inMemoryBlocks[data.Block.GetSlot()] = data
				}
				continue
			}

			if err := s.validateAndSaveNextBlock(data); err != nil {
				log.Errorf("Unable to save block: %v", err)
			}
			s.requestNextBlockBySlot(s.currentSlot + 1)
		case msg := <-s.crystallizedStateBuf:
			data := msg.Data.(*pb.CrystallizedStateResponse)

			if s.initialCrystallizedStateRoot == [32]byte{} {
				continue
			}

			cState := types.NewCrystallizedState(data.CrystallizedState)
			hash, err := cState.Hash()
			if err != nil {
				log.Errorf("Unable to hash crytsallized state: %v", err)
			}

			if hash != s.initialCrystallizedStateRoot {
				continue
			}

			if err := s.db.SaveCrystallizedState(cState); err != nil {
				log.Errorf("Unable to set crystallized state for initial sync %v", err)
			}

			log.Debug("Successfully saved crystallized state to the db")

			if s.currentSlot >= cState.LastFinalizedSlot() {
				continue
			}

			// sets the current slot to the last finalized slot of the
			// crystallized state to begin our sync from.
			s.currentSlot = cState.LastFinalizedSlot()
			log.Debugf("Successfully saved crystallized state with the last finalized slot: %d", cState.LastFinalizedSlot())

			s.requestNextBlockBySlot(s.currentSlot + 1)
			crystallizedStateSub.Unsubscribe()
		}
	}
}

// requestCrystallizedStateFromPeer sends a request to a peer for the corresponding crystallized state
// for a beacon block.
func (s *InitialSync) requestCrystallizedStateFromPeer(data *pb.BeaconBlockResponse, peer p2p.Peer) error {
	block := types.NewBlock(data.Block)
	h := block.CrystallizedStateRoot()
	log.Debugf("Successfully processed incoming block with crystallized state hash: %#x", h)
	s.p2p.Send(&pb.CrystallizedStateRequest{Hash: h[:]}, peer)
	return nil
}

// setBlockForInitialSync sets the first received block as the base finalized
// block for initial sync.
func (s *InitialSync) setBlockForInitialSync(data *pb.BeaconBlockResponse) error {
	block := types.NewBlock(data.Block)

	h, err := block.Hash()
	if err != nil {
		return err
	}
	log.WithField("blockhash", fmt.Sprintf("%#x", h)).Debug("Crystallized state hash exists locally")

	if err := s.writeBlockToDB(block); err != nil {
		return err
	}

	s.initialCrystallizedStateRoot = block.CrystallizedStateRoot()

	log.Infof("Saved block with hash %#x for initial sync", h)
	s.currentSlot = block.SlotNumber()
	s.requestNextBlockBySlot(s.currentSlot + 1)
	return nil
}

// requestNextBlock broadcasts a request for a block with the entered slotnumber.
func (s *InitialSync) requestNextBlockBySlot(slotnumber uint64) {
	log.Debugf("Requesting block %d ", slotnumber)
	if _, ok := s.inMemoryBlocks[slotnumber]; ok {
		s.blockBuf <- p2p.Message{
			Data: s.inMemoryBlocks[slotnumber],
		}
		return
	}
	s.p2p.Broadcast(&pb.BeaconBlockRequestBySlotNumber{SlotNumber: slotnumber})
}

// requestBatchedBlocks sends out multiple requests for blocks till a
// specified bound slot number.
func (s *InitialSync) requestBatchedBlocks(endSlot uint64) {
	log.Debug("Requesting batched blocks")
	for i := s.currentSlot + 1; i <= endSlot; i++ {
		s.requestNextBlockBySlot(i)
	}
}

// validateAndSaveNextBlock will validate whether blocks received from the blockfetcher
// routine can be added to the chain.
func (s *InitialSync) validateAndSaveNextBlock(data *pb.BeaconBlockResponse) error {
	block := types.NewBlock(data.Block)
	h, err := block.Hash()
	if err != nil {
		return err
	}

	if s.currentSlot == uint64(0) {
		return errors.New("invalid slot number for syncing")
	}

	if (s.currentSlot + 1) == block.SlotNumber() {

		if err := s.writeBlockToDB(block); err != nil {
			return err
		}

		log.Infof("Saved block with hash %#x and slot %d for initial sync", h, block.SlotNumber())
		s.currentSlot = block.SlotNumber()

		// delete block from memory
		if _, ok := s.inMemoryBlocks[block.SlotNumber()]; ok {
			delete(s.inMemoryBlocks, block.SlotNumber())
		}
	}
	return nil
}

// writeBlockToDB saves the corresponding block to the local DB.
func (s *InitialSync) writeBlockToDB(block *types.Block) error {
	return s.db.SaveBlock(block)
}<|MERGE_RESOLUTION|>--- conflicted
+++ resolved
@@ -118,11 +118,8 @@
 		crystallizedStateBuf: crystallizedStateBuf,
 		blockAnnounceBuf:     blockAnnounceBuf,
 		syncPollingInterval:  cfg.SyncPollingInterval,
-<<<<<<< HEAD
 		inMemoryBlocks:       map[uint64]*pb.BeaconBlockResponse{},
-=======
 		queryService:         cfg.QueryService,
->>>>>>> f46ee335
 	}
 }
 
@@ -180,11 +177,7 @@
 			}
 			if s.highestObservedSlot == s.currentSlot {
 				log.Info("Exiting initial sync and starting normal sync")
-<<<<<<< HEAD
-				s.syncService.Start()
-=======
 				s.syncService.ResumeSync()
->>>>>>> f46ee335
 				// TODO(#661): Resume sync after completion of initial sync.
 				return
 			}
