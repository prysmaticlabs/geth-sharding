package sync

import (
	"context"
	"reflect"
	"sync"
	"testing"
	"time"

	"github.com/gogo/protobuf/proto"
	peer "github.com/libp2p/go-libp2p-peer"
	"github.com/prysmaticlabs/prysm/beacon-chain/chaintest/backend"
	"github.com/prysmaticlabs/prysm/beacon-chain/db"
	pb "github.com/prysmaticlabs/prysm/proto/beacon/p2p/v1"
	"github.com/prysmaticlabs/prysm/shared/bls"
	"github.com/prysmaticlabs/prysm/shared/event"
	"github.com/prysmaticlabs/prysm/shared/hashutil"
	"github.com/prysmaticlabs/prysm/shared/p2p"
	"github.com/prysmaticlabs/prysm/shared/params"
)

type simulatedP2P struct {
	subsChannels map[reflect.Type]*event.Feed
	mutex        *sync.RWMutex
	ctx          context.Context
}

func (sim *simulatedP2P) Subscribe(msg proto.Message, channel chan p2p.Message) event.Subscription {
	sim.mutex.Lock()
	defer sim.mutex.Unlock()

	protoType := reflect.TypeOf(msg)

	feed, ok := sim.subsChannels[protoType]
	if !ok {
		nFeed := new(event.Feed)
		sim.subsChannels[protoType] = nFeed
		return nFeed.Subscribe(channel)
	}
	return feed.Subscribe(channel)
}

func (sim *simulatedP2P) Broadcast(_ context.Context, msg proto.Message) {
	sim.mutex.Lock()
	defer sim.mutex.Unlock()

	protoType := reflect.TypeOf(msg)

	feed, ok := sim.subsChannels[protoType]
	if !ok {
		return
	}

	feed.Send(p2p.Message{Ctx: sim.ctx, Data: msg})
}

func (sim *simulatedP2P) Send(ctx context.Context, msg proto.Message, peerID peer.ID) error {
	sim.mutex.Lock()
	defer sim.mutex.Unlock()

	protoType := reflect.TypeOf(msg)

	feed, ok := sim.subsChannels[protoType]
	if !ok {
		return nil
	}

	feed.Send(p2p.Message{Ctx: sim.ctx, Data: msg})
	return nil
}

func setupSimBackendAndDB(t *testing.T) (*backend.SimulatedBackend, *db.BeaconDB, []*bls.SecretKey) {
	ctx := context.Background()

	bd, err := backend.NewSimulatedBackend()
	if err != nil {
		t.Fatalf("Could not set up simulated backend %v", err)
	}

	privKeys, err := bd.SetupBackend(100)
	if err != nil {
		t.Fatalf("Could not set up backend %v", err)
	}

	beacondb, err := db.SetupDB()
	if err != nil {
		t.Fatalf("Could not setup beacon db %v", err)
	}

<<<<<<< HEAD
=======
	if err := beacondb.SaveState(ctx, bd.State()); err != nil {
		t.Fatalf("Could not save state %v", err)
	}

>>>>>>> 76e30200
	memBlocks := bd.InMemoryBlocks()
	if err := beacondb.SaveBlock(memBlocks[0]); err != nil {
		t.Fatalf("Could not save block %v", err)
	}
	if err := beacondb.SaveJustifiedBlock(memBlocks[0]); err != nil {
		t.Fatalf("Could not save block %v", err)
	}
	if err := beacondb.SaveFinalizedBlock(memBlocks[0]); err != nil {
		t.Fatalf("Could not save block %v", err)
	}

	state := bd.State()
	state.LatestBlock = memBlocks[0]
	state.LatestEth1Data = &pb.Eth1Data{
		BlockHash32: []byte{},
	}

	if err := beacondb.SaveState(state); err != nil {
		t.Fatalf("Could not save state %v", err)
	}
	if err := beacondb.SaveJustifiedState(state); err != nil {
		t.Fatalf("Could not save state %v", err)
	}
	if err := beacondb.SaveFinalizedState(state); err != nil {
		t.Fatalf("Could not save state %v", err)
	}

<<<<<<< HEAD
	if err := beacondb.UpdateChainHead(memBlocks[0], state); err != nil {
=======
	if err := beacondb.UpdateChainHead(ctx, memBlocks[0], bd.State()); err != nil {
>>>>>>> 76e30200
		t.Fatalf("Could not update chain head %v", err)
	}

	return bd, beacondb, privKeys
}

func setUpSyncedService(numOfBlocks int, simP2P *simulatedP2P, t *testing.T) (*Service, *db.BeaconDB) {
	bd, beacondb, privKeys := setupSimBackendAndDB(t)
	defer bd.Shutdown()
	defer db.TeardownDB(bd.DB())
	ctx := context.Background()

	mockPow := &genesisPowChain{
		feed: new(event.Feed),
	}

	mockChain := &mockChainService{
		bFeed: new(event.Feed),
		sFeed: new(event.Feed),
		cFeed: new(event.Feed),
		db:    bd.DB(),
	}

	cfg := &Config{
		ChainService:     mockChain,
		BeaconDB:         beacondb,
		OperationService: &mockOperationService{},
		P2P:              simP2P,
		PowChainService:  mockPow,
	}

	ss := NewSyncService(context.Background(), cfg)

	go ss.run()
	for !ss.Querier.chainStarted {
		mockChain.sFeed.Send(time.Now())
	}

	for i := 1; i <= numOfBlocks; i++ {
		if err := bd.GenerateBlockAndAdvanceChain(&backend.SimulatedObjects{}, privKeys); err != nil {
			t.Fatalf("Unable to generate block in simulated backend %v", err)
		}
		blocks := bd.InMemoryBlocks()
		if err := beacondb.SaveBlock(blocks[i]); err != nil {
			t.Fatalf("Unable to save block %v", err)
		}
		if err := beacondb.UpdateChainHead(ctx, blocks[i], bd.State()); err != nil {
			t.Fatalf("Unable to update chain head %v", err)
		}
	}

	return ss, beacondb
}

func setUpUnSyncedService(simP2P *simulatedP2P, stateRoot [32]byte, t *testing.T) (*Service, *db.BeaconDB) {
	bd, beacondb, _ := setupSimBackendAndDB(t)
	defer bd.Shutdown()
	defer db.TeardownDB(bd.DB())
	ctx := context.Background()

	mockPow := &afterGenesisPowChain{
		feed: new(event.Feed),
	}

	mockChain := &mockChainService{
		bFeed: new(event.Feed),
		sFeed: new(event.Feed),
		cFeed: new(event.Feed),
		db:    bd.DB(),
	}

<<<<<<< HEAD
=======
	// we add in 2 blocks to the unsynced node so that, we dont request the beacon state from the
	// synced node to reduce test time.
	for i := 1; i <= 2; i++ {
		if err := bd.GenerateBlockAndAdvanceChain(&backend.SimulatedObjects{}, privKeys); err != nil {
			t.Fatalf("Unable to generate block in simulated backend %v", err)
		}
		blocks := bd.InMemoryBlocks()
		if err := beacondb.SaveBlock(blocks[i]); err != nil {
			t.Fatalf("Unable to save block %v", err)
		}
		if err := beacondb.UpdateChainHead(ctx, blocks[i], bd.State()); err != nil {
			t.Fatalf("Unable to update chain head %v", err)
		}
	}

>>>>>>> 76e30200
	cfg := &Config{
		ChainService:     mockChain,
		BeaconDB:         beacondb,
		OperationService: &mockOperationService{},
		P2P:              simP2P,
		PowChainService:  mockPow,
	}

	ss := NewSyncService(context.Background(), cfg)

	go ss.run()

	for ss.Querier.currentHeadSlot == 0 {
		simP2P.Send(simP2P.ctx, &pb.ChainHeadResponse{
			Slot: params.BeaconConfig().GenesisSlot + 12,
			Hash: stateRoot[:],
		}, "")
	}

	return ss, beacondb
}

func TestSyncing_AFullySyncedNode(t *testing.T) {
	numOfBlocks := 12
	ctx := context.Background()
	newP2P := &simulatedP2P{
		subsChannels: make(map[reflect.Type]*event.Feed),
		mutex:        new(sync.RWMutex),
		ctx:          ctx,
	}

	// Sets up a synced service which has its head at the current
	// numOfBlocks from genesis. The blocks are generated through
	// simulated backend.
	ss, syncedDB := setUpSyncedService(numOfBlocks, newP2P, t)
	defer ss.Stop()
	defer db.TeardownDB(syncedDB)

	bState, err := syncedDB.State(ctx)
	if err != nil {
		t.Fatalf("Could not retrieve state %v", err)
	}

	h, err := hashutil.HashProto(bState)
	if err != nil {
		t.Fatalf("unable to marshal the beacon state: %v", err)
	}

	// Sets up a sync service which has its current head at genesis.
	us, unSyncedDB := setUpUnSyncedService(newP2P, h, t)
	defer us.Stop()
	defer db.TeardownDB(unSyncedDB)

	// Sets up another sync service which has its current head at genesis.
	us2, unSyncedDB2 := setUpUnSyncedService(newP2P, h, t)
	defer us2.Stop()
	defer db.TeardownDB(unSyncedDB2)

	finalized, err := syncedDB.FinalizedState()
	if err != nil {
		t.Fatal(err)
	}
	justified, err := syncedDB.JustifiedState()
	if err != nil {
		t.Fatal(err)
	}

	newP2P.Send(newP2P.ctx, &pb.BeaconStateResponse{
		FinalizedState: finalized,
		JustifiedState: justified,
		CanonicalState: bState,
	}, "")

	timeout := time.After(10 * time.Second)
	tick := time.Tick(200 * time.Millisecond)
loop:
	for {
		select {
		case <-timeout:
			t.Error("Could not sync in time")
			break loop
		case <-tick:
			_, slot1 := us.InitialSync.NodeIsSynced()
			_, slot2 := us.InitialSync.NodeIsSynced()
			if slot1 == uint64(numOfBlocks)+params.BeaconConfig().GenesisSlot ||
				slot2 == uint64(numOfBlocks)+params.BeaconConfig().GenesisSlot {
				break loop
			}
		}
	}
}<|MERGE_RESOLUTION|>--- conflicted
+++ resolved
@@ -87,13 +87,6 @@
 		t.Fatalf("Could not setup beacon db %v", err)
 	}
 
-<<<<<<< HEAD
-=======
-	if err := beacondb.SaveState(ctx, bd.State()); err != nil {
-		t.Fatalf("Could not save state %v", err)
-	}
-
->>>>>>> 76e30200
 	memBlocks := bd.InMemoryBlocks()
 	if err := beacondb.SaveBlock(memBlocks[0]); err != nil {
 		t.Fatalf("Could not save block %v", err)
@@ -121,11 +114,7 @@
 		t.Fatalf("Could not save state %v", err)
 	}
 
-<<<<<<< HEAD
 	if err := beacondb.UpdateChainHead(memBlocks[0], state); err != nil {
-=======
-	if err := beacondb.UpdateChainHead(ctx, memBlocks[0], bd.State()); err != nil {
->>>>>>> 76e30200
 		t.Fatalf("Could not update chain head %v", err)
 	}
 
@@ -197,24 +186,6 @@
 		db:    bd.DB(),
 	}
 
-<<<<<<< HEAD
-=======
-	// we add in 2 blocks to the unsynced node so that, we dont request the beacon state from the
-	// synced node to reduce test time.
-	for i := 1; i <= 2; i++ {
-		if err := bd.GenerateBlockAndAdvanceChain(&backend.SimulatedObjects{}, privKeys); err != nil {
-			t.Fatalf("Unable to generate block in simulated backend %v", err)
-		}
-		blocks := bd.InMemoryBlocks()
-		if err := beacondb.SaveBlock(blocks[i]); err != nil {
-			t.Fatalf("Unable to save block %v", err)
-		}
-		if err := beacondb.UpdateChainHead(ctx, blocks[i], bd.State()); err != nil {
-			t.Fatalf("Unable to update chain head %v", err)
-		}
-	}
-
->>>>>>> 76e30200
 	cfg := &Config{
 		ChainService:     mockChain,
 		BeaconDB:         beacondb,
