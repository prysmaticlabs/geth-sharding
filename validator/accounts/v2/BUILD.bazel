load("@io_bazel_rules_go//go:def.bzl", "go_test")
load("@prysm//tools/go:def.bzl", "go_library")

go_library(
    name = "go_default_library",
    srcs = [
        "cmd.go",
        "doc.go",
<<<<<<< HEAD
        "export.go",
        "import.go",
=======
        "list.go",
>>>>>>> 8da02467
        "new.go",
        "wallet.go",
    ],
    importpath = "github.com/prysmaticlabs/prysm/validator/accounts/v2",
    visibility = [
        "//validator:__pkg__",
        "//validator:__subpackages__",
    ],
    deps = [
        "//validator/flags:go_default_library",
        "//validator/keymanager/v2:go_default_library",
        "//validator/keymanager/v2/direct:go_default_library",
        "@com_github_dustinkirkland_golang_petname//:go_default_library",
        "@com_github_logrusorgru_aurora//:go_default_library",
        "@com_github_manifoldco_promptui//:go_default_library",
        "@com_github_nbutton23_zxcvbn_go//:go_default_library",
        "@com_github_pkg_errors//:go_default_library",
        "@com_github_sirupsen_logrus//:go_default_library",
        "@com_github_urfave_cli_v2//:go_default_library",
    ],
)

go_test(
    name = "go_default_test",
    srcs = [
        "list_test.go",
        "new_test.go",
        "wallet_test.go",
    ],
    embed = [":go_default_library"],
    deps = [
        "//shared/bls:go_default_library",
        "//shared/bytesutil:go_default_library",
        "//shared/testutil:go_default_library",
        "//validator/keymanager/v2:go_default_library",
        "//validator/keymanager/v2/direct:go_default_library",
        "//validator/keymanager/v2/testing:go_default_library",
        "@com_github_sirupsen_logrus//:go_default_library",
    ],
)<|MERGE_RESOLUTION|>--- conflicted
+++ resolved
@@ -6,12 +6,9 @@
     srcs = [
         "cmd.go",
         "doc.go",
-<<<<<<< HEAD
         "export.go",
         "import.go",
-=======
         "list.go",
->>>>>>> 8da02467
         "new.go",
         "wallet.go",
     ],
