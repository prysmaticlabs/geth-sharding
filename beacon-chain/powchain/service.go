// Package powchain defines the services that interact with the ETH1.0 of Ethereum.
package powchain

import (
	"context"
	"errors"
	"fmt"
	"math/big"
	"runtime/debug"
	"strings"
	"time"

	"github.com/ethereum/go-ethereum"
	"github.com/ethereum/go-ethereum/accounts/abi/bind"
	"github.com/ethereum/go-ethereum/common"
	gethTypes "github.com/ethereum/go-ethereum/core/types"
	"github.com/prometheus/client_golang/prometheus"
	"github.com/prometheus/client_golang/prometheus/promauto"
	"github.com/prysmaticlabs/prysm/beacon-chain/core/blocks"
	"github.com/prysmaticlabs/prysm/beacon-chain/core/state/stateutils"
	"github.com/prysmaticlabs/prysm/beacon-chain/db"
	contracts "github.com/prysmaticlabs/prysm/contracts/deposit-contract"
	pb "github.com/prysmaticlabs/prysm/proto/beacon/p2p/v1"
	"github.com/prysmaticlabs/prysm/shared/bytesutil"
	"github.com/prysmaticlabs/prysm/shared/event"
	"github.com/prysmaticlabs/prysm/shared/mathutil"
	"github.com/prysmaticlabs/prysm/shared/params"
	"github.com/prysmaticlabs/prysm/shared/trieutil"
	"github.com/sirupsen/logrus"
)

var log = logrus.WithField("prefix", "powchain")

var (
	validDepositsCount = promauto.NewCounter(prometheus.CounterOpts{
		Name: "powchain_valid_deposits_received",
		Help: "The number of valid deposits received in the deposit contract",
	})
	blockNumberGauge = promauto.NewGauge(prometheus.GaugeOpts{
		Name: "powchain_block_number",
		Help: "The current block number in the proof-of-work chain",
	})
)

// Reader defines a struct that can fetch latest header events from a web3 endpoint.
type Reader interface {
	SubscribeNewHead(ctx context.Context, ch chan<- *gethTypes.Header) (ethereum.Subscription, error)
}

// POWBlockFetcher defines a struct that can retrieve mainchain blocks.
type POWBlockFetcher interface {
	BlockByHash(ctx context.Context, hash common.Hash) (*gethTypes.Block, error)
	BlockByNumber(ctx context.Context, number *big.Int) (*gethTypes.Block, error)
	HeaderByNumber(ctx context.Context, number *big.Int) (*gethTypes.Header, error)
}

// Client defines a struct that combines all relevant ETH1.0 mainchain interactions required
// by the beacon chain node.
type Client interface {
	Reader
	POWBlockFetcher
	bind.ContractFilterer
	bind.ContractCaller
}

// Web3Service fetches important information about the canonical
// Ethereum ETH1.0 chain via a web3 endpoint using an ethclient. The Random
// Beacon Chain requires synchronization with the ETH1.0 chain's current
// blockhash, block number, and access to logs within the
// Validator Registration Contract on the ETH1.0 chain to kick off the beacon
// chain's validator registration process.
type Web3Service struct {
	ctx                     context.Context
	cancel                  context.CancelFunc
	client                  Client
	headerChan              chan *gethTypes.Header
	endpoint                string
	depositContractAddress  common.Address
	chainStartFeed          *event.Feed
	reader                  Reader
	logger                  bind.ContractFilterer
	httpLogger              bind.ContractFilterer
	blockFetcher            POWBlockFetcher
	blockHeight             *big.Int    // the latest ETH1.0 chain blockHeight.
	blockHash               common.Hash // the latest ETH1.0 chain blockHash.
	blockTime               time.Time   // the latest ETH1.0 chain blockTime.
	blockCache              *blockCache // cache to store block hash/block height.
	genesisTime             time.Time   // Chainstart time
	depositContractCaller   *contracts.DepositContractCaller
	depositRoot             []byte
	depositTrie             *trieutil.MerkleTrie
	chainStartDeposits      []*pb.Deposit
	chainStarted            bool
	beaconDB                *db.BeaconDB
	lastReceivedMerkleIndex int64 // Keeps track of the last received index to prevent log spam.
	isRunning               bool
	runError                error
	lastRequestedBlock      *big.Int
	chainStartETH1Data      *pb.Eth1Data
	activeValidatorCount    uint64
	depositedPubkeys        map[[48]byte]uint64
	eth2GenesisTime         uint64
}

// Web3ServiceConfig defines a config struct for web3 service to use through its life cycle.
type Web3ServiceConfig struct {
	Endpoint        string
	DepositContract common.Address
	Client          Client
	Reader          Reader
	Logger          bind.ContractFilterer
	HTTPLogger      bind.ContractFilterer
	BlockFetcher    POWBlockFetcher
	ContractBackend bind.ContractBackend
	BeaconDB        *db.BeaconDB
}

// NewWeb3Service sets up a new instance with an ethclient when
// given a web3 endpoint as a string in the config.
func NewWeb3Service(ctx context.Context, config *Web3ServiceConfig) (*Web3Service, error) {
	if !strings.HasPrefix(config.Endpoint, "ws") && !strings.HasPrefix(config.Endpoint, "ipc") {
		return nil, fmt.Errorf(
			"powchain service requires either an IPC or WebSocket endpoint, provided %s",
			config.Endpoint,
		)
	}

	depositContractCaller, err := contracts.NewDepositContractCaller(config.DepositContract, config.ContractBackend)
	if err != nil {
		return nil, fmt.Errorf("could not create deposit contract caller %v", err)
	}

	ctx, cancel := context.WithCancel(ctx)
	depositTrie, err := trieutil.NewTrie(int(params.BeaconConfig().DepositContractTreeDepth))
	if err != nil {
		cancel()
		return nil, fmt.Errorf("could not setup deposit trie: %v", err)
	}
	return &Web3Service{
		ctx:                     ctx,
		cancel:                  cancel,
		headerChan:              make(chan *gethTypes.Header),
		endpoint:                config.Endpoint,
		blockHeight:             nil,
		blockHash:               common.BytesToHash([]byte{}),
		blockCache:              newBlockCache(),
		depositContractAddress:  config.DepositContract,
		chainStartFeed:          new(event.Feed),
		client:                  config.Client,
		depositTrie:             depositTrie,
		reader:                  config.Reader,
		logger:                  config.Logger,
		httpLogger:              config.HTTPLogger,
		blockFetcher:            config.BlockFetcher,
		depositContractCaller:   depositContractCaller,
		chainStartDeposits:      make([]*pb.Deposit, 0),
		beaconDB:                config.BeaconDB,
		lastReceivedMerkleIndex: -1,
		lastRequestedBlock:      big.NewInt(0),
		chainStartETH1Data:      &pb.Eth1Data{},
<<<<<<< HEAD
		genesisTime:             time.Unix(0, 0),
=======
		depositedPubkeys:        make(map[[48]byte]uint64),
>>>>>>> 9daff210
	}, nil
}

// Start a web3 service's main event loop.
func (w *Web3Service) Start() {
	log.WithFields(logrus.Fields{
		"endpoint": w.endpoint,
	}).Info("Starting service")
	go w.run(w.ctx.Done())
}

// Stop the web3 service's main event loop and associated goroutines.
func (w *Web3Service) Stop() error {
	if w.cancel != nil {
		defer w.cancel()
	}
	if w.headerChan != nil {
		defer close(w.headerChan)
	}
	log.Info("Stopping service")
	return nil
}

// ChainStartFeed returns a feed that is written to
// whenever the deposit contract fires a ChainStart log.
func (w *Web3Service) ChainStartFeed() *event.Feed {
	return w.chainStartFeed
}

// ChainStartDeposits returns a slice of validator deposit data processed
// by the deposit contract and cached in the powchain service.
func (w *Web3Service) ChainStartDeposits() []*pb.Deposit {
	return w.chainStartDeposits
}

// ChainStartETH1Data returns the eth1 data at chainstart.
func (w *Web3Service) ChainStartETH1Data() *pb.Eth1Data {
	return w.chainStartETH1Data
}

// HasChainStarted returns whether the deposits from
// the deposit contract received so far are valid enough
// to kick start the beacon chain.
func (w *Web3Service) HasChainStarted() bool {
	return w.chainStarted
}

// Status is service health checks. Return nil or error.
func (w *Web3Service) Status() error {
	// Web3Service don't start
	if !w.isRunning {
		return nil
	}
	// get error from run function
	if w.runError != nil {
		return w.runError
	}
	// use a 5 minutes timeout for block time, because the max mining time is 278 sec (block 7208027)
	// (analyzed the time of the block from 2018-09-01 to 2019-02-13)
	fiveMinutesTimeout := time.Now().Add(-5 * time.Minute)
	// check that web3 client is syncing
	if w.blockTime.Before(fiveMinutesTimeout) {
		return errors.New("eth1 client is not syncing")
	}
	return nil
}

// DepositRoot returns the Merkle root of the latest deposit trie
// from the ETH1.0 deposit contract.
func (w *Web3Service) DepositRoot() [32]byte {
	return w.depositTrie.Root()
}

// DepositTrie returns the sparse Merkle trie used for storing
// deposits from the ETH1.0 deposit contract.
func (w *Web3Service) DepositTrie() *trieutil.MerkleTrie {
	return w.depositTrie
}

// LatestBlockHeight in the ETH1.0 chain.
func (w *Web3Service) LatestBlockHeight() *big.Int {
	return w.blockHeight
}

// LatestBlockHash in the ETH1.0 chain.
func (w *Web3Service) LatestBlockHash() common.Hash {
	return w.blockHash
}

// Client for interacting with the ETH1.0 chain.
func (w *Web3Service) Client() Client {
	return w.client
}

// initDataFromContract calls the deposit contract and finds the deposit count
// and deposit root.
func (w *Web3Service) initDataFromContract() error {
	root, err := w.depositContractCaller.GetHashTreeRoot(&bind.CallOpts{})
	if err != nil {
		return fmt.Errorf("could not retrieve deposit root %v", err)
	}
	w.depositRoot = root[:]
	return nil
}

// processSubscribedHeaders adds a newly observed eth1 block to the block cache and
// updates the latest blockHeight, blockHash, and blockTime properties of the service.
func (w *Web3Service) processSubscribedHeaders(header *gethTypes.Header) {
	defer safelyHandlePanic()
	blockNumberGauge.Set(float64(header.Number.Int64()))
	w.blockHeight = header.Number
	w.blockHash = header.Hash()
	w.blockTime = time.Unix(int64(header.Time), 0)
	log.WithFields(logrus.Fields{
		"blockNumber": w.blockHeight,
		"blockHash":   w.blockHash.Hex(),
	}).Debug("Latest eth1 chain event")

	if err := w.blockCache.AddBlock(gethTypes.NewBlockWithHeader(header)); err != nil {
		w.runError = err
		log.Errorf("Unable to add block data to cache %v", err)
	}
}

// safelyHandleHeader will recover and log any panic that occurs from the
// block
func safelyHandlePanic() {
	if r := recover(); r != nil {
		log.WithFields(logrus.Fields{
			"r": r,
		}).Error("Panicked when handling data from ETH 1.0 Chain! Recovering...")

		debug.PrintStack()
	}
}

func (w *Web3Service) handleDelayTicker() {
	defer safelyHandlePanic()
	// If the last requested block has not changed,
	// we do not request batched logs as this means there are no new
	// logs for the powchain service to process.
	if w.lastRequestedBlock.Cmp(w.blockHeight) == 0 {
		return
	}
	if err := w.requestBatchedLogs(); err != nil {
		w.runError = err
		log.Error(err)
	}
}

// determineActiveValidator determines if the validator that deposited is a valid active
// validator.
func (w *Web3Service) determineActiveValidator(eth1Data *pb.Eth1Data, deposit *pb.Deposit) {
	pubkey := bytesutil.ToBytes48(deposit.Data.Pubkey)
	dummyState := createDummyState(eth1Data)

	valMap := stateutils.ValidatorIndexMap(dummyState)
	if _, err := blocks.ProcessDeposit(dummyState, deposit, valMap, true, true); err != nil {
		log.Errorf("Invalid Deposit %v", err)
		return
	}
	balance := dummyState.Balances[0]
	val, ok := w.depositedPubkeys[pubkey]
	if !ok {
		w.depositedPubkeys[pubkey] = balance
		balanceMin := mathutil.Min(balance-balance%params.BeaconConfig().EffectiveBalanceIncrement, params.BeaconConfig().MaxEffectiveBalance)
		if balanceMin == params.BeaconConfig().MaxEffectiveBalance {
			w.activeValidatorCount++
		}
		return
	}
	newBal := val + balance
	w.depositedPubkeys[pubkey] = newBal

	// exit if the validator is already an active validator previously
	if val >= params.BeaconConfig().MaxEffectiveBalance {
		return
	}
	if newBal >= params.BeaconConfig().MaxEffectiveBalance {
		w.activeValidatorCount++
	}
}

// run subscribes to all the services for the ETH1.0 chain.
func (w *Web3Service) run(done <-chan struct{}) {
	w.isRunning = true
	w.runError = nil
	if err := w.initDataFromContract(); err != nil {
		log.Errorf("Unable to retrieve data from deposit contract %v", err)
		return
	}

	headSub, err := w.reader.SubscribeNewHead(w.ctx, w.headerChan)
	if err != nil {
		log.Errorf("Unable to subscribe to incoming ETH1.0 chain headers: %v", err)
		w.runError = err
		return
	}

	header, err := w.blockFetcher.HeaderByNumber(w.ctx, nil)
	if err != nil {
		log.Errorf("Unable to retrieve latest ETH1.0 chain header: %v", err)
		w.runError = err
		return
	}

	w.blockHeight = header.Number
	w.blockHash = header.Hash()

	if err := w.processPastLogs(); err != nil {
		log.Errorf("Unable to process past logs %v", err)
		w.runError = err
		return
	}

	ticker := time.NewTicker(1 * time.Second)
	defer headSub.Unsubscribe()
	defer ticker.Stop()

	for {
		select {
		case <-done:
			w.isRunning = false
			w.runError = nil
			log.Debug("ETH1.0 chain service context closed, exiting goroutine")
			return
		case w.runError = <-headSub.Err():
			log.Debugf("Unsubscribed to head events, exiting goroutine: %v", w.runError)
			return
		case header, ok := <-w.headerChan:
			if ok {
				w.processSubscribedHeaders(header)
			}
		case <-ticker.C:
			w.handleDelayTicker()
		}
	}
}

func createDummyState(eth1Data *pb.Eth1Data) *pb.BeaconState {
	dummyState := &pb.BeaconState{}
	dummyState.Eth1Data = eth1Data
	dummyState.Eth1DepositIndex = eth1Data.DepositCount - 1
	dummyState.Fork = &pb.Fork{
		PreviousVersion: params.BeaconConfig().GenesisForkVersion,
		CurrentVersion:  params.BeaconConfig().GenesisForkVersion,
		Epoch:           0,
	}
	return dummyState
}<|MERGE_RESOLUTION|>--- conflicted
+++ resolved
@@ -158,11 +158,7 @@
 		lastReceivedMerkleIndex: -1,
 		lastRequestedBlock:      big.NewInt(0),
 		chainStartETH1Data:      &pb.Eth1Data{},
-<<<<<<< HEAD
-		genesisTime:             time.Unix(0, 0),
-=======
 		depositedPubkeys:        make(map[[48]byte]uint64),
->>>>>>> 9daff210
 	}, nil
 }
 
