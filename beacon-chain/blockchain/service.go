// Package blockchain defines the life-cycle and status of the beacon chain
// as well as the Ethereum Serenity beacon chain fork-choice rule based on
// Casper Proof of Stake finality.
package blockchain

import (
	"context"
	"fmt"
	"runtime"
	"sync"
	"time"

	"github.com/gogo/protobuf/proto"
	"github.com/pkg/errors"
	ethpb "github.com/prysmaticlabs/ethereumapis/eth/v1alpha1"
	"github.com/prysmaticlabs/go-ssz"
	"github.com/prysmaticlabs/prysm/beacon-chain/cache"
	"github.com/prysmaticlabs/prysm/beacon-chain/cache/depositcache"
	"github.com/prysmaticlabs/prysm/beacon-chain/core/blocks"
	"github.com/prysmaticlabs/prysm/beacon-chain/core/epoch/precompute"
	"github.com/prysmaticlabs/prysm/beacon-chain/core/feed"
	statefeed "github.com/prysmaticlabs/prysm/beacon-chain/core/feed/state"
	"github.com/prysmaticlabs/prysm/beacon-chain/core/helpers"
	"github.com/prysmaticlabs/prysm/beacon-chain/core/state"
	"github.com/prysmaticlabs/prysm/beacon-chain/db"
	"github.com/prysmaticlabs/prysm/beacon-chain/db/filters"
	f "github.com/prysmaticlabs/prysm/beacon-chain/forkchoice"
	"github.com/prysmaticlabs/prysm/beacon-chain/forkchoice/protoarray"
	"github.com/prysmaticlabs/prysm/beacon-chain/operations/attestations"
	"github.com/prysmaticlabs/prysm/beacon-chain/operations/voluntaryexits"
	"github.com/prysmaticlabs/prysm/beacon-chain/p2p"
	"github.com/prysmaticlabs/prysm/beacon-chain/powchain"
	stateTrie "github.com/prysmaticlabs/prysm/beacon-chain/state"
	"github.com/prysmaticlabs/prysm/shared/bytesutil"
	"github.com/prysmaticlabs/prysm/shared/featureconfig"
	"github.com/prysmaticlabs/prysm/shared/params"
	"go.opencensus.io/trace"
)

// Service represents a service that handles the internal
// logic of managing the full PoS beacon chain.
type Service struct {
	ctx                    context.Context
	cancel                 context.CancelFunc
	beaconDB               db.HeadAccessDatabase
	depositCache           *depositcache.DepositCache
	chainStartFetcher      powchain.ChainStartFetcher
	attPool                attestations.Pool
	exitPool               *voluntaryexits.Pool
	genesisTime            time.Time
	p2p                    p2p.Broadcaster
	maxRoutines            int64
	headSlot               uint64
	headBlock              *ethpb.SignedBeaconBlock
	headState              *stateTrie.BeaconState
	canonicalRoots         map[uint64][]byte
	headLock               sync.RWMutex
	stateNotifier          statefeed.Notifier
	genesisRoot            [32]byte
	epochParticipation     map[uint64]*precompute.Balance
	epochParticipationLock sync.RWMutex
	forkChoiceStore        f.ForkChoicer
	justifiedCheckpt       *ethpb.Checkpoint
	bestJustifiedCheckpt   *ethpb.Checkpoint
	finalizedCheckpt       *ethpb.Checkpoint
	prevFinalizedCheckpt   *ethpb.Checkpoint
	nextEpochBoundarySlot  uint64
	voteLock               sync.RWMutex
	initSyncState          map[[32]byte]*stateTrie.BeaconState
	initSyncStateLock      sync.RWMutex
	checkpointState        *cache.CheckpointStateCache
	checkpointStateLock    sync.Mutex
}

// Config options for the service.
type Config struct {
	BeaconBlockBuf    int
	ChainStartFetcher powchain.ChainStartFetcher
	BeaconDB          db.HeadAccessDatabase
	DepositCache      *depositcache.DepositCache
	AttPool           attestations.Pool
	ExitPool          *voluntaryexits.Pool
	P2p               p2p.Broadcaster
	MaxRoutines       int64
	StateNotifier     statefeed.Notifier
	ForkChoiceStore   f.ForkChoicer
}

// NewService instantiates a new block service instance that will
// be registered into a running beacon node.
func NewService(ctx context.Context, cfg *Config) (*Service, error) {
	ctx, cancel := context.WithCancel(ctx)
	return &Service{
		ctx:                ctx,
		cancel:             cancel,
		beaconDB:           cfg.BeaconDB,
		depositCache:       cfg.DepositCache,
		chainStartFetcher:  cfg.ChainStartFetcher,
		attPool:            cfg.AttPool,
		exitPool:           cfg.ExitPool,
		p2p:                cfg.P2p,
		canonicalRoots:     make(map[uint64][]byte),
		maxRoutines:        cfg.MaxRoutines,
		stateNotifier:      cfg.StateNotifier,
		epochParticipation: make(map[uint64]*precompute.Balance),
		forkChoiceStore:    cfg.ForkChoiceStore,
		initSyncState:      make(map[[32]byte]*stateTrie.BeaconState),
		checkpointState:    cache.NewCheckpointStateCache(),
	}, nil
}

// Start a blockchain service's main event loop.
func (s *Service) Start() {
	ctx := context.TODO()
	beaconState, err := s.beaconDB.HeadState(ctx)
	if err != nil {
		log.Fatalf("Could not fetch beacon state: %v", err)
	}

	// For running initial sync with state cache, in an event of restart, we use
	// last finalized check point as start point to sync instead of head
	// state. This is because we no longer save state every slot during sync.
	if featureconfig.Get().InitSyncCacheState {
		cp, err := s.beaconDB.FinalizedCheckpoint(ctx)
		if err != nil {
			log.Fatalf("Could not fetch finalized cp: %v", err)
		}
		if beaconState == nil {
			beaconState, err = s.beaconDB.State(ctx, bytesutil.ToBytes32(cp.Root))
			if err != nil {
				log.Fatalf("Could not fetch beacon state: %v", err)
			}
		}
	}

	// If the chain has already been initialized, simply start the block processing routine.
	if beaconState != nil {
		log.Info("Blockchain data already exists in DB, initializing...")
		s.genesisTime = time.Unix(int64(beaconState.GenesisTime()), 0)
		if err := s.initializeChainInfo(ctx); err != nil {
			log.Fatalf("Could not set up chain info: %v", err)
		}
		justifiedCheckpoint, err := s.beaconDB.JustifiedCheckpoint(ctx)
		if err != nil {
			log.Fatalf("Could not get justified checkpoint: %v", err)
		}
		finalizedCheckpoint, err := s.beaconDB.FinalizedCheckpoint(ctx)
		if err != nil {
			log.Fatalf("Could not get finalized checkpoint: %v", err)
		}

		// Resume fork choice.
		s.justifiedCheckpt = proto.Clone(justifiedCheckpoint).(*ethpb.Checkpoint)
		s.bestJustifiedCheckpt = proto.Clone(justifiedCheckpoint).(*ethpb.Checkpoint)
		s.finalizedCheckpt = proto.Clone(finalizedCheckpoint).(*ethpb.Checkpoint)
		s.prevFinalizedCheckpt = proto.Clone(finalizedCheckpoint).(*ethpb.Checkpoint)
		s.resumeForkChoice(justifiedCheckpoint, finalizedCheckpoint)

		if finalizedCheckpoint.Epoch > 1 {
			if err := s.pruneGarbageState(ctx, helpers.StartSlot(finalizedCheckpoint.Epoch)-params.BeaconConfig().SlotsPerEpoch); err != nil {
				log.WithError(err).Warn("Could not prune old states")
			}
		}

		s.stateNotifier.StateFeed().Send(&feed.Event{
			Type: statefeed.Initialized,
			Data: &statefeed.InitializedData{
				StartTime: s.genesisTime,
			},
		})
	} else {
		log.Info("Waiting to reach the validator deposit threshold to start the beacon chain...")
		if s.chainStartFetcher == nil {
			log.Fatal("Not configured web3Service for POW chain")
			return // return need for TestStartUninitializedChainWithoutConfigPOWChain.
		}
		go func() {
			stateChannel := make(chan *feed.Event, 1)
			stateSub := s.stateNotifier.StateFeed().Subscribe(stateChannel)
			defer stateSub.Unsubscribe()
			for {
				select {
				case event := <-stateChannel:
					if event.Type == statefeed.ChainStarted {
						data := event.Data.(*statefeed.ChainStartedData)
						log.WithField("starttime", data.StartTime).Debug("Received chain start event")
						s.processChainStartTime(ctx, data.StartTime)
						return
					}
				case <-s.ctx.Done():
					log.Debug("Context closed, exiting goroutine")
					return
				case err := <-stateSub.Err():
					log.WithError(err).Error("Subscription to state notifier failed")
					return
				}
			}
		}()
	}

	go s.processAttestation()
}

// processChainStartTime initializes a series of deposits from the ChainStart deposits in the eth1
// deposit contract, initializes the beacon chain's state, and kicks off the beacon chain.
func (s *Service) processChainStartTime(ctx context.Context, genesisTime time.Time) {
	preGenesisState := s.chainStartFetcher.PreGenesisState()
	if err := s.initializeBeaconChain(ctx, genesisTime, preGenesisState, s.chainStartFetcher.ChainStartEth1Data()); err != nil {
		log.Fatalf("Could not initialize beacon chain: %v", err)
	}
	s.stateNotifier.StateFeed().Send(&feed.Event{
		Type: statefeed.Initialized,
		Data: &statefeed.InitializedData{
			StartTime: genesisTime,
		},
	})
}

// initializes the state and genesis block of the beacon chain to persistent storage
// based on a genesis timestamp value obtained from the ChainStart event emitted
// by the ETH1.0 Deposit Contract and the POWChain service of the node.
func (s *Service) initializeBeaconChain(
	ctx context.Context,
	genesisTime time.Time,
	preGenesisState *stateTrie.BeaconState,
	eth1data *ethpb.Eth1Data) error {
	_, span := trace.StartSpan(context.Background(), "beacon-chain.Service.initializeBeaconChain")
	defer span.End()
	s.genesisTime = genesisTime
	unixTime := uint64(genesisTime.Unix())

	genesisState, err := state.OptimizedGenesisBeaconState(unixTime, preGenesisState, eth1data)
	if err != nil {
		return errors.Wrap(err, "could not initialize genesis state")
	}

	if err := s.saveGenesisData(ctx, genesisState); err != nil {
		return errors.Wrap(err, "could not save genesis data")
	}

	log.Info("Initialized beacon chain genesis state")

	// Clear out all pre-genesis data now that the state is initialized.
	s.chainStartFetcher.ClearPreGenesisData()

	// Update committee shuffled indices for genesis epoch.
	if err := helpers.UpdateCommitteeCache(genesisState, 0 /* genesis epoch */); err != nil {
		return err
	}
	if err := helpers.UpdateProposerIndicesInCache(genesisState, 0 /* genesis epoch */); err != nil {
		return err
	}

	return nil
}

// Stop the blockchain service's main event loop and associated goroutines.
func (s *Service) Stop() error {
	defer s.cancel()
	return nil
}

// Status always returns nil unless there is an error condition that causes
// this service to be unhealthy.
func (s *Service) Status() error {
	if runtime.NumGoroutine() > int(s.maxRoutines) {
		return fmt.Errorf("too many goroutines %d", runtime.NumGoroutine())
	}
	return nil
}

<<<<<<< HEAD
=======
// ClearCachedStates removes all stored caches states. This is done after the node
// is synced.
func (s *Service) ClearCachedStates() {
	s.initSyncState = map[[32]byte]*stateTrie.BeaconState{}
}

>>>>>>> 861948de
// This gets called to update canonical root mapping. It does not save head block
// root in DB. With the inception of inital-sync-cache-state flag, it uses finalized
// check point as anchors to resume sync therefore head is no longer needed to be saved on per slot basis.
func (s *Service) saveHeadNoDB(ctx context.Context, b *ethpb.SignedBeaconBlock, r [32]byte) error {
	s.headLock.Lock()
	defer s.headLock.Unlock()

	if b == nil || b.Block == nil {
		return errors.New("cannot save nil head block")
	}

	s.headSlot = b.Block.Slot

	s.canonicalRoots[b.Block.Slot] = r[:]

	s.headBlock = proto.Clone(b).(*ethpb.SignedBeaconBlock)

	headState, err := s.beaconDB.State(ctx, r)
	if err != nil {
		return errors.Wrap(err, "could not retrieve head state in DB")
	}
	s.headState = headState

	return nil
}

// This gets called when beacon chain is first initialized to save validator indices and public keys in db.
func (s *Service) saveGenesisValidators(ctx context.Context, state *stateTrie.BeaconState) error {
	pubkeys := make([][48]byte, state.NumValidators())
	indices := make([]uint64, state.NumValidators())

	for i := 0; i < state.NumValidators(); i++ {
		pubkeys[i] = state.PubkeyAtIndex(uint64(i))
		indices[i] = uint64(i)
	}
	return s.beaconDB.SaveValidatorIndices(ctx, pubkeys, indices)
}

// This gets called when beacon chain is first initialized to save genesis data (state, block, and more) in db.
func (s *Service) saveGenesisData(ctx context.Context, genesisState *stateTrie.BeaconState) error {
	s.headLock.Lock()
	defer s.headLock.Unlock()

	stateRoot, err := genesisState.HashTreeRoot()
	if err != nil {
		return err
	}
	genesisBlk := blocks.NewGenesisBlock(stateRoot[:])
	genesisBlkRoot, err := ssz.HashTreeRoot(genesisBlk.Block)
	if err != nil {
		return errors.Wrap(err, "could not get genesis block root")
	}

	if err := s.beaconDB.SaveBlock(ctx, genesisBlk); err != nil {
		return errors.Wrap(err, "could not save genesis block")
	}
	if err := s.beaconDB.SaveState(ctx, genesisState, genesisBlkRoot); err != nil {
		return errors.Wrap(err, "could not save genesis state")
	}
	if err := s.beaconDB.SaveHeadBlockRoot(ctx, genesisBlkRoot); err != nil {
		return errors.Wrap(err, "could not save head block root")
	}
	if err := s.beaconDB.SaveGenesisBlockRoot(ctx, genesisBlkRoot); err != nil {
		return errors.Wrap(err, "could save genesis block root")
	}
	if err := s.saveGenesisValidators(ctx, genesisState); err != nil {
		return errors.Wrap(err, "could not save genesis validators")
	}

	genesisCheckpoint := &ethpb.Checkpoint{Root: genesisBlkRoot[:]}

	// Add the genesis block to the fork choice store.
	s.justifiedCheckpt = proto.Clone(genesisCheckpoint).(*ethpb.Checkpoint)
	s.bestJustifiedCheckpt = proto.Clone(genesisCheckpoint).(*ethpb.Checkpoint)
	s.finalizedCheckpt = proto.Clone(genesisCheckpoint).(*ethpb.Checkpoint)
	s.prevFinalizedCheckpt = proto.Clone(genesisCheckpoint).(*ethpb.Checkpoint)

	if err := s.forkChoiceStore.ProcessBlock(ctx,
		genesisBlk.Block.Slot,
		genesisBlkRoot,
		params.BeaconConfig().ZeroHash,
		genesisCheckpoint.Epoch,
		genesisCheckpoint.Epoch); err != nil {
		log.Fatalf("Could not process genesis block for fork choice: %v", err)
	}

	s.genesisRoot = genesisBlkRoot
	s.headBlock = genesisBlk
	s.headState = genesisState
	s.canonicalRoots[genesisState.Slot()] = genesisBlkRoot[:]

	return nil
}

// This gets called to initialize chain info variables using the finalized checkpoint stored in DB
func (s *Service) initializeChainInfo(ctx context.Context) error {
	s.headLock.Lock()
	defer s.headLock.Unlock()

	genesisBlock, err := s.beaconDB.GenesisBlock(ctx)
	if err != nil {
		return errors.Wrap(err, "could not get genesis block from db")
	}
	if genesisBlock == nil {
		return errors.New("no genesis block in db")
	}
	genesisBlkRoot, err := ssz.HashTreeRoot(genesisBlock.Block)
	if err != nil {
		return errors.Wrap(err, "could not get signing root of genesis block")
	}
	s.genesisRoot = genesisBlkRoot

	finalized, err := s.beaconDB.FinalizedCheckpoint(ctx)
	if err != nil {
		return errors.Wrap(err, "could not get finalized checkpoint from db")
	}
	if finalized == nil {
		// This should never happen. At chain start, the finalized checkpoint
		// would be the genesis state and block.
		return errors.New("no finalized epoch in the database")
	}
	s.headState, err = s.beaconDB.State(ctx, bytesutil.ToBytes32(finalized.Root))
	if err != nil {
		return errors.Wrap(err, "could not get finalized state from db")
	}
	s.headBlock, err = s.beaconDB.Block(ctx, bytesutil.ToBytes32(finalized.Root))
	if err != nil {
		return errors.Wrap(err, "could not get finalized block from db")
	}

	if s.headBlock != nil && s.headBlock.Block != nil {
		s.headSlot = s.headBlock.Block.Slot
	}
	s.canonicalRoots[s.headSlot] = finalized.Root

	return nil
}

// This is called when a client starts from a non-genesis slot. It deletes the states in DB
// from slot 1 (avoid genesis state) to `slot`.
func (s *Service) pruneGarbageState(ctx context.Context, slot uint64) error {
	filter := filters.NewFilter().SetStartSlot(1).SetEndSlot(slot)
	roots, err := s.beaconDB.BlockRoots(ctx, filter)
	if err != nil {
		return err
	}
	if err := s.beaconDB.DeleteStates(ctx, roots); err != nil {
		return err
	}

	return nil
}

// This is called when a client starts from non-genesis slot. This passes last justified and finalized
// information to fork choice service to initializes fork choice store.
func (s *Service) resumeForkChoice(justifiedCheckpoint *ethpb.Checkpoint, finalizedCheckpoint *ethpb.Checkpoint) {
	store := protoarray.New(justifiedCheckpoint.Epoch, finalizedCheckpoint.Epoch, bytesutil.ToBytes32(finalizedCheckpoint.Root))
	s.forkChoiceStore = store
}<|MERGE_RESOLUTION|>--- conflicted
+++ resolved
@@ -269,15 +269,12 @@
 	return nil
 }
 
-<<<<<<< HEAD
-=======
 // ClearCachedStates removes all stored caches states. This is done after the node
 // is synced.
 func (s *Service) ClearCachedStates() {
 	s.initSyncState = map[[32]byte]*stateTrie.BeaconState{}
 }
 
->>>>>>> 861948de
 // This gets called to update canonical root mapping. It does not save head block
 // root in DB. With the inception of inital-sync-cache-state flag, it uses finalized
 // check point as anchors to resume sync therefore head is no longer needed to be saved on per slot basis.
