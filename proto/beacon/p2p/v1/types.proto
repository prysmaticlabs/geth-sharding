--- conflicted
+++ resolved
@@ -13,18 +13,9 @@
   repeated uint64 validator_balances = 5; // Balance in Gwei
 
   // Randomness and committees [1001-2000]
-<<<<<<< HEAD
-  bytes next_seed_hash32 = 1002;
   repeated ShardCommitteeArray shard_committees_at_slots = 1003;
-  repeated ethereum.common.Uint32List persistent_committees = 1004;
-  repeated ShardReassignmentRecord persistent_committee_reassignments = 1005;
-  repeated bytes latest_randao_mixes_hash32s = 1006;
-  repeated bytes latest_vdf_outputs = 1007;
-=======
-  repeated ShardAndCommitteeArray shard_and_committees_at_slots = 1001;
-  repeated bytes latest_randao_mixes_hash32s = 1002;
-  repeated bytes latest_vdf_outputs_hash32s = 1003;
->>>>>>> 6148fd65
+  repeated bytes latest_randao_mixes_hash32s = 1004;
+  repeated bytes latest_vdf_outputs_hash32s = 1005;
 
   // Finality [2001-3000] 
   uint64 previous_justified_slot = 2001;
