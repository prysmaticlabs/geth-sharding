// Package rpc defines the services that the beacon-chain uses to communicate via gRPC.
package rpc

import (
	"context"
	"fmt"
	"net"

	"github.com/ethereum/go-ethereum/common"
	"github.com/ethereum/go-ethereum/event"
	"github.com/golang/protobuf/ptypes/empty"
	"github.com/prysmaticlabs/prysm/beacon-chain/casper"
	"github.com/prysmaticlabs/prysm/beacon-chain/types"
	pbp2p "github.com/prysmaticlabs/prysm/proto/beacon/p2p/v1"
	pb "github.com/prysmaticlabs/prysm/proto/beacon/rpc/v1"
	"github.com/sirupsen/logrus"
	"google.golang.org/grpc"
	"google.golang.org/grpc/credentials"
)

var log = logrus.WithField("prefix", "rpc")

// canonicalFetcher defines a struct with methods that can be
// called on-demand to fetch the latest canonical head
// and crystallized state as well as methods that stream
// latest canonical head events to clients
// These functions are called by a validator client upon
// establishing an initial connection to a beacon node via gRPC.
type canonicalFetcher interface {
	// These methods can be called on-demand by a validator
	// to fetch canonical head and state.
	CanonicalHead() (*types.Block, error)
	CanonicalCrystallizedState() *types.CrystallizedState
	// These methods are not called on-demand by a validator
	// but instead streamed to connected validators every
	// time the canonical head changes in the chain service.
	CanonicalBlockFeed() *event.Feed
	CanonicalCrystallizedStateFeed() *event.Feed
}

type chainService interface {
	IncomingBlockFeed() *event.Feed
	IncomingAttestationFeed() *event.Feed
	CurrentCrystallizedState() *types.CrystallizedState
	ProcessedAttestationFeed() *event.Feed
}

type powChainService interface {
	LatestBlockHash() common.Hash
}

// Service defining an RPC server for a beacon node.
type Service struct {
	ctx                   context.Context
	cancel                context.CancelFunc
	fetcher               canonicalFetcher
	chainService          chainService
	powChainService       powChainService
	port                  string
	listener              net.Listener
	withCert              string
	withKey               string
	grpcServer            *grpc.Server
	canonicalBlockChan    chan *types.Block
	canonicalStateChan    chan *types.CrystallizedState
	proccessedAttestation chan *pbp2p.AggregatedAttestation
	devMode               bool
}

// Config options for the beacon node RPC server.
type Config struct {
	Port             string
	CertFlag         string
	KeyFlag          string
	SubscriptionBuf  int
	CanonicalFetcher canonicalFetcher
	ChainService     chainService
	POWChainService  powChainService
<<<<<<< HEAD
	DevMode          bool
=======
>>>>>>> 7ab4b23b
}

// NewRPCService creates a new instance of a struct implementing the BeaconServiceServer
// interface.
func NewRPCService(ctx context.Context, cfg *Config) *Service {
	ctx, cancel := context.WithCancel(ctx)
	return &Service{
		ctx:                   ctx,
		cancel:                cancel,
		fetcher:               cfg.CanonicalFetcher,
		chainService:          cfg.ChainService,
		powChainService:       cfg.POWChainService,
		port:                  cfg.Port,
		withCert:              cfg.CertFlag,
		withKey:               cfg.KeyFlag,
		canonicalBlockChan:    make(chan *types.Block, cfg.SubscriptionBuf),
		canonicalStateChan:    make(chan *types.CrystallizedState, cfg.SubscriptionBuf),
		proccessedAttestation: make(chan *pbp2p.AggregatedAttestation, cfg.SubscriptionBuf),
		devMode:               cfg.DevMode,
	}
}

// Start the gRPC server.
func (s *Service) Start() {
	log.Info("Starting service")

	lis, err := net.Listen("tcp", fmt.Sprintf(":%s", s.port))
	if err != nil {
		log.Errorf("Could not listen to port :%s: %v", s.port, err)
		return
	}
	s.listener = lis
	log.Infof("RPC server listening on port :%s", s.port)

	if s.withCert != "" && s.withKey != "" {
		creds, err := credentials.NewServerTLSFromFile(s.withCert, s.withKey)
		if err != nil {
			log.Errorf("could not load TLS keys: %s", err)
		}
		s.grpcServer = grpc.NewServer(grpc.Creds(creds))
	} else {
		log.Warn("You are using an insecure gRPC connection! Please provide a certificate and key to use a secure connection")
		s.grpcServer = grpc.NewServer()
	}

	pb.RegisterBeaconServiceServer(s.grpcServer, s)
	pb.RegisterProposerServiceServer(s.grpcServer, s)
	go func() {
		err = s.grpcServer.Serve(lis)
		if err != nil {
			log.Errorf("Could not serve gRPC: %v", err)
		}
	}()
}

// Stop the service.
func (s *Service) Stop() error {
	log.Info("Stopping service")
	s.cancel()
	if s.listener != nil {
		s.grpcServer.GracefulStop()
		log.Debug("Initiated graceful stop of gRPC server")
	}
	return nil
}

// CanonicalHead of the current beacon chain. This method is requested on-demand
// by a validator when it is their time to propose or attest.
func (s *Service) CanonicalHead(ctx context.Context, req *empty.Empty) (*pbp2p.BeaconBlock, error) {
	block, err := s.fetcher.CanonicalHead()
	if err != nil {
		return nil, fmt.Errorf("could not get canonical head block: %v", err)
<<<<<<< HEAD
	}
	return block.Proto(), nil
}

// GenesisTimeAndCanonicalState returns the genesis timestamp and crystallized state
// determined as canonical. Validator clients send this request
// once upon establishing a connection to the beacon node in order to determine
// their role and assigned slot initially and setup an internal ticker.
func (s *Service) GenesisTimeAndCanonicalState(ctx context.Context, req *empty.Empty) (*pb.GenesisTimeAndStateResponse, error) {
	genesis, err := types.NewGenesisBlock()
	if err != nil {
		return nil, fmt.Errorf("could not fetch genesis block: %v", err)
	}
	crystallized := s.fetcher.CanonicalCrystallizedState()
	return &pb.GenesisTimeAndStateResponse{
		GenesisTimestamp:        genesis.Proto().GetTimestamp(),
		LatestCrystallizedState: crystallized.Proto(),
	}, nil
}

// FetchShuffledValidatorIndices retrieves the shuffled validator indices, cutoffs, and
// assigned attestation slots at a given crystallized state hash.
// This function can be called by validators to fetch a historical list of shuffled
// validators ata point in time corresponding to a certain crystallized state.
func (s *Service) FetchShuffledValidatorIndices(ctx context.Context, req *pb.ShuffleRequest) (*pb.ShuffleResponse, error) {
	var shuffledIndices []uint64
	// Simulator always pushes out a validator list of length 100. By having index 0
	// as the last index, the validator will always be a proposer in the validator code.
	// TODO: Implement the real method by fetching the crystallized state in the request
	// from persistent disk storage and shuffling the indices appropriately.
	for i := 99; i >= 0; i-- {
		shuffledIndices = append(shuffledIndices, uint64(i))
	}
	// For now, this will cause validators to always pick the validator as a proposer.
	shuffleRes := &pb.ShuffleResponse{
		ShuffledValidatorIndices: shuffledIndices,
=======
>>>>>>> 7ab4b23b
	}
	return block.Proto(), nil
}

// GenesisTimeAndCanonicalState returns the genesis timestamp and crystallized state
// determined as canonical. Validator clients send this request
// once upon establishing a connection to the beacon node in order to determine
// their role and assigned slot initially and setup an internal ticker.
func (s *Service) GenesisTimeAndCanonicalState(ctx context.Context, req *empty.Empty) (*pb.GenesisTimeAndStateResponse, error) {
	genesis := types.NewGenesisBlock()
	crystallized := s.fetcher.CanonicalCrystallizedState()
	return &pb.GenesisTimeAndStateResponse{
		GenesisTimestamp:        genesis.Proto().GetTimestamp(),
		LatestCrystallizedState: crystallized.Proto(),
	}, nil
}

// ProposeBlock is called by a proposer in a sharding validator and a full beacon node
// sends the request into a beacon block that can then be included in a canonical chain.
func (s *Service) ProposeBlock(ctx context.Context, req *pb.ProposeRequest) (*pb.ProposeResponse, error) {
<<<<<<< HEAD
	var powChainHash common.Hash
	if s.devMode {
		powChainHash = common.BytesToHash([]byte("stub"))
	} else {
		powChainHash = s.powChainService.LatestBlockHash()
	}
=======
	// TODO: handle fields such as attestation bitmask, aggregate sig, and randao reveal.
	powChainHash := s.powChainService.LatestBlockHash()
>>>>>>> 7ab4b23b
	data := &pbp2p.BeaconBlock{
		SlotNumber:  req.GetSlotNumber(),
		PowChainRef: powChainHash[:],
		ParentHash:  req.GetParentHash(),
		Timestamp:   req.GetTimestamp(),
	}
	block := types.NewBlock(data)
	h, err := block.Hash()
	if err != nil {
		return nil, fmt.Errorf("could not hash block: %v", err)
	}
	log.WithField("blockHash", fmt.Sprintf("0x%x", h)).Debugf("Block proposal received via RPC")
	// We relay the received block from the proposer to the chain service for processing.
	s.chainService.IncomingBlockFeed().Send(block)
	return &pb.ProposeResponse{BlockHash: h[:]}, nil
}

// AttestHead is a function called by an attester in a sharding validator to vote
// on a block.
func (s *Service) AttestHead(ctx context.Context, req *pb.AttestRequest) (*pb.AttestResponse, error) {
	attestation := types.NewAttestation(req.Attestation)
	h, err := attestation.Hash()
	if err != nil {
		return nil, fmt.Errorf("could not hash attestation: %v", err)
	}

	// Relays the attestation to chain service.
	s.chainService.IncomingAttestationFeed().Send(attestation)

	return &pb.AttestResponse{AttestationHash: h[:]}, nil
}

// LatestCrystallizedState streams the latest beacon crystallized state.
func (s *Service) LatestCrystallizedState(req *empty.Empty, stream pb.BeaconService_LatestCrystallizedStateServer) error {
	// Right now, this streams every newly created crystallized state but should only
	// stream canonical states.
	sub := s.fetcher.CanonicalCrystallizedStateFeed().Subscribe(s.canonicalStateChan)
	defer sub.Unsubscribe()
	for {
		select {
		case state := <-s.canonicalStateChan:
			log.Info("Sending crystallized state to RPC clients")
			if err := stream.Send(state.Proto()); err != nil {
				return err
			}
		case <-sub.Err():
			log.Debug("Subscriber closed, exiting goroutine")
			return nil
		case <-s.ctx.Done():
			log.Debug("RPC context closed, exiting goroutine")
			return nil
		}
	}
}

// ValidatorShardID is called by a validator to get the shard ID of where it's suppose
// to proposer or attest.
func (s *Service) ValidatorShardID(ctx context.Context, req *pb.PublicKey) (*pb.ShardIDResponse, error) {
	cState := s.chainService.CurrentCrystallizedState()

	shardID, err := casper.ValidatorShardID(
		req.PublicKey,
		cState.CurrentDynasty(),
		cState.Validators(),
		cState.ShardAndCommitteesForSlots(),
	)
	if err != nil {
		return nil, fmt.Errorf("could not get validator shard ID: %v", err)
	}

	return &pb.ShardIDResponse{ShardId: shardID}, nil
}

// ValidatorSlot is called by a validator to get the slot number of when it's suppose
// to proposer or attest.
func (s *Service) ValidatorSlot(ctx context.Context, req *pb.PublicKey) (*pb.SlotResponse, error) {
	cState := s.chainService.CurrentCrystallizedState()

	slot, err := casper.ValidatorSlot(
		req.PublicKey,
		cState.CurrentDynasty(),
		cState.Validators(),
		cState.ShardAndCommitteesForSlots(),
	)
	if err != nil {
		return nil, fmt.Errorf("could not get validator slot for attester/propose: %v", err)
	}

	return &pb.SlotResponse{Slot: slot}, nil
}

// ValidatorIndex is called by a validator to get its index location that corresponds
// to the attestation bit fields.
func (s *Service) ValidatorIndex(ctx context.Context, req *pb.PublicKey) (*pb.IndexResponse, error) {
	cState := s.chainService.CurrentCrystallizedState()

	index, err := casper.ValidatorIndex(
		req.PublicKey,
		cState.CurrentDynasty(),
		cState.Validators(),
	)
	if err != nil {
		return nil, fmt.Errorf("could not get validator index: %v", err)
	}

	return &pb.IndexResponse{Index: index}, nil
}

// LatestAttestation streams the latest processed attestations to the rpc clients.
func (s *Service) LatestAttestation(req *empty.Empty, stream pb.BeaconService_LatestAttestationServer) error {
	sub := s.chainService.ProcessedAttestationFeed().Subscribe(s.proccessedAttestation)
	defer sub.Unsubscribe()

	for {
		select {
		case attestation := <-s.proccessedAttestation:
			log.Info("Sending attestation to RPC clients")
			if err := stream.Send(attestation); err != nil {
				return err
			}
		case <-sub.Err():
			log.Debug("Subscriber closed, exiting goroutine")
			return nil
		case <-s.ctx.Done():
			log.Debug("RPC context closed, exiting goroutine")
			return nil
		}
	}
}<|MERGE_RESOLUTION|>--- conflicted
+++ resolved
@@ -76,10 +76,7 @@
 	CanonicalFetcher canonicalFetcher
 	ChainService     chainService
 	POWChainService  powChainService
-<<<<<<< HEAD
 	DevMode          bool
-=======
->>>>>>> 7ab4b23b
 }
 
 // NewRPCService creates a new instance of a struct implementing the BeaconServiceServer
@@ -152,45 +149,6 @@
 	block, err := s.fetcher.CanonicalHead()
 	if err != nil {
 		return nil, fmt.Errorf("could not get canonical head block: %v", err)
-<<<<<<< HEAD
-	}
-	return block.Proto(), nil
-}
-
-// GenesisTimeAndCanonicalState returns the genesis timestamp and crystallized state
-// determined as canonical. Validator clients send this request
-// once upon establishing a connection to the beacon node in order to determine
-// their role and assigned slot initially and setup an internal ticker.
-func (s *Service) GenesisTimeAndCanonicalState(ctx context.Context, req *empty.Empty) (*pb.GenesisTimeAndStateResponse, error) {
-	genesis, err := types.NewGenesisBlock()
-	if err != nil {
-		return nil, fmt.Errorf("could not fetch genesis block: %v", err)
-	}
-	crystallized := s.fetcher.CanonicalCrystallizedState()
-	return &pb.GenesisTimeAndStateResponse{
-		GenesisTimestamp:        genesis.Proto().GetTimestamp(),
-		LatestCrystallizedState: crystallized.Proto(),
-	}, nil
-}
-
-// FetchShuffledValidatorIndices retrieves the shuffled validator indices, cutoffs, and
-// assigned attestation slots at a given crystallized state hash.
-// This function can be called by validators to fetch a historical list of shuffled
-// validators ata point in time corresponding to a certain crystallized state.
-func (s *Service) FetchShuffledValidatorIndices(ctx context.Context, req *pb.ShuffleRequest) (*pb.ShuffleResponse, error) {
-	var shuffledIndices []uint64
-	// Simulator always pushes out a validator list of length 100. By having index 0
-	// as the last index, the validator will always be a proposer in the validator code.
-	// TODO: Implement the real method by fetching the crystallized state in the request
-	// from persistent disk storage and shuffling the indices appropriately.
-	for i := 99; i >= 0; i-- {
-		shuffledIndices = append(shuffledIndices, uint64(i))
-	}
-	// For now, this will cause validators to always pick the validator as a proposer.
-	shuffleRes := &pb.ShuffleResponse{
-		ShuffledValidatorIndices: shuffledIndices,
-=======
->>>>>>> 7ab4b23b
 	}
 	return block.Proto(), nil
 }
@@ -211,17 +169,12 @@
 // ProposeBlock is called by a proposer in a sharding validator and a full beacon node
 // sends the request into a beacon block that can then be included in a canonical chain.
 func (s *Service) ProposeBlock(ctx context.Context, req *pb.ProposeRequest) (*pb.ProposeResponse, error) {
-<<<<<<< HEAD
 	var powChainHash common.Hash
 	if s.devMode {
 		powChainHash = common.BytesToHash([]byte("stub"))
 	} else {
 		powChainHash = s.powChainService.LatestBlockHash()
 	}
-=======
-	// TODO: handle fields such as attestation bitmask, aggregate sig, and randao reveal.
-	powChainHash := s.powChainService.LatestBlockHash()
->>>>>>> 7ab4b23b
 	data := &pbp2p.BeaconBlock{
 		SlotNumber:  req.GetSlotNumber(),
 		PowChainRef: powChainHash[:],
