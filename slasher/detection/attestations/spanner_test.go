--- conflicted
+++ resolved
@@ -7,11 +7,8 @@
 	"testing"
 
 	ethpb "github.com/prysmaticlabs/ethereumapis/eth/v1alpha1"
-<<<<<<< HEAD
 	"github.com/prysmaticlabs/prysm/shared/sliceutil"
-=======
 	"github.com/prysmaticlabs/prysm/slasher/detection/attestations/types"
->>>>>>> e7b94123
 )
 
 func TestSpanDetector_DetectSlashingForValidator_Double(t *testing.T) {
@@ -234,11 +231,11 @@
 				if err != nil {
 					t.Fatal(err)
 				}
-				var want *DetectionResult
+				var want *types.DetectionResult
 				if tt.slashCount > 0 {
 					slashTotal++
-					want = &DetectionResult{
-						Kind:           DoubleVote,
+					want = &types.DetectionResult{
+						Kind:           types.DoubleVote,
 						SlashableEpoch: tt.incomingAtt.Data.Target.Epoch,
 					}
 				}
