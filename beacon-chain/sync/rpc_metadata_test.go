--- conflicted
+++ resolved
@@ -18,11 +18,7 @@
 	p2ptest "github.com/prysmaticlabs/prysm/beacon-chain/p2p/testing"
 	p2p2 "github.com/prysmaticlabs/prysm/proto/beacon/p2p"
 	pb "github.com/prysmaticlabs/prysm/proto/beacon/p2p/v1"
-<<<<<<< HEAD
-	"github.com/prysmaticlabs/prysm/shared/interfaces"
-=======
 	"github.com/prysmaticlabs/prysm/proto/beacon/p2p/v1/wrapper"
->>>>>>> 0ad4e433
 	"github.com/prysmaticlabs/prysm/shared/params"
 	"github.com/prysmaticlabs/prysm/shared/sszutil"
 	"github.com/prysmaticlabs/prysm/shared/testutil"
@@ -157,11 +153,7 @@
 	tests := []struct {
 		name    string
 		args    args
-<<<<<<< HEAD
-		want    interfaces.Metadata
-=======
 		want    p2p2.Metadata
->>>>>>> 0ad4e433
 		wantErr bool
 	}{
 		{
@@ -170,11 +162,7 @@
 				digest: []byte{},
 				chain:  &mock.ChainService{ValidatorsRoot: [32]byte{}},
 			},
-<<<<<<< HEAD
-			want:    interfaces.WrappedMetadataV0(&pb.MetaDataV0{}),
-=======
 			want:    wrapper.WrappedMetadataV0(&pb.MetaDataV0{}),
->>>>>>> 0ad4e433
 			wantErr: false,
 		},
 		{
@@ -201,11 +189,7 @@
 				digest: genDigest[:],
 				chain:  &mock.ChainService{ValidatorsRoot: [32]byte{}},
 			},
-<<<<<<< HEAD
-			want:    interfaces.WrappedMetadataV0(&pb.MetaDataV0{}),
-=======
 			want:    wrapper.WrappedMetadataV0(&pb.MetaDataV0{}),
->>>>>>> 0ad4e433
 			wantErr: false,
 		},
 		{
@@ -214,11 +198,7 @@
 				digest: altairDigest[:],
 				chain:  &mock.ChainService{ValidatorsRoot: [32]byte{}},
 			},
-<<<<<<< HEAD
-			want:    interfaces.WrappedMetadataV1(&pb.MetaDataV1{}),
-=======
 			want:    wrapper.WrappedMetadataV1(&pb.MetaDataV1{}),
->>>>>>> 0ad4e433
 			wantErr: false,
 		},
 	}
