--- conflicted
+++ resolved
@@ -110,7 +110,6 @@
         port:
           number: 4000
         host: ssz-server.beacon-chain.svc.cluster.local
-<<<<<<< HEAD
     corsPolicy:
       allowOrigin:
       - '*'
@@ -119,9 +118,6 @@
       allowHeaders: 
       - content-type
       maxAge: '24h'
-
-=======
->>>>>>> 94a1aca6
   - match:
     - uri:
         prefix: /
