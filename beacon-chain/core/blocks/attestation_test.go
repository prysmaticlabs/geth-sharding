package blocks_test

import (
	"context"
	"fmt"
	"testing"

	ethpb "github.com/prysmaticlabs/ethereumapis/eth/v1alpha1"
	"github.com/prysmaticlabs/go-bitfield"
	"github.com/prysmaticlabs/prysm/beacon-chain/core/blocks"
	"github.com/prysmaticlabs/prysm/beacon-chain/core/helpers"
	stateTrie "github.com/prysmaticlabs/prysm/beacon-chain/state"
	pb "github.com/prysmaticlabs/prysm/proto/beacon/p2p/v1"
	"github.com/prysmaticlabs/prysm/shared/aggregation"
	attaggregation "github.com/prysmaticlabs/prysm/shared/aggregation/attestations"
	"github.com/prysmaticlabs/prysm/shared/attestationutil"
	"github.com/prysmaticlabs/prysm/shared/bls"
	"github.com/prysmaticlabs/prysm/shared/bytesutil"
	"github.com/prysmaticlabs/prysm/shared/params"
	"github.com/prysmaticlabs/prysm/shared/testutil"
	"github.com/prysmaticlabs/prysm/shared/testutil/assert"
	"github.com/prysmaticlabs/prysm/shared/testutil/require"
)

func TestProcessAttestations_InclusionDelayFailure(t *testing.T) {
	attestations := []*ethpb.Attestation{
		{
			Data: &ethpb.AttestationData{
				Target: &ethpb.Checkpoint{Epoch: 0, Root: make([]byte, 32)},
				Slot:   5,
			},
		},
	}
	block := &ethpb.BeaconBlock{
		Body: &ethpb.BeaconBlockBody{
			Attestations: attestations,
		},
	}
	beaconState, _ := testutil.DeterministicGenesisState(t, 100)

	want := fmt.Sprintf(
		"attestation slot %d + inclusion delay %d > state slot %d",
		attestations[0].Data.Slot,
		params.BeaconConfig().MinAttestationInclusionDelay,
		beaconState.Slot(),
	)
	_, err := blocks.ProcessAttestations(context.Background(), beaconState, block.Body)
	assert.ErrorContains(t, want, err)
}

func TestProcessAttestations_NeitherCurrentNorPrevEpoch(t *testing.T) {
	att := &ethpb.Attestation{
		Data: &ethpb.AttestationData{
			Source: &ethpb.Checkpoint{Epoch: 0, Root: []byte("hello-world")},
			Target: &ethpb.Checkpoint{Epoch: 0}}}

	block := &ethpb.BeaconBlock{
		Body: &ethpb.BeaconBlockBody{
			Attestations: []*ethpb.Attestation{att},
		},
	}
	beaconState, _ := testutil.DeterministicGenesisState(t, 100)
	err := beaconState.SetSlot(beaconState.Slot() + params.BeaconConfig().SlotsPerEpoch*4 + params.BeaconConfig().MinAttestationInclusionDelay)
	require.NoError(t, err)
	pfc := beaconState.PreviousJustifiedCheckpoint()
	pfc.Root = []byte("hello-world")
	require.NoError(t, beaconState.SetPreviousJustifiedCheckpoint(pfc))
	require.NoError(t, beaconState.SetPreviousEpochAttestations([]*pb.PendingAttestation{}))

	want := fmt.Sprintf(
		"expected target epoch (%d) to be the previous epoch (%d) or the current epoch (%d)",
		att.Data.Target.Epoch,
		helpers.PrevEpoch(beaconState),
		helpers.CurrentEpoch(beaconState),
	)
	_, err = blocks.ProcessAttestations(context.Background(), beaconState, block.Body)
	assert.ErrorContains(t, want, err)
}

func TestProcessAttestations_CurrentEpochFFGDataMismatches(t *testing.T) {
	aggBits := bitfield.NewBitlist(3)
	attestations := []*ethpb.Attestation{
		{
			Data: &ethpb.AttestationData{
				Target: &ethpb.Checkpoint{Epoch: 0, Root: make([]byte, 32)},
				Source: &ethpb.Checkpoint{Epoch: 1, Root: make([]byte, 32)},
			},
			AggregationBits: aggBits,
		},
	}
	block := &ethpb.BeaconBlock{
		Body: &ethpb.BeaconBlockBody{
			Attestations: attestations,
		},
	}
	beaconState, _ := testutil.DeterministicGenesisState(t, 100)
	require.NoError(t, beaconState.SetSlot(beaconState.Slot()+params.BeaconConfig().MinAttestationInclusionDelay))
	cfc := beaconState.CurrentJustifiedCheckpoint()
	cfc.Root = []byte("hello-world")
	require.NoError(t, beaconState.SetCurrentJustifiedCheckpoint(cfc))
	require.NoError(t, beaconState.SetCurrentEpochAttestations([]*pb.PendingAttestation{}))

	want := fmt.Sprintf(
		"expected source epoch %d, received %d",
		helpers.CurrentEpoch(beaconState),
		attestations[0].Data.Source.Epoch,
	)
	_, err := blocks.ProcessAttestations(context.Background(), beaconState, block.Body)
	assert.ErrorContains(t, want, err)

	block.Body.Attestations[0].Data.Source.Epoch = helpers.CurrentEpoch(beaconState)
	block.Body.Attestations[0].Data.Source.Root = []byte{}

	want = fmt.Sprintf(
		"expected source root %#x, received %#x",
		beaconState.CurrentJustifiedCheckpoint().Root,
		attestations[0].Data.Source.Root,
	)
	_, err = blocks.ProcessAttestations(context.Background(), beaconState, block.Body)
	assert.ErrorContains(t, want, err)
}

func TestProcessAttestations_PrevEpochFFGDataMismatches(t *testing.T) {
	beaconState, _ := testutil.DeterministicGenesisState(t, 100)

	aggBits := bitfield.NewBitlist(3)
	aggBits.SetBitAt(0, true)
	attestations := []*ethpb.Attestation{
		{
			Data: &ethpb.AttestationData{
				Source: &ethpb.Checkpoint{Epoch: 1, Root: make([]byte, 32)},
				Target: &ethpb.Checkpoint{Epoch: 1, Root: make([]byte, 32)},
				Slot:   params.BeaconConfig().SlotsPerEpoch,
			},
			AggregationBits: aggBits,
		},
	}
	block := &ethpb.BeaconBlock{
		Body: &ethpb.BeaconBlockBody{
			Attestations: attestations,
		},
	}

	err := beaconState.SetSlot(beaconState.Slot() + params.BeaconConfig().SlotsPerEpoch + params.BeaconConfig().MinAttestationInclusionDelay)
	require.NoError(t, err)
	pfc := beaconState.PreviousJustifiedCheckpoint()
	pfc.Root = []byte("hello-world")
	require.NoError(t, beaconState.SetPreviousJustifiedCheckpoint(pfc))
	require.NoError(t, beaconState.SetPreviousEpochAttestations([]*pb.PendingAttestation{}))

	want := fmt.Sprintf(
		"expected source epoch %d, received %d",
		helpers.PrevEpoch(beaconState),
		attestations[0].Data.Source.Epoch,
	)
	_, err = blocks.ProcessAttestations(context.Background(), beaconState, block.Body)
	assert.ErrorContains(t, want, err)

	block.Body.Attestations[0].Data.Source.Epoch = helpers.PrevEpoch(beaconState)
	block.Body.Attestations[0].Data.Target.Epoch = helpers.CurrentEpoch(beaconState)
	block.Body.Attestations[0].Data.Source.Root = []byte{}

	want = fmt.Sprintf(
		"expected source root %#x, received %#x",
		beaconState.CurrentJustifiedCheckpoint().Root,
		attestations[0].Data.Source.Root,
	)
	_, err = blocks.ProcessAttestations(context.Background(), beaconState, block.Body)
	assert.ErrorContains(t, want, err)
}

func TestProcessAttestations_InvalidAggregationBitsLength(t *testing.T) {
	beaconState, _ := testutil.DeterministicGenesisState(t, 100)

	aggBits := bitfield.NewBitlist(4)
	att := &ethpb.Attestation{
		Data: &ethpb.AttestationData{
			Source: &ethpb.Checkpoint{Epoch: 0, Root: []byte("hello-world")},
			Target: &ethpb.Checkpoint{Epoch: 0}},
		AggregationBits: aggBits,
	}

	block := &ethpb.BeaconBlock{
		Body: &ethpb.BeaconBlockBody{
			Attestations: []*ethpb.Attestation{att},
		},
	}

	err := beaconState.SetSlot(beaconState.Slot() + params.BeaconConfig().MinAttestationInclusionDelay)
	require.NoError(t, err)

	cfc := beaconState.CurrentJustifiedCheckpoint()
	cfc.Root = []byte("hello-world")
	require.NoError(t, beaconState.SetCurrentJustifiedCheckpoint(cfc))
	require.NoError(t, beaconState.SetCurrentEpochAttestations([]*pb.PendingAttestation{}))

	expected := "failed to verify aggregation bitfield: wanted participants bitfield length 3, got: 4"
	_, err = blocks.ProcessAttestations(context.Background(), beaconState, block.Body)
	assert.ErrorContains(t, expected, err)
}

func TestProcessAttestations_OK(t *testing.T) {
	beaconState, privKeys := testutil.DeterministicGenesisState(t, 100)

	aggBits := bitfield.NewBitlist(3)
	aggBits.SetBitAt(0, true)
	var mockRoot [32]byte
	copy(mockRoot[:], "hello-world")
	att := &ethpb.Attestation{
		Data: &ethpb.AttestationData{
			Source:          &ethpb.Checkpoint{Epoch: 0, Root: mockRoot[:]},
			Target:          &ethpb.Checkpoint{Epoch: 0, Root: mockRoot[:]},
			BeaconBlockRoot: make([]byte, 32),
		},
		AggregationBits: aggBits,
		Signature:       make([]byte, 96),
	}

	cfc := beaconState.CurrentJustifiedCheckpoint()
	cfc.Root = mockRoot[:]
	require.NoError(t, beaconState.SetCurrentJustifiedCheckpoint(cfc))
	require.NoError(t, beaconState.SetCurrentEpochAttestations([]*pb.PendingAttestation{}))

	committee, err := helpers.BeaconCommitteeFromState(beaconState, att.Data.Slot, att.Data.CommitteeIndex)
	require.NoError(t, err)
	attestingIndices := attestationutil.AttestingIndices(att.AggregationBits, committee)
	require.NoError(t, err)
	sigs := make([]bls.Signature, len(attestingIndices))
	for i, indice := range attestingIndices {
		sb, err := helpers.ComputeDomainAndSign(beaconState, 0, att.Data, params.BeaconConfig().DomainBeaconAttester, privKeys[indice])
		require.NoError(t, err)
		sig, err := bls.SignatureFromBytes(sb)
		require.NoError(t, err)
		sigs[i] = sig
	}
	att.Signature = bls.AggregateSignatures(sigs).Marshal()[:]

	block := testutil.NewBeaconBlock()
	block.Block.Body.Attestations = []*ethpb.Attestation{att}

	err = beaconState.SetSlot(beaconState.Slot() + params.BeaconConfig().MinAttestationInclusionDelay)
	require.NoError(t, err)
	_, err = blocks.ProcessAttestations(context.Background(), beaconState, block.Block.Body)
	assert.NoError(t, err)
}

func TestProcessAggregatedAttestation_OverlappingBits(t *testing.T) {
	beaconState, privKeys := testutil.DeterministicGenesisState(t, 100)
	data := &ethpb.AttestationData{
		Source:          &ethpb.Checkpoint{Epoch: 0, Root: bytesutil.PadTo([]byte("hello-world"), 32)},
		Target:          &ethpb.Checkpoint{Epoch: 0, Root: bytesutil.PadTo([]byte("hello-world"), 32)},
		BeaconBlockRoot: make([]byte, 32),
	}
	aggBits1 := bitfield.NewBitlist(4)
	aggBits1.SetBitAt(0, true)
	aggBits1.SetBitAt(1, true)
	aggBits1.SetBitAt(2, true)
	att1 := &ethpb.Attestation{
		Data:            data,
		AggregationBits: aggBits1,
	}

	cfc := beaconState.CurrentJustifiedCheckpoint()
	cfc.Root = bytesutil.PadTo([]byte("hello-world"), 32)
	require.NoError(t, beaconState.SetCurrentJustifiedCheckpoint(cfc))
	require.NoError(t, beaconState.SetCurrentEpochAttestations([]*pb.PendingAttestation{}))

	committee, err := helpers.BeaconCommitteeFromState(beaconState, att1.Data.Slot, att1.Data.CommitteeIndex)
	require.NoError(t, err)
	attestingIndices1 := attestationutil.AttestingIndices(att1.AggregationBits, committee)
	require.NoError(t, err)
	sigs := make([]bls.Signature, len(attestingIndices1))
	for i, indice := range attestingIndices1 {
		sb, err := helpers.ComputeDomainAndSign(beaconState, 0, att1.Data, params.BeaconConfig().DomainBeaconAttester, privKeys[indice])
		require.NoError(t, err)
		sig, err := bls.SignatureFromBytes(sb)
		require.NoError(t, err)
		sigs[i] = sig
	}
	att1.Signature = bls.AggregateSignatures(sigs).Marshal()[:]

	aggBits2 := bitfield.NewBitlist(4)
	aggBits2.SetBitAt(1, true)
	aggBits2.SetBitAt(2, true)
	aggBits2.SetBitAt(3, true)
	att2 := &ethpb.Attestation{
		Data:            data,
		AggregationBits: aggBits2,
	}

	committee, err = helpers.BeaconCommitteeFromState(beaconState, att2.Data.Slot, att2.Data.CommitteeIndex)
	require.NoError(t, err)
	attestingIndices2 := attestationutil.AttestingIndices(att2.AggregationBits, committee)
	require.NoError(t, err)
	sigs = make([]bls.Signature, len(attestingIndices2))
	for i, indice := range attestingIndices2 {
		sb, err := helpers.ComputeDomainAndSign(beaconState, 0, att2.Data, params.BeaconConfig().DomainBeaconAttester, privKeys[indice])
		require.NoError(t, err)
		sig, err := bls.SignatureFromBytes(sb)
		require.NoError(t, err)
		sigs[i] = sig
	}
	att2.Signature = bls.AggregateSignatures(sigs).Marshal()[:]

	_, err = attaggregation.AggregatePair(att1, att2)
	assert.ErrorContains(t, aggregation.ErrBitsOverlap.Error(), err)
}

func TestProcessAggregatedAttestation_NoOverlappingBits(t *testing.T) {
	beaconState, privKeys := testutil.DeterministicGenesisState(t, 300)

	var mockRoot [32]byte
	copy(mockRoot[:], "hello-world")
	data := &ethpb.AttestationData{
		Source:          &ethpb.Checkpoint{Epoch: 0, Root: mockRoot[:]},
		Target:          &ethpb.Checkpoint{Epoch: 0, Root: mockRoot[:]},
		BeaconBlockRoot: make([]byte, 32),
	}
	aggBits1 := bitfield.NewBitlist(9)
	aggBits1.SetBitAt(0, true)
	aggBits1.SetBitAt(1, true)
	att1 := &ethpb.Attestation{
		Data:            data,
		AggregationBits: aggBits1,
		Signature:       make([]byte, 32),
	}

	cfc := beaconState.CurrentJustifiedCheckpoint()
	cfc.Root = mockRoot[:]
	require.NoError(t, beaconState.SetCurrentJustifiedCheckpoint(cfc))
	require.NoError(t, beaconState.SetCurrentEpochAttestations([]*pb.PendingAttestation{}))

	committee, err := helpers.BeaconCommitteeFromState(beaconState, att1.Data.Slot, att1.Data.CommitteeIndex)
	require.NoError(t, err)
	attestingIndices1 := attestationutil.AttestingIndices(att1.AggregationBits, committee)
	require.NoError(t, err)
	sigs := make([]bls.Signature, len(attestingIndices1))
	for i, indice := range attestingIndices1 {
		sb, err := helpers.ComputeDomainAndSign(beaconState, 0, data, params.BeaconConfig().DomainBeaconAttester, privKeys[indice])
		require.NoError(t, err)
		sig, err := bls.SignatureFromBytes(sb)
		require.NoError(t, err)
		sigs[i] = sig
	}
	att1.Signature = bls.AggregateSignatures(sigs).Marshal()[:]

	aggBits2 := bitfield.NewBitlist(9)
	aggBits2.SetBitAt(2, true)
	aggBits2.SetBitAt(3, true)
	att2 := &ethpb.Attestation{
		Data:            data,
		AggregationBits: aggBits2,
		Signature:       make([]byte, 32),
	}

	committee, err = helpers.BeaconCommitteeFromState(beaconState, att2.Data.Slot, att2.Data.CommitteeIndex)
	require.NoError(t, err)
	attestingIndices2 := attestationutil.AttestingIndices(att2.AggregationBits, committee)
	require.NoError(t, err)
	sigs = make([]bls.Signature, len(attestingIndices2))
	for i, indice := range attestingIndices2 {
		sb, err := helpers.ComputeDomainAndSign(beaconState, 0, att2.Data, params.BeaconConfig().DomainBeaconAttester, privKeys[indice])
		require.NoError(t, err)
		sig, err := bls.SignatureFromBytes(sb)
		require.NoError(t, err)
		sigs[i] = sig
	}
	att2.Signature = bls.AggregateSignatures(sigs).Marshal()[:]

	aggregatedAtt, err := attaggregation.AggregatePair(att1, att2)
	require.NoError(t, err)
	block := testutil.NewBeaconBlock()
	block.Block.Body.Attestations = []*ethpb.Attestation{aggregatedAtt}

	err = beaconState.SetSlot(beaconState.Slot() + params.BeaconConfig().MinAttestationInclusionDelay)
	require.NoError(t, err)

	_, err = blocks.ProcessAttestations(context.Background(), beaconState, block.Block.Body)
	assert.NoError(t, err)
}

func TestProcessAttestationsNoVerify_IncorrectSlotTargetEpoch(t *testing.T) {
	beaconState, _ := testutil.DeterministicGenesisState(t, 1)

	att := &ethpb.Attestation{
		Data: &ethpb.AttestationData{
			Slot:   params.BeaconConfig().SlotsPerEpoch,
			Target: &ethpb.Checkpoint{Root: make([]byte, 32)},
		},
	}
	wanted := fmt.Sprintf("data slot is not in the same epoch as target %d != %d", helpers.SlotToEpoch(att.Data.Slot), att.Data.Target.Epoch)
	_, err := blocks.ProcessAttestationNoVerifySignature(context.TODO(), beaconState, att)
	assert.ErrorContains(t, wanted, err)
}

func TestProcessAttestationsNoVerify_OK(t *testing.T) {
	// Attestation with an empty signature

	beaconState, _ := testutil.DeterministicGenesisState(t, 100)

	aggBits := bitfield.NewBitlist(3)
	aggBits.SetBitAt(1, true)
	var mockRoot [32]byte
	copy(mockRoot[:], "hello-world")
	att := &ethpb.Attestation{
		Data: &ethpb.AttestationData{
			Source: &ethpb.Checkpoint{Epoch: 0, Root: mockRoot[:]},
			Target: &ethpb.Checkpoint{Epoch: 0, Root: make([]byte, 32)},
		},
		AggregationBits: aggBits,
	}

	zeroSig := [96]byte{}
	att.Signature = zeroSig[:]

	err := beaconState.SetSlot(beaconState.Slot() + params.BeaconConfig().MinAttestationInclusionDelay)
	require.NoError(t, err)
	ckp := beaconState.CurrentJustifiedCheckpoint()
	copy(ckp.Root, "hello-world")
	require.NoError(t, beaconState.SetCurrentJustifiedCheckpoint(ckp))
	require.NoError(t, beaconState.SetCurrentEpochAttestations([]*pb.PendingAttestation{}))

	_, err = blocks.ProcessAttestationNoVerifySignature(context.TODO(), beaconState, att)
	assert.NoError(t, err)
}

func TestProcessAttestationsNoVerify_BadAttIdx(t *testing.T) {
	beaconState, _ := testutil.DeterministicGenesisState(t, 100)
	aggBits := bitfield.NewBitlist(3)
	aggBits.SetBitAt(1, true)
	var mockRoot [32]byte
	copy(mockRoot[:], "hello-world")
	att := &ethpb.Attestation{
		Data: &ethpb.AttestationData{
			CommitteeIndex: 100,
			Source:         &ethpb.Checkpoint{Epoch: 0, Root: mockRoot[:]},
			Target:         &ethpb.Checkpoint{Epoch: 0, Root: make([]byte, 32)},
		},
		AggregationBits: aggBits,
	}
	zeroSig := [96]byte{}
	att.Signature = zeroSig[:]
	require.NoError(t, beaconState.SetSlot(beaconState.Slot()+params.BeaconConfig().MinAttestationInclusionDelay))
	ckp := beaconState.CurrentJustifiedCheckpoint()
	copy(ckp.Root, "hello-world")
	require.NoError(t, beaconState.SetCurrentJustifiedCheckpoint(ckp))
	require.NoError(t, beaconState.SetCurrentEpochAttestations([]*pb.PendingAttestation{}))
	_, err := blocks.ProcessAttestationNoVerifySignature(context.TODO(), beaconState, att)
	require.ErrorContains(t, "committee index 100 >= committee count 1", err)
}

func TestConvertToIndexed_OK(t *testing.T) {
	helpers.ClearCache()
	validators := make([]*ethpb.Validator, 2*params.BeaconConfig().SlotsPerEpoch)
	for i := 0; i < len(validators); i++ {
		validators[i] = &ethpb.Validator{
			ExitEpoch: params.BeaconConfig().FarFutureEpoch,
		}
	}

	state, err := stateTrie.InitializeFromProto(&pb.BeaconState{
		Slot:        5,
		Validators:  validators,
		RandaoMixes: make([][]byte, params.BeaconConfig().EpochsPerHistoricalVector),
	})
	require.NoError(t, err)
	tests := []struct {
		aggregationBitfield    bitfield.Bitlist
		wantedAttestingIndices []uint64
	}{
		{
			aggregationBitfield:    bitfield.Bitlist{0x07},
			wantedAttestingIndices: []uint64{43, 47},
		},
		{
			aggregationBitfield:    bitfield.Bitlist{0x03},
			wantedAttestingIndices: []uint64{47},
		},
		{
			aggregationBitfield:    bitfield.Bitlist{0x01},
			wantedAttestingIndices: []uint64{},
		},
	}

	var sig [96]byte
	copy(sig[:], "signed")
	attestation := &ethpb.Attestation{
		Signature: sig[:],
		Data: &ethpb.AttestationData{
			Source: &ethpb.Checkpoint{Epoch: 0, Root: make([]byte, 32)},
			Target: &ethpb.Checkpoint{Epoch: 0, Root: make([]byte, 32)},
		},
	}
	for _, tt := range tests {
		attestation.AggregationBits = tt.aggregationBitfield
		wanted := &ethpb.IndexedAttestation{
			AttestingIndices: tt.wantedAttestingIndices,
			Data:             attestation.Data,
			Signature:        attestation.Signature,
		}

		committee, err := helpers.BeaconCommitteeFromState(state, attestation.Data.Slot, attestation.Data.CommitteeIndex)
		require.NoError(t, err)
		ia := attestationutil.ConvertToIndexed(context.Background(), attestation, committee)
		assert.DeepEqual(t, wanted, ia, "Convert attestation to indexed attestation didn't result as wanted")
	}
}

func TestVerifyIndexedAttestation_OK(t *testing.T) {
	numOfValidators := 4 * params.BeaconConfig().SlotsPerEpoch
	validators := make([]*ethpb.Validator, numOfValidators)
	_, keys, err := testutil.DeterministicDepositsAndKeys(numOfValidators)
	require.NoError(t, err)
	for i := 0; i < len(validators); i++ {
		validators[i] = &ethpb.Validator{
			ExitEpoch:             params.BeaconConfig().FarFutureEpoch,
			PublicKey:             keys[i].PublicKey().Marshal(),
			WithdrawalCredentials: make([]byte, 32),
		}
	}

	state, err := stateTrie.InitializeFromProto(&pb.BeaconState{
		Slot:       5,
		Validators: validators,
		Fork: &pb.Fork{
			Epoch:           0,
			CurrentVersion:  params.BeaconConfig().GenesisForkVersion,
			PreviousVersion: params.BeaconConfig().GenesisForkVersion,
		},
		RandaoMixes: make([][]byte, params.BeaconConfig().EpochsPerHistoricalVector),
	})
	require.NoError(t, err)
	tests := []struct {
		attestation *ethpb.IndexedAttestation
	}{
		{attestation: &ethpb.IndexedAttestation{
			Data: &ethpb.AttestationData{
				Target: &ethpb.Checkpoint{
					Epoch: 2,
					Root:  make([]byte, 32),
				},
				Source: &ethpb.Checkpoint{
					Root: make([]byte, 32),
				},
				BeaconBlockRoot: make([]byte, 32),
			},
			AttestingIndices: []uint64{1},
			Signature:        make([]byte, 96),
		}},
		{attestation: &ethpb.IndexedAttestation{
			Data: &ethpb.AttestationData{
				Target: &ethpb.Checkpoint{
					Epoch: 1,
					Root:  make([]byte, 32),
				},
				Source: &ethpb.Checkpoint{
					Root: make([]byte, 32),
				},
				BeaconBlockRoot: make([]byte, 32),
			},
			AttestingIndices: []uint64{47, 99, 101},
			Signature:        make([]byte, 96),
		}},
		{attestation: &ethpb.IndexedAttestation{
			Data: &ethpb.AttestationData{
				Target: &ethpb.Checkpoint{
					Epoch: 4,
					Root:  make([]byte, 32),
				},
				Source: &ethpb.Checkpoint{
					Root: make([]byte, 32),
				},
				BeaconBlockRoot: make([]byte, 32),
			},
			AttestingIndices: []uint64{21, 72},
			Signature:        make([]byte, 96),
		}},
		{attestation: &ethpb.IndexedAttestation{
			Data: &ethpb.AttestationData{
				Target: &ethpb.Checkpoint{
					Epoch: 7,
					Root:  make([]byte, 32),
				},
				Source: &ethpb.Checkpoint{
					Root: make([]byte, 32),
				},
				BeaconBlockRoot: make([]byte, 32),
			},
			AttestingIndices: []uint64{100, 121, 122},
			Signature:        make([]byte, 96),
		}},
	}

	for _, tt := range tests {
		var sig []bls.Signature
		for _, idx := range tt.attestation.AttestingIndices {
			sb, err := helpers.ComputeDomainAndSign(state, tt.attestation.Data.Target.Epoch, tt.attestation.Data, params.BeaconConfig().DomainBeaconAttester, keys[idx])
			require.NoError(t, err)
			validatorSig, err := bls.SignatureFromBytes(sb)
			require.NoError(t, err)
			sig = append(sig, validatorSig)
		}
		aggSig := bls.AggregateSignatures(sig)
		marshalledSig := aggSig.Marshal()

		tt.attestation.Signature = marshalledSig

		err = blocks.VerifyIndexedAttestation(context.Background(), state, tt.attestation)
		assert.NoError(t, err, "Failed to verify indexed attestation")
	}
}

func TestValidateIndexedAttestation_AboveMaxLength(t *testing.T) {
	indexedAtt1 := &ethpb.IndexedAttestation{
		AttestingIndices: make([]uint64, params.BeaconConfig().MaxValidatorsPerCommittee+5),
	}

	for i := uint64(0); i < params.BeaconConfig().MaxValidatorsPerCommittee+5; i++ {
		indexedAtt1.AttestingIndices[i] = i
		indexedAtt1.Data = &ethpb.AttestationData{
			Target: &ethpb.Checkpoint{
				Epoch: i,
			},
		}
	}

	want := "validator indices count exceeds MAX_VALIDATORS_PER_COMMITTEE"
	err := blocks.VerifyIndexedAttestation(context.Background(), &stateTrie.BeaconState{}, indexedAtt1)
	assert.ErrorContains(t, want, err)
}

func TestValidateIndexedAttestation_BadAttestationsSignatureSet(t *testing.T) {
	beaconState, keys := testutil.DeterministicGenesisState(t, 1000)

	sig := keys[0].Sign([]byte{'t', 'e', 's', 't'})
	list := bitfield.Bitlist{0b11111111}
	atts := []*ethpb.Attestation{}
	for i := uint64(0); i < 1000; i++ {
		atts = append(atts, &ethpb.Attestation{
			Data: &ethpb.AttestationData{
				CommitteeIndex: 1,
				Slot:           1,
			},
			Signature:       sig.Marshal(),
			AggregationBits: list,
		})
	}

	want := "nil or missing indexed attestation data"
	_, err := blocks.AttestationSignatureSet(context.Background(), beaconState, atts)
	assert.ErrorContains(t, want, err)

	atts = []*ethpb.Attestation{}
	list = bitfield.Bitlist{0b00000000}
	for i := uint64(0); i < 1000; i++ {
		atts = append(atts, &ethpb.Attestation{
			Data: &ethpb.AttestationData{
				CommitteeIndex: 1,
				Slot:           1,
				Target: &ethpb.Checkpoint{
					Root: []byte{},
				},
			},
			Signature:       sig.Marshal(),
			AggregationBits: list,
		})
	}

	want = "expected non-empty attesting indices"
	_, err = blocks.AttestationSignatureSet(context.Background(), beaconState, atts)
	assert.ErrorContains(t, want, err)
}

func TestVerifyAttestations_VerifiesMultipleAttestations(t *testing.T) {
	ctx := context.Background()
	numOfValidators := 4 * params.BeaconConfig().SlotsPerEpoch
	validators := make([]*ethpb.Validator, numOfValidators)
	_, keys, err := testutil.DeterministicDepositsAndKeys(numOfValidators)
	require.NoError(t, err)
	for i := 0; i < len(validators); i++ {
		validators[i] = &ethpb.Validator{
			ExitEpoch:             params.BeaconConfig().FarFutureEpoch,
			PublicKey:             keys[i].PublicKey().Marshal(),
			WithdrawalCredentials: make([]byte, 32),
		}
	}

	st := testutil.NewBeaconState()
	require.NoError(t, st.SetSlot(5))
	require.NoError(t, st.SetValidators(validators))

	comm1, err := helpers.BeaconCommitteeFromState(st, 1 /*slot*/, 0 /*committeeIndex*/)
	require.NoError(t, err)
	att1 := &ethpb.Attestation{
		AggregationBits: bitfield.NewBitlist(uint64(len(comm1))),
		Data: &ethpb.AttestationData{
<<<<<<< HEAD
			Slot:            1,
			CommitteeIndex:  0,
			BeaconBlockRoot: make([]byte, 32),
			Target:          &ethpb.Checkpoint{Root: make([]byte, 32)},
			Source:          &ethpb.Checkpoint{Root: make([]byte, 32)},
=======
			Slot:           1,
			CommitteeIndex: 0,
			Target:         new(ethpb.Checkpoint),
>>>>>>> f2afeed9
		},
		Signature: make([]byte, 96),
	}
	domain, err := helpers.Domain(st.Fork(), st.Fork().Epoch, params.BeaconConfig().DomainBeaconAttester, st.GenesisValidatorRoot())
	require.NoError(t, err)
	root, err := helpers.ComputeSigningRoot(att1.Data, domain)
	require.NoError(t, err)
	var sigs []bls.Signature
	for i, u := range comm1 {
		att1.AggregationBits.SetBitAt(uint64(i), true)
		sigs = append(sigs, keys[u].Sign(root[:]))
	}
	att1.Signature = bls.AggregateSignatures(sigs).Marshal()

	comm2, err := helpers.BeaconCommitteeFromState(st, 1 /*slot*/, 1 /*committeeIndex*/)
	require.NoError(t, err)
	att2 := &ethpb.Attestation{
		AggregationBits: bitfield.NewBitlist(uint64(len(comm2))),
		Data: &ethpb.AttestationData{
<<<<<<< HEAD
			Slot:            1,
			CommitteeIndex:  1,
			BeaconBlockRoot: make([]byte, 32),
			Target:          &ethpb.Checkpoint{Root: make([]byte, 32)},
			Source:          &ethpb.Checkpoint{Root: make([]byte, 32)},
=======
			Slot:           1,
			CommitteeIndex: 1,
			Target:         new(ethpb.Checkpoint),
>>>>>>> f2afeed9
		},
		Signature: make([]byte, 96),
	}
	root, err = helpers.ComputeSigningRoot(att2.Data, domain)
	require.NoError(t, err)
	sigs = nil
	for i, u := range comm2 {
		att2.AggregationBits.SetBitAt(uint64(i), true)
		sigs = append(sigs, keys[u].Sign(root[:]))
	}
	att2.Signature = bls.AggregateSignatures(sigs).Marshal()

	require.NoError(t, blocks.VerifyAttestationsSignatures(ctx, st, []*ethpb.Attestation{att1, att2}))
}

func TestVerifyAttestations_HandlesPlannedFork(t *testing.T) {
	// In this test, att1 is from the prior fork and att2 is from the new fork.
	ctx := context.Background()
	numOfValidators := 4 * params.BeaconConfig().SlotsPerEpoch
	validators := make([]*ethpb.Validator, numOfValidators)
	_, keys, err := testutil.DeterministicDepositsAndKeys(numOfValidators)
	require.NoError(t, err)
	for i := 0; i < len(validators); i++ {
		validators[i] = &ethpb.Validator{
			ExitEpoch:             params.BeaconConfig().FarFutureEpoch,
			PublicKey:             keys[i].PublicKey().Marshal(),
			WithdrawalCredentials: make([]byte, 32),
		}
	}

	st := testutil.NewBeaconState()
	require.NoError(t, st.SetSlot(35))
	require.NoError(t, st.SetValidators(validators))
	require.NoError(t, st.SetFork(&pb.Fork{
		Epoch:           1,
		CurrentVersion:  []byte{0, 1, 2, 3},
		PreviousVersion: params.BeaconConfig().GenesisForkVersion,
	}))

	comm1, err := helpers.BeaconCommitteeFromState(st, 1 /*slot*/, 0 /*committeeIndex*/)
	require.NoError(t, err)
	att1 := &ethpb.Attestation{
		AggregationBits: bitfield.NewBitlist(uint64(len(comm1))),
		Data: &ethpb.AttestationData{
<<<<<<< HEAD
			Slot:            1,
			CommitteeIndex:  0,
			BeaconBlockRoot: make([]byte, 32),
			Source:          &ethpb.Checkpoint{Root: make([]byte, 32)},
			Target:          &ethpb.Checkpoint{Root: make([]byte, 32)},
=======
			Slot:           1,
			CommitteeIndex: 0,
			Target:         new(ethpb.Checkpoint),
>>>>>>> f2afeed9
		},
		Signature: make([]byte, 96),
	}
	prevDomain, err := helpers.Domain(st.Fork(), st.Fork().Epoch-1, params.BeaconConfig().DomainBeaconAttester, st.GenesisValidatorRoot())
	require.NoError(t, err)
	root, err := helpers.ComputeSigningRoot(att1.Data, prevDomain)
	require.NoError(t, err)
	var sigs []bls.Signature
	for i, u := range comm1 {
		att1.AggregationBits.SetBitAt(uint64(i), true)
		sigs = append(sigs, keys[u].Sign(root[:]))
	}
	att1.Signature = bls.AggregateSignatures(sigs).Marshal()

	comm2, err := helpers.BeaconCommitteeFromState(st, 1*params.BeaconConfig().SlotsPerEpoch+1 /*slot*/, 1 /*committeeIndex*/)
	require.NoError(t, err)
	att2 := &ethpb.Attestation{
		AggregationBits: bitfield.NewBitlist(uint64(len(comm2))),
		Data: &ethpb.AttestationData{
<<<<<<< HEAD
			Slot:            1*params.BeaconConfig().SlotsPerEpoch + 1,
			CommitteeIndex:  1,
			BeaconBlockRoot: make([]byte, 32),
			Source:          &ethpb.Checkpoint{Root: make([]byte, 32)},
			Target:          &ethpb.Checkpoint{Root: make([]byte, 32)},
=======
			Slot:           1*params.BeaconConfig().SlotsPerEpoch + 1,
			CommitteeIndex: 1,
			Target:         new(ethpb.Checkpoint),
>>>>>>> f2afeed9
		},
		Signature: make([]byte, 96),
	}
	currDomain, err := helpers.Domain(st.Fork(), st.Fork().Epoch, params.BeaconConfig().DomainBeaconAttester, st.GenesisValidatorRoot())
	root, err = helpers.ComputeSigningRoot(att2.Data, currDomain)
	require.NoError(t, err)
	sigs = nil
	for i, u := range comm2 {
		att2.AggregationBits.SetBitAt(uint64(i), true)
		sigs = append(sigs, keys[u].Sign(root[:]))
	}
	att2.Signature = bls.AggregateSignatures(sigs).Marshal()

	require.NoError(t, blocks.VerifyAttestationsSignatures(ctx, st, []*ethpb.Attestation{att1, att2}))
}

func TestRetrieveAttestationSignatureSet_VerifiesMultipleAttestations(t *testing.T) {
	ctx := context.Background()
	numOfValidators := 4 * params.BeaconConfig().SlotsPerEpoch
	validators := make([]*ethpb.Validator, numOfValidators)
	_, keys, err := testutil.DeterministicDepositsAndKeys(numOfValidators)
	require.NoError(t, err)
	for i := 0; i < len(validators); i++ {
		validators[i] = &ethpb.Validator{
			ExitEpoch:             params.BeaconConfig().FarFutureEpoch,
			PublicKey:             keys[i].PublicKey().Marshal(),
			WithdrawalCredentials: make([]byte, 32),
		}
	}

	st := testutil.NewBeaconState()
	require.NoError(t, st.SetSlot(5))
	require.NoError(t, st.SetValidators(validators))

	comm1, err := helpers.BeaconCommitteeFromState(st, 1 /*slot*/, 0 /*committeeIndex*/)
	require.NoError(t, err)
	att1 := &ethpb.Attestation{
		AggregationBits: bitfield.NewBitlist(uint64(len(comm1))),
		Data: &ethpb.AttestationData{
<<<<<<< HEAD
			Slot:            1,
			CommitteeIndex:  0,
			BeaconBlockRoot: make([]byte, 32),
			Target:          &ethpb.Checkpoint{Root: make([]byte, 32)},
			Source:          &ethpb.Checkpoint{Root: make([]byte, 32)},
=======
			Slot:           1,
			CommitteeIndex: 0,
			Target:         new(ethpb.Checkpoint),
>>>>>>> f2afeed9
		},
		Signature: make([]byte, 96),
	}
	domain, err := helpers.Domain(st.Fork(), st.Fork().Epoch, params.BeaconConfig().DomainBeaconAttester, st.GenesisValidatorRoot())
	require.NoError(t, err)
	root, err := helpers.ComputeSigningRoot(att1.Data, domain)
	require.NoError(t, err)
	var sigs []bls.Signature
	for i, u := range comm1 {
		att1.AggregationBits.SetBitAt(uint64(i), true)
		sigs = append(sigs, keys[u].Sign(root[:]))
	}
	att1.Signature = bls.AggregateSignatures(sigs).Marshal()

	comm2, err := helpers.BeaconCommitteeFromState(st, 1 /*slot*/, 1 /*committeeIndex*/)
	require.NoError(t, err)
	att2 := &ethpb.Attestation{
		AggregationBits: bitfield.NewBitlist(uint64(len(comm2))),
		Data: &ethpb.AttestationData{
<<<<<<< HEAD
			Slot:            1,
			CommitteeIndex:  1,
			BeaconBlockRoot: make([]byte, 32),
			Target:          &ethpb.Checkpoint{Root: make([]byte, 32)},
			Source:          &ethpb.Checkpoint{Root: make([]byte, 32)},
=======
			Slot:           1,
			CommitteeIndex: 1,
			Target:         new(ethpb.Checkpoint),
>>>>>>> f2afeed9
		},
		Signature: make([]byte, 96),
	}
	root, err = helpers.ComputeSigningRoot(att2.Data, domain)
	require.NoError(t, err)
	sigs = nil
	for i, u := range comm2 {
		att2.AggregationBits.SetBitAt(uint64(i), true)
		sigs = append(sigs, keys[u].Sign(root[:]))
	}
	att2.Signature = bls.AggregateSignatures(sigs).Marshal()

	set, err := blocks.AttestationSignatureSet(ctx, st, []*ethpb.Attestation{att1, att2})
	require.NoError(t, err)
	verified, err := set.Verify()
	require.NoError(t, err)
	assert.Equal(t, true, verified, "Multiple signatures were unable to be verified.")
}<|MERGE_RESOLUTION|>--- conflicted
+++ resolved
@@ -694,17 +694,11 @@
 	att1 := &ethpb.Attestation{
 		AggregationBits: bitfield.NewBitlist(uint64(len(comm1))),
 		Data: &ethpb.AttestationData{
-<<<<<<< HEAD
 			Slot:            1,
 			CommitteeIndex:  0,
 			BeaconBlockRoot: make([]byte, 32),
 			Target:          &ethpb.Checkpoint{Root: make([]byte, 32)},
 			Source:          &ethpb.Checkpoint{Root: make([]byte, 32)},
-=======
-			Slot:           1,
-			CommitteeIndex: 0,
-			Target:         new(ethpb.Checkpoint),
->>>>>>> f2afeed9
 		},
 		Signature: make([]byte, 96),
 	}
@@ -724,17 +718,11 @@
 	att2 := &ethpb.Attestation{
 		AggregationBits: bitfield.NewBitlist(uint64(len(comm2))),
 		Data: &ethpb.AttestationData{
-<<<<<<< HEAD
 			Slot:            1,
 			CommitteeIndex:  1,
 			BeaconBlockRoot: make([]byte, 32),
 			Target:          &ethpb.Checkpoint{Root: make([]byte, 32)},
 			Source:          &ethpb.Checkpoint{Root: make([]byte, 32)},
-=======
-			Slot:           1,
-			CommitteeIndex: 1,
-			Target:         new(ethpb.Checkpoint),
->>>>>>> f2afeed9
 		},
 		Signature: make([]byte, 96),
 	}
@@ -779,17 +767,11 @@
 	att1 := &ethpb.Attestation{
 		AggregationBits: bitfield.NewBitlist(uint64(len(comm1))),
 		Data: &ethpb.AttestationData{
-<<<<<<< HEAD
 			Slot:            1,
 			CommitteeIndex:  0,
 			BeaconBlockRoot: make([]byte, 32),
 			Source:          &ethpb.Checkpoint{Root: make([]byte, 32)},
 			Target:          &ethpb.Checkpoint{Root: make([]byte, 32)},
-=======
-			Slot:           1,
-			CommitteeIndex: 0,
-			Target:         new(ethpb.Checkpoint),
->>>>>>> f2afeed9
 		},
 		Signature: make([]byte, 96),
 	}
@@ -809,17 +791,11 @@
 	att2 := &ethpb.Attestation{
 		AggregationBits: bitfield.NewBitlist(uint64(len(comm2))),
 		Data: &ethpb.AttestationData{
-<<<<<<< HEAD
 			Slot:            1*params.BeaconConfig().SlotsPerEpoch + 1,
 			CommitteeIndex:  1,
 			BeaconBlockRoot: make([]byte, 32),
 			Source:          &ethpb.Checkpoint{Root: make([]byte, 32)},
 			Target:          &ethpb.Checkpoint{Root: make([]byte, 32)},
-=======
-			Slot:           1*params.BeaconConfig().SlotsPerEpoch + 1,
-			CommitteeIndex: 1,
-			Target:         new(ethpb.Checkpoint),
->>>>>>> f2afeed9
 		},
 		Signature: make([]byte, 96),
 	}
@@ -859,17 +835,11 @@
 	att1 := &ethpb.Attestation{
 		AggregationBits: bitfield.NewBitlist(uint64(len(comm1))),
 		Data: &ethpb.AttestationData{
-<<<<<<< HEAD
 			Slot:            1,
 			CommitteeIndex:  0,
 			BeaconBlockRoot: make([]byte, 32),
 			Target:          &ethpb.Checkpoint{Root: make([]byte, 32)},
 			Source:          &ethpb.Checkpoint{Root: make([]byte, 32)},
-=======
-			Slot:           1,
-			CommitteeIndex: 0,
-			Target:         new(ethpb.Checkpoint),
->>>>>>> f2afeed9
 		},
 		Signature: make([]byte, 96),
 	}
@@ -889,17 +859,11 @@
 	att2 := &ethpb.Attestation{
 		AggregationBits: bitfield.NewBitlist(uint64(len(comm2))),
 		Data: &ethpb.AttestationData{
-<<<<<<< HEAD
 			Slot:            1,
 			CommitteeIndex:  1,
 			BeaconBlockRoot: make([]byte, 32),
 			Target:          &ethpb.Checkpoint{Root: make([]byte, 32)},
 			Source:          &ethpb.Checkpoint{Root: make([]byte, 32)},
-=======
-			Slot:           1,
-			CommitteeIndex: 1,
-			Target:         new(ethpb.Checkpoint),
->>>>>>> f2afeed9
 		},
 		Signature: make([]byte, 96),
 	}
