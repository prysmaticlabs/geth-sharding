package blockchain

import (
	"context"
	"errors"
	"io/ioutil"
	"math/big"
	"strconv"
	"testing"
	"time"

	ethereum "github.com/ethereum/go-ethereum"
	"github.com/ethereum/go-ethereum/common"
	gethTypes "github.com/ethereum/go-ethereum/core/types"
	"github.com/ethereum/go-ethereum/event"
	"github.com/gogo/protobuf/proto"
	b "github.com/prysmaticlabs/prysm/beacon-chain/core/blocks"
	"github.com/prysmaticlabs/prysm/beacon-chain/core/state"
	"github.com/prysmaticlabs/prysm/beacon-chain/db"
	"github.com/prysmaticlabs/prysm/beacon-chain/internal"
	"github.com/prysmaticlabs/prysm/beacon-chain/powchain"
	pb "github.com/prysmaticlabs/prysm/proto/beacon/p2p/v1"
	"github.com/prysmaticlabs/prysm/shared/hashutil"
	"github.com/prysmaticlabs/prysm/shared/params"
	"github.com/prysmaticlabs/prysm/shared/testutil"
	"github.com/sirupsen/logrus"
	logTest "github.com/sirupsen/logrus/hooks/test"
)

func init() {
	logrus.SetLevel(logrus.DebugLevel)
	logrus.SetOutput(ioutil.Discard)
}

type mockClient struct{}

func (f *mockClient) SubscribeNewHead(ctx context.Context, ch chan<- *gethTypes.Header) (ethereum.Subscription, error) {
	return new(event.Feed).Subscribe(ch), nil
}

func (f *mockClient) BlockByHash(ctx context.Context, hash common.Hash) (*gethTypes.Block, error) {
	head := &gethTypes.Header{Number: big.NewInt(0), Difficulty: big.NewInt(100)}
	return gethTypes.NewBlockWithHeader(head), nil
}

func (f *mockClient) SubscribeFilterLogs(ctx context.Context, q ethereum.FilterQuery, ch chan<- gethTypes.Log) (ethereum.Subscription, error) {
	return new(event.Feed).Subscribe(ch), nil
}

func (f *mockClient) LatestBlockHash() common.Hash {
	return common.BytesToHash([]byte{'A'})
}

type faultyClient struct{}

func (f *faultyClient) SubscribeNewHead(ctx context.Context, ch chan<- *gethTypes.Header) (ethereum.Subscription, error) {
	return new(event.Feed).Subscribe(ch), nil
}

func (f *faultyClient) BlockByHash(ctx context.Context, hash common.Hash) (*gethTypes.Block, error) {
	return nil, errors.New("failed")
}

func (f *faultyClient) SubscribeFilterLogs(ctx context.Context, q ethereum.FilterQuery, ch chan<- gethTypes.Log) (ethereum.Subscription, error) {
	return new(event.Feed).Subscribe(ch), nil
}

func (f *faultyClient) LatestBlockHash() common.Hash {
	return common.BytesToHash([]byte{'A'})
}

func setupBeaconChain(t *testing.T, faultyPoWClient bool, beaconDB *db.BeaconDB) *ChainService {
	endpoint := "ws://127.0.0.1"
	ctx := context.Background()
	var web3Service *powchain.Web3Service
	var err error
	if faultyPoWClient {
		client := &faultyClient{}
		web3Service, err = powchain.NewWeb3Service(ctx, &powchain.Web3ServiceConfig{
			Endpoint: endpoint,
			Pubkey:   "",
			VrcAddr:  common.Address{},
			Reader:   client,
			Client:   client,
			Logger:   client,
		})
	} else {
		client := &mockClient{}
		web3Service, err = powchain.NewWeb3Service(ctx, &powchain.Web3ServiceConfig{
			Endpoint: endpoint,
			Pubkey:   "",
			VrcAddr:  common.Address{},
			Reader:   client,
			Client:   client,
			Logger:   client,
		})
	}
	if err != nil {
		t.Fatalf("unable to set up web3 service: %v", err)
	}
	if err := beaconDB.InitializeState(nil); err != nil {
		t.Fatalf("failed to initialize state: %v", err)
	}

	cfg := &Config{
		BeaconBlockBuf: 0,
		BeaconDB:       beaconDB,
		Web3Service:    web3Service,
		EnablePOWChain: true,
	}
	if err != nil {
		t.Fatalf("could not register blockchain service: %v", err)
	}
	chainService, err := NewChainService(ctx, cfg)
	if err != nil {
		t.Fatalf("unable to setup chain service: %v", err)
	}

	return chainService
}

func SetSlotInState(service *ChainService, slot uint64) error {
	bState, err := service.beaconDB.GetState()
	if err != nil {
		return err
	}

	bState.Slot = slot
	return service.beaconDB.SaveState(bState)
}

func TestStartStop(t *testing.T) {
	db := internal.SetupDB(t)
	defer internal.TeardownDB(t, db)
	chainService := setupBeaconChain(t, false, db)

	chainService.IncomingBlockFeed()

	// Test the start function.
	chainService.Start()

	if err := chainService.Stop(); err != nil {
		t.Fatalf("unable to stop chain service: %v", err)
	}

	// The context should have been canceled.
	if chainService.ctx.Err() == nil {
		t.Error("context was not canceled")
	}
}

func TestRunningChainServiceFaultyPOWChain(t *testing.T) {
	hook := logTest.NewGlobal()
	db := internal.SetupDB(t)
	defer internal.TeardownDB(t, db)
	chainService := setupBeaconChain(t, true, db)

	if err := SetSlotInState(chainService, 1); err != nil {
		t.Fatal(err)
	}

	parentBlock := &pb.BeaconBlock{
		Slot: 1,
	}

	parentHash, err := b.Hash(parentBlock)
	if err != nil {
		t.Fatalf("Unable to hash block %v", err)
	}

	if err := chainService.beaconDB.SaveBlock(parentBlock); err != nil {
		t.Fatalf("Unable to save block %v", err)
	}

	block := &pb.BeaconBlock{
		Slot:                          2,
		ParentRootHash32:              parentHash[:],
		CandidatePowReceiptRootHash32: []byte("a"),
	}

	blockChan := make(chan *pb.BeaconBlock)
	exitRoutine := make(chan bool)
	go func() {
		chainService.blockProcessing(blockChan)
		<-exitRoutine
	}()

	if err := chainService.beaconDB.SaveBlock(block); err != nil {
		t.Fatal(err)
	}

	chainService.incomingBlockChan <- block
	<-blockChan
	chainService.cancel()
	exitRoutine <- true

	testutil.AssertLogsContain(t, hook, "unable to retrieve POW chain reference block failed")
}

func TestRunningChainService(t *testing.T) {
	hook := logTest.NewGlobal()

	db := internal.SetupDB(t)
	defer internal.TeardownDB(t, db)
	chainService := setupBeaconChain(t, false, db)
	deposits := make([]*pb.Deposit, params.BeaconConfig().DepositsForChainStart)
	for i := 0; i < len(deposits); i++ {
		depositInput := &pb.DepositInput{
			Pubkey: []byte(strconv.Itoa(i)),
			RandaoCommitmentHash32: []byte{41, 13, 236, 217, 84, 139, 98, 168, 214, 3, 69,
				169, 136, 56, 111, 200, 75, 166, 188, 149, 72, 64, 8, 246, 54, 47, 147, 22, 14, 243, 229, 99},
		}
<<<<<<< HEAD
		depositData, err := b.EncodeBlockDepositData(
=======
		depositData, err := b.EncodeDepositData(
>>>>>>> ccc2a4b9
			depositInput,
			params.BeaconConfig().MaxDepositInGwei,
			time.Now().Unix(),
		)
		if err != nil {
			t.Fatalf("Could not encode deposit input: %v", err)
		}
		deposits[i] = &pb.Deposit{DepositData: depositData}
	}
	beaconState, err := state.InitialBeaconState(deposits, 0, nil)
	if err != nil {
		t.Fatalf("Can't generate genesis state: %v", err)
	}
	beaconState.Slot = 5

	enc, _ := proto.Marshal(beaconState)
	stateRoot := hashutil.Hash(enc)

	genesis := b.NewGenesisBlock([]byte{})
	if err := chainService.beaconDB.SaveBlock(genesis); err != nil {
		t.Fatalf("could not save block to db: %v", err)
	}
	parentHash, err := b.Hash(genesis)
	if err != nil {
		t.Fatalf("unable to get hash of canonical head: %v", err)
	}
	if err := chainService.beaconDB.SaveState(beaconState); err != nil {
		t.Fatalf("Can't save state to db %v", err)
	}
	beaconState, err = chainService.beaconDB.GetState()
	if err != nil {
		t.Fatalf("Can't get state from db %v", err)
	}

	var shardAndCommittees []*pb.ShardAndCommitteeArray
	for i := uint64(0); i < params.BeaconConfig().EpochLength*2; i++ {
		shardAndCommittees = append(shardAndCommittees, &pb.ShardAndCommitteeArray{
			ArrayShardAndCommittee: []*pb.ShardAndCommittee{
				{Committee: []uint32{9, 8, 311, 12, 92, 1, 23, 17}},
			},
		})
	}

	beaconState.ShardAndCommitteesAtSlots = shardAndCommittees
	if err := chainService.beaconDB.SaveState(beaconState); err != nil {
		t.Fatal(err)
	}

	currentSlot := uint64(5)
	attestationSlot := uint64(0)
	shard := beaconState.ShardAndCommitteesAtSlots[attestationSlot].ArrayShardAndCommittee[0].Shard

	block := &pb.BeaconBlock{
		Slot:                          currentSlot + 1,
		StateRootHash32:               stateRoot[:],
		ParentRootHash32:              parentHash[:],
		CandidatePowReceiptRootHash32: []byte("a"),
		Body: &pb.BeaconBlockBody{
			Attestations: []*pb.Attestation{{
				ParticipationBitfield: []byte{128, 0, 0, 0, 0, 0, 0, 0, 0, 0, 0, 0, 0, 0, 0, 0,
					0, 0, 0, 0, 0, 0, 0, 0, 0, 0, 0, 0, 0, 0, 0, 0},
				Data: &pb.AttestationData{
					Slot:                      attestationSlot,
					Shard:                     shard,
					JustifiedBlockRootHash32:  params.BeaconConfig().ZeroHash[:],
					LatestCrosslinkRootHash32: params.BeaconConfig().ZeroHash[:],
				},
			}},
		},
	}

	if err := SetSlotInState(chainService, currentSlot); err != nil {
		t.Fatal(err)
	}

	blockChan := make(chan *pb.BeaconBlock)
	exitRoutine := make(chan bool)
	go func() {
		chainService.blockProcessing(blockChan)
		<-exitRoutine
	}()

	if err := chainService.beaconDB.SaveBlock(block); err != nil {
		t.Fatal(err)
	}

	chainService.incomingBlockChan <- block
	<-blockChan
	chainService.cancel()
	exitRoutine <- true

	testutil.AssertLogsContain(t, hook, "Chain service context closed, exiting goroutine")
	testutil.AssertLogsContain(t, hook, "Processed beacon block")
}

func TestDoesPOWBlockExist(t *testing.T) {
	hook := logTest.NewGlobal()
	db := internal.SetupDB(t)
	defer internal.TeardownDB(t, db)
	chainService := setupBeaconChain(t, true, db)

	beaconState, err := chainService.beaconDB.GetState()
	if err != nil {
		t.Fatalf("Unable to retrieve beacon state %v", err)
	}

	// Using a faulty client should throw error.
	var powHash [32]byte
	copy(powHash[:], beaconState.ProcessedPowReceiptRootHash32)
	exists := chainService.doesPoWBlockExist(powHash)
	if exists {
		t.Error("Block corresponding to nil powchain reference should not exist")
	}
	testutil.AssertLogsContain(t, hook, "fetching PoW block corresponding to mainchain reference failed")
}

func TestUpdateHead(t *testing.T) {
	beaconState, err := state.InitialBeaconState(nil, 0, nil)
	if err != nil {
		t.Fatalf("Cannot create genesis beacon state: %v", err)
	}
	enc, _ := proto.Marshal(beaconState)
	stateRoot := hashutil.Hash(enc)

	genesis := b.NewGenesisBlock(stateRoot[:])
	genesisHash, err := b.Hash(genesis)
	if err != nil {
		t.Fatalf("Could not get genesis block hash: %v", err)
	}
	// Table driven tests for various fork choice scenarios.
	tests := []struct {
		blockSlot uint64
		state     *pb.BeaconState
		logAssert string
	}{
		// Higher slot but same crystallized state should trigger chain update.
		{
			blockSlot: 64,
			state:     beaconState,
			logAssert: "Chain head block and state updated",
		},
		// Higher slot, different crystallized state, but higher last finalized slot.
		{
			blockSlot: 64,
			state:     &pb.BeaconState{FinalizedSlot: 10},
			logAssert: "Chain head block and state updated",
		},
		// Higher slot, different crystallized state, same last finalized slot,
		// but last justified slot.
		{
			blockSlot: 64,
			state: &pb.BeaconState{
				FinalizedSlot: 0,
				JustifiedSlot: 10,
			},
			logAssert: "Chain head block and state updated",
		},
		// Same slot should not trigger a head update.
		{
			blockSlot: 0,
			state:     beaconState,
			logAssert: "Chain head not updated",
		},
	}
	for _, tt := range tests {
		hook := logTest.NewGlobal()
		db := internal.SetupDB(t)
		defer internal.TeardownDB(t, db)
		chainService := setupBeaconChain(t, false, db)

		enc, _ := proto.Marshal(tt.state)
		stateRoot := hashutil.Hash(enc)
		block := &pb.BeaconBlock{
			Slot:                          tt.blockSlot,
			StateRootHash32:               stateRoot[:],
			ParentRootHash32:              genesisHash[:],
			CandidatePowReceiptRootHash32: []byte("a"),
		}
		h, err := b.Hash(block)
		if err != nil {
			t.Fatal(err)
		}

		exitRoutine := make(chan bool)
		blockChan := make(chan *pb.BeaconBlock)
		go func() {
			chainService.updateHead(blockChan)
			<-exitRoutine
		}()

		if err := chainService.beaconDB.SaveBlock(block); err != nil {
			t.Fatal(err)
		}
		chainService.unfinalizedBlocks[h] = tt.state

		// If blocks pending processing is empty, the updateHead routine does nothing.
		blockChan <- block
		chainService.cancel()
		exitRoutine <- true

		testutil.AssertLogsContain(t, hook, tt.logAssert)
	}
}

func TestIsBlockReadyForProcessing(t *testing.T) {
	db := internal.SetupDB(t)
	defer internal.TeardownDB(t, db)
	chainService := setupBeaconChain(t, false, db)
	beaconState, err := state.InitialBeaconState(nil, 0, nil)
	if err != nil {
		t.Fatalf("Can't generate genesis state: %v", err)
	}

	block := &pb.BeaconBlock{
		ParentRootHash32: []byte{'a'},
	}

	if err := chainService.isBlockReadyForProcessing(block); err == nil {
		t.Fatal("block processing succeeded despite block having no parent saved")
	}

	beaconState.Slot = 10
	if err := chainService.beaconDB.SaveState(beaconState); err != nil {
		t.Fatalf("cannot save state: %v", err)
	}

	enc, _ := proto.Marshal(beaconState)
	stateRoot := hashutil.Hash(enc)
	genesis := b.NewGenesisBlock([]byte{})
	if err := chainService.beaconDB.SaveBlock(genesis); err != nil {
		t.Fatalf("cannot save block: %v", err)
	}
	parentHash, err := b.Hash(genesis)
	if err != nil {
		t.Fatalf("unable to get hash of canonical head: %v", err)
	}

	block2 := &pb.BeaconBlock{
		ParentRootHash32: parentHash[:],
		Slot:             10,
	}

	if err := chainService.isBlockReadyForProcessing(block2); err == nil {
		t.Fatal("block processing succeeded despite block slot being invalid")
	}

	var h [32]byte
	copy(h[:], []byte("a"))
	beaconState.ProcessedPowReceiptRootHash32 = h[:]
	beaconState.Slot = 0
	if err := chainService.beaconDB.SaveState(beaconState); err != nil {
		t.Fatalf("cannot save state: %v", err)
	}

	currentSlot := uint64(1)
	attestationSlot := uint64(0)
	shard := beaconState.ShardAndCommitteesAtSlots[attestationSlot].ArrayShardAndCommittee[0].Shard

	block3 := &pb.BeaconBlock{
		Slot:                          currentSlot,
		StateRootHash32:               stateRoot[:],
		ParentRootHash32:              parentHash[:],
		CandidatePowReceiptRootHash32: []byte("a"),
		Body: &pb.BeaconBlockBody{
			Attestations: []*pb.Attestation{{
				ParticipationBitfield: []byte{128, 0, 0, 0, 0, 0, 0, 0, 0, 0, 0, 0, 0, 0, 0, 0,
					0, 0, 0, 0, 0, 0, 0, 0, 0, 0, 0, 0, 0, 0, 0, 0},
				Data: &pb.AttestationData{
					Slot:                     attestationSlot,
					Shard:                    shard,
					JustifiedBlockRootHash32: parentHash[:],
				},
			}},
		},
	}

	chainService.enablePOWChain = true

	if err := chainService.isBlockReadyForProcessing(block3); err != nil {
		t.Fatalf("block processing failed despite being a valid block: %v", err)
	}
}<|MERGE_RESOLUTION|>--- conflicted
+++ resolved
@@ -210,11 +210,7 @@
 			RandaoCommitmentHash32: []byte{41, 13, 236, 217, 84, 139, 98, 168, 214, 3, 69,
 				169, 136, 56, 111, 200, 75, 166, 188, 149, 72, 64, 8, 246, 54, 47, 147, 22, 14, 243, 229, 99},
 		}
-<<<<<<< HEAD
-		depositData, err := b.EncodeBlockDepositData(
-=======
 		depositData, err := b.EncodeDepositData(
->>>>>>> ccc2a4b9
 			depositInput,
 			params.BeaconConfig().MaxDepositInGwei,
 			time.Now().Unix(),
