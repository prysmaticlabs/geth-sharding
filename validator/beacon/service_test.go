--- conflicted
+++ resolved
@@ -57,7 +57,6 @@
 		gomock.Any(),
 		&empty.Empty{},
 	).Return(stateStream, nil)
-<<<<<<< HEAD
 
 	validator1 := &pbp2p.ValidatorRecord{WithdrawalAddress: []byte("0x0"), StartDynasty: 1, EndDynasty: 10}
 	validator2 := &pbp2p.ValidatorRecord{WithdrawalAddress: []byte("0x1"), StartDynasty: 1, EndDynasty: 10}
@@ -75,12 +74,10 @@
 		GenesisTimestamp:        ptypes.TimestampNow(),
 	}, nil)
 
-=======
 	mockServiceClient.EXPECT().LatestAttestation(
 		gomock.Any(),
 		&empty.Empty{},
 	).Return(attesterStream, nil)
->>>>>>> f69158ac
 	return mockServiceClient
 }
 
@@ -174,10 +171,7 @@
 
 	b.listenForCrystallizedStates(mockServiceClient)
 
-<<<<<<< HEAD
 	testutil.AssertLogsContain(t, hook, "Validator selected as proposer")
-=======
-	testutil.AssertLogsContain(t, hook, "Validator selected as proposer of the next slot")
 }
 
 func TestFetchProcessedAttestations(t *testing.T) {
@@ -228,5 +222,4 @@
 	b.fetchProcessedAttestations(mockServiceClient)
 	testutil.AssertLogsContain(t, hook, "stream creation failed")
 	testutil.AssertLogsContain(t, hook, "Could not receive latest attestation from stream")
->>>>>>> f69158ac
 }