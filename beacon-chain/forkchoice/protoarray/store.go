package protoarray

import (
	"bytes"
	"context"
	"fmt"
	"math"

	"github.com/pkg/errors"
	types "github.com/prysmaticlabs/eth2-types"
	"github.com/prysmaticlabs/prysm/shared/params"
	"go.opencensus.io/trace"
)

// This defines the minimal number of block nodes that can be in the tree
// before getting pruned upon new finalization.
const defaultPruneThreshold = 256

// This tracks the last reported head root. Used for metrics.
var lastHeadRoot [32]byte

// New initializes a new fork choice store.
func New(justifiedEpoch, finalizedEpoch types.Epoch, finalizedRoot [32]byte) *ForkChoice {
	s := &Store{
		justifiedEpoch: justifiedEpoch,
		finalizedEpoch: finalizedEpoch,
		finalizedRoot:  finalizedRoot,
		nodes:          make([]*Node, 0),
		nodesIndices:   make(map[[32]byte]uint64),
		canonicalNodes: make(map[[32]byte]bool),
		pruneThreshold: defaultPruneThreshold,
	}

	b := make([]uint64, 0)
	v := make([]Vote, 0)

	return &ForkChoice{store: s, balances: b, votes: v}
}

// Head returns the head root from fork choice store.
// It firsts computes validator's balance changes then recalculates block tree from leaves to root.
func (f *ForkChoice) Head(ctx context.Context, justifiedEpoch types.Epoch, justifiedRoot [32]byte, justifiedStateBalances []uint64, finalizedEpoch types.Epoch) ([32]byte, error) {
	ctx, span := trace.StartSpan(ctx, "protoArrayForkChoice.Head")
	defer span.End()
	f.votesLock.Lock()
	defer f.votesLock.Unlock()

	calledHeadCount.Inc()

	newBalances := justifiedStateBalances

	// Using the write lock here because `updateCanonicalNodes` that gets called subsequently requires a write operation.
	f.store.nodesLock.Lock()
	defer f.store.nodesLock.Unlock()
	deltas, newVotes, err := computeDeltas(ctx, f.store.nodesIndices, f.votes, f.balances, newBalances)
	if err != nil {
		return [32]byte{}, errors.Wrap(err, "Could not compute deltas")
	}
	f.votes = newVotes

	if err := f.store.applyWeightChanges(ctx, justifiedEpoch, finalizedEpoch, deltas); err != nil {
		return [32]byte{}, errors.Wrap(err, "Could not apply score changes")
	}
	f.balances = newBalances

	return f.store.head(ctx, justifiedRoot)
}

// ProcessAttestation processes attestation for vote accounting, it iterates around validator indices
// and update their votes accordingly.
func (f *ForkChoice) ProcessAttestation(ctx context.Context, validatorIndices []uint64, blockRoot [32]byte, targetEpoch types.Epoch) {
	ctx, span := trace.StartSpan(ctx, "protoArrayForkChoice.ProcessAttestation")
	defer span.End()
	f.votesLock.Lock()
	defer f.votesLock.Unlock()

	for _, index := range validatorIndices {
		// Validator indices will grow the vote cache.
		for index >= uint64(len(f.votes)) {
			f.votes = append(f.votes, Vote{currentRoot: params.BeaconConfig().ZeroHash, nextRoot: params.BeaconConfig().ZeroHash})
		}

		// Newly allocated vote if the root fields are untouched.
		newVote := f.votes[index].nextRoot == params.BeaconConfig().ZeroHash &&
			f.votes[index].currentRoot == params.BeaconConfig().ZeroHash

		// Vote gets updated if it's newly allocated or high target epoch.
		if newVote || targetEpoch > f.votes[index].nextEpoch {
			f.votes[index].nextEpoch = targetEpoch
			f.votes[index].nextRoot = blockRoot
		}
	}

	processedAttestationCount.Inc()
}

// ProcessBlock processes a new block by inserting it to the fork choice store.
func (f *ForkChoice) ProcessBlock(ctx context.Context, slot types.Slot, blockRoot, parentRoot, graffiti [32]byte, justifiedEpoch, finalizedEpoch types.Epoch) error {
	ctx, span := trace.StartSpan(ctx, "protoArrayForkChoice.ProcessBlock")
	defer span.End()

	return f.store.insert(ctx, slot, blockRoot, parentRoot, graffiti, justifiedEpoch, finalizedEpoch)
}

// Prune prunes the fork choice store with the new finalized root. The store is only pruned if the input
// root is different than the current store finalized root, and the number of the store has met prune threshold.
func (f *ForkChoice) Prune(ctx context.Context, finalizedRoot [32]byte) error {
	return f.store.prune(ctx, finalizedRoot)
}

// Nodes returns the copied list of block nodes in the fork choice store.
func (f *ForkChoice) Nodes() []*Node {
	f.store.nodesLock.RLock()
	defer f.store.nodesLock.RUnlock()

	cpy := make([]*Node, len(f.store.nodes))
	copy(cpy, f.store.nodes)
	return cpy
}

// Store returns the fork choice store object which contains all the information regarding proto array fork choice.
func (f *ForkChoice) Store() *Store {
	f.store.nodesLock.Lock()
	defer f.store.nodesLock.Unlock()
	return f.store
}

// Node returns the copied node in the fork choice store.
func (f *ForkChoice) Node(root [32]byte) *Node {
	f.store.nodesLock.RLock()
	defer f.store.nodesLock.RUnlock()

	index, ok := f.store.nodesIndices[root]
	if !ok {
		return nil
	}

	return copyNode(f.store.nodes[index])
}

// HasNode returns true if the node exists in fork choice store,
// false else wise.
func (f *ForkChoice) HasNode(root [32]byte) bool {
	f.store.nodesLock.RLock()
	defer f.store.nodesLock.RUnlock()

	_, ok := f.store.nodesIndices[root]
	return ok
}

// HasParent returns true if the node parent exists in fork choice store,
// false else wise.
func (f *ForkChoice) HasParent(root [32]byte) bool {
	f.store.nodesLock.RLock()
	defer f.store.nodesLock.RUnlock()

	i, ok := f.store.nodesIndices[root]
	if !ok || i >= uint64(len(f.store.nodes)) {
		return false
	}

	return f.store.nodes[i].parent != NonExistentNode
}

// IsCanonical returns true if the given root is part of the canonical chain.
func (f *ForkChoice) IsCanonical(root [32]byte) bool {
	f.store.nodesLock.RLock()
	defer f.store.nodesLock.RUnlock()

	return f.store.canonicalNodes[root]
}

// AncestorRoot returns the ancestor root of input block root at a given slot.
func (f *ForkChoice) AncestorRoot(ctx context.Context, root [32]byte, slot types.Slot) ([]byte, error) {
	ctx, span := trace.StartSpan(ctx, "protoArray.AncestorRoot")
	defer span.End()

	f.store.nodesLock.RLock()
	defer f.store.nodesLock.RUnlock()

	i, ok := f.store.nodesIndices[root]
	if !ok {
		return nil, errors.New("node does not exist")
	}
	if i >= uint64(len(f.store.nodes)) {
		return nil, errors.New("node index out of range")
	}

	for f.store.nodes[i].slot > slot {
		if ctx.Err() != nil {
			return nil, ctx.Err()
		}

		i = f.store.nodes[i].parent

		if i >= uint64(len(f.store.nodes)) {
			return nil, errors.New("node index out of range")
		}
	}

	return f.store.nodes[i].root[:], nil
}

// PruneThreshold of fork choice store.
func (s *Store) PruneThreshold() uint64 {
	return s.pruneThreshold
}

// JustifiedEpoch of fork choice store.
func (s *Store) JustifiedEpoch() types.Epoch {
	return s.justifiedEpoch
}

// FinalizedEpoch of fork choice store.
func (s *Store) FinalizedEpoch() types.Epoch {
	return s.finalizedEpoch
}

// Nodes of fork choice store.
func (s *Store) Nodes() []*Node {
	s.nodesLock.RLock()
	defer s.nodesLock.RUnlock()
	return s.nodes
}

// NodesIndices of fork choice store.
func (s *Store) NodesIndices() map[[32]byte]uint64 {
	s.nodesLock.RLock()
	defer s.nodesLock.RUnlock()
	return s.nodesIndices
}

<<<<<<< HEAD
// ViableHeads returns all possible chain heads.
func (s *Store) ViableHeads() []*Node {
	s.nodesLock.RLock()
	defer s.nodesLock.RUnlock()

	heads := make([]*Node, 0)
	for _, node := range s.nodes {
		if s.viableForHead(node) {
			heads = append(heads, node)
		}
	}

	return heads
=======
// ChainHeads returns all possible chain heads (leaves of fork choice tree).
// Heads roots and heads slots are returned.
func (s *Store) ChainHeads() ([][32]byte, []types.Slot) {
	s.nodesLock.RLock()
	nodes := s.Nodes()
	s.nodesLock.RUnlock()

	// Deliberate choice to not preallocate space for below.
	// Heads cant be more than 2-3 in the worst case where pre-allocation will be 64 to begin with.
	headsRoots := make([][32]byte, 0)
	headsSlots := make([]types.Slot, 0)

	for _, node := range nodes {
		// Possible heads have no children.
		if node.bestDescendant == NonExistentNode && node.bestChild == NonExistentNode {
			headsRoots = append(headsRoots, node.root)
			headsSlots = append(headsSlots, node.slot)
		}
	}

	return headsRoots, headsSlots
>>>>>>> 0b06c48e
}

// head starts from justified root and then follows the best descendant links
// to find the best block for head.
func (s *Store) head(ctx context.Context, justifiedRoot [32]byte) ([32]byte, error) {
	ctx, span := trace.StartSpan(ctx, "protoArrayForkChoice.head")
	defer span.End()

	// Justified index has to be valid in node indices map, and can not be out of bound.
	justifiedIndex, ok := s.nodesIndices[justifiedRoot]
	if !ok {
		return [32]byte{}, errUnknownJustifiedRoot
	}
	if justifiedIndex >= uint64(len(s.nodes)) {
		return [32]byte{}, errInvalidJustifiedIndex
	}

	justifiedNode := s.nodes[justifiedIndex]
	bestDescendantIndex := justifiedNode.bestDescendant
	// If the justified node doesn't have a best descendent,
	// the best node is itself.
	if bestDescendantIndex == NonExistentNode {
		bestDescendantIndex = justifiedIndex
	}
	if bestDescendantIndex >= uint64(len(s.nodes)) {
		return [32]byte{}, errInvalidBestDescendantIndex
	}

	bestNode := s.nodes[bestDescendantIndex]

	if !s.viableForHead(bestNode) {
		return [32]byte{}, fmt.Errorf("head at slot %d with weight %d is not eligible, finalizedEpoch %d != %d, justifiedEpoch %d != %d",
			bestNode.slot, bestNode.weight/10e9, bestNode.finalizedEpoch, s.finalizedEpoch, bestNode.justifiedEpoch, s.justifiedEpoch)
	}

	// Update metrics.
	if bestNode.root != lastHeadRoot {
		headChangesCount.Inc()
		headSlotNumber.Set(float64(bestNode.slot))
		lastHeadRoot = bestNode.root
	}

	// Update canonical mapping given the head root.
	if err := s.updateCanonicalNodes(ctx, bestNode.root); err != nil {
		return [32]byte{}, err
	}

	return bestNode.root, nil
}

// updateCanonicalNodes updates the canonical nodes mapping given the input block root.
func (s *Store) updateCanonicalNodes(ctx context.Context, root [32]byte) error {
	ctx, span := trace.StartSpan(ctx, "protoArrayForkChoice.updateCanonicalNodes")
	defer span.End()

	// Set the input node to canonical.
	s.canonicalNodes[root] = true

	// Get the input's parent node index.
	i := s.nodesIndices[root]
	n := s.nodes[i]
	p := n.parent

	for p != NonExistentNode {
		if ctx.Err() != nil {
			return ctx.Err()
		}

		// Get the parent node, if the node is already in canonical mapping,
		// we can be sure rest of the ancestors are canonical. Exit early.
		n = s.nodes[p]
		if s.canonicalNodes[n.root] {
			break
		}

		// Set parent node to canonical. Repeat until parent node index is undefined.
		s.canonicalNodes[n.root] = true
		p = n.parent
	}

	return nil
}

// insert registers a new block node to the fork choice store's node list.
// It then updates the new node's parent with best child and descendant node.
func (s *Store) insert(ctx context.Context,
	slot types.Slot,
	root, parent, graffiti [32]byte,
	justifiedEpoch, finalizedEpoch types.Epoch) error {
	ctx, span := trace.StartSpan(ctx, "protoArrayForkChoice.insert")
	defer span.End()

	s.nodesLock.Lock()
	defer s.nodesLock.Unlock()

	// Return if the block has been inserted into Store before.
	if _, ok := s.nodesIndices[root]; ok {
		return nil
	}

	index := uint64(len(s.nodes))
	parentIndex, ok := s.nodesIndices[parent]
	// Mark genesis block's parent as non existent.
	if !ok {
		parentIndex = NonExistentNode
	}

	n := &Node{
		slot:           slot,
		root:           root,
		graffiti:       graffiti,
		parent:         parentIndex,
		justifiedEpoch: justifiedEpoch,
		finalizedEpoch: finalizedEpoch,
		bestChild:      NonExistentNode,
		bestDescendant: NonExistentNode,
		weight:         0,
	}

	s.nodesIndices[root] = index
	s.nodes = append(s.nodes, n)

	// Update parent with the best child and descendent only if it's available.
	if n.parent != NonExistentNode {
		if err := s.updateBestChildAndDescendant(parentIndex, index); err != nil {
			return err
		}
	}

	// Update metrics.
	processedBlockCount.Inc()
	nodeCount.Set(float64(len(s.nodes)))

	return nil
}

// applyWeightChanges iterates backwards through the nodes in store. It checks all nodes parent
// and its best child. For each node, it updates the weight with input delta and
// back propagate the nodes delta to its parents delta. After scoring changes,
// the best child is then updated along with best descendant.
func (s *Store) applyWeightChanges(ctx context.Context, justifiedEpoch, finalizedEpoch types.Epoch, delta []int) error {
	ctx, span := trace.StartSpan(ctx, "protoArrayForkChoice.applyWeightChanges")
	defer span.End()

	// The length of the nodes can not be different than length of the delta.
	if len(s.nodes) != len(delta) {
		return errInvalidDeltaLength
	}

	// Update the justified / finalized epochs in store if necessary.
	if s.justifiedEpoch != justifiedEpoch || s.finalizedEpoch != finalizedEpoch {
		s.justifiedEpoch = justifiedEpoch
		s.finalizedEpoch = finalizedEpoch
	}

	// Iterate backwards through all index to node in store.
	for i := len(s.nodes) - 1; i >= 0; i-- {
		n := s.nodes[i]

		// There is no need to adjust the balances or manage parent of the zero hash, it
		// is an alias to the genesis block.
		if n.root == params.BeaconConfig().ZeroHash {
			continue
		}

		nodeDelta := delta[i]

		if nodeDelta < 0 {
			// A node's weight can not be negative but the delta can be negative.
			if int(n.weight)+nodeDelta < 0 {
				n.weight = 0
			} else {
				// Subtract node's weight.
				n.weight -= uint64(math.Abs(float64(nodeDelta)))
			}
		} else {
			// Add node's weight.
			n.weight += uint64(nodeDelta)
		}

		s.nodes[i] = n

		// Update parent's best child and descendent if the node has a known parent.
		if n.parent != NonExistentNode {
			// Protection against node parent index out of bound. This should not happen.
			if int(n.parent) >= len(delta) {
				return errInvalidParentDelta
			}
			// Back propagate the nodes delta to its parent.
			delta[n.parent] += nodeDelta
		}
	}

	for i := len(s.nodes) - 1; i >= 0; i-- {
		n := s.nodes[i]
		if n.parent != NonExistentNode {
			if int(n.parent) >= len(delta) {
				return errInvalidParentDelta
			}
			if err := s.updateBestChildAndDescendant(n.parent, uint64(i)); err != nil {
				return err
			}
		}
	}

	return nil
}

// updateBestChildAndDescendant updates parent node's best child and descendent.
// It looks at input parent node and input child node and potentially modifies parent's best
// child and best descendent indices.
// There are four outcomes:
// 1.)  The child is already the best child but it's now invalid due to a FFG change and should be removed.
// 2.)  The child is already the best child and the parent is updated with the new best descendant.
// 3.)  The child is not the best child but becomes the best child.
// 4.)  The child is not the best child and does not become best child.
func (s *Store) updateBestChildAndDescendant(parentIndex, childIndex uint64) error {

	// Protection against parent index out of bound, this should not happen.
	if parentIndex >= uint64(len(s.nodes)) {
		return errInvalidNodeIndex
	}
	parent := s.nodes[parentIndex]

	// Protection against child index out of bound, again this should not happen.
	if childIndex >= uint64(len(s.nodes)) {
		return errInvalidNodeIndex
	}
	child := s.nodes[childIndex]

	// Is the child viable to become head? Based on justification and finalization rules.
	childLeadsToViableHead, err := s.leadsToViableHead(child)
	if err != nil {
		return err
	}

	// Define 3 variables for the 3 outcomes mentioned above. This is to
	// set `parent.bestChild` and `parent.bestDescendant` to. These
	// aliases are to assist readability.
	changeToNone := []uint64{NonExistentNode, NonExistentNode}
	bestDescendant := child.bestDescendant
	if bestDescendant == NonExistentNode {
		bestDescendant = childIndex
	}
	changeToChild := []uint64{childIndex, bestDescendant}
	noChange := []uint64{parent.bestChild, parent.bestDescendant}
	var newParentChild []uint64

	if parent.bestChild != NonExistentNode {
		if parent.bestChild == childIndex && !childLeadsToViableHead {
			// If the child is already the best child of the parent but it's not viable for head,
			// we should remove it. (Outcome 1)
			newParentChild = changeToNone
		} else if parent.bestChild == childIndex {
			// If the child is already the best child of the parent, set it again to ensure best
			// descendent of the parent is updated. (Outcome 2)
			newParentChild = changeToChild
		} else {
			// Protection against parent's best child going out of bound.
			if parent.bestChild > uint64(len(s.nodes)) {
				return errInvalidBestDescendantIndex
			}
			bestChild := s.nodes[parent.bestChild]
			// Is current parent's best child viable to be head? Based on justification and finalization rules.
			bestChildLeadsToViableHead, err := s.leadsToViableHead(bestChild)
			if err != nil {
				return err
			}

			if childLeadsToViableHead && !bestChildLeadsToViableHead {
				// The child leads to a viable head, but the current parent's best child doesnt.
				newParentChild = changeToChild
			} else if !childLeadsToViableHead && bestChildLeadsToViableHead {
				// The child doesn't lead to a viable head, the current parent's best child does.
				newParentChild = noChange
			} else if child.weight == bestChild.weight {
				// If both are viable, compare their weights.
				// Tie-breaker of equal weights by root.
				if bytes.Compare(child.root[:], bestChild.root[:]) > 0 {
					newParentChild = changeToChild
				} else {
					newParentChild = noChange
				}
			} else {
				// Choose winner by weight.
				if child.weight > bestChild.weight {
					newParentChild = changeToChild
				} else {
					newParentChild = noChange
				}
			}
		}
	} else {
		if childLeadsToViableHead {
			// If parent doesn't have a best child and the child is viable.
			newParentChild = changeToChild
		} else {
			// If parent doesn't have a best child and the child is not viable.
			newParentChild = noChange
		}
	}

	// Update parent with the outcome.
	parent.bestChild = newParentChild[0]
	parent.bestDescendant = newParentChild[1]
	s.nodes[parentIndex] = parent

	return nil
}

// prune prunes the store with the new finalized root. The tree is only
// pruned if the input finalized root are different than the one in stored and
// the number of the nodes in store has met prune threshold.
func (s *Store) prune(ctx context.Context, finalizedRoot [32]byte) error {
	ctx, span := trace.StartSpan(ctx, "protoArrayForkChoice.prune")
	defer span.End()

	s.nodesLock.Lock()
	defer s.nodesLock.Unlock()

	// The node would have seen finalized root or else it'd
	// be able to prune it.
	finalizedIndex, ok := s.nodesIndices[finalizedRoot]
	if !ok {
		return errUnknownFinalizedRoot
	}

	// The number of the nodes has not met the prune threshold.
	// Pruning at small numbers incurs more cost than benefit.
	if finalizedIndex < s.pruneThreshold {
		return nil
	}

	// Remove the key/values from indices mapping on to be pruned nodes.
	// These nodes are before the finalized index.
	for i := uint64(0); i < finalizedIndex; i++ {
		if int(i) >= len(s.nodes) {
			return errInvalidNodeIndex
		}
		delete(s.nodesIndices, s.nodes[i].root)
	}

	// Finalized index can not be greater than the length of the node.
	if int(finalizedIndex) >= len(s.nodes) {
		return errors.New("invalid finalized index")
	}
	s.nodes = s.nodes[finalizedIndex:]

	// Adjust indices to node mapping.
	for k, v := range s.nodesIndices {
		s.nodesIndices[k] = v - finalizedIndex
	}

	// Iterate through existing nodes and adjust its parent/child indices with the newly pruned layout.
	for i, node := range s.nodes {
		if node.parent != NonExistentNode {
			// If the node's parent is less than finalized index, set it to non existent.
			if node.parent >= finalizedIndex {
				node.parent -= finalizedIndex
			} else {
				node.parent = NonExistentNode
			}
		}
		if node.bestChild != NonExistentNode {
			if node.bestChild < finalizedIndex {
				return errInvalidBestChildIndex
			}
			node.bestChild -= finalizedIndex
		}
		if node.bestDescendant != NonExistentNode {
			if node.bestDescendant < finalizedIndex {
				return errInvalidBestDescendantIndex
			}
			node.bestDescendant -= finalizedIndex
		}

		s.nodes[i] = node
	}

	prunedCount.Inc()

	return nil
}

// leadsToViableHead returns true if the node or the best descendent of the node is viable for head.
// Any node with diff finalized or justified epoch than the ones in fork choice store
// should not be viable to head.
func (s *Store) leadsToViableHead(node *Node) (bool, error) {
	var bestDescendentViable bool
	bestDescendentIndex := node.bestDescendant

	// If the best descendant is not part of the leaves.
	if bestDescendentIndex != NonExistentNode {
		// Protection against out of bound, best descendent index can not be
		// exceeds length of nodes list.
		if bestDescendentIndex >= uint64(len(s.nodes)) {
			return false, errInvalidBestDescendantIndex
		}

		bestDescendentNode := s.nodes[bestDescendentIndex]
		bestDescendentViable = s.viableForHead(bestDescendentNode)
	}

	// The node is viable as long as the best descendent is viable.
	return bestDescendentViable || s.viableForHead(node), nil
}

// viableForHead returns true if the node is viable to head.
// Any node with diff finalized or justified epoch than the ones in fork choice store
// should not be viable to head.
func (s *Store) viableForHead(node *Node) bool {
	// `node` is viable if its justified epoch and finalized epoch are the same as the one in `Store`.
	// It's also viable if we are in genesis epoch.
	justified := s.justifiedEpoch == node.justifiedEpoch || s.justifiedEpoch == 0
	finalized := s.finalizedEpoch == node.finalizedEpoch || s.finalizedEpoch == 0

	return justified && finalized
}<|MERGE_RESOLUTION|>--- conflicted
+++ resolved
@@ -230,7 +230,6 @@
 	return s.nodesIndices
 }
 
-<<<<<<< HEAD
 // ViableHeads returns all possible chain heads.
 func (s *Store) ViableHeads() []*Node {
 	s.nodesLock.RLock()
@@ -244,7 +243,8 @@
 	}
 
 	return heads
-=======
+}
+
 // ChainHeads returns all possible chain heads (leaves of fork choice tree).
 // Heads roots and heads slots are returned.
 func (s *Store) ChainHeads() ([][32]byte, []types.Slot) {
@@ -266,7 +266,6 @@
 	}
 
 	return headsRoots, headsSlots
->>>>>>> 0b06c48e
 }
 
 // head starts from justified root and then follows the best descendant links
