--- conflicted
+++ resolved
@@ -50,11 +50,8 @@
         "//shared/attestationutil:go_default_library",
         "//shared/bls:go_default_library",
         "//shared/bytesutil:go_default_library",
-<<<<<<< HEAD
+        "//shared/copyutil:go_default_library",
         "//shared/event:go_default_library",
-=======
-        "//shared/copyutil:go_default_library",
->>>>>>> 6eb00617
         "//shared/featureconfig:go_default_library",
         "//shared/interfaces:go_default_library",
         "//shared/mputil:go_default_library",
