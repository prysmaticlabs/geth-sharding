--- conflicted
+++ resolved
@@ -77,13 +77,8 @@
 		t.Fatalf("unable to get initial shard committees %v", err)
 	}
 
-<<<<<<< HEAD
-	if uint64(len(shardAndCommitteeArray)) != 2*params.GetBeaconConfig().CycleLength {
-		t.Errorf("shard committee slots are not as expected: %d instead of %d", len(shardAndCommitteeArray), 2*params.GetBeaconConfig().CycleLength)
-=======
-	if uint64(len(shardAndCommitteeArray)) != 3*params.GetConfig().CycleLength {
+	if uint64(len(shardAndCommitteeArray)) != 3*params.GetBeaconConfig().CycleLength {
 		t.Errorf("shard committee slots are not as expected: %d instead of %d", len(shardAndCommitteeArray), 3*params.GetConfig().CycleLength)
->>>>>>> 9e096302
 	}
 
 }
