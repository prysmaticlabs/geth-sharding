--- conflicted
+++ resolved
@@ -9,6 +9,11 @@
 	AltonaTestnet = &cli.BoolFlag{
 		Name:  "altona",
 		Usage: "This defines the flag through which we can run on the Altona Multiclient Testnet",
+	}
+	// MedallaTestnet flag for the multiclient eth2 testnet configuration.
+	MedallaTestnet = &cli.BoolFlag{
+		Name:  "medalla",
+		Usage: "This defines the flag through which we can run on the Medalla Multiclient Testnet",
 	}
 	devModeFlag = &cli.BoolFlag{
 		Name:  "dev",
@@ -141,17 +146,6 @@
 		Name:  "attestation-aggregation-force-maxcover",
 		Usage: "When enabled, forces --attestation-aggregation-strategy=max_cover setting.",
 	}
-<<<<<<< HEAD
-=======
-	altonaTestnet = &cli.BoolFlag{
-		Name:  "altona",
-		Usage: "This defines the flag through which we can run on the Altona Multiclient Testnet",
-	}
-	medallaTestnet = &cli.BoolFlag{
-		Name:  "medalla",
-		Usage: "This defines the flag through which we can run on the Medalla Multiclient Testnet",
-	}
->>>>>>> cc773a16
 	enableAccountsV2 = &cli.BoolFlag{
 		Name:  "enable-accounts-v2",
 		Usage: "Enables usage of v2 for Prysm validator accounts",
@@ -577,12 +571,8 @@
 	enableExternalSlasherProtectionFlag,
 	disableDomainDataCacheFlag,
 	waitForSyncedFlag,
-<<<<<<< HEAD
 	AltonaTestnet,
-=======
-	altonaTestnet,
-	medallaTestnet,
->>>>>>> cc773a16
+	MedallaTestnet,
 	enableAccountsV2,
 }...)
 
@@ -624,12 +614,8 @@
 	attestationAggregationStrategy,
 	newBeaconStateLocks,
 	forceMaxCoverAttestationAggregation,
-<<<<<<< HEAD
 	AltonaTestnet,
-=======
-	altonaTestnet,
-	medallaTestnet,
->>>>>>> cc773a16
+	MedallaTestnet,
 	batchBlockVerify,
 	initSyncVerbose,
 	enableFinalizedDepositsCache,
