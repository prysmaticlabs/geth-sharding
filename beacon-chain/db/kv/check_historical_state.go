--- conflicted
+++ resolved
@@ -11,12 +11,7 @@
 
 var historicalStateDeletedKey = []byte("historical-states-deleted")
 
-<<<<<<< HEAD
-func (kv *Store) ensureNewStateServiceCompatible(ctx context.Context) error {
-=======
-// HistoricalStatesDeleted verifies historical states exist in DB.
 func (kv *Store) HistoricalStatesDeleted(ctx context.Context) error {
->>>>>>> 24fc67a6
 	if featureconfig.Get().DisableNewStateMgmt {
 		return kv.db.Update(func(tx *bolt.Tx) error {
 			bkt := tx.Bucket(newStateServiceCompatibleBucket)
@@ -37,15 +32,9 @@
 	regenHistoricalStatesConfirmed := false
 	var err error
 	if historicalStateDeleted {
-<<<<<<< HEAD
-		actionText := "--disable-new-state-mgmt was used. To proceed without the flag, the db will need " +
-			"to generate and save historical states. This process may take a while, - do you want to proceed? (Y/N)"
-		deniedText := "Historical states will not be generated. Please continue use --disable-new-state-mgmt"
-=======
 		actionText := "--disable-new-state-mgmt was previously used and historical states cannot be found. To proceed without using the flag, the db will need " +
 			"to generate and re-save historical states. This process may take a while, - do you want to proceed? (Y/N)"
 		deniedText := "Historical states will not be generated. Please continue using --disable-new-state-mgmt"
->>>>>>> 24fc67a6
 
 		regenHistoricalStatesConfirmed, err = cmd.ConfirmAction(actionText, deniedText)
 		if err != nil {
