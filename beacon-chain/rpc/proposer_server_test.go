package rpc

import (
	"context"
	"crypto/rand"
	"math/big"
	"reflect"
	"strings"
	"testing"

	"github.com/gogo/protobuf/proto"
	"github.com/prysmaticlabs/go-bitfield"
	"github.com/prysmaticlabs/go-ssz"
	b "github.com/prysmaticlabs/prysm/beacon-chain/core/blocks"
	"github.com/prysmaticlabs/prysm/beacon-chain/core/helpers"
	"github.com/prysmaticlabs/prysm/beacon-chain/core/state"
	"github.com/prysmaticlabs/prysm/beacon-chain/db"
	"github.com/prysmaticlabs/prysm/beacon-chain/internal"
	pbp2p "github.com/prysmaticlabs/prysm/proto/beacon/p2p/v1"
	ethpb "github.com/prysmaticlabs/prysm/proto/eth/v1alpha1"
	"github.com/prysmaticlabs/prysm/shared/bls"
	"github.com/prysmaticlabs/prysm/shared/params"
	"github.com/prysmaticlabs/prysm/shared/testutil"
	"github.com/prysmaticlabs/prysm/shared/trieutil"
)

func init() {
	// Use minimal config to reduce test setup time.
	params.OverrideBeaconConfig(params.MinimalSpecConfig())
}

func TestProposeBlock_OK(t *testing.T) {
	db := internal.SetupDB(t)
	defer internal.TeardownDB(t, db)
	mockChain := &mockChainService{}
	ctx := context.Background()

	genesis := b.NewGenesisBlock([]byte{})
	if err := db.SaveBlock(genesis); err != nil {
		t.Fatalf("Could not save genesis block: %v", err)
	}

	numDeposits := params.BeaconConfig().MinGenesisActiveValidatorCount
	deposits, _ := testutil.SetupInitialDeposits(t, numDeposits)
	beaconState, err := state.GenesisBeaconState(deposits, 0, &ethpb.Eth1Data{})
	if err != nil {
		t.Fatalf("Could not instantiate genesis state: %v", err)
	}

	if err := db.UpdateChainHead(ctx, genesis, beaconState); err != nil {
		t.Fatalf("Could not save genesis state: %v", err)
	}

	proposerServer := &ProposerServer{
		chainService:    mockChain,
		beaconDB:        db,
		powChainService: &mockPOWChainService{},
	}
	req := &ethpb.BeaconBlock{
		Slot:       5,
		ParentRoot: []byte("parent-hash"),
	}
	if err := proposerServer.beaconDB.SaveBlock(req); err != nil {
		t.Fatal(err)
	}
	if _, err := proposerServer.ProposeBlock(context.Background(), req); err != nil {
		t.Errorf("Could not propose block correctly: %v", err)
	}
}

func TestComputeStateRoot_OK(t *testing.T) {
	db := internal.SetupDB(t)
	defer internal.TeardownDB(t, db)
	ctx := context.Background()
	helpers.ClearAllCaches()

	mockChain := &mockChainService{}

	deposits, privKeys := testutil.SetupInitialDeposits(t, 100)
	beaconState, err := state.GenesisBeaconState(deposits, 0, &ethpb.Eth1Data{})
	if err != nil {
		t.Fatalf("Could not instantiate genesis state: %v", err)
	}

	stateRoot, err := ssz.HashTreeRoot(beaconState)
	if err != nil {
		t.Fatalf("Could not hash genesis state: %v", err)
	}

	genesis := b.NewGenesisBlock(stateRoot[:])
	if err := db.SaveBlock(genesis); err != nil {
		t.Fatalf("Could not save genesis block: %v", err)
	}

	if err := db.UpdateChainHead(ctx, genesis, beaconState); err != nil {
		t.Fatalf("Could not save genesis state: %v", err)
	}

	parentRoot, err := ssz.SigningRoot(genesis)
	if err != nil {
		t.Fatalf("Could not get signing root %v", err)
	}

	proposerServer := &ProposerServer{
		chainService:    mockChain,
		beaconDB:        db,
		powChainService: &mockPOWChainService{},
	}

	req := &ethpb.BeaconBlock{
		ParentRoot: parentRoot[:],
		Slot:       1,
		Body: &ethpb.BeaconBlockBody{
			RandaoReveal:      nil,
			ProposerSlashings: nil,
			AttesterSlashings: nil,
			Eth1Data:          &ethpb.Eth1Data{},
		},
	}
	beaconState.Slot++
	randaoReveal, err := testutil.CreateRandaoReveal(beaconState, 0, privKeys)
	if err != nil {
		t.Error(err)
	}
	proposerIdx, err := helpers.BeaconProposerIndex(beaconState)
	if err != nil {
		t.Error(err)
	}
	beaconState.Slot--
	req.Body.RandaoReveal = randaoReveal[:]
	signingRoot, err := ssz.SigningRoot(req)
	if err != nil {
		t.Error(err)
	}
	currentEpoch := helpers.CurrentEpoch(beaconState)
	domain := helpers.Domain(beaconState, currentEpoch, params.BeaconConfig().DomainBeaconProposer)
	blockSig := privKeys[proposerIdx].Sign(signingRoot[:], domain).Marshal()
	req.Signature = blockSig[:]

	_, err = proposerServer.computeStateRoot(context.Background(), req)
	if err != nil {
		t.Error(err)
	}
}

func TestPendingAttestations_FiltersWithinInclusionDelay(t *testing.T) {
	helpers.ClearAllCaches()

	db := internal.SetupDB(t)
	defer internal.TeardownDB(t, db)
	// This test breaks if it doesnt use mainnet config
	params.OverrideBeaconConfig(params.MainnetConfig())
	defer params.OverrideBeaconConfig(params.MinimalSpecConfig())
	ctx := context.Background()
	validators := make([]*ethpb.Validator, params.BeaconConfig().MinGenesisActiveValidatorCount/8)
	for i := 0; i < len(validators); i++ {
		validators[i] = &ethpb.Validator{
			ExitEpoch: params.BeaconConfig().FarFutureEpoch,
		}
	}

	crosslinks := make([]*ethpb.Crosslink, params.BeaconConfig().ShardCount)
	for i := 0; i < len(crosslinks); i++ {
		crosslinks[i] = &ethpb.Crosslink{
			StartEpoch: 1,
			DataRoot:   params.BeaconConfig().ZeroHash[:],
		}
	}

	stateSlot := uint64(100)
	beaconState := &pbp2p.BeaconState{
		Slot: stateSlot,
		Fork: &pbp2p.Fork{
			CurrentVersion:  params.BeaconConfig().GenesisForkVersion,
			PreviousVersion: params.BeaconConfig().GenesisForkVersion,
		},
		Validators:                  validators,
		CurrentCrosslinks:           crosslinks,
		PreviousCrosslinks:          crosslinks,
		StartShard:                  100,
		RandaoMixes:                 make([][]byte, params.BeaconConfig().EpochsPerHistoricalVector),
		ActiveIndexRoots:            make([][]byte, params.BeaconConfig().EpochsPerHistoricalVector),
		FinalizedCheckpoint:         &ethpb.Checkpoint{},
		PreviousJustifiedCheckpoint: &ethpb.Checkpoint{},
		CurrentJustifiedCheckpoint:  &ethpb.Checkpoint{},
	}

	encoded, err := ssz.HashTreeRoot(beaconState.PreviousCrosslinks[0])
	if err != nil {
		t.Fatal(err)
	}

	att := &ethpb.Attestation{
		Data: &ethpb.AttestationData{
			Crosslink: &ethpb.Crosslink{
				Shard:      beaconState.Slot - params.BeaconConfig().MinAttestationInclusionDelay,
				DataRoot:   params.BeaconConfig().ZeroHash[:],
				ParentRoot: encoded[:]},
			Source: &ethpb.Checkpoint{},
			Target: &ethpb.Checkpoint{},
		},
		AggregationBits: bitfield.Bitlist{0xC0, 0xC0, 0xC0, 0xC0, 0x01},
		CustodyBits:     []byte{0x00, 0x00, 0x00, 0x00},
	}

	attestingIndices, err := helpers.AttestingIndices(beaconState, att.Data, att.AggregationBits)
	if err != nil {
		t.Error(err)
	}
	currentEpoch := helpers.CurrentEpoch(beaconState)
	domain := helpers.Domain(beaconState, currentEpoch, params.BeaconConfig().DomainAttestation)
	sigs := make([]*bls.Signature, len(attestingIndices))
	for i, indice := range attestingIndices {
		priv, err := bls.RandKey(rand.Reader)
		if err != nil {
			t.Error(err)
		}
		dataAndCustodyBit := &pbp2p.AttestationDataAndCustodyBit{
			Data:       att.Data,
			CustodyBit: false,
		}
		hashTreeRoot, err := ssz.HashTreeRoot(dataAndCustodyBit)
		if err != nil {
			t.Error(err)
		}
		beaconState.Validators[indice].PublicKey = priv.PublicKey().Marshal()[:]
		sigs[i] = priv.Sign(hashTreeRoot[:], domain)
	}
	att.Signature = bls.AggregateSignatures(sigs).Marshal()[:]

	proposerServer := &ProposerServer{
		operationService: &mockOperationService{
			pendingAttestations: []*ethpb.Attestation{att},
		},
		chainService: &mockChainService{},
		beaconDB:     db,
	}
	if err := db.SaveState(ctx, beaconState); err != nil {
		t.Fatal(err)
	}

	blk := &ethpb.BeaconBlock{
		Slot: beaconState.Slot,
	}

	if err := db.SaveBlock(blk); err != nil {
		t.Fatalf("failed to save block %v", err)
	}

	if err := db.UpdateChainHead(ctx, blk, beaconState); err != nil {
		t.Fatalf("couldnt update chainhead: %v", err)
	}

	atts, err := proposerServer.attestations(context.Background(), stateSlot)
	if err != nil {
		t.Fatalf("Unexpected error fetching pending attestations: %v", err)
	}
	if len(atts) == 0 {
		t.Error("Expected pending attestations list to be non-empty")
	}
}

func TestPendingAttestations_FiltersExpiredAttestations(t *testing.T) {
	db := internal.SetupDB(t)
	defer internal.TeardownDB(t, db)
	// This test breaks if it doesnt use mainnet config
	params.OverrideBeaconConfig(params.MainnetConfig())
	defer params.OverrideBeaconConfig(params.MinimalSpecConfig())
	ctx := context.Background()

	// Edge case: current slot is at the end of an epoch. The pending attestation
	// for the next slot should come from currentSlot + 1.
	currentSlot := helpers.StartSlot(
		10,
	) - 1

	expectedEpoch := uint64(100)
	crosslink := &ethpb.Crosslink{StartEpoch: 9, DataRoot: params.BeaconConfig().ZeroHash[:]}
	encoded, err := ssz.HashTreeRoot(crosslink)
	if err != nil {
		t.Fatal(err)
	}

	validators := make([]*ethpb.Validator, params.BeaconConfig().MinGenesisActiveValidatorCount/8)
	for i := 0; i < len(validators); i++ {
		validators[i] = &ethpb.Validator{
			ExitEpoch: params.BeaconConfig().FarFutureEpoch,
		}
	}

	beaconState := &pbp2p.BeaconState{
		Validators: validators,
		Slot:       currentSlot + params.BeaconConfig().MinAttestationInclusionDelay,
		Fork: &pbp2p.Fork{
			CurrentVersion:  params.BeaconConfig().GenesisForkVersion,
			PreviousVersion: params.BeaconConfig().GenesisForkVersion,
		},
		CurrentJustifiedCheckpoint: &ethpb.Checkpoint{
			Epoch: expectedEpoch,
		},
		PreviousJustifiedCheckpoint: &ethpb.Checkpoint{
			Epoch: expectedEpoch,
		},
		CurrentCrosslinks: []*ethpb.Crosslink{{
			StartEpoch: 9,
			DataRoot:   params.BeaconConfig().ZeroHash[:],
		}},
		RandaoMixes:       make([][]byte, params.BeaconConfig().EpochsPerHistoricalVector),
		ActiveIndexRoots:  make([][]byte, params.BeaconConfig().EpochsPerHistoricalVector),
		StateRoots:        make([][]byte, params.BeaconConfig().EpochsPerHistoricalVector),
		BlockRoots:        make([][]byte, params.BeaconConfig().EpochsPerHistoricalVector),
		LatestBlockHeader: &ethpb.BeaconBlockHeader{StateRoot: []byte{}},
	}

	att := &ethpb.Attestation{
		Data: &ethpb.AttestationData{
			Target:    &ethpb.Checkpoint{Epoch: 10},
			Source:    &ethpb.Checkpoint{Epoch: expectedEpoch},
			Crosslink: &ethpb.Crosslink{EndEpoch: 10, DataRoot: params.BeaconConfig().ZeroHash[:], ParentRoot: encoded[:]},
		},
		AggregationBits: bitfield.Bitlist{0xC0, 0xC0, 0xC0, 0xC0, 0x01},
	}
	attestingIndices, err := helpers.AttestingIndices(beaconState, att.Data, att.AggregationBits)
	if err != nil {
		t.Error(err)
	}
	domain := helpers.Domain(beaconState, expectedEpoch, params.BeaconConfig().DomainAttestation)
	sigs := make([]*bls.Signature, len(attestingIndices))
	for i, indice := range attestingIndices {
		priv, err := bls.RandKey(rand.Reader)
		if err != nil {
			t.Error(err)
		}
		dataAndCustodyBit := &pbp2p.AttestationDataAndCustodyBit{
			Data:       att.Data,
			CustodyBit: false,
		}
		hashTreeRoot, err := ssz.HashTreeRoot(dataAndCustodyBit)
		if err != nil {
			t.Error(err)
		}
		beaconState.Validators[indice].PublicKey = priv.PublicKey().Marshal()[:]
		sigs[i] = priv.Sign(hashTreeRoot[:], domain)
	}
	aggregateSig := bls.AggregateSignatures(sigs).Marshal()[:]
	att.Signature = aggregateSig

	att2 := proto.Clone(att).(*ethpb.Attestation)
	att3 := proto.Clone(att).(*ethpb.Attestation)

	opService := &mockOperationService{
		pendingAttestations: []*ethpb.Attestation{
			//Expired attestations
			{Data: &ethpb.AttestationData{
				Target: &ethpb.Checkpoint{Epoch: 10},
				Source: &ethpb.Checkpoint{Epoch: expectedEpoch},

				Crosslink: &ethpb.Crosslink{DataRoot: params.BeaconConfig().ZeroHash[:]},
			}},
			{Data: &ethpb.AttestationData{
				Target:    &ethpb.Checkpoint{Epoch: 10},
				Source:    &ethpb.Checkpoint{Epoch: expectedEpoch},
				Crosslink: &ethpb.Crosslink{DataRoot: params.BeaconConfig().ZeroHash[:]},
			}},
			{Data: &ethpb.AttestationData{
				Target:    &ethpb.Checkpoint{Epoch: 10},
				Source:    &ethpb.Checkpoint{Epoch: expectedEpoch},
				Crosslink: &ethpb.Crosslink{DataRoot: params.BeaconConfig().ZeroHash[:]},
			}},
			{Data: &ethpb.AttestationData{
				Target:    &ethpb.Checkpoint{Epoch: 10},
				Source:    &ethpb.Checkpoint{Epoch: expectedEpoch},
				Crosslink: &ethpb.Crosslink{DataRoot: params.BeaconConfig().ZeroHash[:]},
			}},
			{Data: &ethpb.AttestationData{
				Target:    &ethpb.Checkpoint{Epoch: 10},
				Source:    &ethpb.Checkpoint{Epoch: expectedEpoch},
				Crosslink: &ethpb.Crosslink{DataRoot: params.BeaconConfig().ZeroHash[:]},
			}},
			// Non-expired attestation with incorrect justified epoch
			{Data: &ethpb.AttestationData{
				Target:    &ethpb.Checkpoint{Epoch: 10},
				Source:    &ethpb.Checkpoint{Epoch: expectedEpoch - 1},
				Crosslink: &ethpb.Crosslink{DataRoot: params.BeaconConfig().ZeroHash[:]},
			}},
			// Non-expired attestations with correct justified epoch
			att,
			att2,
			att3,
		},
	}
	expectedNumberOfAttestations := 3
	proposerServer := &ProposerServer{
		operationService: opService,
		chainService:     &mockChainService{},
		beaconDB:         db,
	}

	if err := db.SaveState(ctx, beaconState); err != nil {
		t.Fatal(err)
	}

	blk := &ethpb.BeaconBlock{
		Slot: beaconState.Slot,
	}

	if err := db.SaveBlock(blk); err != nil {
		t.Fatalf("failed to save block %v", err)
	}

	if err := db.UpdateChainHead(ctx, blk, beaconState); err != nil {
		t.Fatalf("couldnt update chainhead: %v", err)
	}

	atts, err := proposerServer.attestations(context.Background(), currentSlot+params.BeaconConfig().MinAttestationInclusionDelay+1)
	if err != nil {
		t.Fatalf("Unexpected error fetching pending attestations: %v", err)
	}
	if len(atts) != expectedNumberOfAttestations {
		t.Errorf(
			"Expected pending attestations list length %d, but was %d",
			expectedNumberOfAttestations,
			len(atts),
		)
	}

	expectedAtts := []*ethpb.Attestation{
		{
			Data: &ethpb.AttestationData{
				Target:    &ethpb.Checkpoint{Epoch: 10},
				Source:    &ethpb.Checkpoint{Epoch: expectedEpoch},
				Crosslink: &ethpb.Crosslink{EndEpoch: 10, DataRoot: params.BeaconConfig().ZeroHash[:], ParentRoot: encoded[:]},
			},
			AggregationBits: bitfield.Bitlist{0xC0, 0xC0, 0xC0, 0xC0, 0x01},
			Signature:       aggregateSig,
		},
		{
			Data: &ethpb.AttestationData{
				Target:    &ethpb.Checkpoint{Epoch: 10},
				Source:    &ethpb.Checkpoint{Epoch: expectedEpoch},
				Crosslink: &ethpb.Crosslink{EndEpoch: 10, DataRoot: params.BeaconConfig().ZeroHash[:], ParentRoot: encoded[:]},
			},
			AggregationBits: bitfield.Bitlist{0xC0, 0xC0, 0xC0, 0xC0, 0x01},
			Signature:       aggregateSig,
		},
		{
			Data: &ethpb.AttestationData{
				Target:    &ethpb.Checkpoint{Epoch: 10},
				Source:    &ethpb.Checkpoint{Epoch: expectedEpoch},
				Crosslink: &ethpb.Crosslink{EndEpoch: 10, DataRoot: params.BeaconConfig().ZeroHash[:], ParentRoot: encoded[:]},
			},
			AggregationBits: bitfield.Bitlist{0xC0, 0xC0, 0xC0, 0xC0, 0x01},
			Signature:       aggregateSig,
		},
	}
	if !reflect.DeepEqual(atts, expectedAtts) {
		t.Error("Did not receive expected attestations")
	}
}

func TestPendingDeposits_UnknownBlockNum(t *testing.T) {
	p := &mockPOWChainService{
		latestBlockNumber: nil,
	}
	ps := ProposerServer{powChainService: p}

	_, err := ps.deposits(context.Background(), &ethpb.Eth1Data{})
	if err.Error() != "latest PoW block number is unknown" {
		t.Errorf("Received unexpected error: %v", err)
	}
}

func TestPendingDeposits_Eth1DataVoteOK(t *testing.T) {
	ctx := context.Background()

	height := big.NewInt(int64(params.BeaconConfig().Eth1FollowDistance))
	newHeight := big.NewInt(height.Int64() + 11000)
	p := &mockPOWChainService{
		latestBlockNumber: height,
		hashesByHeight: map[int][]byte{
			int(height.Int64()):    []byte("0x0"),
			int(newHeight.Int64()): []byte("0x1"),
		},
	}
	d := internal.SetupDB(t)

	var votes []*ethpb.Eth1Data

	vote := &ethpb.Eth1Data{
		BlockHash:    []byte("0x1"),
		DepositCount: 3,
	}
	for i := 0; i <= int(params.BeaconConfig().SlotsPerEth1VotingPeriod/2); i++ {
		votes = append(votes, vote)
	}

	beaconState := &pbp2p.BeaconState{
		Eth1Data: &ethpb.Eth1Data{
			BlockHash:    []byte("0x0"),
			DepositCount: 2,
		},
		Eth1DepositIndex: 2,
		Eth1DataVotes:    votes,
	}
	if err := d.SaveState(ctx, beaconState); err != nil {
		t.Fatal(err)
	}

	bs := &ProposerServer{
		beaconDB:        d,
		powChainService: p,
		chainService:    newMockChainService(),
	}

	blk := &ethpb.BeaconBlock{
		Body: &ethpb.BeaconBlockBody{Eth1Data: &ethpb.Eth1Data{}},
	}

	// It should also return the recent deposits after their follow window.
	p.latestBlockNumber = big.NewInt(0).Add(p.latestBlockNumber, big.NewInt(10000))
<<<<<<< HEAD
	eth1Height, err := bs.determineLatestETH1Height(ctx, beaconState, &ethpb.Eth1Data{})
=======
	eth1Height, err := bs.latestEth1Height(ctx, beaconState, &ethpb.Eth1Data{})
>>>>>>> 57d60d68
	if err != nil {
		t.Fatal(err)
	}

	if eth1Height.Cmp(height) != 0 {
		t.Errorf("Wanted Eth1 height of %d but got %d", height.Uint64(), eth1Height.Uint64())
	}

	newState, err := b.ProcessEth1DataInBlock(beaconState, blk)
	if err != nil {
		t.Fatal(err)
	}

	if proto.Equal(newState.Eth1Data, vote) {
		t.Errorf("eth1data in the state equal to vote, when not expected to"+
			"have majority: Got %v", vote)
	}

	blk = &ethpb.BeaconBlock{
		Body: &ethpb.BeaconBlockBody{Eth1Data: vote},
	}

<<<<<<< HEAD
	eth1Height, err = bs.determineLatestETH1Height(ctx, beaconState, vote)
=======
	eth1Height, err = bs.latestEth1Height(ctx, beaconState, vote)
>>>>>>> 57d60d68
	if err != nil {
		t.Fatal(err)
	}

	if eth1Height.Cmp(newHeight) != 0 {
		t.Errorf("Wanted Eth1 height of %d but got %d", newHeight.Uint64(), eth1Height.Uint64())
	}

	newState, err = b.ProcessEth1DataInBlock(beaconState, blk)
	if err != nil {
		t.Fatal(err)
	}

	if !proto.Equal(newState.Eth1Data, vote) {
		t.Errorf("eth1data in the state not of the expected kind: Got %v but wanted %v", newState.Eth1Data, vote)
	}
<<<<<<< HEAD

=======
>>>>>>> 57d60d68
}

func TestPendingDeposits_OutsideEth1FollowWindow(t *testing.T) {
	ctx := context.Background()

	height := big.NewInt(int64(params.BeaconConfig().Eth1FollowDistance))
	p := &mockPOWChainService{
		latestBlockNumber: height,
		hashesByHeight: map[int][]byte{
			int(height.Int64()): []byte("0x0"),
		},
	}
	d := internal.SetupDB(t)

	beaconState := &pbp2p.BeaconState{
		Eth1Data: &ethpb.Eth1Data{
			BlockHash: []byte("0x0"),
		},
		Eth1DepositIndex: 2,
	}
	if err := d.SaveState(ctx, beaconState); err != nil {
		t.Fatal(err)
	}

	var mockSig [96]byte
	var mockCreds [32]byte

	// Using the merkleTreeIndex as the block number for this test...
	readyDeposits := []*db.DepositContainer{
		{
			Index: 0,
			Deposit: &ethpb.Deposit{
				Data: &ethpb.Deposit_Data{
					PublicKey:             []byte("a"),
					Signature:             mockSig[:],
					WithdrawalCredentials: mockCreds[:],
				}},
		},
		{
			Index: 1,
			Deposit: &ethpb.Deposit{
				Data: &ethpb.Deposit_Data{
					PublicKey:             []byte("b"),
					Signature:             mockSig[:],
					WithdrawalCredentials: mockCreds[:],
				}},
		},
	}

	recentDeposits := []*db.DepositContainer{
		{
			Index: 2,
			Deposit: &ethpb.Deposit{
				Data: &ethpb.Deposit_Data{
					PublicKey:             []byte("c"),
					Signature:             mockSig[:],
					WithdrawalCredentials: mockCreds[:],
				}},
		},
		{
			Index: 3,
			Deposit: &ethpb.Deposit{
				Data: &ethpb.Deposit_Data{
					PublicKey:             []byte("d"),
					Signature:             mockSig[:],
					WithdrawalCredentials: mockCreds[:],
				}},
		},
	}
	depositTrie, err := trieutil.NewTrie(int(params.BeaconConfig().DepositContractTreeDepth))
	if err != nil {
		t.Fatalf("could not setup deposit trie: %v", err)
	}
	for _, dp := range append(readyDeposits, recentDeposits...) {
		depositHash, err := ssz.HashTreeRoot(dp.Deposit.Data)
		if err != nil {
			t.Fatalf("Unable to determine hashed value of deposit %v", err)
		}

		if err := depositTrie.InsertIntoTrie(depositHash[:], int(dp.Index)); err != nil {
			t.Fatalf("Unable to insert deposit into trie %v", err)
		}

		d.InsertDeposit(ctx, dp.Deposit, big.NewInt(int64(dp.Index)), dp.Index, depositTrie.Root())
	}
	for _, dp := range recentDeposits {
		d.InsertPendingDeposit(ctx, dp.Deposit, big.NewInt(int64(dp.Index)), dp.Index, depositTrie.Root())
	}

	bs := &ProposerServer{
		beaconDB:        d,
		powChainService: p,
		chainService:    newMockChainService(),
	}

	deposits, err := bs.deposits(ctx, &ethpb.Eth1Data{})
	if err != nil {
		t.Fatal(err)
	}
	if len(deposits) != 0 {
		t.Errorf("Received unexpected list of deposits: %+v, wanted: 0", len(deposits))
	}

	// It should also return the recent deposits after their follow window.
	p.latestBlockNumber = big.NewInt(0).Add(p.latestBlockNumber, big.NewInt(10000))
	deposits, err = bs.deposits(ctx, &ethpb.Eth1Data{})
	if err != nil {
		t.Fatal(err)
	}
	if len(deposits) != len(recentDeposits) {
		t.Errorf(
			"Received unexpected number of pending deposits: %d, wanted: %d",
			len(deposits),
			len(recentDeposits),
		)
	}
}

func TestPendingDeposits_CantReturnBelowStateEth1DepositIndex(t *testing.T) {
	ctx := context.Background()

	height := big.NewInt(int64(params.BeaconConfig().Eth1FollowDistance))
	p := &mockPOWChainService{
		latestBlockNumber: height,
		hashesByHeight: map[int][]byte{
			int(height.Int64()): []byte("0x0"),
		},
	}
	d := internal.SetupDB(t)

	beaconState := &pbp2p.BeaconState{
		Eth1Data: &ethpb.Eth1Data{
			BlockHash: []byte("0x0"),
		},
		Eth1DepositIndex: 10,
	}
	if err := d.SaveState(ctx, beaconState); err != nil {
		t.Fatal(err)
	}

	var mockSig [96]byte
	var mockCreds [32]byte

	readyDeposits := []*db.DepositContainer{
		{
			Index: 0,
			Deposit: &ethpb.Deposit{
				Data: &ethpb.Deposit_Data{
					PublicKey:             []byte("a"),
					Signature:             mockSig[:],
					WithdrawalCredentials: mockCreds[:],
				}},
		},
		{
			Index: 1,
			Deposit: &ethpb.Deposit{
				Data: &ethpb.Deposit_Data{
					PublicKey:             []byte("b"),
					Signature:             mockSig[:],
					WithdrawalCredentials: mockCreds[:],
				}},
		},
	}

	var recentDeposits []*db.DepositContainer
	for i := 2; i < 16; i++ {
		recentDeposits = append(recentDeposits, &db.DepositContainer{
			Index: i,
			Deposit: &ethpb.Deposit{
				Data: &ethpb.Deposit_Data{
					PublicKey:             []byte{byte(i)},
					Signature:             mockSig[:],
					WithdrawalCredentials: mockCreds[:],
				}},
		})
	}
	depositTrie, err := trieutil.NewTrie(int(params.BeaconConfig().DepositContractTreeDepth))
	if err != nil {
		t.Fatalf("could not setup deposit trie: %v", err)
	}
	for _, dp := range append(readyDeposits, recentDeposits...) {
		depositHash, err := ssz.HashTreeRoot(dp.Deposit.Data)
		if err != nil {
			t.Fatalf("Unable to determine hashed value of deposit %v", err)
		}

		if err := depositTrie.InsertIntoTrie(depositHash[:], int(dp.Index)); err != nil {
			t.Fatalf("Unable to insert deposit into trie %v", err)
		}

		d.InsertDeposit(ctx, dp.Deposit, big.NewInt(int64(dp.Index)), dp.Index, depositTrie.Root())
	}
	for _, dp := range recentDeposits {
		d.InsertPendingDeposit(ctx, dp.Deposit, big.NewInt(int64(dp.Index)), dp.Index, depositTrie.Root())
	}

	bs := &ProposerServer{
		beaconDB:        d,
		powChainService: p,
		chainService:    newMockChainService(),
	}

	// It should also return the recent deposits after their follow window.
	p.latestBlockNumber = big.NewInt(0).Add(p.latestBlockNumber, big.NewInt(10000))
	deposits, err := bs.deposits(ctx, &ethpb.Eth1Data{})
	if err != nil {
		t.Fatal(err)
	}

	expectedDeposits := 6
	if len(deposits) != expectedDeposits {
		t.Errorf(
			"Received unexpected number of pending deposits: %d, wanted: %d",
			len(deposits),
			expectedDeposits,
		)
	}
}

func TestPendingDeposits_CantReturnMoreThanMax(t *testing.T) {
	ctx := context.Background()

	height := big.NewInt(int64(params.BeaconConfig().Eth1FollowDistance))
	p := &mockPOWChainService{
		latestBlockNumber: height,
		hashesByHeight: map[int][]byte{
			int(height.Int64()): []byte("0x0"),
		},
	}
	d := internal.SetupDB(t)

	beaconState := &pbp2p.BeaconState{
		Eth1Data: &ethpb.Eth1Data{
			BlockHash: []byte("0x0"),
		},
		Eth1DepositIndex: 2,
	}
	if err := d.SaveState(ctx, beaconState); err != nil {
		t.Fatal(err)
	}
	var mockSig [96]byte
	var mockCreds [32]byte

	readyDeposits := []*db.DepositContainer{
		{
			Index: 0,
			Deposit: &ethpb.Deposit{
				Data: &ethpb.Deposit_Data{
					PublicKey:             []byte("a"),
					Signature:             mockSig[:],
					WithdrawalCredentials: mockCreds[:],
				}},
		},
		{
			Index: 1,
			Deposit: &ethpb.Deposit{
				Data: &ethpb.Deposit_Data{
					PublicKey:             []byte("b"),
					Signature:             mockSig[:],
					WithdrawalCredentials: mockCreds[:],
				}},
		},
	}

	var recentDeposits []*db.DepositContainer
	for i := 2; i < 22; i++ {
		recentDeposits = append(recentDeposits, &db.DepositContainer{
			Index: i,
			Deposit: &ethpb.Deposit{
				Data: &ethpb.Deposit_Data{
					PublicKey:             []byte{byte(i)},
					Signature:             mockSig[:],
					WithdrawalCredentials: mockCreds[:],
				}},
		})
	}
	depositTrie, err := trieutil.NewTrie(int(params.BeaconConfig().DepositContractTreeDepth))
	if err != nil {
		t.Fatalf("could not setup deposit trie: %v", err)
	}
	for _, dp := range append(readyDeposits, recentDeposits...) {
		depositHash, err := ssz.HashTreeRoot(dp.Deposit.Data)
		if err != nil {
			t.Fatalf("Unable to determine hashed value of deposit %v", err)
		}

		if err := depositTrie.InsertIntoTrie(depositHash[:], int(dp.Index)); err != nil {
			t.Fatalf("Unable to insert deposit into trie %v", err)
		}

		d.InsertDeposit(ctx, dp.Deposit, big.NewInt(int64(dp.Index)), dp.Index, depositTrie.Root())
	}
	for _, dp := range recentDeposits {
		d.InsertPendingDeposit(ctx, dp.Deposit, big.NewInt(int64(dp.Index)), dp.Index, depositTrie.Root())
	}

	bs := &ProposerServer{
		beaconDB:        d,
		powChainService: p,
		chainService:    newMockChainService(),
	}

	// It should also return the recent deposits after their follow window.
	p.latestBlockNumber = big.NewInt(0).Add(p.latestBlockNumber, big.NewInt(10000))
	deposits, err := bs.deposits(ctx, &ethpb.Eth1Data{})
	if err != nil {
		t.Fatal(err)
	}
	if len(deposits) != int(params.BeaconConfig().MaxDeposits) {
		t.Errorf(
			"Received unexpected number of pending deposits: %d, wanted: %d",
			len(deposits),
			int(params.BeaconConfig().MaxDeposits),
		)
	}
}

func TestEth1Data_EmptyVotesFetchBlockHashFailure(t *testing.T) {
	db := internal.SetupDB(t)
	defer internal.TeardownDB(t, db)
	ctx := context.Background()

	proposerServer := &ProposerServer{
		beaconDB: db,
		powChainService: &faultyPOWChainService{
			hashesByHeight: make(map[int][]byte),
		},
	}
	beaconState := &pbp2p.BeaconState{
		Eth1Data: &ethpb.Eth1Data{
			BlockHash: []byte{'a'},
		},
		Eth1DataVotes: []*ethpb.Eth1Data{},
	}
	if err := proposerServer.beaconDB.SaveState(ctx, beaconState); err != nil {
		t.Fatal(err)
	}
	want := "could not fetch ETH1_FOLLOW_DISTANCE ancestor"
	if _, err := proposerServer.eth1Data(context.Background(), beaconState.Slot+1); !strings.Contains(err.Error(), want) {
		t.Errorf("Expected error %v, received %v", want, err)
	}
}

func TestDefaultEth1Data_NoBlockExists(t *testing.T) {
	beaconDB := internal.SetupDB(t)
	defer internal.TeardownDB(t, beaconDB)
	ctx := context.Background()

	height := big.NewInt(int64(params.BeaconConfig().Eth1FollowDistance))
	deps := []*db.DepositContainer{
		{
			Index: 0,
			Block: big.NewInt(1000),
			Deposit: &ethpb.Deposit{
				Data: &ethpb.Deposit_Data{
					PublicKey:             []byte("a"),
					Signature:             mockSig[:],
					WithdrawalCredentials: mockCreds[:],
				}},
		},
		{
			Index: 1,
			Block: big.NewInt(1200),
			Deposit: &ethpb.Deposit{
				Data: &ethpb.Deposit_Data{
					PublicKey:             []byte("b"),
					Signature:             mockSig[:],
					WithdrawalCredentials: mockCreds[:],
				}},
		},
	}
	depositTrie, err := trieutil.NewTrie(int(params.BeaconConfig().DepositContractTreeDepth))
	if err != nil {
		t.Fatalf("could not setup deposit trie: %v", err)
	}
	for _, dp := range deps {
		beaconDB.InsertDeposit(context.Background(), dp.Deposit, dp.Block, dp.Index, depositTrie.Root())
	}

	powChainService := &mockPOWChainService{
		latestBlockNumber: height,
		hashesByHeight: map[int][]byte{
			0:   []byte("hash0"),
			476: []byte("hash1024"),
		},
	}
	proposerServer := &ProposerServer{
		beaconDB:        beaconDB,
		powChainService: powChainService,
	}

	defEth1Data := &ethpb.Eth1Data{
		DepositCount: 10,
		BlockHash:    []byte{'t', 'e', 's', 't'},
		DepositRoot:  []byte{'r', 'o', 'o', 't'},
	}

	powChainService.eth1Data = defEth1Data

	result, err := proposerServer.defaultEth1DataResponse(ctx, big.NewInt(1500))
	if err != nil {
		t.Fatal(err)
	}

	if !proto.Equal(result, defEth1Data) {
		t.Errorf("Did not receive default eth1data. Wanted %v but Got %v", defEth1Data, result)
	}
}

// TODO(2312): Add more tests for edge cases and better coverage.
func TestEth1Data(t *testing.T) {
	beaconDB := internal.SetupDB(t)
	defer internal.TeardownDB(t, beaconDB)

	slot := uint64(10000)

	ps := &ProposerServer{
		powChainService: &mockPOWChainService{
			blockNumberByHeight: map[uint64]*big.Int{
				60000: big.NewInt(4096),
			},
			hashesByHeight: map[int][]byte{
				3072: []byte("3072"),
			},
			eth1Data: &ethpb.Eth1Data{
				DepositCount: 55,
			},
		},
		beaconDB: beaconDB,
	}

	ctx := context.Background()
	eth1Data, err := ps.eth1Data(ctx, slot)
	if err != nil {
		t.Fatal(err)
	}

	if eth1Data.DepositCount != 55 {
		t.Error("Expected deposit count to be 55")
	}
}

func Benchmark_Eth1Data(b *testing.B) {
	beaconDB := internal.SetupDB(b)
	defer internal.TeardownDB(b, beaconDB)
	ctx := context.Background()

	hashesByHeight := make(map[int][]byte)

	beaconState := &pbp2p.BeaconState{
		Eth1DataVotes: []*ethpb.Eth1Data{},
		Eth1Data: &ethpb.Eth1Data{
			BlockHash: []byte("stub"),
		},
	}
	var mockSig [96]byte
	var mockCreds [32]byte
	deposits := []*db.DepositContainer{
		{
			Index: 0,
			Deposit: &ethpb.Deposit{
				Data: &ethpb.Deposit_Data{
					PublicKey:             []byte("a"),
					Signature:             mockSig[:],
					WithdrawalCredentials: mockCreds[:],
				}},
		},
		{
			Index: 1,
			Deposit: &ethpb.Deposit{
				Data: &ethpb.Deposit_Data{
					PublicKey:             []byte("b"),
					Signature:             mockSig[:],
					WithdrawalCredentials: mockCreds[:],
				}},
		},
	}

	for i, dp := range deposits {
		var root [32]byte
		copy(root[:], []byte{'d', 'e', 'p', 'o', 's', 'i', 't', byte(i)})
		beaconDB.InsertDeposit(ctx, dp.Deposit, big.NewInt(int64(dp.Index)), dp.Index, root)
	}
	numOfVotes := 1000
	for i := 0; i < numOfVotes; i++ {
		blockhash := []byte{'b', 'l', 'o', 'c', 'k', byte(i)}
		deposit := []byte{'d', 'e', 'p', 'o', 's', 'i', 't', byte(i)}
		beaconState.Eth1DataVotes = append(beaconState.Eth1DataVotes, &ethpb.Eth1Data{
			BlockHash:   blockhash,
			DepositRoot: deposit,
		})
		hashesByHeight[i] = blockhash
	}
	hashesByHeight[numOfVotes+1] = []byte("stub")

	if err := beaconDB.SaveState(ctx, beaconState); err != nil {
		b.Fatal(err)
	}
	currentHeight := params.BeaconConfig().Eth1FollowDistance + 5
	proposerServer := &ProposerServer{
		beaconDB: beaconDB,
		powChainService: &mockPOWChainService{
			latestBlockNumber: big.NewInt(int64(currentHeight)),
			hashesByHeight:    hashesByHeight,
		},
	}
	b.ResetTimer()
	for i := 0; i < b.N; i++ {
		_, err := proposerServer.eth1Data(context.Background(), beaconState.Slot+1)
		if err != nil {
			b.Fatal(err)
		}
	}
}<|MERGE_RESOLUTION|>--- conflicted
+++ resolved
@@ -518,11 +518,7 @@
 
 	// It should also return the recent deposits after their follow window.
 	p.latestBlockNumber = big.NewInt(0).Add(p.latestBlockNumber, big.NewInt(10000))
-<<<<<<< HEAD
-	eth1Height, err := bs.determineLatestETH1Height(ctx, beaconState, &ethpb.Eth1Data{})
-=======
 	eth1Height, err := bs.latestEth1Height(ctx, beaconState, &ethpb.Eth1Data{})
->>>>>>> 57d60d68
 	if err != nil {
 		t.Fatal(err)
 	}
@@ -545,11 +541,7 @@
 		Body: &ethpb.BeaconBlockBody{Eth1Data: vote},
 	}
 
-<<<<<<< HEAD
-	eth1Height, err = bs.determineLatestETH1Height(ctx, beaconState, vote)
-=======
 	eth1Height, err = bs.latestEth1Height(ctx, beaconState, vote)
->>>>>>> 57d60d68
 	if err != nil {
 		t.Fatal(err)
 	}
@@ -566,10 +558,6 @@
 	if !proto.Equal(newState.Eth1Data, vote) {
 		t.Errorf("eth1data in the state not of the expected kind: Got %v but wanted %v", newState.Eth1Data, vote)
 	}
-<<<<<<< HEAD
-
-=======
->>>>>>> 57d60d68
 }
 
 func TestPendingDeposits_OutsideEth1FollowWindow(t *testing.T) {
