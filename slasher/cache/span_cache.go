--- conflicted
+++ resolved
@@ -3,11 +3,6 @@
 import (
 	"github.com/prometheus/client_golang/prometheus"
 	"github.com/prometheus/client_golang/prometheus/promauto"
-<<<<<<< HEAD
-	"github.com/prysmaticlabs/eth2-types"
-	slashertypes "github.com/prysmaticlabs/prysm/slasher/detection/attestations/types"
-=======
->>>>>>> f9303ca2
 )
 
 var (
@@ -22,68 +17,4 @@
 		Name: "epoch_spans_cache_miss",
 		Help: "The total number of cache misses on the epoch spans cache.",
 	})
-<<<<<<< HEAD
-)
-
-// EpochSpansCache is used to store the spans needed on a per-epoch basis for slashing detection.
-type EpochSpansCache struct {
-	cache *lru.Cache
-}
-
-// NewEpochSpansCache initializes the map and underlying cache.
-func NewEpochSpansCache(size int, onEvicted func(key interface{}, value interface{})) (*EpochSpansCache, error) {
-	if size != 0 {
-		epochSpansCacheSize = size
-	}
-	cache, err := lru.NewWithEvict(epochSpansCacheSize, onEvicted)
-	if err != nil {
-		return nil, err
-	}
-	return &EpochSpansCache{cache: cache}, nil
-}
-
-// Get returns an ok bool and the cached value for the requested epoch key, if any.
-func (c *EpochSpansCache) Get(epoch types.Epoch) (map[types.Epoch]slashertypes.Span, bool) {
-	item, exists := c.cache.Get(epoch)
-	if exists && item != nil {
-		epochSpansCacheHit.Inc()
-		return item.(map[types.Epoch]slashertypes.Span), true
-	}
-
-	epochSpansCacheMiss.Inc()
-	return make(map[types.Epoch]slashertypes.Span), false
-}
-
-// Set the response in the cache.
-func (c *EpochSpansCache) Set(epoch types.Epoch, epochSpans map[types.Epoch]slashertypes.Span) {
-	_ = c.cache.Add(epoch, epochSpans)
-}
-
-// Delete removes an epoch from the cache and returns if it existed or not.
-// Performs the onEviction function before removal.
-func (c *EpochSpansCache) Delete(epoch types.Epoch) bool {
-	return c.cache.Remove(epoch)
-}
-
-// PruneOldest removes the oldest key from the span cache, calling its OnEvict function.
-func (c *EpochSpansCache) PruneOldest() uint64 {
-	if c.cache.Len() == epochSpansCacheSize {
-		epoch, _, _ := c.cache.RemoveOldest()
-		return epoch.(uint64)
-	}
-	return 0
-}
-
-// Has returns true if the key exists in the cache.
-func (c *EpochSpansCache) Has(epoch types.Epoch) bool {
-	return c.cache.Contains(epoch)
-}
-
-// Purge removes all keys from the SpanCache and evicts all current data.
-func (c *EpochSpansCache) Purge() {
-	log.Info("Saving all cached data to DB, please wait for completion.")
-	c.cache.Purge()
-}
-=======
-)
->>>>>>> f9303ca2
+)