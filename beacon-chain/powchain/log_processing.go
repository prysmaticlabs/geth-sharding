--- conflicted
+++ resolved
@@ -98,29 +98,24 @@
 		}
 	}
 
+	// We always store all historical deposits in the DB.
+	w.beaconDB.InsertDeposit(w.ctx, deposit, big.NewInt(int64(depositLog.BlockNumber)))
+
+	if !w.chainStarted {
+		w.chainStartDeposits = append(w.chainStartDeposits, depositData)
+	} else {
+		w.beaconDB.InsertPendingDeposit(w.ctx, deposit, big.NewInt(int64(depositLog.BlockNumber)))
+	}
 	if validData {
 		log.WithFields(logrus.Fields{
 			"publicKey":       fmt.Sprintf("%#x", depositInput.Pubkey),
 			"merkleTreeIndex": index,
 		}).Info("Deposit registered from deposit contract")
-	}
-
-	// We always store all historical deposits in the DB.
-	w.beaconDB.InsertDeposit(w.ctx, deposit, big.NewInt(int64(depositLog.BlockNumber)))
-
-	if !w.chainStarted {
-		w.chainStartDeposits = append(w.chainStartDeposits, depositData)
 	} else {
-		w.beaconDB.InsertPendingDeposit(w.ctx, deposit, big.NewInt(int64(depositLog.BlockNumber)))
-	}
-<<<<<<< HEAD
-=======
-	log.WithFields(logrus.Fields{
-		"publicKey":       fmt.Sprintf("%#x", depositInput.Pubkey),
-		"merkleTreeIndex": index,
-		"valid":           validData,
-	}).Info("Deposit registered from deposit contract")
->>>>>>> 2fbcfff6
+		log.WithFields(logrus.Fields{
+			"merkleTreeIndex": index,
+		}).Info("Invalid deposit registered in deposit contract")
+	}
 	validDepositsCount.Inc()
 }
 
