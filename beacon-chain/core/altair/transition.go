--- conflicted
+++ resolved
@@ -5,22 +5,25 @@
 	"fmt"
 
 	"github.com/pkg/errors"
-<<<<<<< HEAD
+	types "github.com/prysmaticlabs/eth2-types"
 	ethpb "github.com/prysmaticlabs/ethereumapis/eth/v1alpha1"
+	"github.com/prysmaticlabs/prysm/beacon-chain/cache"
 	b "github.com/prysmaticlabs/prysm/beacon-chain/core/blocks"
-=======
-	types "github.com/prysmaticlabs/eth2-types"
-	"github.com/prysmaticlabs/prysm/beacon-chain/cache"
->>>>>>> 4b4c2b97
 	e "github.com/prysmaticlabs/prysm/beacon-chain/core/epoch"
 	"github.com/prysmaticlabs/prysm/beacon-chain/core/epoch/precompute"
 	coreState "github.com/prysmaticlabs/prysm/beacon-chain/core/state"
 	iface "github.com/prysmaticlabs/prysm/beacon-chain/state/interface"
-<<<<<<< HEAD
 	"github.com/prysmaticlabs/prysm/shared/bls"
 	"github.com/prysmaticlabs/prysm/shared/traceutil"
+	log "github.com/sirupsen/logrus"
 	"go.opencensus.io/trace"
 )
+
+// SkipSlotCache exists for the unlikely scenario that is a large gap between the head state and
+// the current slot. If the beacon chain were ever to be stalled for several epochs, it may be
+// difficult or impossible to compute the appropriate beacon state for assignments within a
+// reasonable amount of time.
+var SkipSlotCache = cache.NewSkipSlotCache()
 
 // ProcessBlockNoVerifyAnySig creates a new, modified beacon state by applying block operation
 // transformations as defined in the Ethereum Serenity specification. It does not validate
@@ -118,14 +121,13 @@
 	// Copy state to avoid mutating the state reference.
 	state = state.Copy()
 
-	// TODO(): Enable skip slop cache here.
-	state, err = ProcessSlots(ctx, state, signed.Block.Slot)
+	state, err := ProcessSlots(ctx, state, signed.Block.Slot)
 	if err != nil {
 		return [32]byte{}, errors.Wrap(err, "could not process slot")
 	}
 
 	// Execute per block transition.
-	state, err := ProcessBlockForStateRoot(ctx, state, signed)
+	state, err = ProcessBlockForStateRoot(ctx, state, signed)
 	if err != nil {
 		return [32]byte{}, errors.Wrap(err, "could not process block")
 	}
@@ -248,18 +250,6 @@
 	}
 	return state, nil
 }
-=======
-	"github.com/prysmaticlabs/prysm/shared/traceutil"
-	log "github.com/sirupsen/logrus"
-	"go.opencensus.io/trace"
-)
-
-// SkipSlotCache exists for the unlikely scenario that is a large gap between the head state and
-// the current slot. If the beacon chain were ever to be stalled for several epochs, it may be
-// difficult or impossible to compute the appropriate beacon state for assignments within a
-// reasonable amount of time.
-var SkipSlotCache = cache.NewSkipSlotCache()
->>>>>>> 4b4c2b97
 
 // ProcessEpoch describes the per epoch operations that are performed on the beacon state.
 // It's optimized by pre computing validator attested info and epoch total/attested balances upfront.
