--- conflicted
+++ resolved
@@ -215,13 +215,8 @@
 			DepositRoot: []byte{1, 2, 3, 4, 5},
 			BlockRoot:   []byte{6, 7, 8, 9, 10},
 		},
-<<<<<<< HEAD
-		ParentRootHash32: parentRoot[:],
-		Slot:             0,
-=======
 		ParentBlockRoot: parentRoot[:],
-		Slot:            params.BeaconConfig().GenesisSlot,
->>>>>>> f0c45f50
+		Slot:            0,
 	}
 	attestation := &pb.Attestation{
 		Data: &pb.AttestationData{
@@ -295,26 +290,16 @@
 			DepositRoot: []byte{1, 2, 3, 4, 5},
 			BlockRoot:   []byte{6, 7, 8, 9, 10},
 		},
-<<<<<<< HEAD
-		ParentRootHash32: parentRoot[:],
+		ParentBlockRoot: parentRoot[:],
 		Slot:             1,
-=======
-		ParentBlockRoot: parentRoot[:],
-		Slot:            params.BeaconConfig().GenesisSlot + 1,
->>>>>>> f0c45f50
 	}
 
 	responseBlock1 := &pb.BeaconBlockResponse{
 		Block: data1,
 		Attestation: &pb.Attestation{
 			Data: &pb.AttestationData{
-<<<<<<< HEAD
-				CrosslinkDataRootHash32: []byte{},
-				Slot:                    0,
-=======
 				CrosslinkDataRoot: []byte{},
-				Slot:              params.BeaconConfig().GenesisSlot,
->>>>>>> f0c45f50
+				Slot:              0,
 			},
 		},
 	}
