package sync

import (
	"context"
	"fmt"

	"github.com/prysmaticlabs/prysm/beacon-chain/types"
	pb "github.com/prysmaticlabs/prysm/proto/beacon/p2p/v1"
	"github.com/prysmaticlabs/prysm/shared/p2p"
	"github.com/sirupsen/logrus"
)

var log = logrus.WithField("prefix", "sync")

// Service is the gateway and the bridge between the p2p network and the local beacon chain.
// In broad terms, a new block is synced in 4 steps:
//     1. Receive a block hash from a peer
//     2. Request the block for the hash from the network
//     3. Receive the block
//     4. Forward block to the beacon service for full validation
//
//  In addition, Service will handle the following responsibilities:
//     *  Decide which messages are forwarded to other peers
//     *  Filter redundant data and unwanted data
//     *  Drop peers that send invalid data
//     *  Throttle incoming requests
type Service struct {
<<<<<<< HEAD
	ctx                  context.Context
	cancel               context.CancelFunc
	p2p                  types.P2P
	chainService         types.ChainService
	announceBlockHashBuf chan p2p.Message
	blockBuf             chan p2p.Message
	crystallizedStateBuf chan p2p.Message
=======
	ctx                         context.Context
	cancel                      context.CancelFunc
	p2p                         types.P2P
	chainService                types.ChainService
	announceBlockHashBuf        chan p2p.Message
	blockBuf                    chan p2p.Message
	announceCrystallizedHashBuf chan p2p.Message
	crystallizedStateBuf        chan p2p.Message
	announceActiveHashBuf       chan p2p.Message
	activeStateBuf              chan p2p.Message
>>>>>>> 2c4bfeee
}

// Config allows the channel's buffer sizes to be changed.
type Config struct {
<<<<<<< HEAD
	HashBufferSize              int
	BlockBufferSize             int
	CrystallizedStateBufferSize int
=======
	BlockHashBufferSize             int
	BlockBufferSize                 int
	ActiveStateHashBufferSize       int
	ActiveStateBufferSize           int
	CrystallizedStateHashBufferSize int
	CrystallizedStateBufferSize     int
>>>>>>> 2c4bfeee
}

// DefaultConfig provides the default configuration for a sync service.
func DefaultConfig() Config {
<<<<<<< HEAD
	return Config{100, 100, 100}
=======
	return Config{100, 100, 100, 100, 100, 100}
>>>>>>> 2c4bfeee
}

// NewSyncService accepts a context and returns a new Service.
func NewSyncService(ctx context.Context, cfg Config, beaconp2p types.P2P, cs types.ChainService) *Service {
	ctx, cancel := context.WithCancel(ctx)
	return &Service{
<<<<<<< HEAD
		ctx:                  ctx,
		cancel:               cancel,
		p2p:                  beaconp2p,
		chainService:         cs,
		announceBlockHashBuf: make(chan p2p.Message, cfg.HashBufferSize),
		blockBuf:             make(chan p2p.Message, cfg.BlockBufferSize),
		crystallizedStateBuf: make(chan p2p.Message, cfg.CrystallizedStateBufferSize),
=======
		ctx:                         ctx,
		cancel:                      cancel,
		p2p:                         beaconp2p,
		chainService:                cs,
		announceBlockHashBuf:        make(chan p2p.Message, cfg.BlockHashBufferSize),
		blockBuf:                    make(chan p2p.Message, cfg.BlockBufferSize),
		announceCrystallizedHashBuf: make(chan p2p.Message, cfg.ActiveStateHashBufferSize),
		crystallizedStateBuf:        make(chan p2p.Message, cfg.ActiveStateBufferSize),
		announceActiveHashBuf:       make(chan p2p.Message, cfg.CrystallizedStateHashBufferSize),
		activeStateBuf:              make(chan p2p.Message, cfg.CrystallizedStateBufferSize),
>>>>>>> 2c4bfeee
	}
}

// Start begins the block processing goroutine.
func (ss *Service) Start() {
	log.Info("Starting service")
	go ss.run(ss.ctx.Done())
}

// Stop kills the block processing goroutine, but does not wait until the goroutine exits.
func (ss *Service) Stop() error {
	log.Info("Stopping service")
	ss.cancel()
	return nil
}

// ReceiveBlockHash accepts a block hash.
// New hashes are forwarded to other peers in the network (unimplemented), and
// the contents of the block are requested if the local chain doesn't have the block.
func (ss *Service) ReceiveBlockHash(data *pb.BeaconBlockHashAnnounce, peer p2p.Peer) {
	var h [32]byte
	copy(h[:], data.Hash[:32])
	if ss.chainService.ContainsBlock(h) {
		return
	}
	log.WithField("blockHash", fmt.Sprintf("0x%x", h)).Info("Received incoming block hash, requesting full block data from sender")
	// Request the full block data from peer that sent the block hash.
	ss.p2p.Send(&pb.BeaconBlockRequest{Hash: h[:]}, peer)
}

// ReceiveBlock accepts a block to potentially be included in the local chain.
// The service will filter blocks that have not been requested (unimplemented).
func (ss *Service) ReceiveBlock(data *pb.BeaconBlockResponse) error {
	block, err := types.NewBlock(data)
	if err != nil {
		return fmt.Errorf("could not instantiate new block from proto: %v", err)
	}
	h, err := block.Hash()
	if err != nil {
		return fmt.Errorf("could not hash block: %v", err)
	}
	if ss.chainService.ContainsBlock(h) {
		return nil
	}
	if err := ss.chainService.ProcessBlock(block); err != nil {
		return fmt.Errorf("could not process block: %v", err)
	}
	log.Debugf("Successfully processed incoming block with hash: %x", h)
	return nil
}

<<<<<<< HEAD
func (ss *Service) ReceiveCrystallisedHash(data pb.CrystallizedStateHashAnnounce, peer p2p.Peer) {
	var h [32]byte
	copy(h[:], data.Hash[:32])
	log.WithField("Crystallized State Hash", fmt.Sprintf("0x%x", h)).Info("Received crystallized state hash, requesting full state from sender")
	// Request the full crystallized state from the peer
	ss.p2p.Send(&pb.CrystallizedStateRequest{Hash: h[:]}, peer)
}

func (ss *Service) RequestCrystallisedState(hash []byte, peer p2p.Peer) {
	var h [32]byte
	copy(h[:], hash[:32])
	log.WithField("Crystallized State Hash", fmt.Sprintf("0x%x", h)).Info("Requesting Crystallized state from peer")
	// Request the full crystallized state from the peer
	ss.p2p.Send(&pb.CrystallizedStateRequest{Hash: h[:]}, peer)
=======
// ReceiveCrystallizedStateHash accepts a crystallized state hash.
// New hashes are forwarded to other peers in the network (unimplemented), and
// the contents of the crystallized hash are requested if the local chain doesn't have the hash.
func (ss *Service) ReceiveCrystallizedStateHash(data *pb.CrystallizedStateHashAnnounce, peer p2p.Peer) {
	var h [32]byte
	copy(h[:], data.Hash[:32])
	if ss.chainService.ContainsCrystallizedState(h) {
		log.WithFields(logrus.Fields{"crystallizedStateHash": h}).Debug("Crystallized state hash exists locally")
		return
	}
	log.WithField("crystallizedStateHash", fmt.Sprintf("0x%x", h)).Info("Received crystallized state hash, requesting state data from sender")
	// Request the crystallized hash data from peer that sent the block hash.
	ss.p2p.Send(&pb.CrystallizedStateRequest{Hash: h[:]}, peer)
}

// ReceiveCrystallizedState accepts a crystallized state object to potentially be included in the local chain.
// The service will filter crystallized state objects that have not been requested (unimplemented).
func (ss *Service) ReceiveCrystallizedState(data *pb.CrystallizedStateResponse) error {
	state := types.NewCrystallizedState(data)

	h, err := state.Hash()
	if err != nil {
		return fmt.Errorf("could not hash crystallized state: %v", err)
	}
	if ss.chainService.ContainsCrystallizedState(h) {
		log.WithFields(logrus.Fields{"crystallizedStateHash": h}).Debug("Crystallized state hash exists locally")
		return nil
	}

	if err := ss.chainService.ProcessCrystallizedState(state); err != nil {
		return fmt.Errorf("could not process crystallized state: %v", err)
	}
	log.Debugf("Successfully received incoming crystallized state with hash: %x", h)
	return nil
}

// ReceiveActiveStateHash accepts a active state hash.
// New hashes are forwarded to other peers in the network (unimplemented), and
// the contents of the active hash are requested if the local chain doesn't have the hash.
func (ss *Service) ReceiveActiveStateHash(data *pb.ActiveStateHashAnnounce, peer p2p.Peer) {
	var h [32]byte
	copy(h[:], data.Hash[:32])
	if ss.chainService.ContainsActiveState(h) {
		log.WithFields(logrus.Fields{"activeStateHash": h}).Debug("Active state hash exists locally")
		return
	}
	log.WithField("activeStateHash", fmt.Sprintf("0x%x", h)).Info("Received active state hash, requesting state data from sender")
	// Request the active hash data from peer that sent the block hash.
	ss.p2p.Send(&pb.ActiveStateRequest{Hash: h[:]}, peer)
}

// ReceiveActiveState accepts a active state object to potentially be included in the local chain.
// The service will filter active state objects that have not been requested (unimplemented).
func (ss *Service) ReceiveActiveState(data *pb.ActiveStateResponse) error {
	state := types.NewActiveState(data)

	h, err := state.Hash()
	if err != nil {
		return fmt.Errorf("could not hash active state: %v", err)
	}
	if ss.chainService.ContainsActiveState(h) {
		log.WithFields(logrus.Fields{"activeStateHash": h}).Debug("Active state hash exists locally")
		return nil
	}

	if err := ss.chainService.ProcessActiveState(state); err != nil {
		return fmt.Errorf("could not process active state: %v", err)
	}
	log.Debugf("Successfully received incoming active state with hash: %x", h)
	return nil
>>>>>>> 2c4bfeee
}

func (ss *Service) run(done <-chan struct{}) {
	announceBlockHashSub := ss.p2p.Subscribe(pb.BeaconBlockHashAnnounce{}, ss.announceBlockHashBuf)
	blockSub := ss.p2p.Subscribe(pb.BeaconBlockResponse{}, ss.blockBuf)
<<<<<<< HEAD
	crystallizedStateSub := ss.p2p.Subscribe(pb.CrystallizedStateResponse{}, ss.crystallizedStateBuf)
	defer announceBlockHashSub.Unsubscribe()
	defer blockSub.Unsubscribe()
	defer crystallizedStateSub.Unsubscribe()
=======
	announceCrystallizedHashSub := ss.p2p.Subscribe(pb.CrystallizedStateHashAnnounce{}, ss.announceCrystallizedHashBuf)
	crystallizedStateSub := ss.p2p.Subscribe(pb.CrystallizedStateResponse{}, ss.crystallizedStateBuf)
	announceActiveHashSub := ss.p2p.Subscribe(pb.ActiveStateHashAnnounce{}, ss.announceActiveHashBuf)
	activeStateSub := ss.p2p.Subscribe(pb.ActiveStateResponse{}, ss.activeStateBuf)

	defer announceBlockHashSub.Unsubscribe()
	defer blockSub.Unsubscribe()
	defer announceCrystallizedHashSub.Unsubscribe()
	defer crystallizedStateSub.Unsubscribe()
	defer announceActiveHashSub.Unsubscribe()
	defer activeStateSub.Unsubscribe()

>>>>>>> 2c4bfeee
	for {
		select {
		case <-done:
			log.Infof("Exiting goroutine")
			return
		case msg := <-ss.announceBlockHashBuf:
			data, ok := msg.Data.(*pb.BeaconBlockHashAnnounce)
			// TODO: Handle this at p2p layer.
			if !ok {
				log.Error("Received malformed beacon block hash announcement p2p message")
				continue
			}
			ss.ReceiveBlockHash(data, msg.Peer)
		case msg := <-ss.blockBuf:
			data, ok := msg.Data.(*pb.BeaconBlockResponse)
			// TODO: Handle this at p2p layer.
			if !ok {
				log.Errorf("Received malformed beacon block p2p message")
				continue
			}
			if err := ss.ReceiveBlock(data); err != nil {
				log.Errorf("Could not receive block: %v", err)
			}
		case msg := <-ss.announceCrystallizedHashBuf:
			data, ok := msg.Data.(*pb.CrystallizedStateHashAnnounce)
			// TODO: Handle this at p2p layer.
			if !ok {
				log.Error("Received malformed crystallized state hash announcement p2p message")
				continue
			}
			ss.ReceiveCrystallizedStateHash(data, msg.Peer)
		case msg := <-ss.crystallizedStateBuf:
			data, ok := msg.Data.(*pb.CrystallizedStateResponse)
			// TODO: Handle this at p2p layer.
			if !ok {
				log.Errorf("Received malformed crystallized state p2p message")
				continue
			}
			if err := ss.ReceiveCrystallizedState(data); err != nil {
				log.Errorf("Could not receive crystallized state: %v", err)
			}
		case msg := <-ss.announceActiveHashBuf:
			data, ok := msg.Data.(*pb.ActiveStateHashAnnounce)
			// TODO: Handle this at p2p layer.
			if !ok {
				log.Error("Received malformed active state hash announcement p2p message")
				continue
			}
			ss.ReceiveActiveStateHash(data, msg.Peer)
		case msg := <-ss.activeStateBuf:
			data, ok := msg.Data.(*pb.ActiveStateResponse)
			// TODO: Handle this at p2p layer.
			if !ok {
				log.Errorf("Received malformed active state p2p message")
				continue
			}
			if err := ss.ReceiveActiveState(data); err != nil {
				log.Errorf("Could not receive active state: %v", err)
			}
		}
	}
}<|MERGE_RESOLUTION|>--- conflicted
+++ resolved
@@ -25,15 +25,6 @@
 //     *  Drop peers that send invalid data
 //     *  Throttle incoming requests
 type Service struct {
-<<<<<<< HEAD
-	ctx                  context.Context
-	cancel               context.CancelFunc
-	p2p                  types.P2P
-	chainService         types.ChainService
-	announceBlockHashBuf chan p2p.Message
-	blockBuf             chan p2p.Message
-	crystallizedStateBuf chan p2p.Message
-=======
 	ctx                         context.Context
 	cancel                      context.CancelFunc
 	p2p                         types.P2P
@@ -44,47 +35,27 @@
 	crystallizedStateBuf        chan p2p.Message
 	announceActiveHashBuf       chan p2p.Message
 	activeStateBuf              chan p2p.Message
->>>>>>> 2c4bfeee
 }
 
 // Config allows the channel's buffer sizes to be changed.
 type Config struct {
-<<<<<<< HEAD
-	HashBufferSize              int
-	BlockBufferSize             int
-	CrystallizedStateBufferSize int
-=======
 	BlockHashBufferSize             int
 	BlockBufferSize                 int
 	ActiveStateHashBufferSize       int
 	ActiveStateBufferSize           int
 	CrystallizedStateHashBufferSize int
 	CrystallizedStateBufferSize     int
->>>>>>> 2c4bfeee
 }
 
 // DefaultConfig provides the default configuration for a sync service.
 func DefaultConfig() Config {
-<<<<<<< HEAD
-	return Config{100, 100, 100}
-=======
 	return Config{100, 100, 100, 100, 100, 100}
->>>>>>> 2c4bfeee
 }
 
 // NewSyncService accepts a context and returns a new Service.
 func NewSyncService(ctx context.Context, cfg Config, beaconp2p types.P2P, cs types.ChainService) *Service {
 	ctx, cancel := context.WithCancel(ctx)
 	return &Service{
-<<<<<<< HEAD
-		ctx:                  ctx,
-		cancel:               cancel,
-		p2p:                  beaconp2p,
-		chainService:         cs,
-		announceBlockHashBuf: make(chan p2p.Message, cfg.HashBufferSize),
-		blockBuf:             make(chan p2p.Message, cfg.BlockBufferSize),
-		crystallizedStateBuf: make(chan p2p.Message, cfg.CrystallizedStateBufferSize),
-=======
 		ctx:                         ctx,
 		cancel:                      cancel,
 		p2p:                         beaconp2p,
@@ -95,7 +66,6 @@
 		crystallizedStateBuf:        make(chan p2p.Message, cfg.ActiveStateBufferSize),
 		announceActiveHashBuf:       make(chan p2p.Message, cfg.CrystallizedStateHashBufferSize),
 		activeStateBuf:              make(chan p2p.Message, cfg.CrystallizedStateBufferSize),
->>>>>>> 2c4bfeee
 	}
 }
 
@@ -147,22 +117,6 @@
 	return nil
 }
 
-<<<<<<< HEAD
-func (ss *Service) ReceiveCrystallisedHash(data pb.CrystallizedStateHashAnnounce, peer p2p.Peer) {
-	var h [32]byte
-	copy(h[:], data.Hash[:32])
-	log.WithField("Crystallized State Hash", fmt.Sprintf("0x%x", h)).Info("Received crystallized state hash, requesting full state from sender")
-	// Request the full crystallized state from the peer
-	ss.p2p.Send(&pb.CrystallizedStateRequest{Hash: h[:]}, peer)
-}
-
-func (ss *Service) RequestCrystallisedState(hash []byte, peer p2p.Peer) {
-	var h [32]byte
-	copy(h[:], hash[:32])
-	log.WithField("Crystallized State Hash", fmt.Sprintf("0x%x", h)).Info("Requesting Crystallized state from peer")
-	// Request the full crystallized state from the peer
-	ss.p2p.Send(&pb.CrystallizedStateRequest{Hash: h[:]}, peer)
-=======
 // ReceiveCrystallizedStateHash accepts a crystallized state hash.
 // New hashes are forwarded to other peers in the network (unimplemented), and
 // the contents of the crystallized hash are requested if the local chain doesn't have the hash.
@@ -233,18 +187,11 @@
 	}
 	log.Debugf("Successfully received incoming active state with hash: %x", h)
 	return nil
->>>>>>> 2c4bfeee
 }
 
 func (ss *Service) run(done <-chan struct{}) {
 	announceBlockHashSub := ss.p2p.Subscribe(pb.BeaconBlockHashAnnounce{}, ss.announceBlockHashBuf)
 	blockSub := ss.p2p.Subscribe(pb.BeaconBlockResponse{}, ss.blockBuf)
-<<<<<<< HEAD
-	crystallizedStateSub := ss.p2p.Subscribe(pb.CrystallizedStateResponse{}, ss.crystallizedStateBuf)
-	defer announceBlockHashSub.Unsubscribe()
-	defer blockSub.Unsubscribe()
-	defer crystallizedStateSub.Unsubscribe()
-=======
 	announceCrystallizedHashSub := ss.p2p.Subscribe(pb.CrystallizedStateHashAnnounce{}, ss.announceCrystallizedHashBuf)
 	crystallizedStateSub := ss.p2p.Subscribe(pb.CrystallizedStateResponse{}, ss.crystallizedStateBuf)
 	announceActiveHashSub := ss.p2p.Subscribe(pb.ActiveStateHashAnnounce{}, ss.announceActiveHashBuf)
@@ -257,7 +204,6 @@
 	defer announceActiveHashSub.Unsubscribe()
 	defer activeStateSub.Unsubscribe()
 
->>>>>>> 2c4bfeee
 	for {
 		select {
 		case <-done:
